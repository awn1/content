--- conflicted
+++ resolved
@@ -389,8 +389,6 @@
 
 workflows:
   version: 2
-<<<<<<< HEAD
-=======
   commit:
     when:
       matches:
@@ -402,7 +400,6 @@
       - Run Validations:
           requires:
             - Setup Environment
->>>>>>> 35d850ab
 
   nightly:
     triggers:
