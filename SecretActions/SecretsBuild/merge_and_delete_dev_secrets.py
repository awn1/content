import argparse
import logging

import json5
import requests
from google.api_core.exceptions import NotFound
<<<<<<< HEAD

from SecretActions.google_secret_manager_handler import SYNC_GSM_LABEL, FilterLabels, FilterOperators, GoogleSecreteManagerModule
=======
from SecretActions.google_secret_manager_handler import GoogleSecreteManagerModule, FilterLabels, FilterOperators, SYNC_GSM_LABEL
import logging
>>>>>>> 4592fac5

CONTENT_REPO_URL = "https://api.github.com/repos/demisto/content"
# The max limit for the PRs API is 100, we use this variable to get more if it's 5 for example will get the last 500 PRs
GET_PRS_ITERATIONS = 3


def get_latest_merged() -> tuple[list[int], list[int]]:
    """
    Get the latest merged PR numbers, divided into 2 lists
    :return: A list of the latest PRs from Github
    """
    latest_prs = []
    url = f"{CONTENT_REPO_URL}/pulls"
    # page starts at 1 for Github API
    for i in range(1, GET_PRS_ITERATIONS + 1):
        params = {
            "sort": "updated",
            "direction": "desc",
            "per_page": 100,
            "page": i,
            "state": "closed",
        }
        try:
            response = requests.request("GET", url, params=params, verify=False)  # type: ignore
            response.raise_for_status()
        except Exception as exc:
            raise Exception(f"Could not get merged PRs from Git API, error: {exc}")
        latest_prs.extend(response.json())
    pr_numbers_with_label, pr_numbers_without_label = filter_pr_by_label(latest_prs)
    return pr_numbers_with_label, pr_numbers_without_label


def filter_pr_by_label(latest_prs: list[dict]):
    """Filter the pr list by a the SYNC_GSM_LABEL label

    Args:
        latest_prs (list[dict]): A list of the latest PRs

    """
    pr_numbers_with_label = []
    pr_numbers_without_label = []
    for pr in latest_prs:
        pr_number = pr.get("number")
        if does_pr_contain_gsm_label(pr):
            pr_numbers_with_label.append(pr_number)
        else:
            pr_numbers_without_label.append(pr_number)

    return pr_numbers_with_label, pr_numbers_without_label


def does_pr_contain_gsm_label(pr: dict):
    """Returns true if pr contains the 'sync-gsm' label, else false
    Args:
        pr (dict): pr details
    """
    labels = pr.get("labels", [])
    for label_details in labels:
        if label_details.get("name") == SYNC_GSM_LABEL:
            return True

    return False


def merge_dev_secrets(
    dev_secrets_to_merge: list[dict],
    options: argparse.Namespace,
    secret_conf: GoogleSecreteManagerModule,
) -> list[str]:
    """
    Merges dev secrets to the main store
    :param dev_secrets_to_merge: A list of dev secrets to add to the main store
    :param options: The parsed script arguments
    :param secret_conf: The GSM object to handle GSM API operations
    :return: A list of names of secrets that were merged
    """
    merged_dev_secrets_names = []
    for dev_secret in dev_secrets_to_merge:
        dev_secret_name = dev_secret.pop("secret_name")
        dev_secret_labels = dev_secret.pop("labels")

        merged_dev_secrets_names.append(dev_secret_name)
        main_secret_name = dev_secret_name.split("__", 1)[1]
        labels_to_remove = ["dev", "pr_number"]
        main_secret_labels = {key: value for key, value in dev_secret_labels.items() if key not in labels_to_remove}
        try:
            # Checks if the main secret exist in our store
            secret_conf.get_secret(options.gsm_project_id_prod, main_secret_name)
        except NotFound:
            # Adding new secret to main store
            secret_conf.create_secret(options.gsm_project_id_prod, main_secret_name, main_secret_labels)
            logging.debug(f'Adding a new secret to prod: "{main_secret_name}"')

        # Add a new version to master secret
        secret_conf.add_secret_version(
            options.gsm_project_id_prod,
            main_secret_name,
            json5.dumps(dev_secret, quote_keys=True),
        )
        logging.info(f'dev secret "{dev_secret_name}" was merged to "{main_secret_name}" on prod')
        # # Update the labels for the secret
        # secret_conf.update_secret(options.gsm_project_id_prod, main_secret_name, main_secret_labels)
    return merged_dev_secrets_names


def filter_secrets_by_pr_label(
    dev_secrets: list[dict], merged_pr_numbers_with_label: list[int], merged_pr_numbers_without_label: list[int]
):
    """Returns two lists of dev secrets that should be merged to prod, and dev secrets that should be deleted"""

    secrets_to_update = []
    secrets_to_delete = []
    for secret in dev_secrets:
        try:
            pr_number = int(secret.get("labels", {}).get("pr_number"))
            if pr_number in merged_pr_numbers_with_label and validate_secret(
                secret,
                ("name", "params"),  # type: ignore
            ):
                secrets_to_update.append(secret)
                logging.info(
                    f'Collected the secret "{secret.get("secret_name")}" from dev in order to '
                    'merge it to prod and to delete it from dev'
                )

            if pr_number in merged_pr_numbers_without_label:
                secrets_to_delete.append(secret)
                logging.info(f'Collected the secret "{secret.get("secret_name")}" from dev in order to delete it from dev')
        except TypeError:
            logging.info(f'No label of "pr_number" was found, skipping the secret {secret.get("secret_name")}.')
    return secrets_to_update, secrets_to_delete


def get_secrets_name(dev_secrets: list[dict]):
    """Returns a list of the secrets name from a list of secrets"""
    secrets_name = []
    for dev_secret in dev_secrets:
        secrets_name.append(dev_secret.get("secret_name"))

    return secrets_name


def delete_dev_secrets(
    secrets_to_delete: list[str],
    secret_conf: GoogleSecreteManagerModule,
    project_id: str,
):
    """
    Deletes the merged dev secret from our dev store
    :param secrets_to_delete: A list of secret names that need to be deleted
    :param secret_conf: The GSM object to handle GSM API operations
    :param project_id: The GCP project ID
    """
    for secret_name in secrets_to_delete:
        logging.info(f"Deleting the following dev secret: {secret_name}")
        secret_conf.delete_secret(project_id, secret_name)


def validate_secret(secret: dict, attr_validation: ()) -> bool:  # type: ignore
    """
    Validate that the secret comply to our format
    :param secret: The secret json as a string
    :param attr_validation: A list of properties we expect the secret to have
    :return: A boolean value if the secret is valid or not
    """

    # Validate file exist and json 5 format
    try:
        json5.dumps(secret)
    except Exception as e:
        logging.error(
            # type: ignore
<<<<<<< HEAD
            f'Could not convert the secret "{secret.get("secret_name")}" to json5,'
            f"got the following error: {e!s}"  # type: ignore
=======
            f'Could not convert the secret "{secret.get("secret_name")}" to json5,' f"got the following error: {str(e)}"  # type: ignore
>>>>>>> 4592fac5
        )
        return False
    # Validate mandatory properties in the secret
    missing_attrs = [attr for attr in attr_validation if attr not in secret]
    if missing_attrs:
        logging.error(
            # type: ignore
            f'Missing mandatory properties: {",".join(missing_attrs)}' f' for the secret "{secret.get("secret_name")}"'  # type: ignore
        )
        return False
    return True


def run(options: argparse.Namespace):
    try:
        secret_conf = GoogleSecreteManagerModule(options.service_account)

        pr_numbers_with_label, pr_numbers_without_label = get_latest_merged()
        logging.info(f"The latest closed PR numbers are: {pr_numbers_with_label + pr_numbers_without_label}")
        secrets_filter = {
            FilterLabels.SECRET_ID: FilterOperators.NOT_NONE,
            FilterLabels.IGNORE_SECRET: FilterOperators.NONE,
            FilterLabels.SECRET_MERGE_TIME: FilterOperators.NONE,
            FilterLabels.IS_DEV_BRANCH: FilterOperators.NOT_NONE,
        }
        dev_secrets = secret_conf.list_secrets(options.gsm_project_id_dev, secrets_filter, with_secrets=True)
        dev_secrets_to_merge, dev_secrets_to_delete = filter_secrets_by_pr_label(
            dev_secrets, pr_numbers_with_label, pr_numbers_without_label
        )
        if len(dev_secrets_to_merge) == 0:
            logging.info("No secrets to merge for this master build")
        secrets_to_delete = merge_dev_secrets(dev_secrets_to_merge, options, secret_conf)
        secrets_to_delete.extend(get_secrets_name(dev_secrets_to_delete))
        delete_dev_secrets(secrets_to_delete, secret_conf, options.gsm_project_id_dev)  # type: ignore
    except Exception as e:
        logging.error(f"Could not merge secrets, got the error: {e}")
        raise e


def options_handler(args=None) -> argparse.Namespace:
    """
    Parse the passed parameters for the script
    :param args: A list of arguments to add
    :return: The parsed arguments that were passed to the script
    """
    parser = argparse.ArgumentParser(description="Utility for Importing secrets from Google Secret Manager.")
    parser.add_argument("-gpidd", "--gsm_project_id_dev", help="The project id for the GSM dev.")
    parser.add_argument("-gpidp", "--gsm_project_id_prod", help="The project id for the GSM prod.")
    # disable-secrets-detection-start
    parser.add_argument(
        "-sa",
        "--service_account",
        help=(
            "Path to gcloud service account, for circleCI usage. "
            "For local development use your personal account and "
            "authenticate using Google Cloud SDK by running: "
            "`gcloud auth application-default login` and leave this parameter blank. "
            "For more information see: "
            "https://googleapis.dev/python/google-api-core/latest/auth.html"
        ),
        required=False,
    )
    # disable-secrets-detection-end
    options = parser.parse_args(args)

    return options


if __name__ == "__main__":
    options = options_handler()
    run(options)<|MERGE_RESOLUTION|>--- conflicted
+++ resolved
@@ -4,13 +4,8 @@
 import json5
 import requests
 from google.api_core.exceptions import NotFound
-<<<<<<< HEAD
 
 from SecretActions.google_secret_manager_handler import SYNC_GSM_LABEL, FilterLabels, FilterOperators, GoogleSecreteManagerModule
-=======
-from SecretActions.google_secret_manager_handler import GoogleSecreteManagerModule, FilterLabels, FilterOperators, SYNC_GSM_LABEL
-import logging
->>>>>>> 4592fac5
 
 CONTENT_REPO_URL = "https://api.github.com/repos/demisto/content"
 # The max limit for the PRs API is 100, we use this variable to get more if it's 5 for example will get the last 500 PRs
@@ -183,12 +178,7 @@
     except Exception as e:
         logging.error(
             # type: ignore
-<<<<<<< HEAD
-            f'Could not convert the secret "{secret.get("secret_name")}" to json5,'
-            f"got the following error: {e!s}"  # type: ignore
-=======
-            f'Could not convert the secret "{secret.get("secret_name")}" to json5,' f"got the following error: {str(e)}"  # type: ignore
->>>>>>> 4592fac5
+            f'Could not convert the secret "{secret.get("secret_name")}" to json5,' f"got the following error: {e!s}"  # type: ignore
         )
         return False
     # Validate mandatory properties in the secret
