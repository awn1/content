--- conflicted
+++ resolved
@@ -10,10 +10,6 @@
 from Tests.scripts.collect_tests.path_manager import PathManager
 from Tests.scripts.collect_tests.utils import find_pack_folder
 from Tests.scripts.utils import logging_wrapper as logging
-<<<<<<< HEAD
-=======
-from pathlib import Path
->>>>>>> 4592fac5
 
 # The default previous commit branch to check for when getting the difference from master using git
 PREVIOUS_COMMIT = "origin/master"
@@ -101,11 +97,7 @@
         root_dir_instance = pathlib.Path(root_dir)
         yml_files = [item.name for item in root_dir_instance.glob("*") if str(item.name).endswith("yml")]
         for yml_file in yml_files:
-<<<<<<< HEAD
-            with open(f'{changed_pack}/{yml_file}') as stream:
-=======
-            with open(f"{changed_pack}/{yml_file}", "r") as stream:
->>>>>>> 4592fac5
+            with open(f"{changed_pack}/{yml_file}") as stream:
                 try:
                     yml_obj = yaml.safe_load(stream)
                     yml_ids.append(yml_obj["commonfields"]["id"])
