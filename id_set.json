{
    "scripts": [
        {
            "changeremediationslaonsevchange": {
                "name": "ChangeRemediationSLAOnSevChange", 
                "fromversion": "4.1.0", 
                "script_executions": [
                    "setIncident"
                ], 
                "tests": [
                    "SLA Scripts - Test"
                ]
            }
        }, 
        {
            "stoptimetoassignonownerchange": {
                "name": "StopTimeToAssignOnOwnerChange", 
                "fromversion": "4.1.0", 
                "script_executions": [
                    "stopTimer"
                ], 
                "tests": [
                    "SLA Scripts - Test"
                ]
            }
        }, 
        {
            "AwsStopInstance": {
                "name": "AwsStopInstance", 
                "depends_on": [
                    "stop-instance"
                ]
            }
        }, 
        {
            "PWFindEvents": {
                "name": "PWFindEvents", 
                "deprecated": true, 
                "depends_on": [
                    "search"
                ], 
                "script_executions": [
                    "search"
                ], 
                "command_to_integration": {
                    "search": "ProtectWise"
                }
            }
        }, 
        {
            "QRadarClassifier": {
                "name": "QRadarClassifier", 
                "deprecated": true, 
                "depends_on": [
                    "qradar-searches"
                ]
            }
        }, 
        {
            "VolLDRModules": {
                "name": "VolLDRModules"
            }
        }, 
        {
            "CPShowHosts": {
                "name": "CPShowHosts", 
                "deprecated": true, 
                "depends_on": [
                    "checkpoint"
                ], 
                "script_executions": [
                    "checkpoint"
                ]
            }
        }, 
        {
            "PWSensors": {
                "name": "PWSensors", 
                "deprecated": true, 
                "depends_on": [
                    "sensors"
                ], 
                "script_executions": [
                    "sensors"
                ], 
                "command_to_integration": {
                    "sensors": "ProtectWise"
                }
            }
        }, 
        {
            "ADListComputers": {
                "name": "ADListComputers", 
                "deprecated": true, 
                "depends_on": [
                    "ad-search"
                ]
            }
        }, 
        {
            "CheckWhitelist": {
                "name": "CheckWhitelist", 
                "deprecated": true, 
                "script_executions": [
                    "getList"
                ]
            }
        }, 
        {
            "VectraHosts": {
                "name": "VectraHosts", 
                "deprecated": true, 
                "depends_on": [
                    "vec-hosts"
                ]
            }
        }, 
        {
            "SetContext": {
                "name": "SetContext", 
                "deprecated": true
            }
        }, 
        {
            "D2Autoruns": {
                "name": "D2Autoruns"
            }
        }, 
        {
            "MathUtil": {
                "name": "MathUtil"
            }
        }, 
        {
            "CBFindHash": {
                "name": "CBFindHash", 
                "deprecated": true, 
                "depends_on": [
                    "cb-binary"
                ], 
                "tests": [
                    "No test"
                ]
            }
        }, 
        {
            "SendEmailToManager": {
                "name": "SendEmailToManager", 
                "fromversion": "3.5.0", 
                "depends_on": [
                    "ad-search", 
                    "send-mail"
                ], 
                "script_executions": [
                    "AdSearch", 
                    "addEntitlement"
                ]
            }
        }, 
        {
            "FileCreateAndUpload": {
                "name": "FileCreateAndUpload"
            }
        }, 
        {
            "DecodeMimeHeader": {
                "name": "DecodeMimeHeader"
            }
        }, 
        {
            "WildfireUpload": {
                "name": "WildfireUpload", 
                "deprecated": true, 
                "depends_on": [
                    "wildfire-upload"
                ]
            }
        }, 
        {
            "CYFileRep": {
                "name": "CYFileRep", 
                "depends_on": [
                    "file", 
                    "cy-upload"
                ], 
                "script_executions": [
                    "file", 
                    "getEntry"
                ], 
                "command_to_integration": {
                    "file": "cylance"
                }, 
                "tests": [
                    "No test - no instance"
                ]
            }
        }, 
        {
            "PanoramaPcaps": {
                "name": "PanoramaPcaps", 
                "deprecated": true, 
                "depends_on": [
                    "panorama"
                ], 
                "tests": [
                    "palo_alto_firewall_test_pb"
                ]
            }
        }, 
        {
            "ExtractDomain": {
                "name": "ExtractDomain", 
                "toversion": "3.0.0"
            }
        }, 
        {
            "ExposeUsers": {
                "name": "ExposeUsers", 
                "deprecated": true
            }
        }, 
        {
            "Print": {
                "name": "Print"
            }
        }, 
        {
            "CSIndicators": {
                "name": "CSIndicators", 
                "deprecated": true, 
                "depends_on": [
                    "cs-indicators"
                ]
            }
        }, 
        {
            "PWEventPcapInfo": {
                "name": "PWEventPcapInfo", 
                "deprecated": true, 
                "depends_on": [
                    "event-pcap-info"
                ], 
                "command_to_integration": {
                    "event-pcap-info": "ProtectWise"
                }
            }
        }, 
        {
            "JiraIssueQuery": {
                "name": "JiraIssueQuery", 
                "deprecated": true, 
                "depends_on": [
                    "jira-issue-query"
                ]
            }
        }, 
        {
            "ADGetAllUsersEmail": {
                "name": "ADGetAllUsersEmail", 
                "deprecated": true, 
                "depends_on": [
                    "ad-search"
                ]
            }
        }, 
        {
            "CuckooDetonateFile": {
                "name": "CuckooDetonateFile", 
                "depends_on": [
                    "cuckoo-create-task-from-file"
                ], 
                "tests": [
                    "No test"
                ]
            }
        }, 
        {
            "EPORepoList": {
                "name": "EPORepoList", 
                "deprecated": true, 
                "depends_on": [
                    "epo-command"
                ]
            }
        }, 
        {
            "GrrSetFlows": {
                "name": "GrrSetFlows", 
                "depends_on": [
                    "grr_set_flows"
                ], 
                "script_executions": [
                    "grr_set_flows"
                ]
            }
        }, 
        {
            "VectraGetDetetctionsById": {
                "name": "VectraGetDetetctionsById", 
                "deprecated": true, 
                "depends_on": [
                    "vec-get-detetctions-by-id"
                ]
            }
        }, 
        {
            "CommonD2": {
                "name": "CommonD2"
            }
        }, 
        {
            "FilterByList": {
                "name": "FilterByList", 
                "script_executions": [
                    "getList"
                ]
            }
        }, 
        {
            "ExtractHash": {
                "name": "ExtractHash"
            }
        }, 
        {
            "120c861a-e0ae-417e-8dcf-c3ee1dc15a42": {
                "name": "commentsToContext"
            }
        }, 
        {
            "ConvertXmlFileToJson": {
                "name": "ConvertXmlFileToJson"
            }
        }, 
        {
            "IPExtract": {
                "name": "IPExtract", 
                "deprecated": true
            }
        }, 
        {
            "DBotAverageScore": {
                "name": "DBotAverageScore"
            }
        }, 
        {
            "NessusCreateScan": {
                "name": "NessusCreateScan", 
                "deprecated": true, 
                "depends_on": [
                    "scan-create"
                ], 
                "command_to_integration": {
                    "scan-create": "Nessus"
                }
            }
        }, 
        {
            "StixParser": {
                "name": "StixParser"
            }
        }, 
        {
            "NessusShowEditorTemplates": {
                "name": "NessusShowEditorTemplates", 
                "deprecated": true, 
                "depends_on": [
                    "nessus-get-scans-editors"
                ]
            }
        }, 
        {
            "QrFullSearch": {
                "name": "QrFullSearch", 
                "deprecated": true, 
                "depends_on": [
                    "QrGetSearchResults", 
                    "qr-get-search", 
                    "qr-searches"
                ], 
                "script_executions": [
                    "QrGetSearchResults"
                ]
            }
        }, 
        {
            "FetchFromInstance": {
                "name": "FetchFromInstance", 
                "fromversion": "4.0.0", 
                "deprecated": true, 
                "tests": [
                    "No test - cannot create a dummy integration inorder to test that"
                ]
            }
        }, 
        {
            "a6e348f4-1e40-4365-870c-52139c60779a": {
                "name": "OktaGetUser", 
                "deprecated": true, 
                "depends_on": [
                    "okta-get-user"
                ]
            }
        }, 
        {
            "VolConnscan": {
                "name": "VolConnscan"
            }
        }, 
        {
            "840aa9a7-04b2-4505-8238-8fe85f010dde": {
                "name": "OktaActivateUser", 
                "deprecated": true, 
                "depends_on": [
                    "okta-activate-user"
                ]
            }
        }, 
        {
            "CBLiveGetFile": {
                "name": "CBLiveGetFile", 
                "depends_on": [
                    "cb-session-create", 
                    "cb-sensor-info", 
                    "cb-command-create", 
                    "cb-session-info", 
                    "cb-file-get", 
                    "cb-command-info", 
                    "cb-list-sessions"
                ]
            }
        }, 
        {
            "ScheduleGenericPolling": {
                "name": "ScheduleGenericPolling", 
                "fromversion": "4.0.0"
            }
        }, 
        {
            "AddEvidence": {
                "name": "AddEvidence", 
                "fromversion": "2.5.0"
            }
        }, 
        {
            "Ping": {
                "name": "Ping", 
                "tests": [
                    "Ping Test Playbook"
                ]
            }
        }, 
        {
            "EncodeToAscii": {
                "name": "EncodeToAscii"
            }
        }, 
        {
            "ServiceNowCreateIncident": {
                "name": "ServiceNowCreateIncident", 
                "depends_on": [
                    "servicenow-query-table", 
                    "servicenow-create-record"
                ], 
                "command_to_integration": {
                    "servicenow-query-table": "ServiceNow", 
                    "servicenow-create-record": "ServiceNow"
                }, 
                "tests": [
                    "No test - Hibernating instance"
                ]
            }
        }, 
        {
            "TriagePhishing": {
                "name": "TriagePhishing", 
                "deprecated": true
            }
        }, 
        {
            "LessThanPercentage": {
                "name": "LessThanPercentage"
            }
        }, 
        {
            "TrendmicroAlertStatus": {
                "name": "TrendmicroAlertStatus", 
                "depends_on": [
                    "trendmicro-alert-status"
                ]
            }
        }, 
        {
            "SandboxDetonateFile": {
                "name": "SandboxDetonateFile", 
                "script_executions": [
                    "CuckooDetonateFile", 
                    "CuckooGetReport", 
                    "CuckooTaskStatus", 
                    "IsIntegrationAvailable", 
                    "getEntry"
                ], 
                "tests": [
                    "No test"
                ]
            }
        }, 
        {
            "ParseEmailFiles": {
                "name": "ParseEmailFiles", 
                "script_executions": [
                    "getEntry", 
                    "getFilePath"
                ], 
                "tests": [
                    "ParseEmailFiles-test"
                ]
            }
        }, 
        {
            "ConferSetSeverity": {
                "name": "ConferSetSeverity", 
                "depends_on": [
                    "confer"
                ], 
                "script_executions": [
                    "setSeverity"
                ]
            }
        }, 
        {
            "ReverseList": {
                "name": "ReverseList"
            }
        }, 
        {
            "ImpSfListEndpoints": {
                "name": "ImpSfListEndpoints", 
                "depends_on": [
                    "imp-sf-list-endpoints"
                ]
            }
        }, 
        {
            "9364c36f-b1d6-4233-88c2-75008b106c31": {
                "name": "vmray_getResults", 
                "depends_on": [
                    "get_job_sample"
                ], 
                "script_executions": [
                    "get_job_sample", 
                    "get_results", 
                    "scheduleEntry"
                ], 
                "command_to_integration": {
                    "get_job_sample": "VMRay"
                }
            }
        }, 
        {
            "InviteUser": {
                "name": "InviteUser"
            }
        }, 
        {
            "VectraDetections": {
                "name": "VectraDetections", 
                "deprecated": true, 
                "depends_on": [
                    "vec-detections"
                ]
            }
        }, 
        {
            "StaticAnalyze": {
                "name": "StaticAnalyze"
            }
        }, 
        {
            "GetContextValue": {
                "name": "GetContextValue", 
                "deprecated": true
            }
        }, 
        {
            "TaniumFilterComputersByIndexQueryFileDetails": {
                "name": "TaniumFilterComputersByIndexQueryFileDetails", 
                "depends_on": [
                    "tn-ask-manual-question"
                ]
            }
        }, 
        {
            "D2O365ComplianceSearch": {
                "name": "D2O365ComplianceSearch"
            }
        }, 
        {
            "SearchIncidents": {
                "name": "SearchIncidents"
            }
        }, 
        {
            "CuckooDisplayReport": {
                "name": "CuckooDisplayReport", 
                "depends_on": [
                    "ck-report"
                ], 
                "script_executions": [
                    "getEntry", 
                    "getFilePath"
                ]
            }
        }, 
        {
            "VolPSList": {
                "name": "VolPSList"
            }
        }, 
        {
            "CBLiveProcessList": {
                "name": "CBLiveProcessList", 
                "depends_on": [
                    "cb-command-info", 
                    "cb-command-create"
                ]
            }
        }, 
        {
            "GoogleappsGmailGetMail": {
                "name": "GoogleappsGmailGetMail", 
                "deprecated": true, 
                "depends_on": [
                    "googleapps-gmail-get-mail"
                ]
            }
        }, 
        {
            "PTEnrich": {
                "name": "PTEnrich", 
                "depends_on": [
                    "pt-osint", 
                    "pt-whois", 
                    "pt-malware", 
                    "pt-enrichment", 
                    "pt-get-subdomains", 
                    "pt-ssl-cert", 
                    "pt-passive-dns"
                ]
            }
        }, 
        {
            "ResolveShortenedURL": {
                "name": "ResolveShortenedURL", 
                "tests": [
                    "No test"
                ]
            }
        }, 
        {
            "CommonServerUserPython": {
                "name": "CommonServerUserPython"
            }
        }, 
        {
            "5edd0c8e-4e6e-4afe-8f43-67bb9ebc4fd3": {
                "name": "NetwitnessSearch", 
                "depends_on": [
                    "nw-sdk-search"
                ]
            }
        }, 
        {
            "RunSqlQuery": {
                "name": "RunSqlQuery", 
                "deprecated": true, 
                "depends_on": [
                    "query"
                ], 
                "script_executions": [
                    "query"
                ]
            }
        }, 
        {
            "d98506ea-fd06-49d6-8f1e-bb29ab06766e": {
                "name": "VerifyContext", 
                "deprecated": true, 
                "tests": [
                    "No test"
                ]
            }
        }, 
        {
            "TimeStampToDate": {
                "name": "TimeStampToDate"
            }
        }, 
        {
            "SlackAskUser": {
                "name": "SlackAskUser", 
                "toversion": "3.1.0", 
                "depends_on": [
                    "slack-send"
                ], 
                "script_executions": [
                    "addOneTimeEntitlement"
                ]
            }
        }, 
        {
            "CPShowAccessRulebase": {
                "name": "CPShowAccessRulebase", 
                "deprecated": true, 
                "depends_on": [
                    "checkpoint"
                ], 
                "script_executions": [
                    "checkpoint"
                ]
            }
        }, 
        {
            "VolNetworkConnections": {
                "name": "VolNetworkConnections"
            }
        }, 
        {
            "DemistoDeleteIncident": {
                "name": "DemistoDeleteIncident", 
                "deprecated": true, 
                "depends_on": [
                    "demisto-api-post"
                ]
            }
        }, 
        {
            "SSDeepReputation": {
                "name": "SSDeepReputation", 
                "script_executions": [
                    "findIndicators", 
                    "getContext"
                ]
            }
        }, 
        {
            "GrrGetHunt": {
                "name": "GrrGetHunt", 
                "depends_on": [
                    "grr_get_hunt"
                ], 
                "script_executions": [
                    "grr_get_hunt"
                ]
            }
        }, 
        {
            "findIncidentsWithIndicator": {
                "name": "findIncidentsWithIndicator", 
                "tests": [
                    "No test"
                ]
            }
        }, 
        {
            "ExifRead": {
                "name": "ExifRead"
            }
        }, 
        {
            "AlgosecGetTicket": {
                "name": "AlgosecGetTicket", 
                "depends_on": [
                    "algosec-get-ticket"
                ]
            }
        }, 
        {
            "IncapGetDomainApproverEmail": {
                "name": "IncapGetDomainApproverEmail", 
                "depends_on": [
                    "incap-get-domain-approver-email"
                ]
            }
        }, 
        {
            "ElasticSearchDisplay": {
                "name": "ElasticSearchDisplay", 
                "depends_on": [
                    "search"
                ], 
                "command_to_integration": {
                    "search": "elasticsearch"
                }
            }
        }, 
        {
            "ContextGetIps": {
                "name": "ContextGetIps"
            }
        }, 
        {
            "D2Hardware": {
                "name": "D2Hardware"
            }
        }, 
        {
            "82764532-0a4f-4b59-8cf9-fe1a00cabdae": {
                "name": "OktaSearch", 
                "deprecated": true, 
                "depends_on": [
                    "okta-search"
                ]
            }
        }, 
        {
            "TrendmicroSecurityProfileRetrieveAll": {
                "name": "TrendmicroSecurityProfileRetrieveAll", 
                "depends_on": [
                    "trendmicro-security-profile-retrieve-all"
                ]
            }
        }, 
        {
            "PanoramaConfig": {
                "name": "PanoramaConfig", 
                "deprecated": true, 
                "depends_on": [
                    "panorama"
                ], 
                "tests": [
                    "palo_alto_firewall_test_pb"
                ]
            }
        }, 
        {
            "RepopulateFiles": {
                "name": "RepopulateFiles", 
                "script_executions": [
                    "getEntries"
                ]
            }
        }, 
        {
            "SendMessageToOnlineUsers": {
                "name": "SendMessageToOnlineUsers"
            }
        }, 
        {
            "SetIncidentCustomFields": {
                "name": "SetIncidentCustomFields", 
                "deprecated": true, 
                "tests": [
                    "No test - script should be phased out of use"
                ]
            }
        }, 
        {
            "CEFParser": {
                "name": "CEFParser"
            }
        }, 
        {
            "ADSetNewPassword": {
                "name": "ADSetNewPassword", 
                "deprecated": true, 
                "depends_on": [
                    "ad-set-new-password"
                ]
            }
        }, 
        {
            "misp_upload_sample": {
                "name": "misp_upload_sample", 
                "deprecated": true, 
                "script_executions": [
                    "getFilePath"
                ], 
                "tests": [
                    "MISP V2 Test"
                ]
            }
        }, 
        {
            "IsValueInArray": {
                "name": "IsValueInArray"
            }
        }, 
        {
            "displayhtml": {
                "name": "DisplayHTML"
            }
        }, 
        {
            "VectraClassifier": {
                "name": "VectraClassifier", 
                "deprecated": true, 
                "depends_on": [
                    "vec-health"
                ]
            }
        }, 
        {
            "JSONtoCSV": {
                "name": "JSONtoCSV", 
                "script_executions": [
                    "getEntry"
                ], 
                "tests": [
                    "JSONtoCSV-Test"
                ]
            }
        }, 
        {
            "ConferIncidentDetails": {
                "name": "ConferIncidentDetails", 
                "depends_on": [
                    "confer"
                ]
            }
        }, 
        {
            "ParseJSON": {
                "name": "ParseJSON", 
                "tests": [
                    "No test"
                ]
            }
        }, 
        {
            "ScheduleCommand": {
                "name": "ScheduleCommand"
            }
        }, 
        {
            "XBTimeline": {
                "name": "XBTimeline", 
                "depends_on": [
                    "xb-timeline"
                ]
            }
        }, 
        {
            "EmailAskUser": {
                "name": "EmailAskUser", 
                "toversion": "3.1.0"
            }
        }, 
        {
            "IncidentSet": {
                "name": "IncidentSet", 
                "toversion": "3.5.0", 
                "script_executions": [
                    "setIncident", 
                    "setOwner", 
                    "setPlaybook", 
                    "setStage"
                ]
            }
        }, 
        {
            "DataIPReputation": {
                "name": "DataIPReputation", 
                "deprecated": true
            }
        }, 
        {
            "URLSSLVerification": {
                "name": "URLSSLVerification"
            }
        }, 
        {
            "EmailDomainSquattingReputation": {
                "name": "EmailDomainSquattingReputation"
            }
        }, 
        {
            "XBUser": {
                "name": "XBUser", 
                "depends_on": [
                    "xb-user"
                ]
            }
        }, 
        {
            "SNUpdateTicket": {
                "name": "SNUpdateTicket", 
                "deprecated": true, 
                "depends_on": [
                    "servicenow-incident-update"
                ]
            }
        }, 
        {
            "ticksToTime": {
                "name": "ticksToTime"
            }
        }, 
        {
            "dbbdc2e4-6105-4ee9-8e83-563a4b991a89": {
                "name": "VirustotalIsMalicious", 
                "deprecated": true, 
                "depends_on": [
                    "file"
                ], 
                "script_executions": [
                    "file"
                ], 
                "command_to_integration": {
                    "file": "VirusTotal"
                }
            }
        }, 
        {
            "TopMaliciousRatioIndicators": {
                "name": "TopMaliciousRatioIndicators", 
                "fromversion": "4.0.0", 
                "script_executions": [
                    "findIndicators", 
                    "maliciousRatio"
                ]
            }
        }, 
        {
            "SetMultipleValues": {
                "name": "SetMultipleValues"
            }
        }, 
        {
            "PanoramaCommit": {
                "name": "PanoramaCommit", 
                "deprecated": true, 
                "depends_on": [
                    "panorama"
                ], 
                "tests": [
                    "palo_alto_firewall_test_pb"
                ]
            }
        }, 
        {
            "CloseInvestigation": {
                "name": "CloseInvestigation", 
                "deprecated": true
            }
        }, 
        {
            "CrowdStrikeUrlParse": {
                "name": "CrowdStrikeUrlParse"
            }
        }, 
        {
            "MarkRelatedIncidents": {
                "name": "MarkRelatedIncidents"
            }
        }, 
        {
            "DemistoSendInvite": {
                "name": "DemistoSendInvite", 
                "depends_on": [
                    "demisto-api-post", 
                    "demisto-api-get"
                ]
            }
        }, 
        {
            "CommonIntegrationPython": {
                "name": "CommonIntegrationPython", 
                "deprecated": true
            }
        }, 
        {
            "RunDockerCommand": {
                "name": "RunDockerCommand"
            }
        }, 
        {
            "GoogleappsGmailSearch": {
                "name": "GoogleappsGmailSearch", 
                "deprecated": true, 
                "depends_on": [
                    "googleapps-gmail-search"
                ]
            }
        }, 
        {
            "EPODetermineRepository": {
                "name": "EPODetermineRepository", 
                "deprecated": true
            }
        }, 
        {
            "emailFieldTriggered": {
                "name": "emailFieldTriggered"
            }
        }, 
        {
            "TrendMicroGetPolicyID": {
                "name": "TrendMicroGetPolicyID", 
                "depends_on": [
                    "trendmicro-security-profile-retrieve-all"
                ], 
                "script_executions": [
                    "TrendmicroSecurityProfileRetrieveAll"
                ]
            }
        }, 
        {
            "AquatoneDiscover": {
                "name": "AquatoneDiscover"
            }
        }, 
        {
            "ExtractDomainFromURL": {
                "name": "ExtractDomainFromURL", 
                "deprecated": true
            }
        }, 
        {
            "NetwitnessSAUpdateIncident": {
                "name": "NetwitnessSAUpdateIncident", 
                "deprecated": true, 
                "depends_on": [
                    "nw-update-incident"
                ]
            }
        }, 
        {
            "UnzipFile": {
                "name": "UnzipFile", 
                "script_executions": [
                    "getEntries", 
                    "getFilePath"
                ], 
                "tests": [
                    "ZipFile-Test"
                ]
            }
        }, 
        {
            "NetwitnessSAGetAvailableAssignees": {
                "name": "NetwitnessSAGetAvailableAssignees", 
                "depends_on": [
                    "nw-get-available-assignees"
                ]
            }
        }, 
        {
            "QualysCreateIncidentFromReport": {
                "name": "QualysCreateIncidentFromReport", 
                "depends_on": [
                    "qualys-host-list"
                ], 
                "script_executions": [
                    "getIncidents"
                ]
            }
        }, 
        {
            "CuckooDetonateURL": {
                "name": "CuckooDetonateURL", 
                "depends_on": [
                    "cuckoo-create-task-from-url"
                ], 
                "tests": [
                    "No test"
                ]
            }
        }, 
        {
            "UserEnrichAD": {
                "name": "UserEnrichAD", 
                "depends_on": [
                    "ad-search"
                ], 
                "script_executions": [
                    "ADGetUser"
                ]
            }
        }, 
        {
            "WordTokenizer": {
                "name": "WordTokenizer", 
                "tests": [
                    "WordTokenizeTest"
                ]
            }
        }, 
        {
            "da8594b8-0b57-4cb2-8578-94754bb577c6": {
                "name": "NetwitnessSAListIncidents", 
                "depends_on": [
                    "nw-list-incidents"
                ]
            }
        }, 
        {
            "IsContextSet": {
                "name": "IsContextSet", 
                "deprecated": true
            }
        }, 
        {
            "Set": {
                "name": "Set"
            }
        }, 
        {
            "ArcherCreateSecurityIncident": {
                "name": "ArcherCreateSecurityIncident", 
                "depends_on": [
                    "archer-create-record"
                ]
            }
        }, 
        {
            "VolMalfindDumpAgent": {
                "name": "VolMalfindDumpAgent"
            }
        }, 
        {
            "TrendmicroSystemEventRetrieve": {
                "name": "TrendmicroSystemEventRetrieve", 
                "depends_on": [
                    "trendmicro-system-event-retrieve"
                ]
            }
        }, 
        {
            "MimecastFindEmail": {
                "name": "MimecastFindEmail", 
                "depends_on": [
                    "mimecast-query"
                ]
            }
        }, 
        {
            "D2Drop": {
                "name": "D2Drop"
            }
        }, 
        {
            "TaniumFindRunningProcesses": {
                "name": "TaniumFindRunningProcesses", 
                "deprecated": true, 
                "depends_on": [
                    "tn-add-question-complex", 
                    "tn-result-data", 
                    "tn-result-info"
                ]
            }
        }, 
        {
            "NessusScanDetails": {
                "name": "NessusScanDetails", 
                "deprecated": true, 
                "depends_on": [
                    "scan-details"
                ], 
                "command_to_integration": {
                    "scan-details": "Nessus"
                }
            }
        }, 
        {
            "CBPCatalogFindHash": {
                "name": "CBPCatalogFindHash", 
                "depends_on": [
                    "cbp-fileCatalog-search"
                ]
            }
        }, 
        {
            "checkValue": {
                "name": "checkValue"
            }
        }, 
        {
            "WhileLoop": {
                "name": "WhileLoop", 
                "deprecated": true
            }
        }, 
        {
            "D2GetSystemLog": {
                "name": "D2GetSystemLog"
            }
        }, 
        {
            "CopyFileD2": {
                "name": "CopyFileD2"
            }
        }, 
        {
            "CheckFilesWildfirePy": {
                "name": "CheckFilesWildfirePy", 
                "depends_on": [
                    "wildfire-upload", 
                    "wildfire-report"
                ], 
                "script_executions": [
                    "getEntries"
                ]
            }
        }, 
        {
            "ADGetGroupMembers": {
                "name": "ADGetGroupMembers", 
                "depends_on": [
                    "ad-search"
                ]
            }
        }, 
        {
            "SCPPullFiles": {
                "name": "SCPPullFiles", 
                "depends_on": [
                    "copy-from"
                ]
            }
        }, 
        {
            "ReadFile": {
                "name": "ReadFile", 
                "script_executions": [
                    "getFilePath"
                ]
            }
        }, 
        {
            "VectraSensors": {
                "name": "VectraSensors", 
                "deprecated": true, 
                "depends_on": [
                    "vec-sensors"
                ]
            }
        }, 
        {
            "QRadarFullSearch": {
                "name": "QRadarFullSearch", 
                "deprecated": true, 
                "depends_on": [
                    "qradar-get-search", 
                    "qradar-get-search-results", 
                    "qradar-searches"
                ], 
                "tests": [
                    "No test"
                ]
            }
        }, 
        {
            "CSActors": {
                "name": "CSActors", 
                "deprecated": true, 
                "depends_on": [
                    "cs-actors"
                ]
            }
        }, 
        {
            "NessusGetReport": {
                "name": "NessusGetReport", 
                "deprecated": true, 
                "depends_on": [
                    "scan-report-download", 
                    "scan-export", 
                    "scan-export-status"
                ], 
                "command_to_integration": {
                    "scan-report-download": "Nessus", 
                    "scan-export": "Nessus", 
                    "scan-export-status": "Nessus"
                }
            }
        }, 
        {
            "VolRaw": {
                "name": "VolRaw"
            }
        }, 
        {
            "Base64Encode": {
                "name": "Base64Encode"
            }
        }, 
        {
            "LCMAcknowledgeHost": {
                "name": "LCMAcknowledgeHost", 
                "depends_on": [
                    "lcm-acknowledge-host"
                ], 
                "script_executions": [
                    "LCMHosts"
                ]
            }
        }, 
        {
            "ExtractEmail": {
                "name": "ExtractEmail"
            }
        }, 
        {
            "NexposeVulnExtractor": {
                "name": "NexposeVulnExtractor", 
                "depends_on": [
                    "nexpose"
                ]
            }
        }, 
        {
            "XBTriggeredRules": {
                "name": "XBTriggeredRules", 
                "depends_on": [
                    "xb-triggered-rules"
                ]
            }
        }, 
        {
            "LoadJSON": {
                "name": "LoadJSON", 
                "tests": [
                    "JSONtoCSV-Test"
                ]
            }
        }, 
        {
            "CommonUserServer": {
                "name": "CommonUserServer"
            }
        }, 
        {
            "IsMaliciousIndicatorFound": {
                "name": "IsMaliciousIndicatorFound", 
                "tests": [
                    "Test-IsMaliciousIndicatorFound"
                ]
            }
        }, 
        {
            "D2ActiveUsers": {
                "name": "D2ActiveUsers"
            }
        }, 
        {
            "BuildEWSQuery": {
                "name": "BuildEWSQuery", 
                "tests": [
                    "buildewsquery_test"
                ]
            }
        }, 
        {
            "da330ce7-3a93-430c-8454-03b96cf5184e": {
                "name": "OktaCreateUser", 
                "deprecated": true, 
                "depends_on": [
                    "okta-create-user"
                ]
            }
        }, 
        {
            "JiraIssueUploadFile": {
                "name": "JiraIssueUploadFile", 
                "deprecated": true, 
                "depends_on": [
                    "jira-issue-upload-file"
                ]
            }
        }, 
        {
            "PanoramaDynamicAddressGroup": {
                "name": "PanoramaDynamicAddressGroup", 
                "deprecated": true, 
                "tests": [
                    "palo_alto_firewall_test_pb"
                ]
            }
        }, 
        {
            "ActiveUsersD2": {
                "name": "ActiveUsersD2", 
                "tests": [
                    "No test"
                ]
            }
        }, 
        {
            "ParseExcel": {
                "name": "ParseExcel", 
                "script_executions": [
                    "getFilePath"
                ], 
                "tests": [
                    "ParseExcel-test"
                ]
            }
        }, 
        {
            "MatchRegex": {
                "name": "MatchRegex"
            }
        }, 
        {
            "ip_to_host": {
                "name": "IPToHost"
            }
        }, 
        {
            "AlgosecGetNetworkObject": {
                "name": "AlgosecGetNetworkObject", 
                "depends_on": [
                    "algosec-get-network-object"
                ]
            }
        }, 
        {
            "Autoruns": {
                "name": "Autoruns"
            }
        }, 
        {
            "VectraTriage": {
                "name": "VectraTriage", 
                "deprecated": true, 
                "depends_on": [
                    "vec-triage"
                ]
            }
        }, 
        {
            "ATDDetonate": {
                "name": "ATDDetonate", 
                "depends_on": [
                    "atd-get-report", 
                    "atd-file-upload", 
                    "atd-check-status"
                ]
            }
        }, 
        {
            "XBInfo": {
                "name": "XBInfo"
            }
        }, 
        {
            "NetwitnessSACreateIncident": {
                "name": "NetwitnessSACreateIncident", 
                "depends_on": [
                    "nw-create-incident"
                ]
            }
        }, 
        {
            "ExchangeSearchMailbox": {
                "name": "ExchangeSearchMailbox"
            }
        }, 
        {
            "DT": {
                "name": "DT", 
                "tests": [
                    "No tests - script used for testing"
                ]
            }
        }, 
        {
            "ed24d63f-4134-49c4-82c0-96885a7a1cc3": {
                "name": "VerifyContextFields", 
                "deprecated": true
            }
        }, 
        {
            "5d44a5d9-d91a-4420-801f-755f26b60c47": {
                "name": "cveLatest", 
                "deprecated": true, 
                "depends_on": [
                    "cve-latest"
                ]
            }
        }, 
        {
            "ad7de731-cadc-4f49-81cd-522cd4b7bfa5": {
                "name": "CheckpointFWCreateBackup", 
                "depends_on": [
                    "ssh"
                ], 
                "script_executions": [
                    "ssh"
                ]
            }
        }, 
        {
            "DemistoLogsBundle": {
                "name": "DemistoLogsBundle", 
                "depends_on": [
                    "demisto-api-download"
                ]
            }
        }, 
        {
            "ContextGetEmails": {
                "name": "ContextGetEmails"
            }
        }, 
        {
            "nexpose_create_incidents_from_assets": {
                "name": "NexposeCreateIncidentsFromAssets", 
                "depends_on": [
                    "nexpose-get-asset"
                ], 
                "script_executions": [
                    "getIncidents"
                ]
            }
        }, 
        {
            "bffdcf72-2061-4767-83d5-3ff2a9e8afe7": {
                "name": "BlockIP", 
                "tests": [
                    "blockip_test_playbook"
                ]
            }
        }, 
        {
            "ExchangeSearch": {
                "name": "ExchangeSearch", 
                "deprecated": true, 
                "depends_on": [
                    "ews-search-mailbox"
                ]
            }
        }, 
        {
            "CPSetRule": {
                "name": "CPSetRule", 
                "deprecated": true, 
                "depends_on": [
                    "checkpoint"
                ], 
                "script_executions": [
                    "checkpoint"
                ]
            }
        }, 
        {
            "VolGetProcWithMalNetConn": {
                "name": "VolGetProcWithMalNetConn"
            }
        }, 
        {
            "ConvertTableToHTML": {
                "name": "ConvertTableToHTML"
            }
        }, 
        {
            "StringLength": {
                "name": "StringLength"
            }
        }, 
        {
            "CuckooGetScreenshot": {
                "name": "CuckooGetScreenshot", 
                "depends_on": [
                    "cuckoo-task-screenshot"
                ], 
                "tests": [
                    "No test"
                ]
            }
        }, 
        {
            "VolMalfind": {
                "name": "VolMalfind"
            }
        }, 
        {
            "ExposeModules": {
                "name": "ExposeModules", 
                "deprecated": true
            }
        }, 
        {
            "GrrGetFlows": {
                "name": "GrrGetFlows", 
                "depends_on": [
                    "grr_get_flows"
                ], 
                "script_executions": [
                    "grr_get_flows"
                ]
            }
        }, 
        {
            "IsTrue": {
                "name": "IsTrue"
            }
        }, 
        {
            "SplunkSearchJsonPy": {
                "name": "SplunkSearchJsonPy", 
                "deprecated": true, 
                "depends_on": [
                    "search"
                ], 
                "script_executions": [
                    "search"
                ], 
                "command_to_integration": {
                    "search": "splunk"
                }
            }
        }, 
        {
            "UnEscapeURLs": {
                "name": "UnEscapeURLs"
            }
        }, 
        {
            "ProofpointDecodeURL": {
                "name": "ProofpointDecodeURL"
            }
        }, 
        {
            "ReadPDFFile": {
                "name": "ReadPDFFile", 
                "script_executions": [
                    "getFilePath"
                ], 
                "tests": [
                    "ReadPDFFile-Test"
                ]
            }
        }, 
        {
            "ContextContains": {
                "name": "ContextContains"
            }
        }, 
        {
            "ADIsUserMember": {
                "name": "ADIsUserMember", 
                "deprecated": true, 
                "depends_on": [
                    "ad-search"
                ], 
                "script_executions": [
                    "ADGetUserGroups", 
                    "AdSearch"
                ]
            }
        }, 
        {
            "PanoramaMove": {
                "name": "PanoramaMove", 
                "deprecated": true, 
                "depends_on": [
                    "panorama"
                ], 
                "tests": [
                    "palo_alto_firewall_test_pb"
                ]
            }
        }, 
        {
            "ADGetUserGroups": {
                "name": "ADGetUserGroups", 
                "deprecated": true, 
                "depends_on": [
                    "ad-search"
                ]
            }
        }, 
        {
            "ADUserLogonInfo": {
                "name": "ADUserLogonInfo", 
                "deprecated": true, 
                "depends_on": [
                    "ad-search"
                ]
            }
        }, 
        {
            "Osxcollector": {
                "name": "Osxcollector"
            }
        }, 
        {
            "PWObservationPcapInfo": {
                "name": "PWObservationPcapInfo", 
                "deprecated": true, 
                "depends_on": [
                    "observation-pcap-info"
                ], 
                "command_to_integration": {
                    "observation-pcap-info": "ProtectWise"
                }
            }
        }, 
        {
            "QrSearches": {
                "name": "QrSearches", 
                "deprecated": true, 
                "depends_on": [
                    "qr-searches"
                ]
            }
        }, 
        {
            "ExtractIndicatorsFromTextFile": {
                "name": "ExtractIndicatorsFromTextFile"
            }
        }, 
        {
            "CheckIPs": {
                "name": "CheckIPs", 
                "deprecated": true, 
                "script_executions": [
                    "ip"
                ]
            }
        }, 
        {
            "VolDlllist": {
                "name": "VolDlllist"
            }
        }, 
        {
            "FPSetRule": {
                "name": "FPSetRule", 
                "depends_on": [
                    "ssh"
                ], 
                "script_executions": [
                    "ssh"
                ]
            }
        }, 
        {
            "TrendMicroClassifier": {
                "name": "TrendMicroClassifier", 
                "depends_on": [
                    "trendmicro-alert-status"
                ]
            }
        }, 
        {
            "TrendMicroGetHostID": {
                "name": "TrendMicroGetHostID", 
                "depends_on": [
                    "trendmicro-host-retrieve-all"
                ], 
                "script_executions": [
                    "TrendmicroHostRetrieveAll"
                ]
            }
        }, 
        {
            "ExtractDomainFromUrlAndEmail": {
                "name": "ExtractDomainFromUrlAndEmail"
            }
        }, 
        {
            "VectraSettings": {
                "name": "VectraSettings", 
                "deprecated": true, 
                "depends_on": [
                    "vec-settings"
                ]
            }
        }, 
        {
            "GenerateInvestigationSummaryReport": {
                "name": "GenerateInvestigationSummaryReport", 
                "fromversion": "3.5.0"
            }
        }, 
        {
            "DataDomainReputation": {
                "name": "DataDomainReputation", 
                "fromversion": "3.1.0"
            }
        }, 
        {
            "EPORepositoryComplianceCheck": {
                "name": "EPORepositoryComplianceCheck", 
                "deprecated": true, 
                "depends_on": [
                    "epo-command"
                ]
            }
        }, 
        {
            "PWObservations": {
                "name": "PWObservations", 
                "deprecated": true, 
                "depends_on": [
                    "observation-search"
                ], 
                "command_to_integration": {
                    "observation-search": "ProtectWise"
                }
            }
        }, 
        {
            "DBotPredictTextLabel": {
                "name": "DBotPredictTextLabel", 
                "fromversion": "4.1.0", 
                "script_executions": [
                    "getList"
                ], 
                "tests": [
                    "CreatePhishingClassifierMLTest"
                ]
            }
        }, 
        {
            "InRange": {
                "name": "InRange"
            }
        }, 
        {
            "IngestCSV": {
                "name": "IngestCSV", 
                "deprecated": true, 
                "script_executions": [
                    "getEntries", 
                    "getFilePath"
                ]
            }
        }, 
        {
            "TrendmicroHostAntimalwareScan": {
                "name": "TrendmicroHostAntimalwareScan", 
                "depends_on": [
                    "trendmicro-host-antimalware-scan"
                ]
            }
        }, 
        {
            "QrGetSearchResults": {
                "name": "QrGetSearchResults", 
                "deprecated": true, 
                "depends_on": [
                    "qr-get-search-results"
                ]
            }
        }, 
        {
            "NessusHostDetails": {
                "name": "NessusHostDetails", 
                "deprecated": true, 
                "depends_on": [
                    "scan-host-details"
                ], 
                "command_to_integration": {
                    "scan-host-details": "Nessus"
                }
            }
        }, 
        {
            "WhereFieldEquals": {
                "name": "WhereFieldEquals"
            }
        }, 
        {
            "OSQueryUsers": {
                "name": "OSQueryUsers", 
                "depends_on": [
                    "OSQueryBasicQuery"
                ], 
                "script_executions": [
                    "OSQueryBasicQuery"
                ]
            }
        }, 
        {
            "CrowdStrikeStreamingPreProcessing": {
                "name": "CrowdStrikeStreamingPreProcessing", 
                "script_executions": [
                    "addEntries"
                ]
            }
        }, 
        {
            "Strings": {
                "name": "Strings", 
                "script_executions": [
                    "getFilePath"
                ]
            }
        }, 
        {
            "QrOffenses": {
                "name": "QrOffenses", 
                "deprecated": true, 
                "depends_on": [
                    "qr-offenses"
                ]
            }
        }, 
        {
            "LCMHosts": {
                "name": "LCMHosts"
            }
        }, 
        {
            "RegProbeBasic": {
                "name": "RegProbeBasic"
            }
        }, 
        {
            "ContextGetHashes": {
                "name": "ContextGetHashes"
            }
        }, 
        {
            "NexposeEmailParser": {
                "name": "NexposeEmailParser", 
                "depends_on": [
                    "nexpose"
                ]
            }
        }, 
        {
            "7b5c080e-f3b1-411a-83b0-e1f53c21bef8": {
                "name": "WhileNotMdLoop", 
                "deprecated": true
            }
        }, 
        {
            "SlackMirror": {
                "name": "SlackMirror", 
                "deprecated": true, 
                "depends_on": [
                    "slack-mirror-investigation"
                ]
            }
        }, 
        {
            "CheckFiles": {
                "name": "CheckFiles", 
                "deprecated": true, 
                "depends_on": [
                    "file"
                ]
            }
        }, 
        {
            "IsIPInRanges": {
                "name": "IsIPInRanges"
            }
        }, 
        {
            "CBSessions": {
                "name": "CBSessions", 
                "depends_on": [
                    "cb-list-sessions"
                ]
            }
        }, 
        {
            "JSONFileToCSV": {
                "name": "JSONFileToCSV", 
                "script_executions": [
                    "getFilePath"
                ], 
                "tests": [
                    "JSONtoCSV-Test"
                ]
            }
        }, 
        {
            "GeneratePassword": {
                "name": "GeneratePassword"
            }
        }, 
        {
            "IncidentSet": {
                "name": "IncidentSet", 
                "fromversion": "3.5.1", 
                "deprecated": true, 
                "script_executions": [
                    "setIncident", 
                    "setOwner", 
                    "setPlaybook", 
                    "setStage"
                ]
            }
        }, 
        {
            "GoogleAuthURL": {
                "name": "GoogleAuthURL"
            }
        }, 
        {
            "DataURLReputation": {
                "name": "DataURLReputation", 
                "toversion": "3.0.1"
            }
        }, 
        {
            "IPReputation": {
                "name": "IPReputation", 
                "script_executions": [
                    "ip"
                ]
            }
        }, 
        {
            "AwsCreateImage": {
                "name": "AwsCreateImage", 
                "depends_on": [
                    "create-image"
                ]
            }
        }, 
        {
            "WildfireReport": {
                "name": "WildfireReport", 
                "deprecated": true, 
                "depends_on": [
                    "wildfire-report"
                ]
            }
        }, 
        {
            "LCMIndicatorsForEntity": {
                "name": "LCMIndicatorsForEntity", 
                "depends_on": [
                    "lcm-indicatorsforentity"
                ]
            }
        }, 
        {
            "hideFieldsOnNewIncident": {
                "name": "hideFieldsOnNewIncident", 
                "fromversion": "3.6.0"
            }
        }, 
        {
            "ImpSfScheduleTask": {
                "name": "ImpSfScheduleTask", 
                "depends_on": [
                    "ImpSfRevokeUnaccessedDevices", 
                    "scheduleEntry"
                ], 
                "script_executions": [
                    "scheduleEntry"
                ]
            }
        }, 
        {
            "ServiceNowUpdateIncident": {
                "name": "ServiceNowUpdateIncident", 
                "depends_on": [
                    "servicenow-query-table", 
                    "servicenow-update-record"
                ], 
                "command_to_integration": {
                    "servicenow-query-table": "ServiceNow", 
                    "servicenow-update-record": "ServiceNow"
                }, 
                "tests": [
                    "No test - Hibernating instance"
                ]
            }
        }, 
        {
            "DataIPReputation": {
                "name": "DataIPReputation", 
                "toversion": "3.0.1"
            }
        }, 
        {
            "SetDateField": {
                "name": "SetDateField", 
                "script_executions": [
                    "setIncident"
                ]
            }
        }, 
        {
            "ADGetEmailForUser": {
                "name": "ADGetEmailForUser", 
                "deprecated": true, 
                "depends_on": [
                    "ad-search"
                ]
            }
        }, 
        {
            "EmailAskUser": {
                "name": "EmailAskUser", 
                "toversion": "3.6.0", 
                "fromversion": "3.5.0"
            }
        }, 
        {
            "PWEventDetails": {
                "name": "PWEventDetails", 
                "deprecated": true, 
                "depends_on": [
                    "pw-event-get"
                ]
            }
        }, 
        {
            "CheckSenderDomainDistance": {
                "name": "CheckSenderDomainDistance"
            }
        }, 
        {
            "7b02fa0f-94ff-48c7-8350-b4e353702e73": {
                "name": "VMRay", 
                "depends_on": [
                    "upload_sample"
                ], 
                "script_executions": [
                    "getFilePath", 
                    "scheduleEntry", 
                    "upload_sample"
                ], 
                "command_to_integration": {
                    "upload_sample": "VMRay"
                }
            }
        }, 
        {
            "PWObservationPcapDownload": {
                "name": "PWObservationPcapDownload", 
                "depends_on": [
                    "observation-pcap-download"
                ], 
                "command_to_integration": {
                    "observation-pcap-download": "ProtectWise"
                }
            }
        }, 
        {
            "b695f044-fbdd-4d4b-89ce-9066cb0e165a": {
                "name": "cveReputation", 
                "depends_on": [
                    "cve-search"
                ]
            }
        }, 
        {
            "ParseEmailHeader": {
                "name": "ParseEmailHeaders", 
                "script_executions": [
                    "getFilePath"
                ]
            }
        }, 
        {
            "IndicatorMaliciousRatioCalculation": {
                "name": "IndicatorMaliciousRatioCalculation", 
                "fromversion": "3.5.0", 
                "script_executions": [
                    "findIndicators", 
                    "getIncidents"
                ]
            }
        }, 
        {
            "BinaryReputationPy": {
                "name": "BinaryReputationPy", 
                "deprecated": true, 
                "depends_on": [
                    "file"
                ], 
                "script_executions": [
                    "file", 
                    "getEntries"
                ]
            }
        }, 
        {
            "ArcherUpdateSecurityIncident": {
                "name": "ArcherUpdateSecurityIncident", 
                "depends_on": [
                    "archer-update-record"
                ]
            }
        }, 
        {
            "IsListExist": {
                "name": "IsListExist", 
                "script_executions": [
                    "getList"
                ], 
                "tests": [
                    "No test"
                ]
            }
        }, 
        {
            "CSCountDevicesForIOC": {
                "name": "CSCountDevicesForIOC", 
                "deprecated": true, 
                "depends_on": [
                    "cs-device-count-ioc"
                ]
            }
        }, 
        {
            "LCMSetHostComment": {
                "name": "LCMSetHostComment", 
                "depends_on": [
                    "lcm-set-host-comment"
                ], 
                "script_executions": [
                    "LCMHosts"
                ]
            }
        }, 
        {
            "D2Exec": {
                "name": "D2Exec"
            }
        }, 
        {
            "OSQueryProcesses": {
                "name": "OSQueryProcesses", 
                "depends_on": [
                    "OSQueryBasicQuery"
                ], 
                "script_executions": [
                    "OSQueryBasicQuery"
                ]
            }
        }, 
        {
            "NessusScanStatus": {
                "name": "NessusScanStatus", 
                "deprecated": true, 
                "depends_on": [
                    "scan-details"
                ], 
                "command_to_integration": {
                    "scan-details": "Nessus"
                }
            }
        }, 
        {
            "DemistoLinkIncidents": {
                "name": "DemistoLinkIncidents", 
                "depends_on": [
                    "demisto-api-post"
                ]
            }
        }, 
        {
            "JiraCreateIssue": {
                "name": "JiraCreateIssue", 
                "deprecated": true, 
                "depends_on": [
                    "jira-create-issue"
                ]
            }
        }, 
        {
            "LocateAttachment": {
                "name": "LocateAttachment", 
                "deprecated": true, 
                "script_executions": [
                    "getEntries"
                ]
            }
        }, 
        {
            "ADGetComputerGroups": {
                "name": "ADGetComputerGroups", 
                "deprecated": true, 
                "depends_on": [
                    "ad-search"
                ], 
                "script_executions": [
                    "AdSearch"
                ]
            }
        }, 
        {
            "MapValues": {
                "name": "MapValues"
            }
        }, 
        {
            "QrGetSearch": {
                "name": "QrGetSearch", 
                "deprecated": true, 
                "depends_on": [
                    "qr-get-search"
                ]
            }
        }, 
        {
            "EmailAskUser": {
                "name": "EmailAskUser", 
                "fromversion": "4.0.0"
            }
        }, 
        {
            "AwsGetInstanceInfo": {
                "name": "AwsGetInstanceInfo", 
                "depends_on": [
                    "get-instance-info", 
                    "get-ebs-volume-info", 
                    "get-sg-info"
                ]
            }
        }, 
        {
            "CreateArray": {
                "name": "CreateArray"
            }
        }, 
        {
            "ADListUsers": {
                "name": "ADListUsers", 
                "deprecated": true, 
                "depends_on": [
                    "ad-search"
                ]
            }
        }, 
        {
            "CBPFindRule": {
                "name": "CBPFindRule", 
                "depends_on": [
                    "cbp-fileRule-search"
                ]
            }
        }, 
        {
            "GoogleappsListUsers": {
                "name": "GoogleappsListUsers", 
                "deprecated": true, 
                "depends_on": [
                    "googleapps-list-users"
                ]
            }
        }, 
        {
            "ParseCSV": {
                "name": "ParseCSV", 
                "script_executions": [
                    "getEntries"
                ], 
                "tests": [
                    "TestParseCSV", 
                    "ParseCSVnullbytesTest"
                ]
            }
        }, 
        {
            "D2Winpmem": {
                "name": "D2Winpmem"
            }
        }, 
        {
            "AlgosecGetApplications": {
                "name": "AlgosecGetApplications", 
                "depends_on": [
                    "algosec-get-applications"
                ]
            }
        }, 
        {
            "Elasticsearch": {
                "name": "Elasticsearch", 
                "depends_on": [
                    "search"
                ], 
                "script_executions": [
                    "search"
                ], 
                "command_to_integration": {
                    "search": "elasticsearch"
                }
            }
        }, 
        {
            "EPOUpdateRepository": {
                "name": "EPOUpdateRepository", 
                "deprecated": true, 
                "depends_on": [
                    "epo-command"
                ]
            }
        }, 
        {
            "ZipFile": {
                "name": "ZipFile", 
                "script_executions": [
                    "getFilePath"
                ]
            }
        }, 
        {
            "VectraSummary": {
                "name": "VectraSummary", 
                "deprecated": true, 
                "depends_on": [
                    "vec-health"
                ]
            }
        }, 
        {
            "MattermostAskUser": {
                "name": "MattermostAskUser", 
                "depends_on": [
                    "mattermost-send"
                ], 
                "script_executions": [
                    "addEntitlement"
                ]
            }
        }, 
        {
            "WhoisSummary": {
                "name": "WhoisSummary", 
                "deprecated": true, 
                "depends_on": [
                    "whois"
                ]
            }
        }, 
        {
            "AssignAnalystToIncident": {
                "name": "AssignAnalystToIncident"
            }
        }, 
        {
            "Base64ListToFile": {
                "name": "Base64ListToFile", 
                "script_executions": [
                    "getList"
                ]
            }
        }, 
        {
            "LCMPathFinderScanHost": {
                "name": "LCMPathFinderScanHost", 
                "depends_on": [
                    "lcm-pathfinder-scan"
                ]
            }
        }, 
        {
            "IncapScheduleTask": {
                "name": "IncapScheduleTask", 
                "depends_on": [
                    "scheduleEntry", 
                    "IncapWhitelistCompliance"
                ], 
                "script_executions": [
                    "scheduleEntry"
                ]
            }
        }, 
        {
            "SbQuery": {
                "name": "SbQuery", 
                "depends_on": [
                    "sb-query"
                ]
            }
        }, 
        {
            "GetStringsDistance": {
                "name": "GetStringsDistance"
            }
        }, 
        {
            "CSHuntByIOC": {
                "name": "CSHuntByIOC", 
                "deprecated": true, 
                "depends_on": [
                    "cs-device-ran-on"
                ]
            }
        }, 
        {
            "FireEyeDetonateFile": {
                "name": "FireEyeDetonateFile", 
                "depends_on": [
                    "fe-submit", 
                    "fe-submit-result", 
                    "fe-submit-status"
                ], 
                "script_executions": [
                    "IsIntegrationAvailable"
                ], 
                "tests": [
                    "No test"
                ]
            }
        }, 
        {
            "514ec833-c02c-49a3-8ac6-d982198f5fa0": {
                "name": "OktaUpdateUser", 
                "deprecated": true, 
                "depends_on": [
                    "okta-update-user"
                ]
            }
        }, 
        {
            "JoinIfSingleElementOnly": {
                "name": "JoinIfSingleElementOnly"
            }
        }, 
        {
            "PWObservationDetails": {
                "name": "PWObservationDetails", 
                "deprecated": true, 
                "depends_on": [
                    "pw-observation-get"
                ]
            }
        }, 
        {
            "SNOpenTicket": {
                "name": "SNOpenTicket", 
                "deprecated": true, 
                "depends_on": [
                    "servicenow-incident-create"
                ]
            }
        }, 
        {
            "IPInfoQuery": {
                "name": "IPInfoQuery", 
                "deprecated": true, 
                "depends_on": [
                    "ipinfo_field"
                ], 
                "script_executions": [
                    "ip", 
                    "ipinfo_field"
                ]
            }
        }, 
        {
            "RegCollectValues": {
                "name": "RegCollectValues"
            }
        }, 
        {
            "MD5Extract": {
                "name": "MD5Extract", 
                "deprecated": true
            }
        }, 
        {
            "CommonIntegration": {
                "name": "CommonIntegration", 
                "deprecated": true
            }
        }, 
        {
            "CBPBanHash": {
                "name": "CBPBanHash", 
                "depends_on": [
                    "cbp-fileRule-update"
                ]
            }
        }, 
        {
            "URLDecode": {
                "name": "URLDecode", 
                "tests": [
                    "URLDecode-Test"
                ]
            }
        }, 
        {
            "AwsRunInstance": {
                "name": "AwsRunInstance", 
                "depends_on": [
                    "run-instance"
                ]
            }
        }, 
        {
            "EPORetrieveCurrentDATVersion": {
                "name": "EPORetrieveCurrentDATVersion", 
                "deprecated": true, 
                "depends_on": [
                    "epo-command"
                ]
            }
        }, 
        {
            "TaniumShowPendingActions": {
                "name": "TaniumShowPendingActions", 
                "deprecated": true, 
                "depends_on": [
                    "tn-get-object"
                ]
            }
        }, 
        {
            "PrintErrorEntry": {
                "name": "PrintErrorEntry", 
                "fromversion": "4.0.0"
            }
        }, 
        {
            "SEPCheckOutdatedEndpoints": {
                "name": "SEPCheckOutdatedEndpoints", 
                "depends_on": [
                    "sep-client-content"
                ]
            }
        }, 
        {
            "URLNumberOfAds": {
                "name": "URLNumberOfAds"
            }
        }, 
        {
            "IncidentToContext": {
                "name": "IncidentToContext", 
                "deprecated": true
            }
        }, 
        {
            "D2Users": {
                "name": "D2Users"
            }
        }, 
        {
            "StripChars": {
                "name": "StripChars"
            }
        }, 
        {
            "RegPathReputationBasicLists": {
                "name": "RegPathReputationBasicLists"
            }
        }, 
        {
            "IsIntegrationAvailable": {
                "name": "IsIntegrationAvailable"
            }
        }, 
        {
            "ExposeIncidentOwner": {
                "name": "ExposeIncidentOwner"
            }
        }, 
        {
            "EmailReputation": {
                "name": "EmailReputation", 
                "script_executions": [
                    "email"
                ]
            }
        }, 
        {
            "AwsCreateVolumeSnapshot": {
                "name": "AwsCreateVolumeSnapshot", 
                "depends_on": [
                    "create-volume-snapshot"
                ]
            }
        }, 
        {
            "CreateEmailHtmlBody": {
                "name": "CreateEmailHtmlBody", 
                "tests": [
                    "CreateEmailHtmlBody_test_pb"
                ]
            }
        }, 
        {
            "listExecutedCommands": {
                "name": "listExecutedCommands"
            }
        }, 
        {
            "EPOUpdateEndpoints": {
                "name": "EPOUpdateEndpoints", 
                "deprecated": true, 
                "depends_on": [
                    "epo-command"
                ]
            }
        }, 
        {
            "CheckSender": {
                "name": "CheckSender", 
                "depends_on": [
                    "pipl-search"
                ]
            }
        }, 
        {
            "NessusLaunchScan": {
                "name": "NessusLaunchScan", 
                "deprecated": true, 
                "depends_on": [
                    "scan-launch"
                ], 
                "command_to_integration": {
                    "scan-launch": "Nessus"
                }
            }
        }, 
        {
            "ADGetGroupUsers": {
                "name": "ADGetGroupUsers", 
                "deprecated": true, 
                "depends_on": [
                    "ad-search"
                ]
            }
        }, 
        {
            "CPTaskStatus": {
                "name": "CPTaskStatus", 
                "deprecated": true, 
                "depends_on": [
                    "checkpoint"
                ], 
                "script_executions": [
                    "checkpoint"
                ]
            }
        }, 
        {
            "80b5c44c-4eac-4e00-812f-6d409d57be31": {
                "name": "WhoisLookup", 
                "deprecated": true, 
                "depends_on": [
                    "whois"
                ]
            }
        }, 
        {
            "NetwitnessSAAddEventsToIncident": {
                "name": "NetwitnessSAAddEventsToIncident", 
                "depends_on": [
                    "nw-add-events-to-incident"
                ]
            }
        }, 
        {
            "StopScheduledTask": {
                "name": "StopScheduledTask", 
                "script_executions": [
                    "scheduleEntry"
                ]
            }
        }, 
        {
            "SalesforceAskUser": {
                "name": "SalesforceAskUser", 
                "depends_on": [
                    "salesforce-push-comment"
                ], 
                "script_executions": [
                    "addEntitlement"
                ]
            }
        }, 
        {
            "ADListUsersEx": {
                "name": "ADListUsersEx", 
                "deprecated": true, 
                "depends_on": [
                    "ad-search"
                ]
            }
        }, 
        {
            "OSQueryOpenSockets": {
                "name": "OSQueryOpenSockets", 
                "depends_on": [
                    "OSQueryBasicQuery"
                ], 
                "script_executions": [
                    "OSQueryBasicQuery"
                ]
            }
        }, 
        {
            "EsmExample": {
                "name": "EsmExample", 
                "depends_on": [
                    "search"
                ], 
                "command_to_integration": {
                    "search": "esm"
                }
            }
        }, 
        {
            "SetSeverityByScore": {
                "name": "SetSeverityByScore", 
                "script_executions": [
                    "IncidentSet"
                ]
            }
        }, 
        {
            "RSAArcherManualFetch": {
                "name": "RSAArcherManualFetch", 
                "depends_on": [
                    "archer-manually-fetch-incident"
                ], 
                "script_executions": [
                    "createNewIncident"
                ]
            }
        }, 
        {
            "CheckpointFWBackupStatus": {
                "name": "CheckpointFWBackupStatus", 
                "depends_on": [
                    "ssh"
                ], 
                "script_executions": [
                    "ssh"
                ]
            }
        }, 
        {
            "VolImageinfo": {
                "name": "VolImageinfo"
            }
        }, 
        {
            "CBPApproveHash": {
                "name": "CBPApproveHash", 
                "depends_on": [
                    "cbp-fileRule-update"
                ]
            }
        }, 
        {
            "ParseEmailFile": {
                "name": "ParseEmailFile", 
                "deprecated": true, 
                "script_executions": [
                    "getEntry", 
                    "getFilePath"
                ]
            }
        }, 
        {
            "GoogleappsRevokeUserRole": {
                "name": "GoogleappsRevokeUserRole", 
                "depends_on": [
                    "googleapps-revoke-user-role"
                ]
            }
        }, 
        {
            "DBotPredictPhishingEvaluation": {
                "name": "DBotPredictPhishingEvaluation", 
                "fromversion": "4.1.0", 
                "script_executions": [
                    "DBotPreparePhishingData", 
                    "setIncident"
                ], 
                "tests": [
                    "CreatePhishingClassifierMLTest"
                ]
            }
        }, 
        {
            "DemistoUploadFile": {
                "name": "DemistoUploadFile", 
                "depends_on": [
                    "demisto-api-multipart"
                ]
            }
        }, 
        {
            "SNListTickets": {
                "name": "SNListTickets", 
                "deprecated": true, 
                "depends_on": [
                    "servicenow-incidents-query"
                ]
            }
        }, 
        {
            "JiraIssueAddComment": {
                "name": "JiraIssueAddComment", 
                "deprecated": true, 
                "depends_on": [
                    "jira-issue-add-comment"
                ]
            }
        }, 
        {
            "AlgosecCreateTicket": {
                "name": "AlgosecCreateTicket", 
                "depends_on": [
                    "algosec-create-ticket"
                ]
            }
        }, 
        {
            "DeleteContext": {
                "name": "DeleteContext"
            }
        }, 
        {
            "ADGetUsersByEmail": {
                "name": "ADGetUsersByEmail", 
                "deprecated": true, 
                "depends_on": [
                    "ad-search"
                ]
            }
        }, 
        {
            "LanguageDetect": {
                "name": "LanguageDetect"
            }
        }, 
        {
            "IncapGetAppInfo": {
                "name": "IncapGetAppInfo", 
                "depends_on": [
                    "incap-get-app-info"
                ]
            }
        }, 
        {
            "SplunkEmailParser": {
                "name": "SplunkEmailParser", 
                "depends_on": [
                    "search"
                ], 
                "command_to_integration": {
                    "search": "splunk"
                }
            }
        }, 
        {
            "GetTime": {
                "name": "GetTime", 
                "tests": [
                    "GetTime-Test"
                ]
            }
        }, 
        {
            "PortListenCheck": {
                "name": "PortListenCheck"
            }
        }, 
        {
            "f99a85a6-c572-4c3a-8afd-5b4ac539000a": {
                "name": "WhileNotExistLoop", 
                "deprecated": true
            }
        }, 
        {
            "PanoramaBlockIP": {
                "name": "PanoramaBlockIP", 
                "deprecated": true, 
                "depends_on": [
                    "panorama"
                ], 
                "tests": [
                    "palo_alto_firewall_test_pb", 
                    "blockip_test_playbook"
                ]
            }
        }, 
        {
            "IdentifyAttachedEmail": {
                "name": "IdentifyAttachedEmail", 
                "script_executions": [
                    "getEntries"
                ]
            }
        }, 
        {
            "D2Services": {
                "name": "D2Services"
            }
        }, 
        {
            "AlgosecQuery": {
                "name": "AlgosecQuery", 
                "depends_on": [
                    "algosec-query"
                ]
            }
        }, 
        {
            "AwsStartInstance": {
                "name": "AwsStartInstance", 
                "depends_on": [
                    "start-instance"
                ]
            }
        }, 
        {
            "DomainReputation": {
                "name": "DomainReputation", 
                "script_executions": [
                    "domain"
                ]
            }
        }, 
        {
            "GetDuplicatesMlv2": {
                "name": "GetDuplicatesMlv2", 
                "fromversion": "3.5.0", 
                "script_executions": [
                    "findIndicators", 
                    "getIncidents"
                ]
            }
        }, 
        {
            "JIRAPrintIssue": {
                "name": "JIRAPrintIssue", 
                "depends_on": [
                    "jira-get-issue"
                ]
            }
        }, 
        {
            "FPDeleteRule": {
                "name": "FPDeleteRule", 
                "depends_on": [
                    "ssh"
                ], 
                "script_executions": [
                    "ssh"
                ]
            }
        }, 
        {
            "isError": {
                "name": "isError"
            }
        }, 
        {
            "CommonServerPython": {
                "name": "CommonServerPython", 
                "tests": [
                    "TestPYCommonServer"
                ]
            }
        }, 
        {
            "10cb3486-48f3-4d93-88af-b6be84ffd432": {
                "name": "OktaGetGroups", 
                "deprecated": true, 
                "depends_on": [
                    "okta-get-groups"
                ]
            }
        }, 
        {
            "DocumentationAutomation": {
                "name": "DocumentationAutomation", 
                "script_executions": [
                    "getFilePath"
                ], 
                "tests": [
                    "No test - Test not needed"
                ]
            }
        }, 
        {
            "FileReputation": {
                "name": "FileReputation", 
                "script_executions": [
                    "file"
                ]
            }
        }, 
        {
            "AreValuesEqual": {
                "name": "AreValuesEqual"
            }
        }, 
        {
            "LCMDetectedEntities": {
                "name": "LCMDetectedEntities", 
                "depends_on": [
                    "lcm-entities"
                ]
            }
        }, 
        {
            "UtilAnyResults": {
                "name": "UtilAnyResults"
            }
        }, 
        {
            "ExampleJSScript": {
                "name": "ExampleJSScript"
            }
        }, 
        {
            "UnEscapeIPs": {
                "name": "UnEscapeIPs"
            }
        }, 
        {
            "OSQueryLoggedInUsers": {
                "name": "OSQueryLoggedInUsers", 
                "depends_on": [
                    "OSQueryBasicQuery"
                ], 
                "script_executions": [
                    "OSQueryBasicQuery"
                ]
            }
        }, 
        {
            "FindSimilarIncidentsByText": {
                "name": "FindSimilarIncidentsByText"
            }
        }, 
        {
            "IncapWhitelistCompliance": {
                "name": "IncapWhitelistCompliance", 
                "depends_on": [
                    "incap-get-domain-approver-email", 
                    "RemoteExec", 
                    "incap-list-sites", 
                    "SendEmail"
                ], 
                "script_executions": [
                    "RemoteExec", 
                    "SendEmail"
                ]
            }
        }, 
        {
            "c99e196b-e05e-41f2-82cb-6798f33cb653": {
                "name": "cveSearch", 
                "deprecated": true, 
                "depends_on": [
                    "cve-search"
                ]
            }
        }, 
        {
            "5e125fdd-72f1-455f-89fa-e6f9405174a4": {
                "name": "NotInContextVerification"
            }
        }, 
        {
            "ExtractDomain": {
                "name": "ExtractDomain"
            }
        }, 
        {
            "DemistoCreateList": {
                "name": "DemistoCreateList", 
                "depends_on": [
                    "demisto-api-post"
                ]
            }
        }, 
        {
            "ServiceNowQueryIncident": {
                "name": "ServiceNowQueryIncident", 
                "depends_on": [
                    "servicenow-query-table"
                ], 
                "command_to_integration": {
                    "servicenow-query-table": "ServiceNow"
                }, 
                "tests": [
                    "No test - Hibernating instance"
                ]
            }
        }, 
        {
            "MimecastQuery": {
                "name": "MimecastQuery", 
                "depends_on": [
                    "mimecast-query"
                ]
            }
        }, 
        {
            "misp_download_sample": {
                "name": "misp_download_sample", 
                "deprecated": true, 
                "tests": [
                    "MISP V2 Test"
                ]
            }
        }, 
        {
            "ExchangeDeleteIDsFromContext": {
                "name": "ExchangeDeleteIDsFromContext", 
                "deprecated": true, 
                "depends_on": [
                    "ews-delete-items"
                ]
            }
        }, 
        {
            "DumpJSON": {
                "name": "DumpJSON"
            }
        }, 
        {
            "ADGetGroupComputers": {
                "name": "ADGetGroupComputers", 
                "deprecated": true, 
                "depends_on": [
                    "ad-search"
                ]
            }
        }, 
        {
            "TrendmicroAntiMalwareEventRetrieve": {
                "name": "TrendmicroAntiMalwareEventRetrieve", 
                "depends_on": [
                    "trendmicro-anti-malware-event-retrieve"
                ]
            }
        }, 
        {
            "Sleep": {
                "name": "Sleep"
            }
        }, 
        {
            "AdSearch": {
                "name": "AdSearch", 
                "deprecated": true, 
                "depends_on": [
                    "ad-search"
                ]
            }
        }, 
        {
            "XBNotable": {
                "name": "XBNotable", 
                "depends_on": [
                    "xb-notable"
                ]
            }
        }, 
        {
            "GoogleappsGetUser": {
                "name": "GoogleappsGetUser", 
                "deprecated": true, 
                "depends_on": [
                    "googleapps-get-user"
                ]
            }
        }, 
        {
            "CBLiveFetchFiles": {
                "name": "CBLiveFetchFiles", 
                "depends_on": [
                    "CBLiveGetFile"
                ], 
                "script_executions": [
                    "CBLiveGetFile"
                ]
            }
        }, 
        {
            "JiraIssueAddLink": {
                "name": "JiraIssueAddLink", 
                "deprecated": true, 
                "depends_on": [
                    "jira-issue-add-link"
                ]
            }
        }, 
        {
            "ContextSearchForString": {
                "name": "ContextSearchForString"
            }
        }, 
        {
            "ShowOnMap": {
                "name": "ShowOnMap"
            }
        }, 
        {
            "CBFindIP": {
                "name": "CBFindIP", 
                "depends_on": [
                    "CBSearch"
                ], 
                "script_executions": [
                    "CBSearch"
                ]
            }
        }, 
        {
            "D2Rekall": {
                "name": "D2Rekall"
            }
        }, 
        {
            "CuckooGetReport": {
                "name": "CuckooGetReport", 
                "depends_on": [
                    "cuckoo-get-task-report"
                ], 
                "tests": [
                    "No test"
                ]
            }
        }, 
        {
            "BinarySearchPy": {
                "name": "BinarySearchPy", 
                "depends_on": [
                    "cb-process"
                ], 
                "script_executions": [
                    "getEntries"
                ]
            }
        }, 
        {
            "Volatility": {
                "name": "Volatility"
            }
        }, 
        {
            "GrrGetFiles": {
                "name": "GrrGetFiles", 
                "depends_on": [
                    "grr_get_files"
                ], 
                "script_executions": [
                    "grr_get_files"
                ]
            }
        }, 
        {
            "FetchFileD2": {
                "name": "FetchFileD2"
            }
        }, 
        {
            "ToTable": {
                "name": "ToTable"
            }
        }, 
        {
            "XBLockouts": {
                "name": "XBLockouts", 
                "depends_on": [
                    "xb-lockouts"
                ]
            }
        }, 
        {
            "ExchangeAssignRole": {
                "name": "ExchangeAssignRole"
            }
        }, 
        {
            "GrrSetHunts": {
                "name": "GrrSetHunts", 
                "depends_on": [
                    "grr_set_hunts"
                ], 
                "script_executions": [
                    "grr_set_hunts"
                ]
            }
        }, 
        {
            "MaliciousRatioReputation": {
                "name": "MaliciousRatioReputation", 
                "fromversion": "4.0.0", 
                "script_executions": [
                    "findIndicators", 
                    "maliciousRatio"
                ]
            }
        }, 
        {
            "EPOFindSystem": {
                "name": "EPOFindSystem", 
                "depends_on": [
                    "epo-command"
                ]
            }
        }, 
        {
            "TaniumAskQuestionComplex": {
                "name": "TaniumAskQuestionComplex", 
                "deprecated": true, 
                "depends_on": [
                    "tn-add-question-complex", 
                    "tn-result-data", 
                    "tn-result-info"
                ]
            }
        }, 
        {
            "DataURLReputation": {
                "name": "DataURLReputation", 
                "deprecated": true
            }
        }, 
        {
            "DataHashReputation": {
                "name": "DataHashReputation", 
                "toversion": "3.0.1", 
                "deprecated": true, 
                "depends_on": [
                    "file"
                ]
            }
        }, 
        {
            "GetIndicatorDBotScore": {
                "name": "GetIndicatorDBotScore", 
                "fromversion": "3.5.0", 
                "script_executions": [
                    "getIndicator"
                ]
            }
        }, 
        {
            "HTTPListRedirects": {
                "name": "HTTPListRedirects"
            }
        }, 
        {
            "DataHashReputation": {
                "name": "DataHashReputation", 
                "deprecated": true, 
                "depends_on": [
                    "file"
                ], 
                "tests": [
                    "No test - deprecated old script"
                ]
            }
        }, 
        {
            "CBEvents": {
                "name": "CBEvents", 
                "depends_on": [
                    "cb-process", 
                    "process-events"
                ]
            }
        }, 
        {
            "Whois": {
                "name": "Whois", 
                "deprecated": true, 
                "depends_on": [
                    "whois"
                ]
            }
        }, 
        {
            "MarkAsNoteByTag": {
                "name": "MarkAsNoteByTag", 
                "script_executions": [
                    "getEntries", 
                    "markAsNote"
                ]
            }
        }, 
        {
            "TaniumApprovePendingActions": {
                "name": "TaniumApprovePendingActions", 
                "deprecated": true, 
                "depends_on": [
                    "tn-add-object", 
                    "tn-get-object"
                ]
            }
        }, 
        {
            "GenericPollingScheduledTask": {
                "name": "GenericPollingScheduledTask"
            }
        }, 
        {
            "NessusListScans": {
                "name": "NessusListScans", 
                "deprecated": true, 
                "depends_on": [
                    "scans-list"
                ], 
                "command_to_integration": {
                    "scans-list": "Nessus"
                }
            }
        }, 
        {
            "TaniumAskQuestion": {
                "name": "TaniumAskQuestion", 
                "deprecated": true, 
                "depends_on": [
                    "tn-result-data", 
                    "tn-result-info"
                ]
            }
        }, 
        {
            "ExportToCSV": {
                "name": "ExportToCSV"
            }
        }, 
        {
            "URLReputation": {
                "name": "URLReputation", 
                "script_executions": [
                    "url"
                ]
            }
        }, 
        {
            "IncidentAddSystem": {
                "name": "IncidentAddSystem"
            }
        }, 
        {
            "FindSimilarIncidents": {
                "name": "FindSimilarIncidents", 
                "script_executions": [
                    "getContext"
                ]
            }
        }, 
        {
            "CPDeleteRule": {
                "name": "CPDeleteRule", 
                "deprecated": true, 
                "depends_on": [
                    "checkpoint"
                ], 
                "script_executions": [
                    "checkpoint"
                ]
            }
        }, 
        {
            "RegexGroups": {
                "name": "RegexGroups", 
                "tests": [
                    "RegexGroups Test"
                ]
            }
        }, 
        {
            "RemoteExec": {
                "name": "RemoteExec", 
                "depends_on": [
                    "ssh"
                ]
            }
        }, 
        {
            "PublishEntriesToContext": {
                "name": "PublishEntriesToContext"
            }
        }, 
        {
            "http": {
                "name": "http", 
                "toversion": "3.1.0"
            }
        }, 
        {
            "GoogleappsGetUserRoles": {
                "name": "GoogleappsGetUserRoles", 
                "deprecated": true, 
                "depends_on": [
                    "googleapps-get-user-roles"
                ]
            }
        }, 
        {
            "ExchangeDeleteMail": {
                "name": "ExchangeDeleteMail"
            }
        }, 
        {
            "SbUpload": {
                "name": "SbUpload", 
                "depends_on": [
                    "sb-upload"
                ]
            }
        }, 
        {
            "3dd62013-4fed-43eb-8ae4-91b1b4250599": {
                "name": "OktaSetPassword", 
                "deprecated": true, 
                "depends_on": [
                    "okta-set-password"
                ]
            }
        }, 
        {
            "D2Processes": {
                "name": "D2Processes"
            }
        }, 
        {
            "IncapListSites": {
                "name": "IncapListSites", 
                "depends_on": [
                    "incap-list-sites"
                ]
            }
        }, 
        {
            "ADGetEmailForAllUsers": {
                "name": "ADGetEmailForAllUsers", 
                "deprecated": true, 
                "depends_on": [
                    "ad-search"
                ]
            }
        }, 
        {
            "CuckooTaskStatus": {
                "name": "CuckooTaskStatus", 
                "depends_on": [
                    "cuckoo-view-task"
                ], 
                "tests": [
                    "No test"
                ]
            }
        }, 
        {
            "PWEvents": {
                "name": "PWEvents", 
                "deprecated": true, 
                "depends_on": [
                    "search"
                ], 
                "script_executions": [
                    "search"
                ], 
                "command_to_integration": {
                    "search": "ProtectWise"
                }
            }
        }, 
        {
            "NexposeEmailParserForVuln": {
                "name": "NexposeEmailParserForVuln", 
                "depends_on": [
                    "nexpose"
                ]
            }
        }, 
        {
            "CloseInvestigationAsDuplicate": {
                "name": "CloseInvestigationAsDuplicate", 
                "script_executions": [
                    "linkIncidents"
                ]
            }
        }, 
        {
            "GetDuplicatesMl": {
                "name": "GetDuplicatesMl", 
                "fromversion": "3.5.0", 
                "deprecated": true, 
                "script_executions": [
                    "findIndicators", 
                    "getIncidents"
                ]
            }
        }, 
        {
            "FailedInstances": {
                "name": "FailedInstances", 
                "fromversion": "4.0.0"
            }
        }, 
        {
            "UnPackFile": {
                "name": "UnPackFile", 
                "script_executions": [
                    "getEntries", 
                    "getFilePath"
                ]
            }
        }, 
        {
            "http": {
                "name": "http", 
                "fromversion": "3.5.0"
            }
        }, 
        {
            "DBotPredictPhishingLabel": {
                "name": "DBotPredictPhishingLabel", 
                "fromversion": "4.1.0", 
                "script_executions": [
                    "DBotPredictTextLabel"
                ], 
                "tests": [
                    "CreatePhishingClassifierMLTest"
                ]
            }
        }, 
        {
            "CPCreateBackup": {
                "name": "CPCreateBackup", 
                "deprecated": true, 
                "depends_on": [
                    "ssh"
                ], 
                "script_executions": [
                    "ssh"
                ]
            }
        }, 
        {
            "ExtractIP": {
                "name": "ExtractIP"
            }
        }, 
        {
            "CheckURLs": {
                "name": "CheckURLs", 
                "deprecated": true, 
                "script_executions": [
                    "url"
                ]
            }
        }, 
        {
            "SplunkPySearch": {
                "name": "SplunkPySearch", 
                "depends_on": [
                    "splunk-search"
                ]
            }
        }, 
        {
            "GrrGetHunts": {
                "name": "GrrGetHunts", 
                "depends_on": [
                    "grr_get_hunts"
                ], 
                "script_executions": [
                    "grr_get_hunts"
                ]
            }
        }, 
        {
            "ImpSfSetEndpointStatus": {
                "name": "ImpSfSetEndpointStatus", 
                "depends_on": [
                    "imp-sf-set-endpoint-status"
                ]
            }
        }, 
        {
            "PCAPMiner": {
                "name": "PCAPMiner", 
                "script_executions": [
                    "getFilePath"
                ]
            }
        }, 
        {
            "D2GetFile": {
                "name": "D2GetFile"
            }
        }, 
        {
            "PagerDutyAssignOnCallUser": {
                "name": "PagerDutyAssignOnCallUser", 
                "depends_on": [
                    "PagerDuty-get-users-on-call-now"
                ]
            }
        }, 
        {
            "ExtractHTMLTables": {
                "name": "ExtractHTMLTables"
            }
        }, 
        {
            "ContainsCreditCardInfo": {
                "name": "ContainsCreditCardInfo"
            }
        }, 
        {
            "CBSearch": {
                "name": "CBSearch"
            }
        }, 
        {
            "DataDomainReputation": {
                "name": "DataDomainReputation", 
                "toversion": "3.0.1"
            }
        }, 
        {
            "DBotClosedIncidentsPercentage": {
                "name": "DBotClosedIncidentsPercentage"
            }
        }, 
        {
            "CybereasonPreProcessingExample": {
                "name": "CybereasonPreProcessingExample", 
                "script_executions": [
                    "getIncidents", 
                    "setIncident"
                ], 
                "tests": [
                    "No test"
                ]
            }
        }, 
        {
            "CBAlerts": {
                "name": "CBAlerts", 
                "depends_on": [
                    "cb-alert"
                ]
            }
        }, 
        {
            "ParseWordDoc": {
                "name": "ParseWordDoc", 
                "script_executions": [
                    "getFilePath"
                ]
            }
        }, 
        {
            "VolJson": {
                "name": "VolJson"
            }
        }, 
        {
            "SlackSend": {
                "name": "SlackSend", 
                "deprecated": true, 
                "depends_on": [
                    "slack-send"
                ]
            }
        }, 
        {
            "ExposeList": {
                "name": "ExposeList", 
                "deprecated": true
            }
        }, 
        {
            "VectraHealth": {
                "name": "VectraHealth", 
                "deprecated": true, 
                "depends_on": [
                    "vec-health"
                ]
            }
        }, 
        {
            "D2ExecuteCommand": {
                "name": "D2ExecuteCommand"
            }
        }, 
        {
            "46e2109c-b735-458e-884f-030229a20830": {
                "name": "SetByIncidentId", 
                "tests": [
                    "No test"
                ]
            }
        }, 
        {
            "dfa728bb-8291-4f8c-8185-53fad210f1b5": {
                "name": "VerifyHumanReadableContains"
            }
        }, 
        {
            "ContextGetPathForString": {
                "name": "ContextGetPathForString"
            }
        }, 
        {
            "LCMResolveHost": {
                "name": "LCMResolveHost", 
                "depends_on": [
                    "lcm-resolve-host"
                ]
            }
        }, 
        {
            "IsGreaterThan": {
                "name": "IsGreaterThan"
            }
        }, 
        {
            "SbQuota": {
                "name": "SbQuota", 
                "depends_on": [
                    "sb-quota"
                ]
            }
        }, 
        {
            "ContextFilter": {
                "name": "ContextFilter"
            }
        }, 
        {
            "CopyContextToField": {
                "name": "CopyContextToField", 
                "script_executions": [
                    "getContext", 
                    "getIncidents", 
                    "setIncident"
                ], 
                "tests": [
                    "CopyContextToFieldTest"
                ]
            }
        }, 
        {
            "O365SearchEmails": {
                "name": "O365SearchEmails", 
                "script_executions": [
                    "D2O365ComplianceSearch", 
                    "D2O365SearchAndDelete"
                ]
            }
        }, 
        {
            "AnalyzeOSX": {
                "name": "AnalyzeOSX", 
                "depends_on": [
                    "url", 
                    "file"
                ], 
                "tests": [
                    "No test - need to revisit"
                ]
            }
        }, 
        {
            "PWEventPcapDownload": {
                "name": "PWEventPcapDownload", 
                "depends_on": [
                    "event-pcap-download"
                ], 
                "command_to_integration": {
                    "event-pcap-download": "ProtectWise"
                }
            }
        }, 
        {
            "AnalyzeMemImage": {
                "name": "AnalyzeMemImage"
            }
        }, 
        {
            "8bb47409-fffb-40c4-8601-d5fd20384e26": {
                "name": "SetTime", 
                "script_executions": [
                    "setIncident"
                ]
            }
        }, 
        {
            "JiraGetIssue": {
                "name": "JiraGetIssue", 
                "deprecated": true, 
                "depends_on": [
                    "jira-get-issue"
                ]
            }
        }, 
        {
            "ADExpirePassword": {
                "name": "ADExpirePassword", 
                "deprecated": true, 
                "depends_on": [
                    "ad-expire-password"
                ]
            }
        }, 
        {
            "ImpSfRevokeUnaccessedDevices": {
                "name": "ImpSfRevokeUnaccessedDevices", 
                "depends_on": [
                    "ImpSfSetEndpointStatus", 
                    "ImpSfListEndpoints"
                ], 
                "script_executions": [
                    "ImpSfListEndpoints", 
                    "ImpSfSetEndpointStatus", 
                    "SendEmail"
                ]
            }
        }, 
        {
            "ADGetUser": {
                "name": "ADGetUser", 
                "depends_on": [
                    "ad-search"
                ]
            }
        }, 
        {
            "SendEmail": {
                "name": "SendEmail", 
                "depends_on": [
                    "send-mail"
                ]
            }
        }, 
        {
            "EPOCheckLatestDAT": {
                "name": "EPOCheckLatestDAT", 
                "deprecated": true
            }
        }, 
        {
            "PagerDutyAlertOnIncident": {
                "name": "PagerDutyAlertOnIncident", 
                "depends_on": [
                    "PagerDuty-submit-event"
                ], 
                "tests": [
                    "PagerDuty Test"
                ]
            }
        }, 
        {
            "URLExtract": {
                "name": "URLExtract", 
                "deprecated": true
            }
        }, 
        {
            "AbuseIPDBPopulateIndicators": {
                "name": "AbuseIPDBPopulateIndicators", 
                "depends_on": [
                    "abuseipdb-get-blacklist", 
                    "createNewIndicator"
                ], 
                "command_to_integration": {
                    "createNewIndicator": "Builtin"
                }, 
                "tests": [
                    "AbuseIPDB PopulateIndicators Test"
                ]
            }
        }, 
        {
            "TaniumDeployAction": {
                "name": "TaniumDeployAction", 
                "deprecated": true, 
                "depends_on": [
                    "tn-deploy-package"
                ]
            }
        }, 
        {
            "SendEmailToManager": {
                "name": "SendEmailToManager", 
                "toversion": "3.1.0", 
                "depends_on": [
                    "ad-search", 
                    "send-mail"
                ], 
                "script_executions": [
                    "AdSearch", 
                    "addOneTimeEntitlement"
                ]
            }
        }, 
        {
            "StringReplace": {
                "name": "StringReplace"
            }
        }, 
        {
            "TextFromHTML": {
                "name": "TextFromHTML"
            }
        }, 
        {
            "CPShowBackupStatus": {
                "name": "CPShowBackupStatus", 
                "deprecated": true, 
                "depends_on": [
                    "ssh"
                ], 
                "script_executions": [
                    "ssh"
                ]
            }
        }, 
        {
            "RunPollingCommand": {
                "name": "RunPollingCommand", 
                "fromversion": "4.0.0"
            }
        }, 
        {
            "CBWatchlists": {
                "name": "CBWatchlists", 
                "depends_on": [
                    "cb-watchlist-get"
                ]
            }
        }, 
        {
            "DamSensorDown": {
                "name": "DamSensorDown", 
                "depends_on": [
                    "dam-get-latest-by-rule"
                ]
            }
        }, 
        {
            "94f72ed9-49c8-40e5-89bb-7c98f914d2cc": {
                "name": "OktaDeactivateUser", 
                "deprecated": true, 
                "depends_on": [
                    "okta-deactivate-user"
                ]
            }
        }, 
        {
            "34f0498c-d3da-4ac3-8cad-a28804bf1f21": {
                "name": "NetwitnessQuery", 
                "depends_on": [
                    "nw-sdk-query"
                ]
            }
        }, 
        {
            "CBSensors": {
                "name": "CBSensors", 
                "depends_on": [
                    "cb-list-sensors"
                ]
            }
        }, 
        {
            "VolRunCmds": {
                "name": "VolRunCmds"
            }
        }, 
        {
            "ADGetComputer": {
                "name": "ADGetComputer", 
                "depends_on": [
                    "ad-search"
                ]
            }
        }, 
        {
            "DemistoUploadFileToIncident": {
                "name": "DemistoUploadFileToIncident", 
                "depends_on": [
                    "demisto-api-multipart"
                ], 
                "tests": [
                    "DemistoUploadFileToIncident Test"
                ]
            }
        }, 
        {
            "SbDownload": {
                "name": "SbDownload", 
                "depends_on": [
                    "sb-download"
                ]
            }
        }, 
        {
            "OSQueryBasicQuery": {
                "name": "OSQueryBasicQuery", 
                "depends_on": [
                    "RemoteExec"
                ], 
                "script_executions": [
                    "RemoteExec"
                ]
            }
        }, 
        {
            "AggregateIOCs": {
                "name": "AggregateIOCs", 
                "deprecated": true
            }
        }, 
        {
            "LinkIncidentsWithRetry": {
                "name": "LinkIncidentsWithRetry", 
                "script_executions": [
                    "linkIncidents"
                ]
            }
        }, 
        {
            "PDFUnlocker": {
                "name": "PDFUnlocker", 
                "script_executions": [
                    "getFilePath"
                ]
            }
        }, 
        {
            "D2RegQuery": {
                "name": "D2RegQuery"
            }
        }, 
        {
            "ExtractURL": {
                "name": "ExtractURL"
            }
        }, 
        {
            "StringContains": {
                "name": "StringContains"
            }
        }, 
        {
            "CPBlockIP": {
                "name": "CPBlockIP", 
                "deprecated": true, 
                "depends_on": [
                    "checkpoint"
                ], 
                "script_executions": [
                    "checkpoint"
                ], 
                "tests": [
                    "blockip_test_playbook"
                ]
            }
        }, 
        {
            "TrendmicroSecurityProfileAssignToHost": {
                "name": "TrendmicroSecurityProfileAssignToHost", 
                "depends_on": [
                    "trendmicro-security-profile-assign-to-host"
                ]
            }
        }, 
        {
            "JiraCreateIssue-example": {
                "name": "JiraCreateIssue-example", 
                "depends_on": [
                    "jira-create-issue", 
                    "jira-delete-issue"
                ], 
                "tests": [
                    "JiraCreateIssue-example-test"
                ]
            }
        }, 
        {
            "VolApihooks": {
                "name": "VolApihooks"
            }
        }, 
        {
            "ADGetCommonGroups": {
                "name": "ADGetCommonGroups", 
                "deprecated": true, 
                "depends_on": [
                    "ad-search"
                ], 
                "script_executions": [
                    "ADGetUserGroups"
                ]
            }
        }, 
        {
            "NetwitnessSAGetComponents": {
                "name": "NetwitnessSAGetComponents", 
                "depends_on": [
                    "nw-get-components"
                ]
            }
        }, 
        {
            "QRadarGetCorrelationLogs": {
                "name": "QRadarGetCorrelationLogs", 
                "depends_on": [
                    "qradar-searches"
                ], 
                "script_executions": [
                    "QRadarFullSearch"
                ], 
                "tests": [
                    "No test"
                ]
            }
        }, 
        {
            "CountArraySize": {
                "name": "CountArraySize"
            }
        }, 
        {
            "ConvertXmlToJson": {
                "name": "ConvertXmlToJson"
            }
        }, 
        {
            "D2PEDump": {
                "name": "D2PEDump"
            }
        }, 
        {
            "CBPFindComputer": {
                "name": "CBPFindComputer", 
                "depends_on": [
                    "cbp-computer-search"
                ]
            }
        }, 
        {
            "ClassifierNotifyAdmin": {
                "name": "ClassifierNotifyAdmin", 
                "depends_on": [
                    "send-mail"
                ]
            }
        }, 
        {
            "SlackAskUser": {
                "name": "SlackAskUser", 
                "fromversion": "3.5.0", 
                "depends_on": [
                    "slack-send"
                ], 
                "script_executions": [
                    "addEntitlement"
                ]
            }
        }, 
        {
            "Exists": {
                "name": "Exists"
            }
        }, 
        {
            "NetwitnessSAGetEvents": {
                "name": "NetwitnessSAGetEvents", 
                "depends_on": [
                    "nw-get-events"
                ]
            }
        }, 
        {
            "DBotTrainTextClassifier": {
                "name": "DBotTrainTextClassifier", 
                "fromversion": "4.1.0", 
                "script_executions": [
                    "createList", 
                    "getFilePath"
                ], 
                "tests": [
                    "CreatePhishingClassifierMLTest"
                ]
            }
        }, 
        {
            "CommonServer": {
                "name": "CommonServer"
            }
        }, 
        {
            "LCMDetectedIndicators": {
                "name": "LCMDetectedIndicators", 
                "depends_on": [
                    "lcm-indicators"
                ]
            }
        }, 
        {
            "SplunkSearch": {
                "name": "SplunkSearch", 
                "deprecated": true, 
                "depends_on": [
                    "search"
                ], 
                "command_to_integration": {
                    "search": "splunk"
                }
            }
        }, 
        {
            "IsIPInSubnet": {
                "name": "IsIPInSubnet", 
                "deprecated": true
            }
        }, 
        {
            "TrendmicroHostRetrieveAll": {
                "name": "TrendmicroHostRetrieveAll", 
                "depends_on": [
                    "trendmicro-host-retrieve-all"
                ]
            }
        }, 
        {
            "getMlFeatures": {
                "name": "getMlFeatures", 
                "fromversion": "3.5.0", 
                "script_executions": [
                    "findIndicators", 
                    "getIncidents"
                ]
            }
        }, 
        {
            "2aa9f737-8c7c-42f5-815f-4d104bb3af06": {
                "name": "SEPScan", 
                "depends_on": [
                    "sep-command-status"
                ]
            }
        }, 
        {
            "PrintContext": {
                "name": "PrintContext"
            }
        }, 
        {
            "D2O365SearchAndDelete": {
                "name": "D2O365SearchAndDelete"
            }
        }, 
        {
            "DBotPreparePhishingData": {
                "name": "DBotPreparePhishingData", 
                "fromversion": "4.1.0", 
                "script_executions": [
                    "WordTokenizer", 
                    "createList", 
                    "getContext", 
                    "getIncidents"
                ], 
                "tests": [
                    "CreatePhishingClassifierMLTest"
                ]
            }
        }, 
        {
            "QRadarGetOffenseCorrelations": {
                "name": "QRadarGetOffenseCorrelations", 
                "depends_on": [
                    "qradar-searches"
                ], 
                "script_executions": [
                    "QRadarFullSearch"
                ], 
                "tests": [
                    "No test"
                ]
            }
        }, 
        {
            "ShowScheduledEntries": {
                "name": "ShowScheduledEntries"
            }
        }, 
        {
            "EmailAskUserResponse": {
                "name": "EmailAskUserResponse"
            }
        }, 
        {
            "IsEmailAddressInternal": {
                "name": "IsEmailAddressInternal"
            }
        }, 
        {
            "DemistoGetIncidentTasksByState": {
                "name": "DemistoGetIncidentTasksByState"
            }
        }, 
        {
            "VectraGetHostById": {
                "name": "VectraGetHostById", 
                "deprecated": true, 
                "depends_on": [
                    "vec-get-host-by-id"
                ]
            }
        }, 
        {
            "DefaultIncidentClassifier": {
                "name": "DefaultIncidentClassifier"
            }
        }, 
        {
            "TestCreateTagTextFile": {
                "name": "TestCreateTagTextFile", 
                "script_executions": [
                    "createList"
                ]
            }
        }, 
        {
            "TestCreateWordFile": {
                "name": "TestCreateWordFile"
            }
        }, 
        {
            "GenerateImageFileEntry": {
                "name": "GenerateImageFileEntry"
            }
        }, 
        {
            "a18ff76e-c462-4daa-8be2-6a1b5308713f": {
                "name": "TestCreateDuplicates"
            }
        }, 
        {
            "c5cb179f-d6d2-4d87-8857-b224689d5b00": {
                "name": "VerifyTreeToFlatObject"
            }
        }, 
        {
            "GenerateUUID": {
                "name": "GenerateUUID"
            }
        }, 
        {
            "TestXml2JSON": {
                "name": "TestXml2JSON"
            }
        }, 
        {
            "3b260f00-772c-4d4e-84ea-e47226637497": {
                "name": "VerifyHumanReadableEquals", 
                "fromversion": "3.6.0"
            }
        }, 
        {
            "ValidateErrorExistence": {
                "name": "ValidateErrorExistence", 
                "script_executions": [
                    "getEntries"
                ]
            }
        }, 
        {
            "CompleteManualTask": {
                "name": "CompleteManualTask", 
                "script_executions": [
                    "DemistoGetIncidentTasksByState", 
                    "taskComplete"
                ]
            }
        }, 
        {
            "GenerateIP": {
                "name": "GenerateIP"
            }
        }, 
        {
            "CarbonBlackResponseFilterSensors": {
                "name": "CarbonBlackResponseFilterSensors"
            }
        }, 
        {
            "RaiseError": {
                "name": "RaiseError"
            }
        }, 
        {
            "GenerateEmail": {
                "name": "GenerateEmail"
            }
        }, 
        {
            "PhishingIncident": {
                "name": "PhishingIncident", 
                "script_executions": [
                    "setIncident"
                ]
            }
        }, 
        {
            "VerifyTableToMarkDown": {
                "name": "VerifyTableToMarkDown"
            }
        }, 
        {
            "TestFormatTableValues": {
                "name": "TestFormatTableValues"
            }
        }, 
        {
            "TestCreateIncidents": {
                "name": "TestCreateIncidents", 
                "script_executions": [
                    "createNewIncident"
                ]
            }
        }, 
        {
            "TestPYCommonServer": {
                "name": "TestPYCommonServer", 
                "tests": [
                    "Test CommonServer"
                ]
            }
        }, 
        {
            "CreateDuplicateIncident": {
                "name": "CreateDuplicateIncident", 
                "script_executions": [
                    "createNewIncident"
                ]
            }
        }, 
        {
            "c0eb84c3-8771-4f9f-833e-1017112d6215": {
                "name": "ThrowException"
            }
        }, 
        {
            "SsdeepReputationTest": {
                "name": "SsdeepReputationTest", 
                "script_executions": [
                    "createNewIndicator", 
                    "findIndicators"
                ]
            }
        }, 
        {
            "CreateBinaryFile": {
                "name": "CreateBinaryFile"
            }
        }, 
        {
            "GetFirstObject": {
                "name": "GetFirstObject"
            }
        }, 
        {
<<<<<<< HEAD
            "StringContainsArray": {
                "name": "StringContainsArray", 
                "tests": [
                    "StringContainsArray_test"
                ]
=======
            "ConvertKeysToTableFieldFormat": {
                "name": "ConvertKeysToTableFieldFormat"
>>>>>>> 2d2c1315
            }
        }
    ], 
    "playbooks": [
        {
            "Phishing Investigation - Generic": {
                "name": "Phishing Investigation - Generic", 
                "fromversion": "4.1.0", 
                "implementing_scripts": [
                    "AssignAnalystToIncident", 
                    "Set", 
                    "SendEmail"
                ], 
                "implementing_playbooks": [
                    "Search And Delete Emails - Generic", 
                    "Detonate File - Generic", 
                    "Extract Indicators From File - Generic", 
                    "Entity Enrichment - Generic", 
                    "Process Email - Generic", 
                    "Block Indicators - Generic", 
                    "Email Address Enrichment - Generic", 
                    "Calculate Severity - Generic"
                ], 
                "implementing_commands": [
                    "closeInvestigation", 
                    "send-mail"
                ], 
                "tests": [
                    "Phishing test - attachment", 
                    "Phishing test - Inline"
                ]
            }
        }, 
        {
            "search_and_delete_emails_-_generic": {
                "name": "Search And Delete Emails - Generic", 
                "fromversion": "3.6.0", 
                "implementing_playbooks": [
                    "Search And Delete Emails - EWS"
                ]
            }
        }, 
        {
            "email_address_enrichment_-_generic": {
                "name": "Email Address Enrichment - Generic", 
                "fromversion": "3.6.0", 
                "implementing_scripts": [
                    "IsEmailAddressInternal", 
                    "EmailReputation", 
                    "ADGetUser", 
                    "Exists", 
                    "EmailDomainSquattingReputation"
                ]
            }
        }, 
        {
            "process_email_-_generic": {
                "name": "Process Email - Generic", 
                "toversion": "3.6.0", 
                "fromversion": "3.6.0", 
                "implementing_scripts": [
                    "Set", 
                    "Exists", 
                    "ParseEmailFiles"
                ], 
                "implementing_commands": [
                    "setIncident", 
                    "rasterize-email"
                ], 
                "tests": [
                    "Phishing test - attachment", 
                    "Phishing test - Inline"
                ]
            }
        }, 
        {
            "playbook12": {
                "name": "McAfee ePO Endpoint Compliance Playbook", 
                "fromversion": "2.5.0", 
                "implementing_scripts": [
                    "CloseInvestigation", 
                    "IncidentSet", 
                    "commentsToContext"
                ], 
                "implementing_commands": [
                    "epo-update-client-dat", 
                    "servicenow-incidents-query", 
                    "epo-get-latest-dat", 
                    "epo-get-current-dat", 
                    "servicenow-incident-create"
                ], 
                "tests": [
                    "No test"
                ]
            }
        }, 
        {
            "get_original_email_-_generic": {
                "name": "Get Original Email - Generic", 
                "fromversion": 4.0, 
                "implementing_playbooks": [
                    "Get Original Email - Gmail", 
                    "Get Original Email - EWS"
                ], 
                "tests": [
                    "Phishing test - attachment", 
                    "Phishing test - Inline"
                ]
            }
        }, 
        {
            "Detonate URL - Phish.AI": {
                "name": "Detonate URL - Phish.AI", 
                "fromversion": "4.0.0", 
                "implementing_playbooks": [
                    "GenericPolling"
                ], 
                "implementing_commands": [
                    "phish-ai-check-status", 
                    "phish-ai-scan-url"
                ], 
                "tests": [
                    "Test-Detonate URL - Phish.AI"
                ]
            }
        }, 
        {
            "Detonate URL - Cuckoo": {
                "name": "Detonate URL - Cuckoo", 
                "fromversion": "4.0.0", 
                "implementing_scripts": [
                    "Sleep"
                ], 
                "implementing_playbooks": [
                    "GenericPolling"
                ], 
                "implementing_commands": [
                    "cuckoo-view-task", 
                    "cuckoo-get-task-report", 
                    "cuckoo-create-task-from-url"
                ], 
                "tests": [
                    "CuckooTest"
                ]
            }
        }, 
        {
            "get_file_sample_by_hash_-_generic": {
                "name": "Get File Sample By Hash - Generic", 
                "fromversion": "3.5.0", 
                "implementing_playbooks": [
                    "Get File Sample By Hash - Cylance Protect", 
                    "Get File Sample By Hash - Carbon Black Enterprise Response"
                ]
            }
        }, 
        {
            "search_endpoints_by_hash_-_crowdstrike": {
                "name": "Search Endpoints By Hash - CrowdStrike", 
                "fromversion": "3.5.0", 
                "implementing_commands": [
                    "cs-device-ran-on", 
                    "cs-device-details"
                ]
            }
        }, 
        {
            "get_file_sample_from_path_-_generic": {
                "name": "Get File Sample From Path - Generic", 
                "fromversion": "3.5.0", 
                "implementing_playbooks": [
                    "Get File Sample From Path - Carbon Black Enterprise Response", 
                    "Get File Sample From Path - D2"
                ]
            }
        }, 
        {
            "process_email_-_generic": {
                "name": "Process Email - Generic", 
                "toversion": "3.5.9", 
                "fromversion": "3.5.0", 
                "implementing_scripts": [
                    "Set", 
                    "Exists", 
                    "ParseEmailFiles"
                ], 
                "implementing_commands": [
                    "rasterize-email"
                ]
            }
        }, 
        {
            "Detonate File - Lastline": {
                "name": "Detonate File - Lastline", 
                "fromversion": "4.0.0", 
                "implementing_scripts": [
                    "Set"
                ], 
                "implementing_playbooks": [
                    "GenericPolling"
                ], 
                "implementing_commands": [
                    "lastline-upload-file", 
                    "lastline-get-report"
                ], 
                "tests": [
                    "Lastline - testplaybook"
                ]
            }
        }, 
        {
            "url_enrichment_-_generic": {
                "name": "URL Enrichment - Generic", 
                "toversion": "3.5.1", 
                "fromversion": "3.5.0", 
                "implementing_scripts": [
                    "URLSSLVerification", 
                    "Exists", 
                    "URLReputation"
                ], 
                "implementing_commands": [
                    "rasterize"
                ]
            }
        }, 
        {
            "GenericPolling": {
                "name": "GenericPolling", 
                "fromversion": "4.0.0", 
                "implementing_scripts": [
                    "ScheduleGenericPolling", 
                    "RunPollingCommand", 
                    "PrintErrorEntry"
                ]
            }
        }, 
        {
            "playbook1": {
                "name": "Malware Playbook - Manual", 
                "fromversion": "2.5.0", 
                "implementing_scripts": [
                    "ExposeModules", 
                    "Autoruns", 
                    "Exists"
                ], 
                "tests": [
                    "No Tests"
                ]
            }
        }, 
        {
            "Calculate Severity - Generic": {
                "name": "Calculate Severity - Generic", 
                "fromversion": "3.6.0", 
                "implementing_playbooks": [
                    "Calculate Severity - Indicators DBotScore", 
                    "Calculate Severity - 3rd-party integrations", 
                    "Calculate Severity - Critical assets"
                ], 
                "implementing_commands": [
                    "setIncident"
                ]
            }
        }, 
        {
            "search_endpoints_by_hash_-_carbon_black_protection": {
                "name": "Search Endpoints By Hash - Carbon Black Protection", 
                "fromversion": "3.5.0", 
                "implementing_scripts": [
                    "CBPFindRule", 
                    "Set", 
                    "CBPCatalogFindHash", 
                    "Exists"
                ], 
                "implementing_commands": [
                    "cbp-computer-get"
                ]
            }
        }, 
        {
            "Incident Enrichment": {
                "name": "Incident Enrichment", 
                "fromversion": "2.5.0", 
                "implementing_scripts": [
                    "ExtractURL", 
                    "ExtractHash", 
                    "ExtractIP"
                ], 
                "implementing_playbooks": [
                    "Enrichment Playbook"
                ]
            }
        }, 
        {
            "playbook16": {
                "name": "CrowdStrike Rapid IOC Hunting", 
                "fromversion": "2.5.0", 
                "implementing_scripts": [
                    "Exists", 
                    "SendEmail"
                ], 
                "implementing_commands": [
                    "cs-device-ran-on", 
                    "cs-device-search"
                ]
            }
        }, 
        {
            "CrowdStrike Falcon Sandbox - Detonate file": {
                "name": "CrowdStrike Falcon Sandbox - Detonate file", 
                "toversion": "3.6.0", 
                "fromversion": "3.5.0", 
                "implementing_scripts": [
                    "Set"
                ], 
                "implementing_commands": [
                    "crowdstrike-detonate-file"
                ]
            }
        }, 
        {
            "Enrich McAfee DXL using 3rd party sandbox": {
                "name": "Enrich McAfee DXL using 3rd party sandbox", 
                "implementing_scripts": [
                    "CloseInvestigation", 
                    "Exists"
                ], 
                "implementing_playbooks": [
                    "WildFire - Detonate file"
                ], 
                "implementing_commands": [
                    "dxl-send-event"
                ]
            }
        }, 
        {
            "Get File Sample From Hash - Carbon Black Enterprise Response": {
                "name": "Get File Sample From Hash - Carbon Black Enterprise Response", 
                "toversion": "3.1.0", 
                "fromversion": "2.5.0", 
                "implementing_scripts": [
                    "Exists"
                ], 
                "implementing_commands": [
                    "cb-binary-get"
                ]
            }
        }, 
        {
            "Calculate Severity - Generic": {
                "name": "Calculate Severity - Generic", 
                "toversion": "3.5.1", 
                "fromversion": "3.5.0", 
                "implementing_scripts": [
                    "StringContains", 
                    "Exists"
                ], 
                "implementing_commands": [
                    "setIncident"
                ]
            }
        }, 
        {
            "Tenable.io Scan": {
                "name": "Tenable.io Scan", 
                "fromversion": "4.0.0", 
                "implementing_playbooks": [
                    "GenericPolling"
                ], 
                "implementing_commands": [
                    "tenable-io-launch-scan", 
                    "tenable-io-get-scan-report", 
                    "tenable-io-get-scan-status"
                ], 
                "tests": [
                    "Tenable.io Scan Test"
                ]
            }
        }, 
        {
            "block_indicators_-_generic": {
                "name": "Block Indicators - Generic", 
                "fromversion": "4.0.0", 
                "implementing_playbooks": [
                    "Block URL - Generic", 
                    "Block File - Generic", 
                    "Block IP - Generic", 
                    "Block Account - Generic"
                ], 
                "tests": [
                    "block_indicators_-_generic_-_test"
                ]
            }
        }, 
        {
            "detonate_url_-_threatgrid": {
                "name": "Detonate URL - ThreatGrid", 
                "fromversion": "4.0.0", 
                "implementing_playbooks": [
                    "GenericPolling"
                ], 
                "implementing_commands": [
                    "threat-grid-upload-sample", 
                    "threat-grid-get-samples-state", 
                    "threat-grid-url-to-file"
                ], 
                "tests": [
                    "Test-Detonate URL - ThreatGrid"
                ]
            }
        }, 
        {
            "TrendMicro Malware Alert Playbook": {
                "name": "TrendMicro Malware Alert Playbook", 
                "fromversion": "2.5.0", 
                "implementing_scripts": [
                    "TrendMicroGetPolicyID", 
                    "TrendmicroSecurityProfileAssignToHost", 
                    "TrendmicroAntiMalwareEventRetrieve", 
                    "TrendMicroGetHostID"
                ]
            }
        }, 
        {
            "Google-Vault-Display-Results": {
                "name": "Google Vault - Display Results", 
                "fromversion": "4.0.0", 
                "implementing_scripts": [
                    "PrintErrorEntry"
                ], 
                "implementing_playbooks": [
                    "GenericPolling"
                ], 
                "implementing_commands": [
                    "gvault-get-drive-results", 
                    "gvault-get-groups-results", 
                    "gvault-download-results", 
                    "gvault-export-status", 
                    "gvault-get-mail-results"
                ], 
                "tests": [
                    "Google_Vault-Search_And_Display_Results_test"
                ]
            }
        }, 
        {
            "calculate_severity_-_3rd-party_integrations": {
                "name": "Calculate Severity - 3rd-party integrations", 
                "fromversion": "3.6.0", 
                "implementing_scripts": [
                    "Set"
                ]
            }
        }, 
        {
            "Phishing Investigation - Generic": {
                "name": "Phishing Investigation - Generic", 
                "toversion": "3.5.9", 
                "fromversion": "3.5.0", 
                "implementing_scripts": [
                    "CloseInvestigation", 
                    "AssignAnalystToIncident", 
                    "Set", 
                    "SendEmail"
                ], 
                "implementing_playbooks": [
                    "Detonate File - Generic", 
                    "Extract Indicators - Generic", 
                    "Entity Enrichment - Generic", 
                    "Process Email - Generic", 
                    "Calculate Severity - Generic", 
                    "Email Address Enrichment - Generic"
                ]
            }
        }, 
        {
            "detonate_url_-_joesecurity": {
                "name": "Detonate URL - JoeSecurity", 
                "fromversion": "4.0.0", 
                "implementing_scripts": [
                    "Set"
                ], 
                "implementing_playbooks": [
                    "GenericPolling"
                ], 
                "implementing_commands": [
                    "joe-download-report", 
                    "joe-analysis-submit-url", 
                    "joe-analysis-info"
                ]
            }
        }, 
        {
            "CrowdStrike Falcon Sandbox - Detonate file": {
                "name": "CrowdStrike Falcon Sandbox - Detonate file", 
                "fromversion": "4.0.0", 
                "implementing_scripts": [
                    "Set"
                ], 
                "implementing_playbooks": [
                    "GenericPolling"
                ], 
                "implementing_commands": [
                    "crowdstrike-submit-sample", 
                    "crowdstrike-scan"
                ], 
                "tests": [
                    "VxStream Test", 
                    "detonate_file_-_generic_test"
                ]
            }
        }, 
        {
            "crowdstrike_endpoint_enrichment": {
                "name": "CrowdStrike Endpoint Enrichment", 
                "fromversion": "3.5.0", 
                "implementing_commands": [
                    "cs-device-search", 
                    "cs-device-details"
                ], 
                "tests": [
                    "No test"
                ]
            }
        }, 
        {
            "cve_enrichment_-_generic": {
                "name": "CVE Enrichment - Generic", 
                "fromversion": "3.6.0", 
                "implementing_scripts": [
                    "cveReputation"
                ], 
                "implementing_commands": [
                    "cve-search"
                ]
            }
        }, 
        {
            "get_file_sample_by_hash_-_cylance_protect": {
                "name": "Get File Sample By Hash - Cylance Protect", 
                "fromversion": "3.5.0", 
                "implementing_scripts": [
                    "http", 
                    "UnzipFile", 
                    "Exists"
                ], 
                "implementing_commands": [
                    "cylance-protect-download-threat"
                ]
            }
        }, 
        {
            "dedup_incidents_-_ml": {
                "name": "DeDup incidents - ML", 
                "fromversion": "3.5.0", 
                "implementing_scripts": [
                    "Print", 
                    "CloseInvestigationAsDuplicate", 
                    "GetDuplicatesMl"
                ]
            }
        }, 
        {
            "playbook5": {
                "name": "Phishing Playbook - Automated", 
                "fromversion": "3.5.0", 
                "implementing_scripts": [
                    "Set", 
                    "Exists", 
                    "SendEmail", 
                    "CheckSenderDomainDistance", 
                    "CloseInvestigation", 
                    "ExtractIP", 
                    "IsMaliciousIndicatorFound", 
                    "ExtractURL"
                ], 
                "implementing_playbooks": [
                    "Process Email", 
                    "Enrichment Playbook", 
                    "Hunt for bad IOCs", 
                    "Account Enrichment", 
                    "Detonate File - Generic"
                ], 
                "tests": [
                    "No test - Deprecated playbook"
                ]
            }
        }, 
        {
            "TIE - IOC Hunt": {
                "name": "TIE - IOC Hunt", 
                "fromversion": "2.5.0", 
                "implementing_scripts": [
                    "EPOFindSystem", 
                    "Exists"
                ], 
                "implementing_commands": [
                    "tie-file-references"
                ]
            }
        }, 
        {
            "vulnerability_management_-_qualys_Job": {
                "name": "Vulnerability Management - Qualys (Job)", 
                "fromversion": "3.6.0", 
                "implementing_scripts": [
                    "QualysCreateIncidentFromReport", 
                    "Set"
                ], 
                "implementing_commands": [
                    "qualys-report-fetch", 
                    "closeInvestigation", 
                    "qualys-report-list"
                ]
            }
        }, 
        {
            "get_original_email_-_gmail": {
                "name": "Get Original Email - Gmail", 
                "fromversion": 4.0, 
                "implementing_scripts": [
                    "Set", 
                    "DeleteContext"
                ], 
                "implementing_commands": [
                    "gmail-get-attachments", 
                    "gmail-search", 
                    "gmail-get-mail"
                ], 
                "tests": [
                    "No test"
                ]
            }
        }, 
        {
            "detonate_url_-_mcafee_atd": {
                "name": "Detonate URL - McAfee ATD", 
                "fromversion": "4.0.0", 
                "implementing_scripts": [
                    "Set"
                ], 
                "implementing_playbooks": [
                    "GenericPolling"
                ], 
                "implementing_commands": [
                    "atd-get-report", 
                    "atd-check-status", 
                    "atd-file-upload"
                ], 
                "tests": [
                    "Test Playbook McAfee ATD", 
                    "Detonate URL - Generic Test"
                ]
            }
        }, 
        {
            "Detonate URL - Lastline": {
                "name": "Detonate URL - Lastline", 
                "fromversion": "4.0.0", 
                "implementing_playbooks": [
                    "GenericPolling"
                ], 
                "implementing_commands": [
                    "lastline-get-report", 
                    "lastline-upload-url"
                ], 
                "tests": [
                    "Lastline - testplaybook"
                ]
            }
        }, 
        {
            "Detonate File - Generic": {
                "name": "Detonate File - Generic", 
                "toversion": "3.6.0", 
                "fromversion": "3.5.0", 
                "implementing_playbooks": [
                    "CrowdStrike Falcon Sandbox - Detonate file", 
                    "WildFire - Detonate file"
                ]
            }
        }, 
        {
            "process_email_-_ews": {
                "name": "Process Email - EWS", 
                "fromversion": "3.6.0", 
                "implementing_scripts": [
                    "Set"
                ], 
                "implementing_commands": [
                    "ews-get-attachment"
                ]
            }
        }, 
        {
            "playbook7": {
                "name": "Hunting C&C Communication Playbook", 
                "fromversion": "2.5.0", 
                "implementing_scripts": [
                    "IsIntegrationAvailable", 
                    "Exists"
                ], 
                "implementing_commands": [
                    "slack-send", 
                    "ExposeModules"
                ]
            }
        }, 
        {
            "get_file_sample_from_path_-_d2": {
                "name": "Get File Sample From Path - D2", 
                "fromversion": "3.5.0", 
                "implementing_scripts": [
                    "IncidentAddSystem", 
                    "FetchFileD2"
                ]
            }
        }, 
        {
            "get_original_email_-_ews": {
                "name": "Get Original Email - EWS", 
                "fromversion": 4.0, 
                "implementing_scripts": [
                    "DeleteContext", 
                    "Set"
                ], 
                "implementing_commands": [
                    "ews-search-mailbox", 
                    "ews-get-attachment", 
                    "ews-get-items"
                ], 
                "tests": [
                    "Phishing test - attachment", 
                    "Phishing test - Inline"
                ]
            }
        }, 
        {
            "playbook17": {
                "name": "Carbon black Protection Rapid IOC Hunting", 
                "fromversion": "2.5.0", 
                "implementing_scripts": [
                    "CBPFindRule", 
                    "CBPCatalogFindHash", 
                    "Exists"
                ]
            }
        }, 
        {
            "calculate_severity_-_critical_assets": {
                "name": "Calculate Severity - Critical assets", 
                "toversion": "3.6.1", 
                "fromversion": "3.6.0", 
                "implementing_scripts": [
                    "StringContains", 
                    "Set", 
                    "Exists"
                ]
            }
        }, 
        {
            "playbook14": {
                "name": "Checkpoint Firewall Configuration Backup Playbook", 
                "fromversion": "2.5.0", 
                "implementing_scripts": [
                    "UtilAnyResults", 
                    "SendEmail", 
                    "CPShowBackupStatus", 
                    "CloseInvestigation", 
                    "SNOpenTicket", 
                    "SCPPullFiles", 
                    "CPCreateBackup"
                ]
            }
        }, 
        {
            "endpoint_enrichment_-_generic": {
                "name": "Endpoint Enrichment - Generic", 
                "fromversion": "3.5.0", 
                "implementing_scripts": [
                    "EPOFindSystem", 
                    "Exists", 
                    "ADGetComputer"
                ], 
                "implementing_playbooks": [
                    "CrowdStrike Endpoint Enrichment"
                ], 
                "implementing_commands": [
                    "cylance-protect-get-devices", 
                    "cb-sensor-info", 
                    "so-agents-query"
                ]
            }
        }, 
        {
            "access_investigation_-_qradar": {
                "name": "Access Investigation - QRadar", 
                "fromversion": "3.6.0", 
                "implementing_playbooks": [
                    "QRadar - Get offense correlations", 
                    "Access Investigation - Generic"
                ], 
                "implementing_commands": [
                    "setIncident"
                ]
            }
        }, 
        {
            "Google-Vault-Search-Groups": {
                "name": "Google Vault - Search Groups", 
                "fromversion": "4.0.0", 
                "implementing_scripts": [
                    "PrintErrorEntry"
                ], 
                "implementing_playbooks": [
                    "GenericPolling"
                ], 
                "implementing_commands": [
                    "gvault-export-status", 
                    "gvault-download-results", 
                    "gvault-create-export-groups", 
                    "gvault-get-groups-results"
                ], 
                "tests": [
                    "Google_Vault-Search_And_Display_Results_test"
                ]
            }
        }, 
        {
            "DBotCreatePhishingClassifier": {
                "name": "DBot Create Phishing Classifier", 
                "fromversion": "4.1.0", 
                "implementing_scripts": [
                    "DBotTrainTextClassifier", 
                    "Base64ListToFile", 
                    "DBotPredictPhishingEvaluation", 
                    "DBotPreparePhishingData"
                ], 
                "tests": [
                    "CreatePhishingClassifierMLTest"
                ]
            }
        }, 
        {
            "detonate_url_-_generic": {
                "name": "Detonate URL - Generic", 
                "fromversion": "4.0.0", 
                "implementing_playbooks": [
                    "Detonate URL - CrowdStrike", 
                    "Detonate URL - JoeSecurity", 
                    "Detonate URL - Cuckoo", 
                    "Detonate URL - Lastline", 
                    "Detonate URL - ThreatGrid", 
                    "Detonate URL - McAfee ATD"
                ], 
                "tests": [
                    "Detonate URL - Generic Test"
                ]
            }
        }, 
        {
            "tenable-sc-scan": {
                "name": "Launch Scan - Tenable.sc", 
                "fromversion": "4.0.0", 
                "implementing_playbooks": [
                    "GenericPolling"
                ], 
                "implementing_commands": [
                    "tenable-sc-get-scan-report", 
                    "tenable-sc-launch-scan"
                ], 
                "tests": [
                    "tenable-sc-test"
                ]
            }
        }, 
        {
            "detonate_file_from_url_-_wildfire": {
                "name": "Detonate File From URL - WildFire", 
                "fromversion": "4.0.0", 
                "implementing_playbooks": [
                    "GenericPolling"
                ], 
                "implementing_commands": [
                    "wildfire-upload-file-remote", 
                    "wildfire-report"
                ]
            }
        }, 
        {
            "block_endpoint_-_carbon_black_response": {
                "name": "Block Endpoint - Carbon Black Response", 
                "fromversion": "3.5.0", 
                "implementing_commands": [
                    "cb-sensor-info", 
                    "cb-quarantine-device"
                ]
            }
        }, 
        {
            "close_incident_if_duplicate_found": {
                "name": "DeDup incidents", 
                "fromversion": "3.5.0", 
                "implementing_scripts": [
                    "FindSimilarIncidents", 
                    "CloseInvestigationAsDuplicate"
                ]
            }
        }, 
        {
            "scan_assets_nexpose": {
                "name": "Scan Assets - Nexpose", 
                "fromversion": "4.0.0", 
                "implementing_playbooks": [
                    "GenericPolling"
                ], 
                "implementing_commands": [
                    "nexpose-start-assets-scan", 
                    "nexpose-get-scan"
                ]
            }
        }, 
        {
            "extract_indicators_-_generic": {
                "name": "Extract Indicators - Generic", 
                "fromversion": "3.5.0", 
                "implementing_scripts": [
                    "ExtractHash", 
                    "ExtractDomain", 
                    "ExtractURL", 
                    "ExtractEmail", 
                    "ExtractIP"
                ]
            }
        }, 
        {
            "playbook0": {
                "name": "Default", 
                "toversion": "3.1.0", 
                "fromversion": "2.5.0", 
                "implementing_scripts": [
                    "TrendMicroClassifier", 
                    "Exists", 
                    "IncidentSet", 
                    "SplunkEmailParser", 
                    "QRadarClassifier", 
                    "MapValues", 
                    "Print", 
                    "VectraClassifier", 
                    "NexposeEmailParser"
                ], 
                "implementing_playbooks": [
                    "Enrichment Playbook"
                ]
            }
        }, 
        {
            "dedup_-_generic": {
                "name": "Dedup - Generic", 
                "fromversion": "4.0.0", 
                "implementing_scripts": [
                    "FindSimilarIncidentsByText", 
                    "GetDuplicatesMlv2", 
                    "CloseInvestigationAsDuplicate", 
                    "FindSimilarIncidents"
                ]
            }
        }, 
        {
            "malware_investigation-_generic_-_setup": {
                "name": "Malware Investigation - Generic - Setup", 
                "fromversion": "3.5.0", 
                "implementing_scripts": [
                    "Set"
                ], 
                "implementing_playbooks": [
                    "Get File Sample From Path - Generic", 
                    "Get File Sample By Hash - Generic", 
                    "Search Endpoints By Hash - Generic"
                ], 
                "tests": [
                    "No test - Deprecated playbook"
                ]
            }
        }, 
        {
            "block_file_-_carbon_black_response": {
                "name": "Block File - Carbon Black Response", 
                "fromversion": "4.0.0", 
                "implementing_commands": [
                    "cb-get-hash-blacklist", 
                    "cb-block-hash"
                ], 
                "tests": [
                    "block_indicators_-_generic_-_test"
                ]
            }
        }, 
        {
            "search_and_delete_emails_-_ews": {
                "name": "Search And Delete Emails - EWS", 
                "fromversion": "3.6.0", 
                "implementing_scripts": [
                    "BuildEWSQuery"
                ], 
                "implementing_commands": [
                    "ews-search-mailboxes", 
                    "ews-delete-items"
                ]
            }
        }, 
        {
            "Detonate File - BitDam": {
                "name": "Detonate File - BitDam", 
                "fromversion": "4.0.0", 
                "implementing_scripts": [
                    "Set"
                ], 
                "implementing_playbooks": [
                    "GenericPolling"
                ], 
                "implementing_commands": [
                    "bitdam-upload-file", 
                    "bitdam-get-verdict"
                ], 
                "tests": [
                    "Detonate File - BitDam Test"
                ]
            }
        }, 
        {
            "MAR - Endpoint data collection": {
                "name": "MAR - Endpoint data collection", 
                "implementing_scripts": [
                    "EPOFindSystem", 
                    "Exists"
                ], 
                "implementing_commands": [
                    "mar-search-multiple"
                ]
            }
        }, 
        {
            "Google-Vault-Search-Drive": {
                "name": "Google Vault - Search Drive", 
                "fromversion": "4.0.0", 
                "implementing_scripts": [
                    "PrintErrorEntry"
                ], 
                "implementing_playbooks": [
                    "GenericPolling"
                ], 
                "implementing_commands": [
                    "gvault-create-export-drive", 
                    "gvault-get-drive-results", 
                    "gvault-export-status", 
                    "gvault-download-results"
                ], 
                "tests": [
                    "Google_Vault-Search_And_Display_Results_test"
                ]
            }
        }, 
        {
            "process_email_-_add_custom_fields": {
                "name": "Process Email - Add custom fields", 
                "fromversion": "3.6.0", 
                "implementing_scripts": [
                    "IncidentSet"
                ]
            }
        }, 
        {
            "detonate_url_-_crowdstrike": {
                "name": "Detonate URL - CrowdStrike", 
                "fromversion": "4.0.0", 
                "implementing_playbooks": [
                    "GenericPolling"
                ], 
                "implementing_commands": [
                    "crowdstrike-submit-url", 
                    "crowdstrike-scan"
                ]
            }
        }, 
        {
            "ip_enrichment_generic": {
                "name": "IP Enrichment - Generic", 
                "fromversion": "3.6.0", 
                "implementing_scripts": [
                    "IsIPInRanges", 
                    "IPToHost", 
                    "IPReputation"
                ], 
                "implementing_playbooks": [
                    "Endpoint Enrichment - Generic"
                ], 
                "implementing_commands": [
                    "vt-private-get-ip-report"
                ]
            }
        }, 
        {
            "domain_enrichment_generic": {
                "name": "Domain Enrichment - Generic", 
                "toversion": "3.5.1", 
                "fromversion": "3.5.0", 
                "implementing_scripts": [
                    "DomainReputation"
                ]
            }
        }, 
        {
            "QRadarFullSearch": {
                "name": "QRadarFullSearch", 
                "fromversion": "4.0.0", 
                "implementing_playbooks": [
                    "GenericPolling"
                ], 
                "implementing_commands": [
                    "qradar-get-search", 
                    "qradar-get-search-results", 
                    "qradar-searches"
                ], 
                "tests": [
                    "test_Qradar"
                ]
            }
        }, 
        {
            "Arcsight - Get events related to the Case": {
                "name": "Arcsight - Get events related to the Case", 
                "implementing_scripts": [
                    "IncidentSet", 
                    "Set", 
                    "Exists"
                ], 
                "implementing_commands": [
                    "as-get-security-events", 
                    "as-get-case", 
                    "as-get-case-event-ids"
                ]
            }
        }, 
        {
            "Account Enrichment": {
                "name": "Account Enrichment", 
                "toversion": "3.1.0", 
                "fromversion": "2.5.0", 
                "implementing_scripts": [
                    "ADGetUser", 
                    "Exists"
                ]
            }
        }, 
        {
            "malware_investigation-_generic": {
                "name": "Malware Investigation - Generic", 
                "toversion": "3.6.0", 
                "fromversion": "3.5.0", 
                "implementing_scripts": [
                    "CloseInvestigation", 
                    "AssignAnalystToIncident"
                ], 
                "implementing_playbooks": [
                    "Malware Investigation - Generic - Setup", 
                    "Extract Indicators - Generic", 
                    "Calculate Severity - Generic", 
                    "Entity Enrichment - Generic", 
                    "Detonate File - Generic"
                ], 
                "tests": [
                    "No test"
                ]
            }
        }, 
        {
            "QRadar - Get offense correlations ": {
                "name": "QRadar - Get offense correlations ", 
                "toversion": "3.1.0", 
                "implementing_scripts": [
                    "AreValuesEqual", 
                    "QRadarGetCorrelationLogs", 
                    "QRadarGetOffenseCorrelations", 
                    "Exists"
                ]
            }
        }, 
        {
            "QRadar - Get offense correlations ": {
                "name": "QRadar - Get offense correlations", 
                "fromversion": "3.5.0", 
                "implementing_scripts": [
                    "QRadarGetCorrelationLogs", 
                    "QRadarGetOffenseCorrelations"
                ]
            }
        }, 
        {
            "block_ip_-_generic": {
                "name": "Block IP - Generic", 
                "fromversion": "4.0.0", 
                "implementing_scripts": [
                    "PanoramaBlockIP"
                ], 
                "implementing_playbooks": [
                    "Add Indicator to Miner - Palo Alto MineMeld"
                ], 
                "implementing_commands": [
                    "zscaler-blacklist-ip", 
                    "checkpoint-block-ip"
                ], 
                "tests": [
                    "block_indicators_-_generic_-_test"
                ]
            }
        }, 
        {
            "vulnerability_handling_-_qualys_-_add _ustom_fields_to_default_layout": {
                "name": "Vulnerability Handling - Qualys - Add custom fields to default layout", 
                "fromversion": "3.6.0", 
                "implementing_scripts": [
                    "IncidentSet"
                ]
            }
        }, 
        {
            "playbook3": {
                "name": "Ransomware Playbook - Manual", 
                "fromversion": "2.5.0"
            }
        }, 
        {
            "Enrich DXL with ATD verdict": {
                "name": "Enrich DXL with ATD verdict", 
                "implementing_scripts": [
                    "CloseInvestigation", 
                    "Exists"
                ], 
                "implementing_playbooks": [
                    "ATD - Detonate File"
                ], 
                "implementing_commands": [
                    "dxl-send-event"
                ]
            }
        }, 
        {
            "Detonate File - SNDBOX": {
                "name": "Detonate File - SNDBOX", 
                "fromversion": "4.0.0", 
                "implementing_scripts": [
                    "Set"
                ], 
                "implementing_playbooks": [
                    "GenericPolling"
                ], 
                "implementing_commands": [
                    "sndbox-analysis-info", 
                    "sndbox-analysis-submit-sample", 
                    "sndbox-download-report"
                ], 
                "tests": [
                    "Detonate File - SNDBOX - Test"
                ]
            }
        }, 
        {
            "Phishing Investigation - Generic": {
                "name": "Phishing Investigation - Generic", 
                "toversion": "4.0.9", 
                "fromversion": "4.0.0", 
                "implementing_scripts": [
                    "AssignAnalystToIncident", 
                    "Set", 
                    "SendEmail"
                ], 
                "implementing_playbooks": [
                    "Search And Delete Emails - Generic", 
                    "Detonate File - Generic", 
                    "Extract Indicators From File - Generic", 
                    "Entity Enrichment - Generic", 
                    "Process Email - Generic", 
                    "Block Indicators - Generic", 
                    "Email Address Enrichment - Generic", 
                    "Calculate Severity - Generic"
                ], 
                "implementing_commands": [
                    "closeInvestigation", 
                    "send-mail"
                ], 
                "tests": [
                    "Phishing test - attachment", 
                    "Phishing test - Inline"
                ]
            }
        }, 
        {
            "playbook2": {
                "name": "Phishing Playbook - Manual", 
                "fromversion": "2.5.0"
            }
        }, 
        {
            "Hunt for bad IOCs": {
                "name": "Hunt for bad IOCs", 
                "fromversion": "2.5.0", 
                "implementing_playbooks": [
                    "CrowdStrike Rapid IOC Hunting", 
                    "Carbon Black Rapid IOC Hunting", 
                    "TIE - IOC Hunt", 
                    "Carbon black Protection Rapid IOC Hunting"
                ]
            }
        }, 
        {
            "extract_indicators_from_file_-_generic": {
                "name": "Extract Indicators From File - Generic", 
                "fromversion": "3.6.0", 
                "implementing_scripts": [
                    "ReadPDFFile", 
                    "Set", 
                    "ExtractIndicatorsFromTextFile"
                ], 
                "tests": [
                    "Extract Indicators From File - test"
                ]
            }
        }, 
        {
            "Sentinel One - Endpoint data collection": {
                "name": "Sentinel One - Endpoint data collection", 
                "implementing_scripts": [
                    "Print", 
                    "Exists"
                ], 
                "implementing_commands": [
                    "so-agents-query", 
                    "so-get-agent-processes"
                ]
            }
        }, 
        {
            "process_email_-_generic": {
                "name": "Process Email - Generic", 
                "fromversion": "4.0.0", 
                "implementing_scripts": [
                    "Set", 
                    "Exists", 
                    "ParseEmailFiles"
                ], 
                "implementing_playbooks": [
                    "Get Original Email - Generic"
                ], 
                "implementing_commands": [
                    "setIncident", 
                    "rasterize-email"
                ], 
                "tests": [
                    "No test"
                ]
            }
        }, 
        {
            "playbook13": {
                "name": "McAfee ePO Endpoint Connectivity Diagnostics Playbook", 
                "fromversion": "2.5.0", 
                "implementing_scripts": [
                    "CloseInvestigation", 
                    "commentsToContext", 
                    "Ping"
                ], 
                "implementing_commands": [
                    "servicenow-incident-create"
                ], 
                "tests": [
                    "No test"
                ]
            }
        }, 
        {
            "vulnerability_handling_-_nexpose": {
                "name": "Vulnerability Handling - Nexpose", 
                "fromversion": "3.6.0", 
                "implementing_playbooks": [
                    "CVE Enrichment - Generic", 
                    "Endpoint Enrichment - Generic", 
                    "Calculate Severity - Generic"
                ], 
                "implementing_commands": [
                    "closeInvestigation", 
                    "nexpose-get-asset-vulnerability", 
                    "nexpose-get-asset", 
                    "setIncident"
                ], 
                "tests": [
                    "No test - Should review soon"
                ]
            }
        }, 
        {
            "Calculate Severity - Generic": {
                "name": "Calculate Severity - Generic", 
                "toversion": "3.1.0", 
                "fromversion": "2.5.0", 
                "implementing_scripts": [
                    "Print", 
                    "StringContains", 
                    "Exists"
                ], 
                "implementing_commands": [
                    "setIncident"
                ], 
                "tests": [
                    "No test - tested manually"
                ]
            }
        }, 
        {
            "playbook8": {
                "name": "Lost / Stolen Device Playbook", 
                "fromversion": "2.5.0"
            }
        }, 
        {
            "vulnerability_handling_-_qualys": {
                "name": "Vulnerability Handling - Qualys", 
                "fromversion": "3.6.0", 
                "implementing_scripts": [
                    "CloseInvestigation", 
                    "DisplayHTML"
                ], 
                "implementing_playbooks": [
                    "CVE Enrichment - Generic", 
                    "Vulnerability Handling - Qualys - Add custom fields to default layout", 
                    "Endpoint Enrichment - Generic", 
                    "Calculate Severity - Generic"
                ], 
                "implementing_commands": [
                    "qualys-host-list", 
                    "qualys-vulnerability-list"
                ], 
                "tests": [
                    "No test - Should review soon"
                ]
            }
        }, 
        {
            "playbook10": {
                "name": "Rapid IOC Hunting Playbook", 
                "fromversion": "2.5.0", 
                "implementing_scripts": [
                    "ExtractHash", 
                    "Exists", 
                    "ReadFile", 
                    "ExtractIP", 
                    "Print", 
                    "ExtractURL"
                ], 
                "implementing_playbooks": [
                    "Hunt for bad IOCs"
                ]
            }
        }, 
        {
            "search_endpoints_by_hash_-_carbon_black_response": {
                "name": "Search Endpoints By Hash - Carbon Black Response", 
                "fromversion": "3.5.0", 
                "implementing_scripts": [
                    "Set", 
                    "CBFindHash"
                ]
            }
        }, 
        {
            "scan_site_nexpose": {
                "name": "Scan Site - Nexpose", 
                "fromversion": "4.0.0", 
                "implementing_playbooks": [
                    "GenericPolling"
                ], 
                "implementing_commands": [
                    "nexpose-start-site-scan", 
                    "nexpose-get-scan"
                ]
            }
        }, 
        {
            "PanoramaCommitConfiguration": {
                "name": "PanoramaCommitConfiguration", 
                "fromversion": "4.0.0", 
                "implementing_playbooks": [
                    "GenericPolling"
                ], 
                "implementing_commands": [
                    "panorama-push-to-device-group", 
                    "panorama-push-status", 
                    "panorama-commit", 
                    "panorama-commit-status"
                ], 
                "tests": [
                    "palo_alto_firewall_test_pb"
                ]
            }
        }, 
        {
            "Failed Login Playbook With Slack": {
                "name": "Failed Login Playbook With Slack", 
                "fromversion": "2.5.0", 
                "implementing_scripts": [
                    "CloseInvestigation", 
                    "IncidentSet", 
                    "ADExpirePassword", 
                    "SlackAskUser"
                ], 
                "implementing_commands": [
                    "slack-send"
                ]
            }
        }, 
        {
            "WildFire - Detonate file": {
                "name": "WildFire - Detonate file", 
                "toversion": "3.1.0", 
                "implementing_scripts": [
                    "Exists"
                ], 
                "implementing_commands": [
                    "wildfire-upload", 
                    "wildfire-report"
                ]
            }
        }, 
        {
            "File Enrichment - Generic": {
                "name": "File Enrichment - Generic", 
                "fromversion": "3.6.0", 
                "implementing_playbooks": [
                    "File Enrichment - File reputation", 
                    "File Enrichment - Virus Total Private API"
                ], 
                "implementing_commands": [
                    "cylance-protect-get-threat", 
                    "pan-appframework-search-by-file-hash"
                ]
            }
        }, 
        {
            "vulnerability_management_-_nexpose_job": {
                "name": "Vulnerability Management - Nexpose (Job)", 
                "fromversion": "3.6.0", 
                "implementing_scripts": [
                    "NexposeCreateIncidentsFromAssets"
                ], 
                "implementing_commands": [
                    "closeInvestigation", 
                    "nexpose-create-assets-report", 
                    "nexpose-search-assets"
                ]
            }
        }, 
        {
            "Archer initiate incident": {
                "name": "Archer initiate incident", 
                "fromversion": "3.5.0", 
                "implementing_commands": [
                    "archer-get-file"
                ]
            }
        }, 
        {
            "block_file_-_generic": {
                "name": "Block File - Generic", 
                "fromversion": "4.0.0", 
                "implementing_playbooks": [
                    "Block File - Carbon Black Response"
                ], 
                "tests": [
                    "block_indicators_-_generic_-_test"
                ]
            }
        }, 
        {
            "calculate_severity_-_critical_assets": {
                "name": "Calculate Severity - Critical assets", 
                "fromversion": "4.0.0", 
                "implementing_scripts": [
                    "Set"
                ], 
                "tests": [
                    "calculate_severity_-_critical_assets_-_test"
                ]
            }
        }, 
        {
            "add_indicator_to_miner_-_palo_alto_mineMeld": {
                "name": "Add Indicator to Miner - Palo Alto MineMeld", 
                "fromversion": "4.0.0", 
                "implementing_commands": [
                    "minemeld-add-to-miner"
                ], 
                "tests": [
                    "block_indicators_-_generic_-_test"
                ]
            }
        }, 
        {
            "domain_enrichment_generic": {
                "name": "Domain Enrichment - Generic", 
                "fromversion": "3.6.0", 
                "implementing_scripts": [
                    "DomainReputation"
                ], 
                "implementing_commands": [
                    "vt-private-get-domain-report"
                ]
            }
        }, 
        {
            "playbook11": {
                "name": "McAfee ePO Repository Compliance Playbook", 
                "fromversion": "2.5.0", 
                "implementing_scripts": [
                    "CloseInvestigation", 
                    "IncidentSet", 
                    "Sleep", 
                    "AreValuesEqual", 
                    "SendEmail"
                ], 
                "implementing_commands": [
                    "epo-update-repository", 
                    "epo-get-latest-dat", 
                    "epo-get-current-dat"
                ]
            }
        }, 
        {
            "url_enrichment_-_generic": {
                "name": "URL Enrichment - Generic", 
                "fromversion": "3.6.0", 
                "implementing_scripts": [
                    "URLSSLVerification", 
                    "Exists", 
                    "URLReputation"
                ], 
                "implementing_commands": [
                    "vt-private-get-url-report", 
                    "rasterize"
                ]
            }
        }, 
        {
            "entity_enrichment_generic": {
                "name": "Entity Enrichment - Generic", 
                "fromversion": "3.6.0", 
                "implementing_playbooks": [
                    "Account Enrichment - Generic", 
                    "Endpoint Enrichment - Generic", 
                    "Email Address Enrichment - Generic", 
                    "URL Enrichment - Generic", 
                    "File Enrichment - Generic", 
                    "Domain Enrichment - Generic", 
                    "IP Enrichment - Generic"
                ]
            }
        }, 
        {
            "search_endpoints_by_hash_-_generic": {
                "name": "Search Endpoints By Hash - Generic", 
                "fromversion": "3.5.0", 
                "implementing_playbooks": [
                    "Search Endpoints By Hash - Carbon Black Response", 
                    "Search Endpoints By Hash - CrowdStrike", 
                    "Search Endpoints By Hash - TIE", 
                    "Search Endpoints By Hash - Carbon Black Protection"
                ]
            }
        }, 
        {
            "malware_investigation-_generic": {
                "name": "Malware Investigation - Generic", 
                "fromversion": "3.6.0", 
                "implementing_scripts": [
                    "CloseInvestigation", 
                    "AssignAnalystToIncident"
                ], 
                "implementing_playbooks": [
                    "Malware Investigation - Generic - Setup", 
                    "Calculate Severity - Generic", 
                    "Entity Enrichment - Generic", 
                    "Detonate File - Generic"
                ], 
                "tests": [
                    "No test"
                ]
            }
        }, 
        {
            "calculate_severity_-_indicators_dbotscore": {
                "name": "Calculate Severity - Indicators DBotScore", 
                "fromversion": "3.6.0", 
                "implementing_scripts": [
                    "Set"
                ]
            }
        }, 
        {
            "Detonate File - Cuckoo": {
                "name": "Detonate File - Cuckoo", 
                "fromversion": "4.0.0", 
                "implementing_scripts": [
                    "Sleep"
                ], 
                "implementing_playbooks": [
                    "GenericPolling"
                ], 
                "implementing_commands": [
                    "cuckoo-task-screenshot", 
                    "cuckoo-get-task-report", 
                    "cuckoo-view-task", 
                    "cuckoo-create-task-from-file"
                ], 
                "tests": [
                    "CuckooTest"
                ]
            }
        }, 
        {
            "Account Enrichment": {
                "name": "Account Enrichment", 
                "fromversion": "3.5.0", 
                "implementing_scripts": [
                    "ADGetUser", 
                    "Exists"
                ]
            }
        }, 
        {
            "entity_enrichment_generic": {
                "name": "Entity Enrichment - Generic", 
                "toversion": "3.5.1", 
                "fromversion": "3.5.0", 
                "implementing_playbooks": [
                    "Account Enrichment - Generic", 
                    "Endpoint Enrichment - Generic", 
                    "DBot Indicator Enrichment - Generic", 
                    "Email Address Enrichment - Generic", 
                    "URL Enrichment - Generic", 
                    "File Enrichment - Generic", 
                    "Domain Enrichment - Generic", 
                    "IP Enrichment - Generic"
                ]
            }
        }, 
        {
            "Phishing Investigation - Generic": {
                "name": "Phishing Investigation - Generic", 
                "toversion": "3.9.9", 
                "fromversion": "3.6.0", 
                "implementing_scripts": [
                    "CloseInvestigation", 
                    "AssignAnalystToIncident", 
                    "Set", 
                    "SendEmail"
                ], 
                "implementing_playbooks": [
                    "Search And Delete Emails - Generic", 
                    "Detonate File - Generic", 
                    "Extract Indicators From File - Generic", 
                    "Process Email - Generic", 
                    "Entity Enrichment - Generic", 
                    "Email Address Enrichment - Generic", 
                    "Calculate Severity - Generic"
                ], 
                "tests": [
                    "Phishing test - attachment", 
                    "Phishing test - Inline"
                ]
            }
        }, 
        {
            "DBotCreatePhishingClassifierJob": {
                "name": "DBot Create Phishing Classifier Job", 
                "fromversion": "4.1.0", 
                "implementing_scripts": [
                    "DeleteContext"
                ], 
                "implementing_playbooks": [
                    "DBot Create Phishing Classifier"
                ], 
                "implementing_commands": [
                    "closeInvestigation"
                ], 
                "tests": [
                    "CreatePhishingClassifierMLTest"
                ]
            }
        }, 
        {
            "playbook5": {
                "name": "Phishing Playbook - Automated", 
                "toversion": "3.1.0", 
                "fromversion": "2.5.0", 
                "implementing_scripts": [
                    "Set", 
                    "Exists", 
                    "SendEmail", 
                    "CheckSenderDomainDistance", 
                    "CloseInvestigation", 
                    "ExtractIP", 
                    "IsMaliciousIndicatorFound", 
                    "ExtractURL"
                ], 
                "implementing_playbooks": [
                    "Process Email", 
                    "Detonate files", 
                    "Hunt for bad IOCs", 
                    "Account Enrichment", 
                    "Enrichment Playbook"
                ]
            }
        }, 
        {
            "Demisto_Self-Defense_-_Account_policy_monitoring_playbook": {
                "name": "Demisto Self-Defense - Account policy monitoring playbook", 
                "fromversion": "3.5.0", 
                "implementing_scripts": [
                    "CloseInvestigation"
                ], 
                "implementing_commands": [
                    "TwilioSendSMS", 
                    "slack-send", 
                    "demisto-api-get", 
                    "setIncident"
                ], 
                "tests": [
                    "No test"
                ]
            }
        }, 
        {
            "Google-Vault-Search-Mail": {
                "name": "Google Vault - Search Mail", 
                "fromversion": "4.0.0", 
                "implementing_scripts": [
                    "PrintErrorEntry"
                ], 
                "implementing_playbooks": [
                    "GenericPolling"
                ], 
                "implementing_commands": [
                    "gvault-get-mail-results", 
                    "gvault-create-export-mail", 
                    "gvault-export-status", 
                    "gvault-download-results"
                ], 
                "tests": [
                    "Google_Vault-Search_And_Display_Results_test"
                ]
            }
        }, 
        {
            "ATD - Detonate File": {
                "name": "ATD - Detonate File", 
                "toversion": "3.6.0", 
                "implementing_scripts": [
                    "Exists"
                ], 
                "implementing_commands": [
                    "detonate-file"
                ]
            }
        }, 
        {
            "block_account_-_generic": {
                "name": "Block Account - Generic", 
                "fromversion": "4.0.0", 
                "implementing_commands": [
                    "ad-disable-account"
                ], 
                "tests": [
                    "block_indicators_-_generic_-_test"
                ]
            }
        }, 
        {
            "file_enrichment_-_virus_total_private_api": {
                "name": "File Enrichment - Virus Total Private API", 
                "fromversion": "3.6.0", 
                "implementing_commands": [
                    "vt-private-check-file-behaviour", 
                    "vt-private-get-file-report"
                ]
            }
        }, 
        {
            "file_enrichment_-_file_reputation": {
                "name": "File Enrichment - File reputation", 
                "fromversion": "3.6.0", 
                "implementing_scripts": [
                    "FileReputation"
                ]
            }
        }, 
        {
            "block_url_-_generic": {
                "name": "Block URL - Generic", 
                "fromversion": "4.0.0", 
                "implementing_playbooks": [
                    "Add Indicator to Miner - Palo Alto MineMeld"
                ], 
                "implementing_commands": [
                    "zscaler-blacklist-url"
                ], 
                "tests": [
                    "block_indicators_-_generic_-_test"
                ]
            }
        }, 
        {
            "Process Email": {
                "name": "Process Email", 
                "fromversion": "2.5.0", 
                "implementing_scripts": [
                    "Set", 
                    "Exists", 
                    "ParseEmailFiles"
                ]
            }
        }, 
        {
            "playbook15": {
                "name": "Tanium Demo Playbook", 
                "fromversion": "2.5.0", 
                "implementing_commands": [
                    "tn-deploy-package", 
                    "tn-ask-question", 
                    "tn-get-saved-question"
                ], 
                "tests": [
                    "No test"
                ]
            }
        }, 
        {
            "get_file_sample_by_hash_-_carbon_black_enterprise_Response": {
                "name": "Get File Sample By Hash - Carbon Black Enterprise Response", 
                "fromversion": "3.5.0", 
                "implementing_scripts": [
                    "Exists"
                ], 
                "implementing_commands": [
                    "cb-binary-get"
                ]
            }
        }, 
        {
            "Get File Sample From Hash - Cylance Protect": {
                "name": "Get File Sample From Hash - Cylance Protect", 
                "toversion": "3.1.0", 
                "fromversion": "2.5.0", 
                "implementing_scripts": [
                    "http", 
                    "UnzipFile", 
                    "Exists"
                ], 
                "implementing_commands": [
                    "cylance-protect-download-threat"
                ]
            }
        }, 
        {
            "access_investigation_-_generic": {
                "name": "Access Investigation - Generic", 
                "fromversion": "3.6.0", 
                "implementing_scripts": [
                    "AssignAnalystToIncident", 
                    "ADGetUser", 
                    "EmailAskUser"
                ], 
                "implementing_playbooks": [
                    "IP Enrichment - Generic", 
                    "Account Enrichment - Generic"
                ], 
                "implementing_commands": [
                    "closeInvestigation", 
                    "setIncident"
                ]
            }
        }, 
        {
            "search_endpoints_by_hash_-_tie": {
                "name": "Search Endpoints By Hash - TIE", 
                "fromversion": "3.5.0", 
                "implementing_scripts": [
                    "EPOFindSystem"
                ], 
                "implementing_commands": [
                    "tie-file-references"
                ]
            }
        }, 
        {
            "get_file_sample_from_path_-_carbon_black_enterprise_response": {
                "name": "Get File Sample From Path - Carbon Black Enterprise Response", 
                "fromversion": "3.5.0", 
                "implementing_scripts": [
                    "CBLiveGetFile", 
                    "Exists"
                ]
            }
        }, 
        {
            "WildFire - Detonate file": {
                "name": "WildFire - Detonate file", 
                "toversion": "3.6.0", 
                "fromversion": "3.5.0", 
                "implementing_scripts": [
                    "Set"
                ], 
                "implementing_commands": [
                    "wildfire-report", 
                    "detonate-file"
                ]
            }
        }, 
        {
            "Detonate File - Generic": {
                "name": "Detonate File - Generic", 
                "fromversion": "4.0.0", 
                "implementing_playbooks": [
                    "CrowdStrike Falcon Sandbox - Detonate file", 
                    "Detonate File - HybridAnalysis", 
                    "ATD - Detonate File", 
                    "WildFire - Detonate file", 
                    "Detonate File - Cuckoo", 
                    "Detonate File - Lastline", 
                    "Detonate File - JoeSecurity", 
                    "Detonate File - SNDBOX", 
                    "Detonate File - ThreatGrid"
                ], 
                "tests": [
                    "Detonate File - Generic Test"
                ]
            }
        }, 
        {
            "D2 - Endpoint data collection": {
                "name": "D2 - Endpoint data collection", 
                "implementing_scripts": [
                    "D2ExecuteCommand", 
                    "ActiveUsersD2", 
                    "Exists", 
                    "IncidentAddSystem", 
                    "FetchFileD2", 
                    "AreValuesEqual"
                ]
            }
        }, 
        {
            "Enrichment Playbook": {
                "name": "Enrichment Playbook", 
                "fromversion": "2.5.0", 
                "implementing_scripts": [
                    "Print", 
                    "FileReputation", 
                    "IPReputation", 
                    "Exists", 
                    "URLReputation"
                ]
            }
        }, 
        {
            "Office 365 Search and Delete": {
                "name": "Office 365 Search and Delete", 
                "fromversion": "4.0.0", 
                "implementing_playbooks": [
                    "GenericPolling"
                ], 
                "implementing_commands": [
                    "ews-o365-remove-compliance-search", 
                    "ews-o365-purge-compliance-search-results", 
                    "ews-o365-get-compliance-search", 
                    "ews-o365-start-compliance-search"
                ], 
                "tests": [
                    "No test"
                ]
            }
        }, 
        {
            "dbot_indicator_enrichment_-_generic": {
                "name": "DBot Indicator Enrichment - Generic", 
                "fromversion": "3.5.0", 
                "implementing_scripts": [
                    "GetIndicatorDBotScore"
                ]
            }
        }, 
        {
            "playbook0": {
                "name": "Default", 
                "fromversion": "3.5.0", 
                "implementing_scripts": [
                    "AssignAnalystToIncident"
                ], 
                "implementing_playbooks": [
                    "Extract Indicators - Generic", 
                    "Entity Enrichment - Generic", 
                    "Calculate Severity - Generic"
                ], 
                "implementing_commands": [
                    "closeInvestigation"
                ], 
                "tests": [
                    "No test"
                ]
            }
        }, 
        {
            "File Enrichment - Generic": {
                "name": "File Enrichment - Generic", 
                "toversion": "3.5.1", 
                "fromversion": "3.5.0", 
                "implementing_scripts": [
                    "FileReputation"
                ]
            }
        }, 
        {
            "ATD - Detonate File": {
                "name": "ATD - Detonate File", 
                "fromversion": "4.0.0", 
                "implementing_scripts": [
                    "Set"
                ], 
                "implementing_playbooks": [
                    "GenericPolling"
                ], 
                "implementing_commands": [
                    "atd-get-report", 
                    "atd-file-upload", 
                    "atd-check-status"
                ], 
                "tests": [
                    "Test Playbook McAfee ATD", 
                    "Detonate File - Generic Test"
                ]
            }
        }, 
        {
            "account_enrichment_-_generic": {
                "name": "Account Enrichment - Generic", 
                "fromversion": "3.5.0", 
                "implementing_scripts": [
                    "ADGetUser", 
                    "Exists"
                ]
            }
        }, 
        {
            "detonatefile_-_joesecurity": {
                "name": "Detonate File - JoeSecurity", 
                "fromversion": "4.0.0", 
                "implementing_scripts": [
                    "Set"
                ], 
                "implementing_playbooks": [
                    "GenericPolling"
                ], 
                "implementing_commands": [
                    "joe-download-report", 
                    "joe-analysis-info", 
                    "joe-analysis-submit-sample"
                ]
            }
        }, 
        {
            "ip_enrichment_generic": {
                "name": "IP Enrichment - Generic", 
                "toversion": "3.5.1", 
                "fromversion": "3.5.0", 
                "implementing_scripts": [
                    "IsIPInRanges", 
                    "IPReputation", 
                    "Exists"
                ]
            }
        }, 
        {
            "Detonate files": {
                "name": "Detonate files", 
                "toversion": "3.1.0", 
                "fromversion": "2.5.0", 
                "implementing_scripts": [
                    "Print", 
                    "SandboxDetonateFile", 
                    "Exists"
                ]
            }
        }, 
        {
            "detonate_file_from_url_-_joesecurity": {
                "name": "Detonate File From URL - JoeSecurity", 
                "fromversion": "4.0.0", 
                "implementing_playbooks": [
                    "GenericPolling"
                ], 
                "implementing_commands": [
                    "joe-download-report", 
                    "joe-analysis-submit-sample"
                ]
            }
        }, 
        {
            "Carbon Black Rapid IOC Hunting": {
                "name": "Carbon Black Rapid IOC Hunting", 
                "fromversion": "2.5.0", 
                "implementing_scripts": [
                    "CBFindHash", 
                    "Exists"
                ]
            }
        }, 
        {
            "email_address_enrichment_-_generic": {
                "name": "Email Address Enrichment - Generic", 
                "toversion": "3.5.1", 
                "fromversion": "3.5.0", 
                "implementing_scripts": [
                    "IsEmailAddressInternal", 
                    "EmailReputation", 
                    "ADGetUser", 
                    "Exists", 
                    "EmailDomainSquattingReputation"
                ]
            }
        }, 
        {
            "Endpoint data collection": {
                "name": "Endpoint data collection", 
                "implementing_scripts": [
                    "AreValuesEqual"
                ], 
                "implementing_playbooks": [
                    "Sentinel One - Endpoint data collection", 
                    "MAR - Endpoint data collection", 
                    "D2 - Endpoint data collection"
                ]
            }
        }, 
        {
            "Get File Sample From Hash - Generic": {
                "name": "Get File Sample From Hash - Generic", 
                "toversion": "3.1.0", 
                "implementing_playbooks": [
                    "Get File Sample From Hash - Cylance Protect", 
                    "Get File Sample From Hash - Carbon Black Enterprise Response"
                ]
            }
        }, 
        {
            "WildFire - Detonate file": {
                "name": "WildFire - Detonate file", 
                "fromversion": "4.0.0", 
                "implementing_scripts": [
                    "Set"
                ], 
                "implementing_playbooks": [
                    "GenericPolling"
                ], 
                "implementing_commands": [
                    "wildfire-upload", 
                    "wildfire-report"
                ], 
                "tests": [
                    "Wildfire Test"
                ]
            }
        }, 
        {
            "detonate_file_-_threatgrid": {
                "name": "Detonate File - ThreatGrid", 
                "fromversion": "4.0.0", 
                "implementing_scripts": [
                    "Set"
                ], 
                "implementing_playbooks": [
                    "GenericPolling"
                ], 
                "implementing_commands": [
                    "threat-grid-upload-sample", 
                    "threat-grid-get-samples-state"
                ], 
                "tests": [
                    "Detonate File - Generic Test"
                ]
            }
        }, 
        {
            "Detonate File - HybridAnalysis": {
                "name": "Detonate File - HybridAnalysis", 
                "fromversion": "4.0.0", 
                "implementing_playbooks": [
                    "GenericPolling"
                ], 
                "implementing_commands": [
                    "hybrid-analysis-submit-sample", 
                    "hybrid-analysis-scan"
                ], 
                "tests": [
                    "Detonate File - HybridAnalysis - Test"
                ]
            }
        }
    ], 
    "integrations": [
        {
            "Cybereason": {
                "name": "Cybereason", 
                "commands": [
                    "cybereason-query-processes", 
                    "cybereason-is-probe-connected", 
                    "cybereason-query-connections", 
                    "cybereason-isolate-machine", 
                    "cybereason-unisolate-machine", 
                    "cybereason-query-malops", 
                    "cybereason-malop-processes", 
                    "cybereason-add-comment", 
                    "cybereason-update-malop-status", 
                    "cybereason-prevent-file", 
                    "cybereason-unprevent-file", 
                    "cybereason-query-file", 
                    "cybereason-query-domain", 
                    "cybereason-query-user"
                ], 
                "tests": [
                    "Cybereason Test"
                ]
            }
        }, 
        {
            "Giphy": {
                "name": "Giphy", 
                "commands": [
                    "giphy"
                ]
            }
        }, 
        {
            "RSA NetWitness Packets and Logs": {
                "name": "RSA NetWitness Packets and Logs", 
                "toversion": "3.1.0", 
                "commands": [
                    "netwitness-msearch", 
                    "netwitness-search", 
                    "netwitness-query", 
                    "netwitness-packets", 
                    "nw-sdk-session", 
                    "nw-sdk-cancel", 
                    "nw-sdk-query", 
                    "nw-sdk-validate", 
                    "nw-sdk-aliases", 
                    "nw-sdk-content", 
                    "nw-sdk-ls", 
                    "nw-sdk-count", 
                    "nw-sdk-timeline", 
                    "nw-sdk-mon", 
                    "nw-sdk-stopMon", 
                    "nw-sdk-msearch", 
                    "nw-sdk-precache", 
                    "nw-sdk-delCache", 
                    "nw-sdk-info", 
                    "nw-sdk-search", 
                    "nw-sdk-language", 
                    "nw-sdk-packets", 
                    "nw-sdk-summary", 
                    "nw-sdk-reconfig", 
                    "nw-sdk-values", 
                    "nw-sdk-xforms", 
                    "nw-database-info", 
                    "nw-database-count", 
                    "nw-database-dbState", 
                    "nw-database-dump", 
                    "nw-database-hashInfo", 
                    "nw-database-resetMax", 
                    "nw-database-optimize", 
                    "nw-database-reconfig", 
                    "nw-database-ls", 
                    "nw-database-timeRoll", 
                    "nw-database-stopMon", 
                    "nw-database-manifest", 
                    "nw-database-wipe", 
                    "nw-database-sizeRoll", 
                    "nw-database-mon", 
                    "nw-decoder-reset", 
                    "nw-decoder-info", 
                    "nw-decoder-reconfig", 
                    "nw-decoder-agg", 
                    "nw-decoder-stop", 
                    "nw-decoder-count", 
                    "nw-decoder-start", 
                    "nw-decoder-meta", 
                    "nw-decoder-ls", 
                    "nw-decoder-stopMon", 
                    "nw-decoder-resetMax", 
                    "nw-decoder-whoAgg", 
                    "nw-decoder-logStats", 
                    "nw-decoder-select", 
                    "nw-decoder-mon", 
                    "nw-index-ls", 
                    "nw-index-mon", 
                    "nw-index-save", 
                    "nw-index-info", 
                    "nw-index-drop", 
                    "nw-index-count", 
                    "nw-index-values", 
                    "nw-index-profile", 
                    "nw-index-stopMon", 
                    "nw-index-inspect", 
                    "nw-index-language", 
                    "nw-index-reconfig", 
                    "nw-index-sizeRoll", 
                    "nw-decoderParsers-ls", 
                    "nw-decoderParsers-mon", 
                    "nw-decoderParsers-feed", 
                    "nw-decoderParsers-info", 
                    "nw-decoderParsers-count", 
                    "nw-decoderParsers-schema", 
                    "nw-decoderParsers-reload", 
                    "nw-decoderParsers-upload", 
                    "nw-decoderParsers-delete", 
                    "nw-decoderParsers-stopMon", 
                    "nw-decoderParsers-devices", 
                    "nw-decoderParsers-content", 
                    "nw-decoderParsers-ipdevice", 
                    "nw-decoderParsers-iptmzone", 
                    "nw-logs-ls", 
                    "nw-logs-mon", 
                    "nw-logs-pull", 
                    "nw-logs-info", 
                    "nw-logs-count", 
                    "nw-logs-stopMon", 
                    "nw-logs-download", 
                    "nw-logs-timeRoll", 
                    "nw-sys-ls", 
                    "nw-sys-mon", 
                    "nw-sys-save", 
                    "nw-sys-info", 
                    "nw-sys-count", 
                    "nw-sys-caCert", 
                    "nw-sys-stopMon", 
                    "nw-sys-shutdown", 
                    "nw-sys-fileEdit", 
                    "nw-sys-peerCert", 
                    "nw-sys-servCert", 
                    "nw-sys-statHist", 
                    "nw-users-ls", 
                    "nw-users-mon", 
                    "nw-users-info", 
                    "nw-users-auths", 
                    "nw-users-count", 
                    "nw-users-delete", 
                    "nw-users-unlock", 
                    "nw-users-stopMon", 
                    "nw-users-addOrMod", 
                    "nw-decoder-import", 
                    "nw-decoder-parsers-upload", 
                    "nw-concentrator-reset", 
                    "nw-concentrator-reconfig", 
                    "nw-concentrator-start", 
                    "nw-concentrator-stop", 
                    "nw-concentrator-count", 
                    "nw-concentrator-edit", 
                    "nw-concentrator-add", 
                    "nw-concentrator-meta", 
                    "nw-concentrator-status", 
                    "nw-concentrator-ls", 
                    "nw-concentrator-resetMax", 
                    "nw-concentrator-stopMon", 
                    "nw-concentrator-delete", 
                    "nw-concentrator-whoAgg", 
                    "nw-concentrator-mon", 
                    "nw-broker-reset", 
                    "nw-broker-start", 
                    "nw-broker-stop", 
                    "nw-broker-count", 
                    "nw-broker-edit", 
                    "nw-broker-add", 
                    "nw-broker-meta", 
                    "nw-broker-status", 
                    "nw-broker-ls", 
                    "nw-broker-resetMax", 
                    "nw-broker-stopMon", 
                    "nw-broker-delete", 
                    "nw-broker-whoAgg", 
                    "nw-broker-mon"
                ]
            }
        }, 
        {
            "ReversingLabs A1000": {
                "name": "ReversingLabs A1000", 
                "commands": [
                    "file", 
                    "reversinglabs-upload", 
                    "reversinglabs-delete", 
                    "reversinglabs-extracted-files", 
                    "reversinglabs-download", 
                    "reversinglabs-analyze", 
                    "reversinglabs-download-unpacked"
                ]
            }
        }, 
        {
            "VMware": {
                "name": "VMware", 
                "commands": [
                    "vmware-get-vms", 
                    "vmware-poweron", 
                    "vmware-poweroff", 
                    "vmware-hard-reboot", 
                    "vmware-suspend", 
                    "vmware-soft-reboot", 
                    "vmware-create-snapshot", 
                    "vmware-revert-snapshot", 
                    "vmware-get-events"
                ]
            }
        }, 
        {
            "RSA Archer": {
                "name": "RSA Archer", 
                "commands": [
                    "archer-create-record", 
                    "archer-update-record", 
                    "archer-get-record", 
                    "archer-search-applications", 
                    "archer-search-records", 
                    "archer-get-application-fields", 
                    "archer-delete-record", 
                    "archer-get-field", 
                    "archer-get-reports", 
                    "archer-execute-statistic-search-by-report", 
                    "archer-get-search-options-by-guid", 
                    "archer-search-records-by-report", 
                    "archer-get-mapping-by-level", 
                    "archer-manually-fetch-incident", 
                    "archer-get-file", 
                    "archer-upload-file", 
                    "archer-add-to-detailed-analysis", 
                    "archer-get-user-id"
                ]
            }
        }, 
        {
            "vmray": {
                "name": "vmray", 
                "commands": [
                    "upload_sample", 
                    "get_results", 
                    "get_job_sample"
                ]
            }
        }, 
        {
            "jira": {
                "name": "jira", 
                "fromversion": "2.6.0", 
                "commands": [
                    "jira-issue-query", 
                    "jira-get-issue", 
                    "jira-create-issue", 
                    "jira-issue-upload-file", 
                    "jira-issue-add-comment", 
                    "jira-issue-add-link", 
                    "jira-edit-issue", 
                    "jira-get-comments", 
                    "jira-delete-issue"
                ]
            }
        }, 
        {
            "Verodin": {
                "name": "Verodin", 
                "commands": [
                    "verodin-get-topology-nodes", 
                    "verodin-get-topology-map", 
                    "verodin-manage-sims-actions", 
                    "verodin-manage-sims-actions-run", 
                    "verodin-get-security-zones", 
                    "verodin-get-security-zone", 
                    "verodin-delete-security-zone", 
                    "verodin-get-sims-of-type", 
                    "verodin-get-sim", 
                    "verodin-delete-sim", 
                    "verodin-get-jobs", 
                    "verodin-get-job", 
                    "verodin-run-job-again", 
                    "verodin-get-job-sim-actions", 
                    "verodin-job-cancel"
                ]
            }
        }, 
        {
            "dnstwist": {
                "name": "dnstwist", 
                "commands": [
                    "dnstwist-domain-variations"
                ]
            }
        }, 
        {
            "EWS": {
                "name": "EWS", 
                "commands": [
                    "ews-get-folder", 
                    "ews-delete-items", 
                    "ews-delete-attachments", 
                    "ews-get-items", 
                    "ews-search-mailbox", 
                    "ews-get-contacts", 
                    "ews-get-searchable-mailboxes", 
                    "ews-search-mailboxes", 
                    "ews-get-attachment", 
                    "ews-find-folders", 
                    "ews-get-attachment-item", 
                    "ews-move-item"
                ], 
                "tests": [
                    "No test"
                ]
            }
        }, 
        {
            "OpenPhish": {
                "name": "OpenPhish", 
                "commands": [
                    "url", 
                    "openphish-reload", 
                    "openphish-status"
                ]
            }
        }, 
        {
            "McAfee NSM": {
                "name": "McAfee NSM", 
                "commands": [
                    "nsm-get-sensors", 
                    "nsm-get-domains", 
                    "nsm-get-alerts", 
                    "nsm-update-alerts", 
                    "nsm-get-alert-details", 
                    "nsm-get-ips-policies", 
                    "nsm-get-ips-policy-details", 
                    "nsm-get-attacks"
                ]
            }
        }, 
        {
            "ipinfo": {
                "name": "ipinfo", 
                "commands": [
                    "ip", 
                    "ipinfo_field"
                ]
            }
        }, 
        {
            "Cuckoo Sandbox": {
                "name": "Cuckoo Sandbox", 
                "toversion": "3.1.0", 
                "commands": [
                    "ck-file", 
                    "cuckoo-create-task-from-file", 
                    "ck-report", 
                    "cuckoo-get-task-report", 
                    "ck-list", 
                    "cuckoo-list-tasks", 
                    "ck-url", 
                    "cuckoo-create-task-from-url", 
                    "ck-view", 
                    "cuckoo-view-task", 
                    "ck-del", 
                    "cuckoo-delete-task", 
                    "ck-scrshot", 
                    "cuckoo-task-screenshot", 
                    "ck-machines-list", 
                    "cuckoo-machines-list", 
                    "ck-machine-view", 
                    "cuckoo-machine-view"
                ]
            }
        }, 
        {
            "Moloch": {
                "name": "Moloch", 
                "toversion": "3.1.0", 
                "commands": [
                    "moloch_connections_json", 
                    "moloch_connections_csv", 
                    "moloch_files_json", 
                    "moloch_sessions_json", 
                    "moloch_sessions_csv", 
                    "moloch_sessions_pcap", 
                    "moloch_spigraph_json", 
                    "moloch_spiview_json", 
                    "moloch_unique_json"
                ]
            }
        }, 
        {
            "Demisto REST API": {
                "name": "Demisto REST API", 
                "commands": [
                    "demisto-api-post", 
                    "demisto-api-get", 
                    "demisto-api-put", 
                    "demisto-api-delete", 
                    "demisto-api-download", 
                    "demisto-api-multipart", 
                    "demisto-delete-incidents"
                ]
            }
        }, 
        {
            "Symantec Advanced Threat Protection": {
                "name": "Symantec Advanced Threat Protection", 
                "commands": [
                    "satp-appliances", 
                    "satp-command", 
                    "satp-command-state", 
                    "satp-command-cancel", 
                    "satp-events", 
                    "satp-files", 
                    "satp-incident-events", 
                    "satp-incidents"
                ]
            }
        }, 
        {
            "McAfee Active Response": {
                "name": "McAfee Active Response", 
                "commands": [
                    "mar-search", 
                    "mar-collectors-list", 
                    "mar-search-multiple"
                ]
            }
        }, 
        {
            "Aella Star Light": {
                "name": "Aella Star Light", 
                "commands": [
                    "aella-get-event"
                ], 
                "tests": [
                    "No test"
                ]
            }
        }, 
        {
            "Zendesk": {
                "name": "Zendesk", 
                "fromversion": "3.5.0", 
                "commands": [
                    "zendesk-create-ticket", 
                    "zendesk-list-tickets", 
                    "zendesk-ticket-details", 
                    "zendesk-update-ticket", 
                    "zendesk-add-comment", 
                    "zendesk-list-agents", 
                    "zendesk-get-attachment", 
                    "zendesk-clear-cache", 
                    "zendesk-add-user", 
                    "zendesk-get-article"
                ]
            }
        }, 
        {
            "Cisco CloudLock": {
                "name": "Cisco CloudLock", 
                "commands": [
                    "cloudlock-get-users", 
                    "cloudlock-get-user-apps", 
                    "cloudlock-get-activities"
                ]
            }
        }, 
        {
            "carbonblackliveresponse": {
                "name": "carbonblackliveresponse", 
                "commands": [
                    "cb-archive", 
                    "cb-command-cancel", 
                    "cb-command-info", 
                    "cb-file-delete", 
                    "cb-file-get", 
                    "cb-file-info", 
                    "cb-file-upload", 
                    "cb-keepalive", 
                    "cb-list-commands", 
                    "cb-list-files", 
                    "cb-list-sessions", 
                    "cb-session-close", 
                    "cb-session-create", 
                    "cb-session-create-and-wait", 
                    "cb-session-info", 
                    "cb-process-kill", 
                    "cb-directory-listing", 
                    "cb-process-execute", 
                    "cb-memdeump", 
                    "cb-command-create", 
                    "cb-command-create-and-wait", 
                    "cb-terminate-process", 
                    "cb-file-delete-from-endpoint", 
                    "cb-registry-get-values", 
                    "cb-registry-query-value", 
                    "cb-registry-create-key", 
                    "cb-registry-delete-key", 
                    "cb-registry-delete-value", 
                    "cb-registry-set-value", 
                    "cb-process-list", 
                    "cb-get-file-from-endpoint", 
                    "cb-push-file-to-endpoint"
                ], 
                "tests": [
                    "CarbonBlackLiveResponseTest"
                ]
            }
        }, 
        {
            "Check Point Sandblast Appliance": {
                "name": "Check Point Sandblast Appliance", 
                "toversion": "3.1.0", 
                "commands": [
                    "sb-query", 
                    "sandblast-query", 
                    "sb-upload", 
                    "sandblast-upload", 
                    "sb-download", 
                    "sandblast-download"
                ]
            }
        }, 
        {
            "Pipl": {
                "name": "Pipl", 
                "fromversion": "3.5.0", 
                "commands": [
                    "pipl-search", 
                    "email"
                ]
            }
        }, 
        {
            "Forcepoint": {
                "name": "Forcepoint", 
                "commands": [
                    "fp-add-category", 
                    "fp-list-categories", 
                    "fp-get-category-detailes", 
                    "fp-add-address-to-category", 
                    "fp-delete-categories", 
                    "fp-delete-address-from-category"
                ]
            }
        }, 
        {
            "FireEye HX": {
                "name": "FireEye HX", 
                "commands": [
                    "fireeye-hx-host-containment", 
                    "fireeye-hx-cancel-containment", 
                    "fireeye-hx-get-alerts", 
                    "fireeye-hx-suppress-alert", 
                    "fireeye-hx-get-indicators", 
                    "fireeye-hx-get-indicator", 
                    "fireeye-hx-get-host-information", 
                    "fireeye-hx-get-alert", 
                    "fireeye-hx-file-acquisition", 
                    "fireeye-hx-delete-file-acquisition", 
                    "fireeye-hx-data-acquisition", 
                    "fireeye-hx-delete-data-acquisition", 
                    "fireeye-hx-search", 
                    "fireeye-hx-get-host-set-information"
                ], 
                "tests": [
                    "FireEye HX Test"
                ]
            }
        }, 
        {
            "Threat Crowd": {
                "name": "Threat Crowd", 
                "commands": [
                    "threat-crowd-email", 
                    "threat-crowd-domain", 
                    "threat-crowd-ip", 
                    "threat-crowd-antivirus", 
                    "threat-crowd-file"
                ]
            }
        }, 
        {
            "Palo Alto AppFramework": {
                "name": "Palo Alto AppFramework", 
                "commands": [
                    "pan-appframework-query-logs", 
                    "pan-appframework-get-critical-threat-logs", 
                    "pan-appframework-get-social-applications", 
                    "pan-appframework-search-by-file-hash"
                ]
            }
        }, 
        {
            "Phishme Intelligence": {
                "name": "Phishme Intelligence", 
                "commands": [
                    "url", 
                    "file", 
                    "ip", 
                    "phishme-search", 
                    "email"
                ]
            }
        }, 
        {
            "Remedy AR": {
                "name": "Remedy AR", 
                "commands": [
                    "remedy-get-server-details"
                ]
            }
        }, 
        {
            "Intezer": {
                "name": "Intezer", 
                "commands": [
                    "file", 
                    "intezer-upload"
                ]
            }
        }, 
        {
            "AlgoSec": {
                "name": "AlgoSec", 
                "commands": [
                    "algosec-get-ticket", 
                    "algosec-create-ticket", 
                    "algosec-get-applications", 
                    "algosec-get-network-object", 
                    "algosec-query"
                ]
            }
        }, 
        {
            "Zoom": {
                "name": "Zoom", 
                "commands": [
                    "zoom-create-user", 
                    "zoom-create-meeting", 
                    "zoom-fetch-recording", 
                    "zoom-list-users", 
                    "zoom-delete-user"
                ]
            }
        }, 
        {
            "Cuckoo Sandbox": {
                "name": "Cuckoo Sandbox", 
                "fromversion": "3.5.0", 
                "commands": [
                    "ck-file", 
                    "cuckoo-create-task-from-file", 
                    "ck-report", 
                    "cuckoo-get-task-report", 
                    "ck-list", 
                    "cuckoo-list-tasks", 
                    "ck-url", 
                    "cuckoo-create-task-from-url", 
                    "ck-view", 
                    "cuckoo-view-task", 
                    "ck-del", 
                    "cuckoo-delete-task", 
                    "ck-scrshot", 
                    "cuckoo-task-screenshot", 
                    "ck-machines-list", 
                    "cuckoo-machines-list", 
                    "ck-machine-view", 
                    "cuckoo-machine-view"
                ], 
                "tests": [
                    "No test"
                ]
            }
        }, 
        {
            "Threat Grid": {
                "name": "Threat Grid", 
                "commands": [
                    "threat-grid-get-samples", 
                    "threat-grid-get-sample-by-id", 
                    "threat-grid-get-sample-state-by-id", 
                    "threat-grid-upload-sample", 
                    "threat-grid-search-submissions", 
                    "threat-grid-get-video-by-id", 
                    "threat-grid-get-analysis-by-id", 
                    "threat-grid-get-processes-by-id", 
                    "threat-grid-get-pcap-by-id", 
                    "threat-grid-get-warnings-by-id", 
                    "threat-grid-get-summary-by-id", 
                    "threat-grid-get-threat-summary-by-id", 
                    "threat-grid-get-html-report-by-id", 
                    "threat-grid-download-sample-by-id", 
                    "threat-grid-get-analysis-iocs", 
                    "threat-grid-download-artifact", 
                    "threat-grid-who-am-i", 
                    "threat-grid-user-get-rate-limit", 
                    "threat-grid-get-specific-feed", 
                    "threat-grid-detonate-file", 
                    "threat-grid-url-to-file", 
                    "threat-grid-organization-get-rate-limit", 
                    "threat-grid-search-ips", 
                    "threat-grid-get-analysis-annotations", 
                    "threat-grid-search-samples", 
                    "threat-grid-search-urls", 
                    "threat-grid-get-samples-state", 
                    "threat-grid-feeds-artifacts", 
                    "threat-grid-feeds-domain", 
                    "threat-grid-feeds-ip", 
                    "threat-grid-feeds-network-stream", 
                    "threat-grid-feeds-path", 
                    "threat-grid-feeds-url", 
                    "threat-grid-get-analysis-artifact", 
                    "threat-grid-get-analysis-artifacts", 
                    "threat-grid-get-analysis-ioc", 
                    "threat-grid-get-analysis-metadata", 
                    "threat-grid-get-analysis-network-stream", 
                    "threat-grid-get-analysis-network-streams", 
                    "threat-grid-get-analysis-process", 
                    "threat-grid-get-analysis-processes"
                ], 
                "tests": [
                    "ThreatGridTest"
                ]
            }
        }, 
        {
            "QRadar": {
                "name": "QRadar", 
                "commands": [
                    "qradar-offenses", 
                    "qradar-offense-by-id", 
                    "qradar-searches", 
                    "qradar-get-search", 
                    "qradar-get-search-results", 
                    "qradar-update-offense", 
                    "qradar-get-assets", 
                    "qradar-get-asset-by-id", 
                    "qr-searches", 
                    "qr-get-search", 
                    "qr-get-search-results", 
                    "qr-update-offense", 
                    "qr-get-assets", 
                    "qr-offenses", 
                    "qradar-get-closing-reasons", 
                    "qradar-create-note", 
                    "qradar-get-note", 
                    "qradar-get-reference-by-name", 
                    "qradar-create-reference-set", 
                    "qradar-delete-reference-set", 
                    "qradar-create-reference-set-value", 
                    "qradar-update-reference-set-value", 
                    "qradar-delete-reference-set-value"
                ], 
                "tests": [
                    "test_Qradar"
                ]
            }
        }, 
        {
            "SplunkPy": {
                "name": "SplunkPy", 
                "commands": [
                    "splunk-results", 
                    "splunk-search", 
                    "splunk-submit-event", 
                    "splunk-get-indexes", 
                    "splunk-notable-event-edit", 
                    "splunk-job-create", 
                    "splunk-parse-raw"
                ]
            }
        }, 
        {
            "TruSTAR": {
                "name": "TruSTAR", 
                "commands": [
                    "trustar-related-indicators", 
                    "trustar-trending-indicators", 
                    "trustar-search-indicators", 
                    "trustar-submit-report", 
                    "trustar-update-report", 
                    "trustar-report-details", 
                    "trustar-delete-report", 
                    "trustar-get-reports", 
                    "trustar-correlated-reports", 
                    "trustar-search-reports", 
                    "trustar-add-to-whitelist", 
                    "trustar-remove-from-whitelist", 
                    "trustar-get-enclaves", 
                    "file", 
                    "ip", 
                    "url", 
                    "domain"
                ]
            }
        }, 
        {
            "LogRhythm": {
                "name": "LogRhythm", 
                "commands": [
                    "lr-add-alarm-comments", 
                    "lr-get-alarm-by-id", 
                    "lr-get-alarm-events-by-id", 
                    "lr-get-alarm-history-by-id", 
                    "lr-update-alarm-status", 
                    "lr-get-alarms"
                ]
            }
        }, 
        {
            "Service Manager": {
                "name": "Service Manager", 
                "commands": [
                    "hpsm-create-incident", 
                    "hpsm-list-incidents", 
                    "hpsm-get-incident-by-id", 
                    "hpsm-list-devices", 
                    "hpsm-get-device"
                ]
            }
        }, 
        {
            "Trend Micro": {
                "name": "Trend Micro", 
                "commands": [
                    "trendmicro-host-retrieve-all", 
                    "trendmicro-system-event-retrieve", 
                    "trendmicro-host-antimalware-scan", 
                    "trendmicro-alert-status", 
                    "trendmicro-security-profile-retrieve-all", 
                    "trendmicro-security-profile-assign-to-host", 
                    "trendmicro-anti-malware-event-retrieve"
                ]
            }
        }, 
        {
            "Netskope": {
                "name": "Netskope", 
                "commands": [
                    "netskope-events", 
                    "netskope-alerts"
                ], 
                "tests": [
                    "Netskope Test"
                ]
            }
        }, 
        {
            "McAfee Web Gateway": {
                "name": "McAfee Web Gateway", 
                "commands": [
                    "mwg-get-available-lists", 
                    "mwg-get-list", 
                    "mwg-get-list-entry", 
                    "mwg-insert-entry", 
                    "mwg-delete-entry"
                ], 
                "tests": [
                    "McAfeeWebGatewayTest"
                ]
            }
        }, 
        {
            "ArcSight Logger": {
                "name": "ArcSight Logger", 
                "commands": [
                    "as-search-events", 
                    "as-status", 
                    "as-drilldown", 
                    "as-events", 
                    "as-close", 
                    "as-stop", 
                    "as-search"
                ]
            }
        }, 
        {
            "carbonblack-v2": {
                "name": "carbonblack-v2", 
                "fromversion": "3.6.0", 
                "commands": [
                    "cb-alert", 
                    "cb-binary", 
                    "cb-binary-get", 
                    "cb-block-hash", 
                    "cb-get-hash-blacklist", 
                    "cb-get-process", 
                    "cb-get-processes", 
                    "cb-list-sensors", 
                    "cb-process-events", 
                    "cb-quarantine-device", 
                    "cb-sensor-info", 
                    "cb-unblock-hash", 
                    "cb-unquarantine-device", 
                    "cb-version", 
                    "cb-watchlist-del", 
                    "cb-watchlist-get", 
                    "cb-watchlist-new", 
                    "cb-watchlist-set", 
                    "cb-alert-update", 
                    "cb-watchlist"
                ], 
                "tests": [
                    "CarbonBlackResponseTest"
                ]
            }
        }, 
        {
            "Zscaler": {
                "name": "Zscaler", 
                "commands": [
                    "zscaler-blacklist-url", 
                    "url", 
                    "ip", 
                    "zscaler-undo-blacklist-url", 
                    "zscaler-whitelist-url", 
                    "zscaler-undo-whitelist-url", 
                    "zscaler-undo-whitelist-ip", 
                    "zscaler-whitelist-ip", 
                    "zscaler-undo-blacklist-ip", 
                    "zscaler-blacklist-ip", 
                    "zscaler-category-add-url", 
                    "zscaler-category-add-ip", 
                    "zscaler-category-remove-url", 
                    "zscaler-category-remove-ip", 
                    "zscaler-get-categories", 
                    "zscaler-get-blacklist", 
                    "zscaler-get-whitelist"
                ], 
                "tests": [
                    "Zscaler Test"
                ]
            }
        }, 
        {
            "Check Point Sandblast": {
                "name": "Check Point Sandblast", 
                "toversion": "3.1.0", 
                "commands": [
                    "sb-query", 
                    "sandblast-query", 
                    "sb-upload", 
                    "sandblast-upload", 
                    "sb-download", 
                    "sandblast-download", 
                    "sb-quota", 
                    "sandblast-quota"
                ]
            }
        }, 
        {
            "fireeye": {
                "name": "fireeye", 
                "toversion": "3.1.0", 
                "fromversion": "3.0.0", 
                "commands": [
                    "fe-report", 
                    "fe-submit-status", 
                    "fe-alert", 
                    "fe-submit-result", 
                    "fe-submit", 
                    "fe-config"
                ]
            }
        }, 
        {
            "Awake Security": {
                "name": "Awake Security", 
                "commands": [
                    "awake-query-devices", 
                    "awake-query-activities", 
                    "awake-query-domains", 
                    "awake-pcap-download", 
                    "domain", 
                    "ip", 
                    "email", 
                    "device"
                ], 
                "tests": [
                    "awake_security_test_pb"
                ]
            }
        }, 
        {
            "Skyformation": {
                "name": "Skyformation", 
                "commands": [
                    "skyformation-get-accounts", 
                    "skyformation-suspend-user", 
                    "skyformation-unsuspend-user"
                ]
            }
        }, 
        {
            "Cisco Spark": {
                "name": "Cisco Spark", 
                "commands": [
                    "cisco-spark-list-people", 
                    "cisco-spark-create-person", 
                    "cisco-spark-get-person-details", 
                    "cisco-spark-update-person", 
                    "cisco-spark-delete-person", 
                    "cisco-spark-get-own-details", 
                    "cisco-spark-list-rooms", 
                    "cisco-spark-create-room", 
                    "cisco-spark-get-room-details", 
                    "cisco-spark-update-room", 
                    "cisco-spark-delete-room", 
                    "cisco-spark-list-memberships", 
                    "cisco-spark-create-membership", 
                    "cisco-spark-get-membership-details", 
                    "cisco-spark-update-membership", 
                    "cisco-spark-delete-membership", 
                    "cisco-spark-list-messages", 
                    "cisco-spark-create-message", 
                    "cisco-spark-get-message-details", 
                    "cisco-spark-delete-message", 
                    "cisco-spark-list-teams", 
                    "cisco-spark-create-team", 
                    "cisco-spark-get-team-details", 
                    "cisco-spark-update-team", 
                    "cisco-spark-delete-team", 
                    "cisco-spark-list-team-memberships", 
                    "cisco-spark-create-team-membership", 
                    "cisco-spark-get-team-membership-details", 
                    "cisco-spark-update-team-membership", 
                    "cisco-spark-delete-team-membership", 
                    "cisco-spark-list-webhooks", 
                    "cisco-spark-create-webhook", 
                    "cisco-spark-get-webhook-details", 
                    "cisco-spark-update-webhook", 
                    "cisco-spark-delete-webhook", 
                    "cisco-spark-list-organizations", 
                    "cisco-spark-get-organization-details", 
                    "cisco-spark-list-licenses", 
                    "cisco-spark-get-license-details", 
                    "cisco-spark-list-roles", 
                    "cisco-spark-get-role-details", 
                    "cisco-spark-send-message-to-person", 
                    "cisco-spark-send-message-to-room"
                ]
            }
        }, 
        {
            "ArcSight ESM": {
                "name": "ArcSight ESM", 
                "commands": [
                    "as-get-all-cases", 
                    "as-get-case", 
                    "as-get-matrix-data", 
                    "as-add-entries", 
                    "as-clear-entries", 
                    "as-get-entries", 
                    "as-get-security-events", 
                    "as-get-case-event-ids", 
                    "as-update-case", 
                    "as-get-all-query-viewers", 
                    "as-case-delete"
                ], 
                "tests": [
                    "No test"
                ]
            }
        }, 
        {
            "Rapid7 Nexpose": {
                "name": "Rapid7 Nexpose", 
                "fromversion": "3.6.0", 
                "commands": [
                    "nexpose-get-asset", 
                    "nexpose-get-assets", 
                    "nexpose-search-assets", 
                    "nexpose-get-scan", 
                    "nexpose-get-asset-vulnerability", 
                    "nexpose-create-site", 
                    "nexpose-delete-site", 
                    "nexpose-get-sites", 
                    "nexpose-get-report-templates", 
                    "nexpose-create-assets-report", 
                    "nexpose-create-sites-report", 
                    "nexpose-create-scan-report", 
                    "nexpose-start-site-scan", 
                    "nexpose-start-assets-scan", 
                    "nexpose-stop-scan", 
                    "nexpose-pause-scan", 
                    "nexpose-resume-scan", 
                    "nexpose-get-scans"
                ]
            }
        }, 
        {
            "Cylance Protect v2": {
                "name": "Cylance Protect v2", 
                "commands": [
                    "cylance-protect-get-devices", 
                    "cylance-protect-get-device", 
                    "cylance-protect-update-device", 
                    "cylance-protect-get-device-threats", 
                    "cylance-protect-get-policies", 
                    "cylance-protect-create-zone", 
                    "cylance-protect-get-zones", 
                    "cylance-protect-get-zone", 
                    "cylance-protect-update-zone", 
                    "cylance-protect-get-threat", 
                    "cylance-protect-get-threat-devices", 
                    "cylance-protect-get-indicators-report", 
                    "cylance-protect-get-threats", 
                    "cylance-protect-update-device-threats", 
                    "cylance-protect-get-list", 
                    "cylance-protect-download-threat", 
                    "cylance-protect-add-hash-to-list", 
                    "cylance-protect-delete-hash-from-lists", 
                    "cylance-protect-get-policy-details", 
                    "cylance-protect-delete-devices"
                ], 
                "tests": [
                    "Cylance Protect v2 Test"
                ]
            }
        }, 
        {
            "Cyber Triage": {
                "name": "Cyber Triage", 
                "commands": [
                    "ct-triage-endpoint"
                ]
            }
        }, 
        {
            "Endgame": {
                "name": "Endgame", 
                "commands": [
                    "endgame-deploy", 
                    "endgame-get-deployment-profiles", 
                    "endgame-get-unmanaged-endpoints", 
                    "endgame-get-endpoint-status", 
                    "endgame-create-sensor-profile", 
                    "endgame-get-investigations", 
                    "endgame-create-investigation", 
                    "endgame-get-sensor", 
                    "endgame-investigation-results", 
                    "endgame-investigation-status"
                ]
            }
        }, 
        {
            "Kenna": {
                "name": "Kenna", 
                "commands": [
                    "kenna-search-vulnerabilities", 
                    "kenna-get-connectors", 
                    "kenna-run-connector", 
                    "kenna-search-fixes", 
                    "kenna-update-asset", 
                    "kenna-update-vulnerability"
                ]
            }
        }, 
        {
            "Cisco Meraki": {
                "name": "Cisco Meraki", 
                "commands": [
                    "meraki-fetch-organizations", 
                    "meraki-get-organization-license-state", 
                    "meraki-fetch-organization-inventory", 
                    "meraki-fetch-networks", 
                    "meraki-fetch-devices", 
                    "meraki-fetch-device-uplink", 
                    "meraki-fetch-ssids", 
                    "meraki-fetch-clients", 
                    "meraki-fetch-firewall-rules", 
                    "meraki-remove-device", 
                    "meraki-get-device", 
                    "meraki-update-device", 
                    "meraki-claim-device", 
                    "meraki-update-firewall-rules"
                ], 
                "tests": [
                    "Cisco-Meraki-Test"
                ]
            }
        }, 
        {
            "WildFire": {
                "name": "WildFire", 
                "toversion": "3.6.0", 
                "fromversion": "3.5.0", 
                "commands": [
                    "wildfire-report", 
                    "file", 
                    "wildfire-upload", 
                    "detonate-file", 
                    "detonate-file-remote"
                ]
            }
        }, 
        {
            "AWS Sagemaker": {
                "name": "AWS Sagemaker", 
                "commands": [
                    "predict-phishing"
                ], 
                "tests": [
                    "Test_Sagemaker"
                ]
            }
        }, 
        {
            "VxStream": {
                "name": "VxStream", 
                "commands": [
                    "vx-scan", 
                    "crowdstrike-scan", 
                    "vx-get-environments", 
                    "crowdstrike-get-environments", 
                    "vx-submit-sample", 
                    "crowdstrike-submit-sample", 
                    "vx-search", 
                    "crowdstrike-search", 
                    "vx-result", 
                    "crowdstrike-result", 
                    "vx-detonate-file", 
                    "crowdstrike-detonate-file", 
                    "crowdstrike-submit-url", 
                    "crowdstrike-get-screenshots", 
                    "crowdstrike-detonate-url", 
                    "crowdstrike-submit-file-by-url"
                ], 
                "tests": [
                    "VxStream Test", 
                    "detonate_file_-_generic_test", 
                    "detonate_url_-_generic_test"
                ]
            }
        }, 
        {
            "DomainTools": {
                "name": "DomainTools", 
                "fromversion": "3.0.0", 
                "commands": [
                    "domain", 
                    "domainSearch", 
                    "reverseIP", 
                    "reverseNameServer", 
                    "reverseWhois", 
                    "whois", 
                    "whoisHistory", 
                    "domainProfile"
                ]
            }
        }, 
        {
            "Jask": {
                "name": "Jask", 
                "commands": [
                    "jask-get-insight-details", 
                    "jask-get-insight-comments", 
                    "jask-get-signal-details", 
                    "jask-get-entity-details", 
                    "jask-get-related-entities", 
                    "jask-get-whitelisted-entities", 
                    "jask-search-insights", 
                    "jask-search-signals", 
                    "jask-search-entities"
                ]
            }
        }, 
        {
            "Server Message Block (SMB)": {
                "name": "Server Message Block (SMB)", 
                "commands": [
                    "smb-download"
                ], 
                "tests": [
                    "No test"
                ]
            }
        }, 
        {
            "McAfee ESM-v10": {
                "name": "McAfee ESM-v10", 
                "commands": [
                    "esm-fetch-fields", 
                    "esm-search", 
                    "esm-fetch-alarms", 
                    "esm-get-case-list", 
                    "esm-add-case", 
                    "esm-edit-case", 
                    "esm-get-case-statuses", 
                    "esm-edit-case-status", 
                    "esm-get-case-detail", 
                    "esm-get-case-event-list", 
                    "esm-add-case-status", 
                    "esm-delete-case-status", 
                    "esm-get-organization-list", 
                    "esm-get-user-list", 
                    "esm-acknowledge-alarms", 
                    "esm-unacknowledge-alarms", 
                    "esm-delete-alarms", 
                    "esm-get-alarm-event-details", 
                    "esm-list-alarm-events"
                ]
            }
        }, 
        {
            "nmap": {
                "name": "nmap", 
                "commands": [
                    "nmap-scan"
                ]
            }
        }, 
        {
            "ReversingLabs Titanium Cloud": {
                "name": "ReversingLabs Titanium Cloud", 
                "commands": [
                    "file"
                ]
            }
        }, 
        {
            "Farsight DNSDB": {
                "name": "Farsight DNSDB", 
                "commands": [
                    "dnsdb-rdata", 
                    "dnsdb-rrset"
                ]
            }
        }, 
        {
            "Symantec MSS": {
                "name": "Symantec MSS", 
                "commands": [
                    "symantec-mss-update-incident", 
                    "symantec-mss-get-incident", 
                    "symantec-mss-incidents-list"
                ], 
                "tests": [
                    "SymantecMSSTest"
                ]
            }
        }, 
        {
            "EWS Mail Sender": {
                "name": "EWS Mail Sender", 
                "commands": [
                    "send-mail"
                ], 
                "tests": [
                    "EWS Mail Sender Test"
                ]
            }
        }, 
        {
            "WildFire": {
                "name": "WildFire", 
                "fromversion": "4.0.0", 
                "commands": [
                    "wildfire-report", 
                    "file", 
                    "wildfire-upload", 
                    "detonate-file", 
                    "detonate-file-remote", 
                    "wildfire-upload-file-remote"
                ], 
                "tests": [
                    "Wildfire Test"
                ]
            }
        }, 
        {
            "WildFire": {
                "name": "WildFire", 
                "toversion": "3.1.0", 
                "fromversion": "2.5.0", 
                "commands": [
                    "wildfire-report", 
                    "file", 
                    "wildfire-upload", 
                    "detonate-file", 
                    "detonate-file-remote"
                ]
            }
        }, 
        {
            "AlienVault OTX": {
                "name": "AlienVault OTX", 
                "fromversion": "3.0.1", 
                "commands": [
                    "ip", 
                    "domain", 
                    "ipv6", 
                    "hostname", 
                    "file", 
                    "alienvault-query-file", 
                    "alienvault-search-pulses", 
                    "alienvault-get-pulse-details", 
                    "url"
                ]
            }
        }, 
        {
            "Windows Defender Advanced Threat Protection": {
                "name": "Windows Defender Advanced Threat Protection", 
                "commands": [
                    "microsoft-atp-isolate-machine", 
                    "microsoft-atp-unisolate-machine", 
                    "microsoft-atp-get-machines", 
                    "microsoft-atp-get-file-related-machines", 
                    "microsoft-atp-get-machine-details", 
                    "microsoft-atp-run-antivirus-scan", 
                    "microsoft-atp-list-alerts"
                ], 
                "tests": [
                    "No test"
                ]
            }
        }, 
        {
            "Mail Sender (New)": {
                "name": "Mail Sender (New)", 
                "commands": [
                    "send-mail"
                ]
            }
        }, 
        {
            "Attivo Botsink": {
                "name": "Attivo Botsink", 
                "commands": [
                    "attivo-check-user", 
                    "attivo-check-host", 
                    "attivo-run-playbook", 
                    "attivo-deploy-decoy", 
                    "attivo-get-events", 
                    "attivo-list-playbooks", 
                    "attivo-list-hosts", 
                    "attivo-list-users"
                ], 
                "tests": [
                    "AttivoBotsinkTest"
                ]
            }
        }, 
        {
            "Sample Incident Generator": {
                "name": "Sample Incident Generator"
            }
        }, 
        {
            "Hybrid Analysis": {
                "name": "Hybrid Analysis", 
                "fromversion": "3.6.1", 
                "commands": [
                    "hybrid-analysis-scan", 
                    "hybrid-analysis-submit-sample", 
                    "hybrid-analysis-search", 
                    "hybrid-analysis-detonate-file", 
                    "hybrid-analysis-get-report-status"
                ], 
                "tests": [
                    "Detonate File - HybridAnalysis - Test"
                ]
            }
        }, 
        {
            "Anomali ThreatStream": {
                "name": "Anomali ThreatStream", 
                "commands": [
                    "threatstream-intelligence", 
                    "domain", 
                    "file", 
                    "threatstream-email-reputation", 
                    "ip"
                ]
            }
        }, 
        {
            "PacketMail": {
                "name": "PacketMail", 
                "commands": [
                    "packetmail-ip"
                ]
            }
        }, 
        {
            "Qualys": {
                "name": "Qualys", 
                "toversion": "3.1.0", 
                "commands": [
                    "qualys-report-list", 
                    "qualys-report-cancel", 
                    "qualys-report-delete", 
                    "qualys-scorecard-launch", 
                    "qualys-report-fetch", 
                    "qualys-vm-scan-list", 
                    "qualys-vm-scan-launch", 
                    "qualys-vm-scan-action", 
                    "qualys-scap-scan-list", 
                    "qualys-pc-scan-launch", 
                    "qualys-pc-scan-manage", 
                    "qualys-schedule-scan-list", 
                    "qualys-ip-list", 
                    "qualys-ip-add", 
                    "qualys-ip-update", 
                    "qualys-virtual-host-list", 
                    "qualys-virtual-host-manage", 
                    "qualys-host-excluded-list", 
                    "qualys-host-excluded-manage", 
                    "qualys-scheduled-report-list", 
                    "qualys-scheduled-report-launch", 
                    "qualys-host-list", 
                    "qualys-pc-scan-list", 
                    "qualys-report-template-list", 
                    "qualys-report-launch-map", 
                    "qualys-report-launch-scan-based-findings", 
                    "qualys-report-launch-host-based-findings", 
                    "qualys-report-launch-patch", 
                    "qualys-report-launch-remediation", 
                    "qualys-report-launch-compliance", 
                    "qualys-report-launch-compliance-policy", 
                    "qualys-vulnerability-list", 
                    "qualys-group-list", 
                    "qualys-vm-scan-fetch", 
                    "qualys-pc-scan-fetch"
                ]
            }
        }, 
        {
            "Cisco Umbrella Investigate": {
                "name": "Cisco Umbrella Investigate", 
                "commands": [
                    "umbrella-domain-categorization", 
                    "investigate-umbrella-domain-categorization", 
                    "umbrella-domain-co-occurrences", 
                    "investigate-umbrella-domain-co-occurrences", 
                    "umbrella-domain-related", 
                    "investigate-umbrella-domain-related", 
                    "umbrella-domain-security", 
                    "investigate-umbrella-domain-security", 
                    "umbrella-domain-dns-history", 
                    "investigate-umbrella-domain-dns-history", 
                    "umbrella-ip-dns-history", 
                    "investigate-umbrella-ip-dns-history", 
                    "investigate-umbrella-ip-malicious-domains", 
                    "umbrella-ip-malicious-domains", 
                    "umbrella-domain-search", 
                    "investigate-umbrella-domain-search", 
                    "domain", 
                    "umbrella-get-related-domains", 
                    "umbrella-get-domain-classifiers", 
                    "umbrella-get-domain-queryvolume", 
                    "umbrella-get-domain-details", 
                    "umbrella-get-domains-for-email-registrar", 
                    "umbrella-get-domains-for-nameserver", 
                    "umbrella-get-whois-for-domain", 
                    "umbrella-get-malicious-domains-for-ip", 
                    "umbrella-get-domains-using-regex", 
                    "umbrella-get-domain-timeline", 
                    "umbrella-get-ip-timeline", 
                    "umbrella-get-url-timeline"
                ], 
                "tests": [
                    "Cisco Umbrella Test"
                ]
            }
        }, 
        {
            "Carbon Black Defense": {
                "name": "Carbon Black Defense", 
                "commands": [
                    "cbd-get-devices-status", 
                    "cbd-get-device-status", 
                    "cbd-change-device-status", 
                    "cbd-find-events", 
                    "cbd-find-event", 
                    "cbd-find-processes", 
                    "cbd-get-alert-details", 
                    "cbd-get-policies", 
                    "cbd-get-policy", 
                    "cbd-create-policy", 
                    "cbd-update-policy", 
                    "cbd-delete-policy", 
                    "cbd-add-rule-to-policy", 
                    "cbd-delete-rule-from-policy", 
                    "cbd-update-rule-in-policy", 
                    "cbd-set-policy"
                ], 
                "tests": [
                    "No test"
                ]
            }
        }, 
        {
            "Lockpath KeyLight": {
                "name": "Lockpath KeyLight", 
                "toversion": "3.1.0", 
                "commands": [
                    "kl-get-component-list", 
                    "kl-get-component", 
                    "kl-get-component-by-alias", 
                    "kl-get-field-list", 
                    "kl-get-field", 
                    "kl-get-record-count", 
                    "kl-get-record", 
                    "kl-get-records", 
                    "kl-delete-record", 
                    "kl-create-record", 
                    "kl-update-record", 
                    "kl-get-detail-record", 
                    "kl-get-lookup-report-column-fields", 
                    "kl-get-detail-records", 
                    "kl-get-record-attachments", 
                    "kl-get-record-attachment", 
                    "kl-delete-record-attachments"
                ]
            }
        }, 
        {
            "OPSWAT-Metadefender": {
                "name": "OPSWAT-Metadefender", 
                "commands": [
                    "opswat-hash", 
                    "opswat-scan-file", 
                    "opswat-scan-result"
                ]
            }
        }, 
        {
            "ActiveMQ": {
                "name": "ActiveMQ", 
                "commands": [
                    "activemq-send", 
                    "activemq-subscribe"
                ], 
                "tests": [
                    "ActiveMQ Test"
                ]
            }
        }, 
        {
            "Cisco Email Security Appliance (IronPort)": {
                "name": "Cisco Email Security Appliance (IronPort)", 
                "commands": [
                    "ironport-report"
                ]
            }
        }, 
        {
            "Qualys": {
                "name": "Qualys", 
                "fromversion": "3.5.0", 
                "commands": [
                    "qualys-report-list", 
                    "qualys-report-cancel", 
                    "qualys-report-delete", 
                    "qualys-scorecard-launch", 
                    "qualys-report-fetch", 
                    "qualys-vm-scan-list", 
                    "qualys-vm-scan-launch", 
                    "qualys-vm-scan-action", 
                    "qualys-scap-scan-list", 
                    "qualys-pc-scan-launch", 
                    "qualys-pc-scan-manage", 
                    "qualys-schedule-scan-list", 
                    "qualys-ip-list", 
                    "qualys-ip-add", 
                    "qualys-ip-update", 
                    "qualys-virtual-host-list", 
                    "qualys-virtual-host-manage", 
                    "qualys-host-excluded-list", 
                    "qualys-host-excluded-manage", 
                    "qualys-scheduled-report-list", 
                    "qualys-scheduled-report-launch", 
                    "qualys-host-list", 
                    "qualys-pc-scan-list", 
                    "qualys-report-template-list", 
                    "qualys-report-launch-map", 
                    "qualys-report-launch-scan-based-findings", 
                    "qualys-report-launch-host-based-findings", 
                    "qualys-report-launch-patch", 
                    "qualys-report-launch-remediation", 
                    "qualys-report-launch-compliance", 
                    "qualys-report-launch-compliance-policy", 
                    "qualys-vulnerability-list", 
                    "qualys-group-list", 
                    "qualys-vm-scan-fetch", 
                    "qualys-pc-scan-fetch"
                ]
            }
        }, 
        {
            "IsItPhishing": {
                "name": "IsItPhishing", 
                "commands": [
                    "url"
                ]
            }
        }, 
        {
            "okta": {
                "name": "okta", 
                "toversion": "3.5.1", 
                "fromversion": "3.1.0", 
                "commands": [
                    "okta-unlock-user", 
                    "okta-deactivate-user", 
                    "okta-activate-user", 
                    "okta-get-groups", 
                    "okta-set-password", 
                    "okta-search", 
                    "okta-get-user", 
                    "okta-create-user", 
                    "okta-update-user"
                ]
            }
        }, 
        {
            "AWS - EC2": {
                "name": "AWS - EC2", 
                "commands": [
                    "aws-ec2-describe-instances", 
                    "aws-ec2-describe-images", 
                    "aws-ec2-describe-regions", 
                    "aws-ec2-describe-addresses", 
                    "aws-ec2-describe-snapshots", 
                    "aws-ec2-describe-launch-templates", 
                    "aws-ec2-describe-key-pairs", 
                    "aws-ec2-describe-volumes", 
                    "aws-ec2-describe-vpcs", 
                    "aws-ec2-describe-subnets", 
                    "aws-ec2-describe-security-groups", 
                    "aws-ec2-allocate-address", 
                    "aws-ec2-associate-address", 
                    "aws-ec2-create-snapshot", 
                    "aws-ec2-delete-snapshot", 
                    "aws-ec2-create-image", 
                    "aws-ec2-deregister-image", 
                    "aws-ec2-modify-volume", 
                    "aws-ec2-create-tags", 
                    "aws-ec2-disassociate-address", 
                    "aws-ec2-release-address", 
                    "aws-ec2-start-instances", 
                    "aws-ec2-stop-instances", 
                    "aws-ec2-terminate-instances", 
                    "aws-ec2-create-volume", 
                    "aws-ec2-attach-volume", 
                    "aws-ec2-detach-volume", 
                    "aws-ec2-delete-volume", 
                    "aws-ec2-run-instances", 
                    "aws-ec2-waiter-instance-running", 
                    "aws-ec2-waiter-instance-status-ok", 
                    "aws-ec2-waiter-instance-stopped", 
                    "aws-ec2-waiter-instance-terminated", 
                    "aws-ec2-waiter-image-available", 
                    "aws-ec2-waiter-snapshot_completed", 
                    "aws-ec2-get-latest-ami", 
                    "aws-ec2-create-security-group", 
                    "aws-ec2-delete-security-group", 
                    "aws-ec2-authorize-security-group-ingress-rule", 
                    "aws-ec2-revoke-security-group-ingress-rule", 
                    "aws-ec2-copy-image", 
                    "aws-ec2-copy-snapshot", 
                    "aws-ec2-describe-reserved-instances", 
                    "aws-ec2-monitor-instances", 
                    "aws-ec2-unmonitor-instances", 
                    "aws-ec2-reboot-instances", 
                    "aws-ec2-get-password-data", 
                    "aws-ec2-modify-network-interface-attribute", 
                    "aws-ec2-modify-instance-attribute"
                ], 
                "tests": [
                    "No Tests"
                ]
            }
        }, 
        {
            "Blockade.io": {
                "name": "Blockade.io", 
                "commands": [
                    "blockade-get-indicators", 
                    "blockade-add-indicators"
                ]
            }
        }, 
        {
            "AlphaSOC Network Behavior Analytics": {
                "name": "AlphaSOC Network Behavior Analytics"
            }
        }, 
        {
            "Recorded Future": {
                "name": "Recorded Future", 
                "commands": [
                    "domain", 
                    "ip", 
                    "file", 
                    "recorded-future-get-related-entities"
                ]
            }
        }, 
        {
            "CVE Search": {
                "name": "CVE Search", 
                "commands": [
                    "cve-search", 
                    "cve-latest"
                ]
            }
        }, 
        {
            "SNDBOX": {
                "name": "SNDBOX", 
                "commands": [
                    "sndbox-is-online", 
                    "sndbox-analysis-info", 
                    "sndbox-analysis-submit-sample", 
                    "sndbox-download-report", 
                    "sndbox-detonate-file", 
                    "sndbox-download-sample"
                ], 
                "tests": [
                    "SNDBOX_Test"
                ]
            }
        }, 
        {
            "Demisto Lock": {
                "name": "Demisto Lock", 
                "commands": [
                    "demisto-lock-get", 
                    "demisto-lock-release", 
                    "demisto-lock-info", 
                    "demisto-lock-release-all"
                ]
            }
        }, 
        {
            "F5 firewall": {
                "name": "F5 firewall", 
                "commands": [
                    "f5-create-policy", 
                    "f5-create-rule", 
                    "f5-list-rules", 
                    "f5-modify-rule", 
                    "f5-del-rule", 
                    "f5-modify-global-policy", 
                    "f5-show-global-policy", 
                    "f5-del-policy", 
                    "f5-list-all-user-sessions"
                ]
            }
        }, 
        {
            "MimecastV2": {
                "name": "MimecastV2", 
                "commands": [
                    "mimecast-query", 
                    "mimecast-list-blocked-sender-policies", 
                    "mimecast-get-policy", 
                    "mimecast-create-policy", 
                    "mimecast-delete-policy", 
                    "mimecast-manage-sender", 
                    "mimecast-list-managed-url", 
                    "mimecast-create-managed-url", 
                    "mimecast-list-messages", 
                    "mimecast-get-attachment-logs", 
                    "mimecast-get-url-logs", 
                    "mimecast-get-impersonation-logs", 
                    "mimecast-url-decode", 
                    "mimecast-discover", 
                    "mimecast-refresh-token", 
                    "mimecast-login", 
                    "mimecast-get-message", 
                    "mimecast-download-attachments"
                ], 
                "tests": [
                    "Mimecast test"
                ]
            }
        }, 
        {
            "Zendesk": {
                "name": "Zendesk", 
                "toversion": "3.1.0", 
                "commands": [
                    "zendesk-create-ticket", 
                    "zendesk-list-tickets", 
                    "zendesk-ticket-details", 
                    "zendesk-update-ticket", 
                    "zendesk-add-comment", 
                    "zendesk-list-agents", 
                    "zendesk-get-attachment", 
                    "zendesk-clear-cache", 
                    "zendesk-add-user", 
                    "zendesk-get-article"
                ]
            }
        }, 
        {
            "RedCanary": {
                "name": "RedCanary", 
                "commands": [
                    "redcanary-acknowledge-detection", 
                    "redcanary-update-remediation-state", 
                    "redcanary-list-detections", 
                    "redcanary-list-endpoints", 
                    "redcanary-execute-playbook", 
                    "redcanary-get-endpoint", 
                    "redcanary-get-endpoint-detections", 
                    "redcanary-get-detection"
                ], 
                "tests": [
                    "RedCanaryTest"
                ]
            }
        }, 
        {
            "Joe Security": {
                "name": "Joe Security", 
                "commands": [
                    "joe-is-online", 
                    "joe-analysis-submit-url", 
                    "joe-detonate-url", 
                    "joe-analysis-info", 
                    "joe-list-analysis", 
                    "joe-analysis-submit-sample", 
                    "joe-download-report", 
                    "joe-detonate-file", 
                    "joe-search", 
                    "joe-download-sample"
                ], 
                "tests": [
                    "JoeSecurityTestPlaybook", 
                    "JoeSecurityTestDetonation"
                ]
            }
        }, 
        {
            "AWS - CloudTrail": {
                "name": "AWS - CloudTrail", 
                "commands": [
                    "aws-cloudtrail-create-trail", 
                    "aws-cloudtrail-delete-trail", 
                    "aws-cloudtrail-describe-trails", 
                    "aws-cloudtrail-update-trail", 
                    "aws-cloudtrail-start-logging", 
                    "aws-cloudtrail-stop-logging", 
                    "aws-cloudtrail-lookup-events"
                ], 
                "tests": [
                    "No test"
                ]
            }
        }, 
        {
            "ThreatExchange": {
                "name": "ThreatExchange", 
                "fromversion": "2.5.0", 
                "commands": [
                    "file", 
                    "ip", 
                    "url", 
                    "domain", 
                    "threatexchange-query", 
                    "threatexchange-members"
                ]
            }
        }, 
        {
            "Dell Secureworks": {
                "name": "Dell Secureworks", 
                "toversion": "3.5.1", 
                "fromversion": "3.1.0", 
                "commands": [
                    "secure-works-create-ticket", 
                    "secure-works-update-ticket", 
                    "secure-works-close-ticket", 
                    "secure-works-add-worklogs-ticket", 
                    "secure-works-get-ticket-count", 
                    "secure-works-get-ticket", 
                    "secure-works-assign-ticket", 
                    "secure-works-get-tickets-updates", 
                    "secure-works-get-tickets-ids"
                ]
            }
        }, 
        {
            "Amazon Web Services": {
                "name": "Amazon Web Services", 
                "fromversion": "1.6.2", 
                "commands": [
                    "aws-run-instance", 
                    "aws-stop-instance", 
                    "aws-create-image", 
                    "aws-start-instance", 
                    "aws-create-volume-snapshot", 
                    "aws-get-instance-info", 
                    "aws-get-sg-info", 
                    "aws-get-ebs-volume-info"
                ], 
                "tests": [
                    "No test"
                ]
            }
        }, 
        {
            "ArcSight XML": {
                "name": "ArcSight XML", 
                "commands": [
                    "arcsight-update-case", 
                    "arcsight-fetch-xml"
                ], 
                "tests": [
                    "No test"
                ]
            }
        }, 
        {
            "VirusTotal": {
                "name": "VirusTotal", 
                "commands": [
                    "file", 
                    "ip", 
                    "url", 
                    "domain", 
                    "file-scan", 
                    "file-rescan", 
                    "url-scan", 
                    "vt-comments-add", 
                    "vt-file-scan-upload-url", 
                    "vt-comments-get"
                ], 
                "tests": [
                    "virusTotal-test-playbook"
                ]
            }
        }, 
        {
            "MxToolBox": {
                "name": "MxToolBox", 
                "commands": [
                    "mxtoolbox"
                ]
            }
        }, 
        {
            "Check Point Sandblast Appliance": {
                "name": "Check Point Sandblast Appliance", 
                "fromversion": "3.5.0", 
                "commands": [
                    "sb-query", 
                    "sandblast-query", 
                    "sb-upload", 
                    "sandblast-upload", 
                    "sb-download", 
                    "sandblast-download"
                ]
            }
        }, 
        {
            "LightCyber Magna": {
                "name": "LightCyber Magna", 
                "commands": [
                    "lcm-version", 
                    "lcm-entities", 
                    "lcm-indicators", 
                    "lcm-hosts", 
                    "lcm-hostbyip", 
                    "lcm-hostbyname", 
                    "lcm-pathfinder-scan", 
                    "lcm-sandbox-report", 
                    "lcm-daily-report", 
                    "lcm-host-artifacts", 
                    "lcm-resolve-host", 
                    "lcm-unresolve-host", 
                    "lcm-set-host-comment", 
                    "lcm-acknowledge-host", 
                    "lcm-resolve-user", 
                    "lcm-unresolve-user", 
                    "lcm-set-user-comment", 
                    "lcm-acknowledge-user", 
                    "lcm-domain", 
                    "lcm-executablebymd5", 
                    "lcm-executablebyname", 
                    "lcm-indicatorsforentity", 
                    "lcm-host-opened-ports", 
                    "lcm-host-suspicious-artifacts", 
                    "lcm-host-processes", 
                    "lcm-host-loaded-modules", 
                    "lcm-host-processes-internet-connections", 
                    "lcm-host-autoruns"
                ]
            }
        }, 
        {
            "Packetsled": {
                "name": "Packetsled", 
                "commands": [
                    "packetsled-get-incidents", 
                    "packetsled-sensors", 
                    "packetsled-get-flows", 
                    "packetsled-get-files", 
                    "packetsled-get-pcaps", 
                    "packetsled-get-events"
                ]
            }
        }, 
        {
            "Censys": {
                "name": "Censys", 
                "commands": [
                    "cen-view", 
                    "cen-search"
                ]
            }
        }, 
        {
            "Imperva Skyfence": {
                "name": "Imperva Skyfence", 
                "commands": [
                    "imp-sf-list-endpoints", 
                    "imp-sf-set-endpoint-status"
                ]
            }
        }, 
        {
            "ProtectWise": {
                "name": "ProtectWise", 
                "fromversion": "3.5.0", 
                "commands": [
                    "sensors", 
                    "protectwise-show-sensors", 
                    "search", 
                    "protectwise-search-events", 
                    "pw-event-get", 
                    "protectwise-event-info", 
                    "observation-search", 
                    "protectwise-search-observations", 
                    "pw-observation-get", 
                    "protectwise-observation-info", 
                    "event-pcap-download", 
                    "protectwise-event-pcap-download", 
                    "event-pcap-info", 
                    "protectwise-event-pcap-info", 
                    "observation-pcap-download", 
                    "protectwise-observation-pcap-download", 
                    "observation-pcap-info", 
                    "protectwise-observation-pcap-info", 
                    "get-token"
                ]
            }
        }, 
        {
            "Palo Alto Minemeld": {
                "name": "Palo Alto Minemeld", 
                "commands": [
                    "minemeld-add-to-miner", 
                    "minemeld-remove-from-miner", 
                    "minemeld-retrieve-miner", 
                    "minemeld-get-indicator-from-miner", 
                    "ip", 
                    "file", 
                    "domain", 
                    "url", 
                    "minemeld-get-all-miners-names"
                ], 
                "tests": [
                    "minemeld_test"
                ]
            }
        }, 
        {
            "GoogleSafeBrowsing": {
                "name": "GoogleSafeBrowsing", 
                "commands": [
                    "url"
                ]
            }
        }, 
        {
            "Salesforce": {
                "name": "Salesforce", 
                "commands": [
                    "salesforce-search", 
                    "salesforce-query", 
                    "salesforce-get-object", 
                    "salesforce-update-object", 
                    "salesforce-create-object", 
                    "salesforce-push-comment", 
                    "salesforce-get-case", 
                    "salesforce-create-case", 
                    "salesforce-update-case", 
                    "salesforce-get-cases", 
                    "salesforce-close-case", 
                    "salesforce-push-comment-threads", 
                    "salesforce-delete-case"
                ]
            }
        }, 
        {
            "SCADAfence CNM": {
                "name": "SCADAfence CNM", 
                "commands": [
                    "scadafence-getAlerts", 
                    "scadafence-getAsset", 
                    "scadafence-setAlertStatus", 
                    "scadafence-getAssetConnections", 
                    "scadafence-getAssetTraffic", 
                    "scadafence-createAlert", 
                    "scadafence-getAllConnections"
                ], 
                "tests": [
                    "SCADAfence_test"
                ]
            }
        }, 
        {
            "HashiCorp Vault": {
                "name": "HashiCorp Vault", 
                "commands": [
                    "hashicorp-list-secrets-engines", 
                    "hashicorp-list-secrets", 
                    "hashicorp-get-secret-metadata", 
                    "hashicorp-delete-secret", 
                    "hashicorp-undelete-secret", 
                    "hashicorp-destroy-secret", 
                    "hashicorp-disable-engine", 
                    "hashicorp-enable-engine", 
                    "hashicorp-list-policies", 
                    "hashicorp-get-policy", 
                    "hashicorp-seal-vault", 
                    "hashicorp-unseal-vault", 
                    "hashicorp-configure-engine", 
                    "hashicorp-reset-configuration", 
                    "hashicorp-create-token"
                ], 
                "tests": [
                    "hashicorp_test"
                ]
            }
        }, 
        {
            "Proofpoint TAP": {
                "name": "Proofpoint TAP", 
                "commands": [
                    "proofpoint-get-events"
                ]
            }
        }, 
        {
            "Threat Grid": {
                "name": "Threat Grid", 
                "toversion": "3.1.0", 
                "commands": [
                    "threat-grid-feeds-ip", 
                    "threat-grid-feeds-domain", 
                    "threat-grid-feeds-url", 
                    "threat-grid-feeds-path", 
                    "threat-grid-feeds-artifacts", 
                    "threat-grid-feeds-network-stream", 
                    "threat-grid-feeds-registry-key", 
                    "threat-grid-get-samples", 
                    "threat-grid-get-sample-by-id", 
                    "threat-grid-get-sample-state-by-id", 
                    "threat-grid-get-samples-state", 
                    "threat-grid-upload-sample", 
                    "threat-grid-search-submissions", 
                    "threat-grid-get-video-by-id", 
                    "threat-grid-get-analysis-by-id", 
                    "threat-grid-get-processes-by-id", 
                    "threat-grid-get-pcap-by-id", 
                    "threat-grid-get-warnings-by-id", 
                    "threat-grid-get-summary-by-id", 
                    "threat-grid-get-threat-summary-by-id", 
                    "threat-grid-get-html-report-by-id", 
                    "threat-grid-download-sample-by-id", 
                    "threat-grid-get-analysis-iocs", 
                    "threat-grid-get-analysis-ioc", 
                    "threat-grid-get-analysis-network-streams", 
                    "threat-grid-get-analysis-artifacts", 
                    "threat-grid-get-analysis-network-stream", 
                    "threat-grid-get-analysis-artifact", 
                    "threat-grid-get-analysis-processes", 
                    "threat-grid-get-analysis-process", 
                    "threat-grid-get-analysis-annotations", 
                    "threat-grid-get-analysis-metadata", 
                    "threat-grid-download-artifact", 
                    "threat-grid-who-am-i", 
                    "threat-grid-user-get-rate-limit", 
                    "threat-grid-get-specific-feed"
                ]
            }
        }, 
        {
            "iDefense": {
                "name": "iDefense", 
                "commands": [
                    "ip", 
                    "domain", 
                    "url", 
                    "idefense-general", 
                    "uuid"
                ]
            }
        }, 
        {
            "FalconIntel": {
                "name": "FalconIntel", 
                "commands": [
                    "file", 
                    "url", 
                    "domain", 
                    "ip", 
                    "cs-actors", 
                    "cs-indicators", 
                    "cs-reports", 
                    "cs-report-pdf"
                ]
            }
        }, 
        {
            "Venafi": {
                "name": "Venafi", 
                "commands": [
                    "venafi-get-certificates", 
                    "venafi-get-certificate-details"
                ], 
                "tests": [
                    "No test - no instance"
                ]
            }
        }, 
        {
            "CyberArkAIM": {
                "name": "CyberArkAIM", 
                "commands": [
                    "cyber-ark-aim-query", 
                    "list-credentials", 
                    "reset-credentials", 
                    "account-details"
                ]
            }
        }, 
        {
            "Autofocus": {
                "name": "Autofocus", 
                "commands": [
                    "autofocus-search-samples", 
                    "autofocus-search-sessions", 
                    "autofocus-session", 
                    "autofocus-sample-analysis", 
                    "file"
                ]
            }
        }, 
        {
            "AbuseIPDB": {
                "name": "AbuseIPDB", 
                "commands": [
                    "ip", 
                    "abuseipdb-check-cidr-block", 
                    "abuseipdb-report-ip", 
                    "abuseipdb-get-blacklist", 
                    "abuseipdb-get-categories"
                ], 
                "tests": [
                    "AbuseIPDB Test"
                ]
            }
        }, 
        {
            "McAfee Threat Intelligence Exchange": {
                "name": "McAfee Threat Intelligence Exchange", 
                "commands": [
                    "file", 
                    "tie-set-file-reputation", 
                    "tie-file-references"
                ]
            }
        }, 
        {
            "Check Point": {
                "name": "Check Point", 
                "commands": [
                    "checkpoint-show-access-rule-base", 
                    "checkpoint-set-rule", 
                    "checkpoint-task-status", 
                    "checkpoint-show-hosts", 
                    "checkpoint-block-ip", 
                    "checkpoint", 
                    "checkpoint-delete-rule"
                ]
            }
        }, 
        {
            "PagerDuty v2": {
                "name": "PagerDuty v2", 
                "commands": [
                    "PagerDuty-get-all-schedules", 
                    "PagerDuty-get-users-on-call", 
                    "PagerDuty-get-users-on-call-now", 
                    "PagerDuty-incidents", 
                    "PagerDuty-submit-event", 
                    "PagerDuty-get-contact-methods", 
                    "PagerDuty-get-users-notification", 
                    "PagerDuty-resolve-event", 
                    "PagerDuty-acknowledge-event"
                ], 
                "tests": [
                    "PagerDuty Test"
                ]
            }
        }, 
        {
            "Gmail": {
                "name": "Gmail", 
                "commands": [
                    "gmail-delete-user", 
                    "gmail-get-tokens-for-user", 
                    "gmail-get-user", 
                    "gmail-get-user-roles", 
                    "gmail-get-attachments", 
                    "gmail-get-mail", 
                    "gmail-search", 
                    "gmail-search-all-mailboxes", 
                    "gmail-list-users", 
                    "gmail-revoke-user-role", 
                    "gmail-create-user", 
                    "gmail-delete-mail", 
                    "gmail-get-thread", 
                    "gmail-move-mail", 
                    "gmail-move-mail-to-mailbox", 
                    "gmail-add-delete-filter", 
                    "gmail-add-filter"
                ], 
                "tests": [
                    "GmailTest"
                ]
            }
        }, 
        {
            "Centreon": {
                "name": "Centreon", 
                "commands": [
                    "centreon-get-host-status", 
                    "centreon-get-service-status"
                ], 
                "tests": [
                    "Centreon-Test-Playbook"
                ]
            }
        }, 
        {
            "RSA NetWitness Endpoint": {
                "name": "RSA NetWitness Endpoint", 
                "commands": [
                    "netwitness-get-machines", 
                    "netwitness-get-machine", 
                    "netwitness-get-machine-iocs", 
                    "netwitness-get-machine-modules", 
                    "netwitness-get-machine-module", 
                    "netwitness-blacklist-ips", 
                    "netwitness-blacklist-domains"
                ], 
                "tests": [
                    "NetWitness Endpoint Test"
                ]
            }
        }, 
        {
            "PassiveTotal": {
                "name": "PassiveTotal", 
                "commands": [
                    "pt-get-subdomains", 
                    "pt-account", 
                    "pt-monitors", 
                    "pt-passive-dns", 
                    "pt-passive-unique", 
                    "pt-dns-keyword", 
                    "pt-enrichment", 
                    "pt-malware", 
                    "url", 
                    "domain", 
                    "ip", 
                    "pt-osint", 
                    "pt-whois", 
                    "pt-whois-keyword", 
                    "pt-whois-search", 
                    "pt-get-components", 
                    "pt-get-pairs", 
                    "pt-ssl-cert", 
                    "pt-ssl-cert-history", 
                    "pt-ssl-cert-keyword", 
                    "pt-ssl-cert-search"
                ]
            }
        }, 
        {
            "ProtectWise": {
                "name": "ProtectWise", 
                "toversion": "3.1.0", 
                "commands": [
                    "sensors", 
                    "protectwise-show-sensors", 
                    "search", 
                    "protectwise-search-events", 
                    "pw-event-get", 
                    "protectwise-event-info", 
                    "observation-search", 
                    "protectwise-search-observations", 
                    "pw-observation-get", 
                    "protectwise-observation-info", 
                    "event-pcap-download", 
                    "protectwise-event-pcap-download", 
                    "event-pcap-info", 
                    "protectwise-event-pcap-info", 
                    "observation-pcap-download", 
                    "protectwise-observation-pcap-download", 
                    "observation-pcap-info", 
                    "protectwise-observation-pcap-info", 
                    "get-token"
                ]
            }
        }, 
        {
            "SentinelOne": {
                "name": "SentinelOne", 
                "fromversion": "3.1.0", 
                "commands": [
                    "so-activities", 
                    "so-count-by-filters", 
                    "so-agents-count", 
                    "so-agent-decommission", 
                    "so-get-agent", 
                    "so-agents-query", 
                    "so-get-agent-processes", 
                    "so-agent-recommission", 
                    "so-agent-unquarentine", 
                    "so-agent-shutdown", 
                    "so-agent-uninstall", 
                    "so-agents-broadcast", 
                    "so-agents-connect", 
                    "so-agent-quarentine", 
                    "so-agents-decommission", 
                    "so-agents-disconnect", 
                    "so-agents-fetch-logs", 
                    "so-agents-shutdown", 
                    "so-agents-uninstall", 
                    "so-agents-upgrade-software", 
                    "so-create-exclusion-list", 
                    "so-delete-exclusion-list", 
                    "so-get-exclusion-list", 
                    "so-get-exclusion-lists", 
                    "so-update-exclusion-list", 
                    "so-get-groups", 
                    "so-create-group", 
                    "so-get-group", 
                    "so-update-group", 
                    "so-delete-group", 
                    "so-add-agent-to-group", 
                    "so-set-cloud-intelligence", 
                    "so-create-hash", 
                    "so-delete-hash", 
                    "so-get-hash-reputation", 
                    "so-get-hash", 
                    "so-get-hashes", 
                    "so-update-hash", 
                    "so-get-policies", 
                    "so-create-policy", 
                    "so-get-policy", 
                    "so-update-policy", 
                    "so-delete-policy", 
                    "so-get-threat", 
                    "so-get-threats", 
                    "so-threat-summary", 
                    "so-mark-as-threat", 
                    "so-mitigate-threat", 
                    "so-reslove-threats"
                ]
            }
        }, 
        {
            "AMP": {
                "name": "AMP", 
                "commands": [
                    "amp_get_computers", 
                    "amp_get_computer_by_connector", 
                    "amp_get_computer_trajctory", 
                    "amp_move_computer", 
                    "amp_get_computer_actvity", 
                    "amp_get_events", 
                    "amp_get_event_types", 
                    "amp_get_application_blocking", 
                    "amp_get_file_list_by_guid", 
                    "amp_get_simple_custom_detections", 
                    "amp_get_file_list_files", 
                    "amp_get_file_list_files_by_sha", 
                    "amp_set_file_list_files_by_sha", 
                    "amp_delete_file_list_files_by_sha", 
                    "amp_get_groups", 
                    "amp_get_group", 
                    "amp_set_group_policy", 
                    "amp_get_policies", 
                    "amp_get_policy", 
                    "amp_get_version"
                ]
            }
        }, 
        {
            "AWS - SQS": {
                "name": "AWS - SQS", 
                "commands": [
                    "aws-sqs-get-queue-url", 
                    "aws-sqs-list-queues", 
                    "aws-sqs-send-message", 
                    "aws-sqs-create-queue", 
                    "aws-sqs-delete-queue", 
                    "aws-sqs-purge-queue"
                ], 
                "tests": [
                    "No test"
                ]
            }
        }, 
        {
            "carbonblackliveresponse": {
                "name": "carbonblackliveresponse", 
                "toversion": "3.6.0", 
                "commands": [
                    "cb-archive", 
                    "cb-command-cancel", 
                    "cb-command-create", 
                    "cb-command-create-and-wait", 
                    "cb-command-info", 
                    "cb-file-delete", 
                    "cb-file-get", 
                    "cb-file-info", 
                    "cb-file-upload", 
                    "cb-keepalive", 
                    "cb-list-commands", 
                    "cb-list-files", 
                    "cb-list-sessions", 
                    "cb-session-close", 
                    "cb-session-create", 
                    "cb-session-create-and-wait", 
                    "cb-session-info", 
                    "cb-terminate-process"
                ]
            }
        }, 
        {
            "AWS - Route53": {
                "name": "AWS - Route53", 
                "commands": [
                    "aws-route53-create-record", 
                    "aws-route53-delete-record", 
                    "aws-route53-list-hosted-zones", 
                    "aws-route53-list-resource-record-sets", 
                    "aws-route53-waiter-resource-record-sets-changed", 
                    "aws-route53-test-dns-answer", 
                    "aws-route53-upsert-record"
                ]
            }
        }, 
        {
            "Tanium": {
                "name": "Tanium", 
                "commands": [
                    "tn-get-package", 
                    "tn-get-all-packages", 
                    "tn-get-object", 
                    "tn-get-all-saved-questions", 
                    "tn-deploy-package", 
                    "tn-ask-question", 
                    "tn-ask-system", 
                    "tn-get-saved-question", 
                    "tn-create-package", 
                    "tn-approve-pending-action", 
                    "tn-get-all-objects", 
                    "tn-get-all-saved-actions", 
                    "tn-get-all-pending-actions", 
                    "tn-get-all-sensors", 
                    "tn-parse-query", 
                    "tn-ask-manual-question", 
                    "tn-get-sensor", 
                    "tn-get-action"
                ]
            }
        }, 
        {
            "FireEye ETP": {
                "name": "FireEye ETP", 
                "commands": [
                    "fireeye-etp-search-messages", 
                    "fireeye-etp-get-message", 
                    "fireeye-etp-get-alerts", 
                    "fireeye-etp-get-alert"
                ]
            }
        }, 
        {
            "InfoArmor VigilanteATI": {
                "name": "InfoArmor VigilanteATI", 
                "commands": [
                    "vigilante-query-infected-host-data", 
                    "vigilante-get-vulnerable-host-data", 
                    "vigilante-query-ecrime-db", 
                    "vigilante-search-leaks", 
                    "vigilante-get-leak", 
                    "vigilante-query-accounts", 
                    "vigilante-query-domains", 
                    "vigilante-watchlist-add-accounts", 
                    "vigilante-watchlist-remove-accounts", 
                    "vigilante-get-watchlist", 
                    "vigilante-account-usage-info"
                ], 
                "tests": [
                    "InfoArmorVigilanteATITest"
                ]
            }
        }, 
        {
            "IBM Resilient Systems": {
                "name": "IBM Resilient Systems", 
                "commands": [
                    "rs-search-incidents", 
                    "rs-update-incident", 
                    "rs-incidents-get-members", 
                    "rs-get-incident", 
                    "rs-incidents-update-member", 
                    "rs-get-users", 
                    "rs-close-incident", 
                    "rs-create-incident", 
                    "rs-incident-artifacts", 
                    "rs-incident-attachments", 
                    "rs-related-incidents", 
                    "rs-incidents-get-tasks"
                ]
            }
        }, 
        {
            "AWS - IAM": {
                "name": "AWS - IAM", 
                "commands": [
                    "aws-iam-create-user", 
                    "aws-iam-get-user", 
                    "aws-iam-list-users", 
                    "aws-iam-update-user", 
                    "aws-iam-delete-user", 
                    "aws-iam-update-login-profile", 
                    "aws-iam-create-group", 
                    "aws-iam-list-groups", 
                    "aws-iam-list-groups-for-user", 
                    "aws-iam-add-user-to-group", 
                    "aws-iam-create-access-key", 
                    "aws-iam-update-access-key", 
                    "aws-iam-list-access-keys-for-user", 
                    "aws-iam-list-policies", 
                    "aws-iam-list-roles", 
                    "aws-iam-attach-policy", 
                    "aws-iam-detach-policy", 
                    "aws-iam-delete-login-profile", 
                    "aws-iam-delete-group", 
                    "aws-iam-remove-user-from-group", 
                    "aws-iam-create-login-profile", 
                    "aws-iam-delete-access-key", 
                    "aws-iam-create-instance-profile", 
                    "aws-iam-delete-instance-profile", 
                    "aws-iam-list-instance-profiles", 
                    "aws-iam-add-role-to-instance-profile", 
                    "aws-iam-remove-role-from-instance-profile", 
                    "aws-iam-list-instance-profiles-for-role", 
                    "aws-iam-get-instance-profile", 
                    "aws-iam-get-role", 
                    "aws-iam-delete-role", 
                    "aws-iam-create-role", 
                    "aws-iam-create-policy", 
                    "aws-iam-delete-policy", 
                    "aws-iam-create-policy-version", 
                    "aws-iam-delete-policy-version", 
                    "aws-iam-list-policy-versions", 
                    "aws-iam-get-policy-version", 
                    "aws-iam-set-default-policy-version", 
                    "aws-iam-create-account-alias", 
                    "aws-iam-delete-account-alias"
                ], 
                "tests": [
                    "No Tests"
                ]
            }
        }, 
        {
            "Symantec Endpoint Protection": {
                "name": "Symantec Endpoint Protection", 
                "commands": [
                    "sep-endpoints-info", 
                    "sep-update-content", 
                    "sep-scan", 
                    "sep-groups-info", 
                    "sep-system-info", 
                    "sep-command-status", 
                    "sep-quarantine", 
                    "sep-client-content"
                ], 
                "tests": [
                    "sep_-_test_endpoint_search"
                ]
            }
        }, 
        {
            "SumoLogic": {
                "name": "SumoLogic", 
                "commands": [
                    "search"
                ], 
                "tests": [
                    "No test"
                ]
            }
        }, 
        {
            "Pwned": {
                "name": "Pwned", 
                "commands": [
                    "pwned-email", 
                    "pwned-domain", 
                    "email", 
                    "domain"
                ], 
                "tests": [
                    "Pwned test"
                ]
            }
        }, 
        {
            "urlscan.io": {
                "name": "urlscan.io", 
                "toversion": "3.1.0", 
                "commands": [
                    "url", 
                    "ip", 
                    "file", 
                    "urlscan-submit"
                ]
            }
        }, 
        {
            "Lastline": {
                "name": "Lastline", 
                "commands": [
                    "lastline-get", 
                    "url", 
                    "file", 
                    "lastline-upload", 
                    "lastline-upload-url", 
                    "lastline-upload-file", 
                    "lastline-get-report", 
                    "lastline-get-task-list"
                ], 
                "tests": [
                    "Lastline - testplaybook", 
                    "Detonate URL - Generic Test", 
                    "Detonate File - Generic Test"
                ]
            }
        }, 
        {
            "urlscan.io": {
                "name": "urlscan.io", 
                "fromversion": "3.5.0", 
                "commands": [
                    "urlscan-search", 
                    "urlscan-submit", 
                    "url"
                ], 
                "tests": [
                    "urlscan_malicious_Test"
                ]
            }
        }, 
        {
            "OpsGenie": {
                "name": "OpsGenie", 
                "commands": [
                    "opsgenie-get-on-call", 
                    "opsgenie-get-user", 
                    "opsgenie-get-schedules", 
                    "opsgenie-get-schedule-timeline"
                ]
            }
        }, 
        {
            "McAfeeDAM": {
                "name": "McAfeeDAM", 
                "commands": [
                    "dam-get-alert-by-id", 
                    "dam-get-latest-by-rule"
                ]
            }
        }, 
        {
            "okta": {
                "name": "okta", 
                "fromversion": "3.6.0", 
                "commands": [
                    "okta-unlock-user", 
                    "okta-deactivate-user", 
                    "okta-activate-user", 
                    "okta-suspend-user", 
                    "okta-unsuspend-user", 
                    "okta-get-user-factors", 
                    "okta-verify-push-factor", 
                    "okta-reset-factor", 
                    "okta-get-groups", 
                    "okta-set-password", 
                    "okta-search", 
                    "okta-get-user", 
                    "okta-create-user", 
                    "okta-update-user", 
                    "okta-get-failed-logins", 
                    "okta-get-group-assignments", 
                    "okta-get-application-assignments", 
                    "okta-get-application-authentication", 
                    "okta-get-logs", 
                    "okta-add-to-group", 
                    "okta-remove-from-group", 
                    "okta-list-groups", 
                    "okta-get-group-members"
                ]
            }
        }, 
        {
            "Devo": {
                "name": "Devo", 
                "commands": [
                    "devo-query"
                ], 
                "tests": [
                    "devo_test_playbook"
                ]
            }
        }, 
        {
            "AWS - Security Hub": {
                "name": "AWS - Security Hub", 
                "commands": [
                    "aws-securityhub-get-findings", 
                    "aws-securityhub-get-master-account", 
                    "aws-securityhub-list-members", 
                    "aws-securityhub-enable-security-hub", 
                    "aws-securityhub-disable-security-hub", 
                    "aws-securityhub-enable-import-findings-for-product", 
                    "aws-securityhub-disable-import-findings-for-product", 
                    "aws-securityhub-list-enabled-products-for-import", 
                    "aws-securityhub-update-finding"
                ], 
                "tests": [
                    "No Tests"
                ]
            }
        }, 
        {
            "Moloch": {
                "name": "Moloch", 
                "fromversion": "3.5.0", 
                "commands": [
                    "moloch_connections_json", 
                    "moloch_connections_csv", 
                    "moloch_files_json", 
                    "moloch_sessions_json", 
                    "moloch_sessions_csv", 
                    "moloch_sessions_pcap", 
                    "moloch_spigraph_json", 
                    "moloch_spiview_json", 
                    "moloch_unique_json"
                ]
            }
        }, 
        {
            "RedLock": {
                "name": "RedLock", 
                "commands": [
                    "redlock-search-alerts", 
                    "redlock-get-alert-details", 
                    "redlock-dismiss-alerts", 
                    "redlock-reopen-alerts", 
                    "redlock-list-alert-filters"
                ]
            }
        }, 
        {
            "Whois": {
                "name": "Whois", 
                "fromversion": "4.1.0", 
                "commands": [
                    "whois"
                ], 
                "tests": [
                    "whois_test"
                ]
            }
        }, 
        {
            "SafeBreach": {
                "name": "SafeBreach", 
                "commands": [
                    "safebreach-rerun", 
                    "safebreach-get-simulation"
                ]
            }
        }, 
        {
            "AlphaSOC Wisdom": {
                "name": "AlphaSOC Wisdom", 
                "commands": [
                    "wisdom-domain-flags", 
                    "wisdom-ip-flags"
                ]
            }
        }, 
        {
            "jamf": {
                "name": "jamf", 
                "commands": [
                    "jamf-get-computers", 
                    "jamf-get-computers-match"
                ]
            }
        }, 
        {
            "CIRCL": {
                "name": "CIRCL", 
                "commands": [
                    "circl-dns-get", 
                    "circl-ssl-list-certificates", 
                    "circl-ssl-query-certificate", 
                    "circl-ssl-get-certificate"
                ], 
                "tests": [
                    "CirclIntegrationTest"
                ]
            }
        }, 
        {
            "Panorama": {
                "name": "Panorama", 
                "fromversion": "3.0.0", 
                "commands": [
                    "panorama", 
                    "panorama-commit", 
                    "panorama-push-to-device-group", 
                    "panorama-list-addresses", 
                    "panorama-get-address", 
                    "panorama-create-address", 
                    "panorama-delete-address", 
                    "panorama-list-address-groups", 
                    "panorama-get-address-group", 
                    "panorama-create-address-group", 
                    "panorama-delete-address-group", 
                    "panorama-edit-address-group", 
                    "panorama-get-custom-url-category", 
                    "panorama-create-custom-url-category", 
                    "panorama-delete-custom-url-category", 
                    "panorama-edit-custom-url-category", 
                    "panorama-get-url-category", 
                    "panorama-get-url-filter", 
                    "panorama-create-url-filter", 
                    "panorama-edit-url-filter", 
                    "panorama-delete-url-filter", 
                    "panorama-create-rule", 
                    "panorama-custom-block-rule", 
                    "panorama-move-rule", 
                    "panorama-edit-rule", 
                    "panorama-delete-rule", 
                    "panorama-list-applications", 
                    "panorama-commit-status", 
                    "panorama-push-status"
                ], 
                "tests": [
                    "palo_alto_firewall_test_pb", 
                    "palo_alto_panorama_test_pb"
                ]
            }
        }, 
        {
            "icebrg": {
                "name": "icebrg", 
                "commands": [
                    "icebrg-search-events", 
                    "icebrg-get-history", 
                    "icebrg-saved-searches", 
                    "icebrg-get-reports", 
                    "icebrg-get-report-indicators", 
                    "icebrg-get-report-assets"
                ], 
                "tests": [
                    "Icebrg Test"
                ]
            }
        }, 
        {
            "EasyVista": {
                "name": "EasyVista", 
                "commands": [
                    "easy-vista-search"
                ]
            }
        }, 
        {
            "ThreatConnect": {
                "name": "ThreatConnect", 
                "commands": [
                    "ip", 
                    "url", 
                    "file", 
                    "tc-owners", 
                    "tc-indicators", 
                    "tc-get-tags", 
                    "tc-tag-indicator", 
                    "tc-get-indicator", 
                    "tc-get-indicators-by-tag", 
                    "tc-add-indicator", 
                    "tc-create-incident", 
                    "tc-fetch-incidents", 
                    "tc-incident-associate-indicator", 
                    "domain", 
                    "tc-get-incident-associate-indicators", 
                    "tc-update-indicator", 
                    "tc-delete-indicator-tag", 
                    "tc-delete-indicator", 
                    "tc-create-campaign", 
                    "tc-create-event", 
                    "tc-create-threat", 
                    "tc-delete-group"
                ], 
                "tests": [
                    "test-ThreatConnect"
                ]
            }
        }, 
        {
            "BitDam": {
                "name": "BitDam", 
                "commands": [
                    "bitdam-upload-file", 
                    "bitdam-get-verdict"
                ], 
                "tests": [
                    "Detonate File - BitDam Test"
                ]
            }
        }, 
        {
            "AWS - S3": {
                "name": "AWS - S3", 
                "commands": [
                    "aws-s3-create-bucket", 
                    "aws-s3-delete-bucket", 
                    "aws-s3-list-buckets", 
                    "aws-s3-get-bucket-policy", 
                    "aws-s3-delete-bucket-policy", 
                    "aws-s3-download-file", 
                    "aws-s3-list-bucket-objects", 
                    "aws-s3-put-bucket-policy", 
                    "aws-s3-upload-file"
                ], 
                "tests": [
                    "No Tests"
                ]
            }
        }, 
        {
            "McAfee Advanced Threat Defense": {
                "name": "McAfee Advanced Threat Defense", 
                "toversion": "3.1.0", 
                "fromversion": "2.0.4", 
                "commands": [
                    "atd-file-upload", 
                    "atd-get-task-ids", 
                    "atd-check-status", 
                    "atd-get-report", 
                    "atd-list-analyzer-profiles", 
                    "atd-list-user", 
                    "atd-login"
                ]
            }
        }, 
        {
            "GuardiCore": {
                "name": "GuardiCore", 
                "toversion": "3.1.0", 
                "commands": [
                    "guardicore-get-incidents", 
                    "guardicore-uncommon-domains", 
                    "guardicore-unresolved-domains", 
                    "guardicore-show-endpoint", 
                    "guardicore-dns-requests", 
                    "guardicore-search-endpoint", 
                    "guardicore-misconfigurations", 
                    "guardicore-get-incident", 
                    "guardicore-get-incident-iocs", 
                    "guardicore-get-incident-events", 
                    "guardicore-get-incident-pcap", 
                    "guardicore-get-incident-attachments", 
                    "guardicore-search-network-log"
                ]
            }
        }, 
        {
            "Mimecast": {
                "name": "Mimecast", 
                "fromversion": "1.6.2", 
                "commands": [
                    "mimecast-query"
                ], 
                "tests": [
                    "No test"
                ]
            }
        }, 
        {
            "Shodan": {
                "name": "Shodan", 
                "commands": [
                    "search", 
                    "ip"
                ]
            }
        }, 
        {
            "AWS - GuardDuty": {
                "name": "AWS - GuardDuty", 
                "commands": [
                    "aws-gd-create-detector", 
                    "aws-gd-delete-detector", 
                    "aws-gd-get-detector", 
                    "aws-gd-update-detector", 
                    "aws-gd-create-ip-set", 
                    "aws-gd-delete-ip-set", 
                    "aws-gd-list-detectors", 
                    "aws-gd-update-ip-set", 
                    "aws-gd-get-ip-set", 
                    "aws-gd-list-ip-sets", 
                    "aws-gd-create-threatintel-set", 
                    "aws-gd-delete-threatintel-set", 
                    "aws-gd-get-threatintel-set", 
                    "aws-gd-list-threatintel-sets", 
                    "aws-gd-update-threatintel-set", 
                    "aws-gd-list-findings", 
                    "aws-gd-get-findings", 
                    "aws-gd-create-sample-findings", 
                    "aws-gd-archive-findings", 
                    "aws-gd-unarchive-findings", 
                    "aws-gd-update-findings-feedback"
                ], 
                "tests": [
                    "No test"
                ]
            }
        }, 
        {
            "Mimecast Authentication": {
                "name": "Mimecast Authentication", 
                "commands": [
                    "mimecast-login", 
                    "mimecast-discover", 
                    "mimecast-refresh-token"
                ], 
                "tests": [
                    "No test"
                ]
            }
        }, 
        {
            "malwr": {
                "name": "malwr", 
                "fromversion": "3.0.0", 
                "commands": [
                    "malwr-submit", 
                    "malwr-status", 
                    "malwr-result", 
                    "malwr-detonate"
                ]
            }
        }, 
        {
            "FalconHost": {
                "name": "FalconHost", 
                "fromversion": "2.5.0", 
                "commands": [
                    "cs-upload-ioc", 
                    "cs-get-ioc", 
                    "cs-update-ioc", 
                    "cs-delete-ioc", 
                    "cs-search-iocs", 
                    "cs-device-search", 
                    "cs-device-details", 
                    "cs-device-count-ioc", 
                    "cs-device-ran-on", 
                    "cs-processes-ran-on", 
                    "cs-process-details", 
                    "cs-resolve-detection", 
                    "cs-detection-search", 
                    "cs-detection-details"
                ], 
                "tests": [
                    "CrowdStrike Endpoint Enrichment - Test", 
                    "crowdstrike_falconhost_test"
                ]
            }
        }, 
        {
            "ServiceNow": {
                "name": "ServiceNow", 
                "commands": [
                    "servicenow-get-ticket", 
                    "servicenow-get", 
                    "servicenow-incident-get", 
                    "servicenow-create-ticket", 
                    "servicenow-create", 
                    "servicenow-incident-create", 
                    "servicenow-update-ticket", 
                    "servicenow-update", 
                    "servicenow-incident-update", 
                    "servicenow-delete-ticket", 
                    "servicenow-add-link", 
                    "servicenow-incident-add-link", 
                    "servicenow-add-comment", 
                    "servicenow-incident-add-comment", 
                    "servicenow-query-tickets", 
                    "servicenow-query", 
                    "servicenow-incidents-query", 
                    "servicenow-upload-file", 
                    "servicenow-incident-upload-file", 
                    "servicenow-get-groups", 
                    "servicenow-get-computer", 
                    "servicenow-get-record", 
                    "servicenow-query-table", 
                    "servicenow-create-record", 
                    "servicenow-update-record", 
                    "servicenow-delete-record", 
                    "servicenow-list-table-fields", 
                    "servicenow-query-computers", 
                    "servicenow-query-groups", 
                    "servicenow-query-users", 
                    "servicenow-get-table-name"
                ], 
                "tests": [
                    "No test - Hibernating instance"
                ]
            }
        }, 
        {
            "Tenable.sc": {
                "name": "Tenable.sc", 
                "commands": [
                    "tenable-sc-list-scans", 
                    "tenable-sc-launch-scan", 
                    "tenable-sc-get-vulnerability", 
                    "tenable-sc-get-scan-status", 
                    "tenable-sc-get-scan-report", 
                    "tenable-sc-list-credentials", 
                    "tenable-sc-list-policies", 
                    "tenable-sc-list-report-definitions", 
                    "tenable-sc-list-repositories", 
                    "tenable-sc-list-zones", 
                    "tenable-sc-create-scan", 
                    "tenable-sc-delete-scan", 
                    "tenable-sc-list-assets", 
                    "tenable-sc-create-asset", 
                    "tenable-sc-get-asset", 
                    "tenable-sc-delete-asset", 
                    "tenable-sc-list-alerts", 
                    "tenable-sc-get-alert", 
                    "tenable-sc-get-device", 
                    "tenable-sc-list-users", 
                    "tenable-sc-get-system-licensing", 
                    "tenable-sc-get-system-information"
                ], 
                "tests": [
                    "tenable-sc-test"
                ]
            }
        }, 
        {
            "google-vault": {
                "name": "google-vault", 
                "commands": [
                    "gvault-create-export-mail", 
                    "gvault-create-matter", 
                    "gvault-create-export-drive", 
                    "gvault-matter-update-state", 
                    "gvault-create-export-groups", 
                    "gvault-create-hold", 
                    "gvault-add-heldAccount", 
                    "gvault-remove-heldAccount", 
                    "gvault-delete-hold", 
                    "gvault-list-matters", 
                    "gvault-get-matter", 
                    "gvault-list-holds", 
                    "gvault-export-status", 
                    "gvault-download-results", 
                    "gvault-get-drive-results", 
                    "gvault-get-mail-results", 
                    "gvault-get-groups-results"
                ], 
                "tests": [
                    "Google-Vault-Generic-Test"
                ]
            }
        }, 
        {
            "AlienValut OTX": {
                "name": "AlienValut OTX", 
                "toversion": "3.0.1", 
                "commands": [
                    "ip", 
                    "domain", 
                    "ipv6", 
                    "hostname", 
                    "file", 
                    "alienvault-query-file", 
                    "alienvault-search-pulses", 
                    "alienvault-get-pulse-details", 
                    "url"
                ]
            }
        }, 
        {
            "MISP": {
                "name": "MISP", 
                "commands": [
                    "internal-misp-upload-sample", 
                    "misp-search", 
                    "file", 
                    "url", 
                    "ip", 
                    "internal-misp-download-sample", 
                    "internal-misp-create-event", 
                    "internal-misp-add-attribute"
                ]
            }
        }, 
        {
            "FalconIntel": {
                "name": "FalconIntel", 
                "toversion": "3.1.0", 
                "fromversion": "2.5.0", 
                "commands": [
                    "file", 
                    "url", 
                    "domain", 
                    "ip", 
                    "cs-actors", 
                    "cs-indicators", 
                    "cs-reports", 
                    "cs-report-pdf"
                ]
            }
        }, 
        {
            "Box": {
                "name": "Box", 
                "commands": [
                    "box_get_current_user", 
                    "box_get_users", 
                    "box_update_user", 
                    "box_add_user", 
                    "box_delete_user", 
                    "box_move_folder", 
                    "box_files_get", 
                    "box_initiate", 
                    "box_files_get_info"
                ], 
                "tests": [
                    "No test"
                ]
            }
        }, 
        {
            "Remedy On-Demand": {
                "name": "Remedy On-Demand", 
                "commands": [
                    "remedy-incident-create", 
                    "remedy-get-incident", 
                    "remedy-fetch-incidents", 
                    "remedy-incident-update"
                ]
            }
        }, 
        {
            "Rasterize": {
                "name": "Rasterize", 
                "commands": [
                    "rasterize", 
                    "rasterize-email", 
                    "rasterize-image"
                ]
            }
        }, 
        {
            "FortiGate": {
                "name": "FortiGate", 
                "commands": [
                    "fortigate-get-addresses", 
                    "fortigate-get-service-groups", 
                    "fortigate-update-service-group", 
                    "fortigate-delete-service-group", 
                    "fortigate-get-firewall-service", 
                    "fortigate-create-firewall-service", 
                    "fortigate-get-policy", 
                    "fortigate-update-policy", 
                    "fortigate-create-policy", 
                    "fortigate-move-policy", 
                    "fortigate-delete-policy", 
                    "fortigate-get-address-groups", 
                    "fortigate-update-address-group", 
                    "fortigate-create-address-group", 
                    "fortigate-delete-address-group"
                ], 
                "tests": [
                    "Fortigate Test"
                ]
            }
        }, 
        {
            "RTIR": {
                "name": "RTIR", 
                "commands": [
                    "rtir-create-ticket", 
                    "rtir-search-ticket", 
                    "rtir-resolve-ticket", 
                    "rtir-edit-ticket", 
                    "rtir-ticket-history", 
                    "rtir-get-ticket", 
                    "rtir-ticket-attachments", 
                    "rtir-add-comment", 
                    "rtir-add-reply"
                ], 
                "tests": [
                    "RTIR Test"
                ]
            }
        }, 
        {
            "Tenable.io": {
                "name": "Tenable.io", 
                "commands": [
                    "tenable-io-list-scans", 
                    "tenable-io-launch-scan", 
                    "tenable-io-get-scan-report", 
                    "tenable-io-get-vulnerability-details", 
                    "tenable-io-get-vulnerabilities-by-asset", 
                    "tenable-io-get-scan-status"
                ], 
                "tests": [
                    "Tenable.io test"
                ]
            }
        }, 
        {
            "Stealthwatch Cloud": {
                "name": "Stealthwatch Cloud", 
                "commands": [
                    "sw-show-alert", 
                    "sw-update-alert", 
                    "sw-list-alerts", 
                    "sw-block-domain-or-ip", 
                    "sw-unblock-domain", 
                    "sw-list-blocked-domains", 
                    "sw-list-observations", 
                    "sw-list-sessions"
                ], 
                "tests": [
                    "No test"
                ]
            }
        }, 
        {
            "EWS v2": {
                "name": "EWS v2", 
                "commands": [
                    "ews-get-attachment", 
                    "ews-delete-attachment", 
                    "ews-get-searchable-mailboxes", 
                    "ews-search-mailboxes", 
                    "ews-move-item", 
                    "ews-delete-items", 
                    "ews-search-mailbox", 
                    "ews-get-contacts", 
                    "ews-get-out-of-office", 
                    "ews-recover-messages", 
                    "ews-create-folder", 
                    "ews-mark-item-as-junk", 
                    "ews-find-folders", 
                    "ews-get-items-from-folder", 
                    "ews-get-items", 
                    "ews-move-item-between-mailboxes", 
                    "ews-get-folder", 
                    "ews-o365-start-compliance-search", 
                    "ews-o365-get-compliance-search", 
                    "ews-o365-purge-compliance-search-results", 
                    "ews-o365-remove-compliance-search", 
                    "ews-o365-get-compliance-search-purge-status"
                ], 
                "tests": [
                    "pyEWS_Test", 
                    "EWS search-mailbox test"
                ]
            }
        }, 
        {
            "Lockpath KeyLight": {
                "name": "Lockpath KeyLight", 
                "fromversion": "3.5.0", 
                "commands": [
                    "kl-get-component-list", 
                    "kl-get-component", 
                    "kl-get-component-by-alias", 
                    "kl-get-field-list", 
                    "kl-get-field", 
                    "kl-get-record-count", 
                    "kl-get-record", 
                    "kl-get-records", 
                    "kl-delete-record", 
                    "kl-create-record", 
                    "kl-update-record", 
                    "kl-get-detail-record", 
                    "kl-get-lookup-report-column-fields", 
                    "kl-get-detail-records", 
                    "kl-get-record-attachments", 
                    "kl-get-record-attachment", 
                    "kl-delete-record-attachments"
                ]
            }
        }, 
        {
            "Dell Secureworks": {
                "name": "Dell Secureworks", 
                "fromversion": "3.6.0", 
                "commands": [
                    "secure-works-create-ticket", 
                    "secure-works-update-ticket", 
                    "secure-works-close-ticket", 
                    "secure-works-add-worklogs-ticket", 
                    "secure-works-get-ticket", 
                    "secure-works-assign-ticket", 
                    "secure-works-get-tickets-updates", 
                    "secure-works-get-close-codes", 
                    "secure-works-get-tickets-ids", 
                    "secure-works-get-ticket-count"
                ], 
                "tests": [
                    "secureworks_test"
                ]
            }
        }, 
        {
            "Luminate": {
                "name": "Luminate", 
                "fromversion": "0.0.0", 
                "commands": [
                    "lum-block-user", 
                    "lum-unblock-user", 
                    "lum-destroy-user-session", 
                    "lum-get-http-access-logs", 
                    "lum-get-ssh-access-logs"
                ], 
                "tests": [
                    "Luminate-TestPlaybook"
                ]
            }
        }, 
        {
            "VirusTotal - Private API": {
                "name": "VirusTotal - Private API", 
                "commands": [
                    "vt-private-check-file-behaviour", 
                    "vt-private-get-domain-report", 
                    "vt-private-get-file-report", 
                    "vt-private-get-url-report", 
                    "vt-private-get-ip-report", 
                    "vt-private-search-file", 
                    "vt-private-hash-communication", 
                    "vt-private-download-file"
                ], 
                "tests": [
                    "virusTotalPrivateAPI-test-playbook"
                ]
            }
        }, 
        {
            "Guidance Encase Endpoint": {
                "name": "Guidance Encase Endpoint", 
                "commands": [
                    "encase-copyjob", 
                    "encase-snapshot", 
                    "encase-verifyhash"
                ]
            }
        }, 
        {
            "Incapsula": {
                "name": "Incapsula", 
                "commands": [
                    "incap-add-managed-account", 
                    "incap-list-managed-accounts", 
                    "incap-add-subaccount", 
                    "incap-list-subaccounts", 
                    "incap-get-account-status", 
                    "incap-modify-account-configuration", 
                    "incap-set-account-log-level", 
                    "incap-test-account-s3-connection", 
                    "incap-test-account-sftp-connection", 
                    "incap-set-account-s3-log-storage", 
                    "incap-set-account-sftp-log-storage", 
                    "incap-set-account-default-log-storage", 
                    "incap-get-account-login-token", 
                    "incap-delete-managed-account", 
                    "incap-delete-subaccount", 
                    "incap-get-account-audit-events", 
                    "incap-set-account-default-data-storage-region", 
                    "incap-get-account-default-data-storage-region", 
                    "incap-add-site", 
                    "incap-get-site-status", 
                    "incap-get-domain-approver-email", 
                    "incap-modify-site-configuration", 
                    "incap-modify-site-log-level", 
                    "incap-modify-site-tls-support", 
                    "incap-modify-site-scurity-config", 
                    "incap-modify-site-acl-config", 
                    "incap-modify-site-wl-config", 
                    "incap-delete-site", 
                    "incap-list-sites", 
                    "incap-get-site-report", 
                    "incap-get-site-html-injection-rules", 
                    "incap-add-site-html-injection-rule", 
                    "incap-delete-site-html-injection-rule", 
                    "incap-create-new-csr", 
                    "incap-upload-certificate", 
                    "incap-remove-custom-integration", 
                    "incap-move-site", 
                    "incap-check-compliance", 
                    "incap-set-site-data-storage-region", 
                    "incap-get-site-data-storage-region", 
                    "incap-set-site-data-storage-region-geo-override", 
                    "incap-get-site-data-storage-region-geo-override", 
                    "incap-purge-site-cache", 
                    "incap-modify-cache-mode", 
                    "incap-purge-resources", 
                    "incap-modify-caching-rules", 
                    "incap-set-advanced-caching-settings", 
                    "incap-purge-hostname-from-cache", 
                    "incap-site-get-xray-link", 
                    "incap-list-site-rule-revisions", 
                    "incap-add-site-rule", 
                    "incap-edit-site-rule", 
                    "incap-enable-site-rule", 
                    "incap-delete-site-rule", 
                    "incap-list-site-rules", 
                    "incap-revert-site-rule", 
                    "incap-set-site-rule-priority", 
                    "incap-add-site-datacenter", 
                    "incap-edit-site-datacenter", 
                    "incap-delete-site-datacenter", 
                    "incap-list-site-datacenters", 
                    "incap-add-site-datacenter-server", 
                    "incap-edit-site-datacenter-server", 
                    "incap-delete-site-datacenter-server", 
                    "incap-get-statistics", 
                    "incap-get-visits", 
                    "incap-upload-public-key", 
                    "incap-change-logs-collector-configuration", 
                    "incap-get-infra-protection-statistics", 
                    "incap-get-infra-protection-events", 
                    "incap-add-login-protect", 
                    "incap-edit-login-protect", 
                    "incap-get-login-protect", 
                    "incap-remove-login-protect", 
                    "incap-send-sms-to-user", 
                    "incap-modify-login-protect", 
                    "incap-configure-app", 
                    "incap-get-ip-ranges", 
                    "incap-get-texts", 
                    "incap-get-geo-info", 
                    "incap-get-app-info"
                ]
            }
        }, 
        {
            "XFE": {
                "name": "XFE", 
                "fromversion": "2.5.0", 
                "commands": [
                    "url", 
                    "file", 
                    "ip", 
                    "domain", 
                    "cve-search", 
                    "cve-latest"
                ]
            }
        }, 
        {
            "Cymon": {
                "name": "Cymon", 
                "commands": [
                    "ip", 
                    "domain"
                ]
            }
        }, 
        {
            "ThreatMiner": {
                "name": "ThreatMiner", 
                "commands": [
                    "domain", 
                    "ip", 
                    "file"
                ], 
                "tests": [
                    "ThreatMiner-Test"
                ]
            }
        }, 
        {
            "McAfee Advanced Threat Defense": {
                "name": "McAfee Advanced Threat Defense", 
                "fromversion": "3.5.0", 
                "commands": [
                    "atd-file-upload", 
                    "atd-get-task-ids", 
                    "atd-get-report", 
                    "atd-list-analyzer-profiles", 
                    "atd-list-user", 
                    "atd-login", 
                    "detonate-file", 
                    "detonate-url", 
                    "atd-check-status"
                ], 
                "tests": [
                    "Test Playbook McAfee ATD"
                ]
            }
        }, 
        {
            "AWS - CloudWatchLogs": {
                "name": "AWS - CloudWatchLogs", 
                "commands": [
                    "aws-logs-create-log-group", 
                    "aws-logs-create-log-stream", 
                    "aws-logs-delete-log-group", 
                    "aws-logs-delete-log-stream", 
                    "aws-logs-filter-log-events", 
                    "aws-logs-describe-log-groups", 
                    "aws-logs-describe-log-streams", 
                    "aws-logs-put-retention-policy", 
                    "aws-logs-delete-retention-policy", 
                    "aws-logs-put-log-events", 
                    "aws-logs-put-metric-filter", 
                    "aws-logs-delete-metric-filter", 
                    "aws-logs-describe-metric-filters"
                ], 
                "tests": [
                    "No test"
                ]
            }
        }, 
        {
            "Microsoft Graph": {
                "name": "Microsoft Graph", 
                "commands": [
                    "msg-graph-admin-url", 
                    "msg-search-alerts", 
                    "msg-get-alert-details", 
                    "msg-update-alert", 
                    "msg-get-users", 
                    "msg-get-user"
                ]
            }
        }, 
        {
            "Secdo": {
                "name": "Secdo", 
                "commands": [
                    "secdo-add-IOCs"
                ]
            }
        }, 
        {
            "Preempt": {
                "name": "Preempt", 
                "commands": [
                    "preempt-add-to-watch-list", 
                    "preempt-remove-from-watch-list", 
                    "preempt-get-activities", 
                    "preempt-get-user-endpoints", 
                    "preempt-get-alerts"
                ]
            }
        }, 
        {
            "PostgreSQL": {
                "name": "PostgreSQL", 
                "commands": [
                    "pgsql-query"
                ]
            }
        }, 
        {
            "epo": {
                "name": "epo", 
                "commands": [
                    "epo-help", 
                    "epo-get-latest-dat", 
                    "epo-get-current-dat", 
                    "epo-update-client-dat", 
                    "epo-update-repository", 
                    "epo-get-system-tree-group", 
                    "epo-find-systems", 
                    "epo-command", 
                    "epo-advanced-command", 
                    "epo-wakeup-agent", 
                    "epo-apply-tag", 
                    "epo-clear-tag", 
                    "epo-query-table", 
                    "epo-get-tables", 
                    "epo-find-system", 
                    "epo-get-version"
                ], 
                "tests": [
                    "Test Playbook McAfee ePO"
                ]
            }
        }, 
        {
            "GRR": {
                "name": "GRR", 
                "commands": [
                    "grr-set-flows", 
                    "grr-get-flows", 
                    "grr-get-files", 
                    "grr-get-hunts", 
                    "grr-get-hunt", 
                    "grr-set-hunts", 
                    "grr-get-clients", 
                    "grr_set_flows", 
                    "grr_get_flows", 
                    "grr_get_files", 
                    "grr_get_hunts", 
                    "grr_get_hunt", 
                    "grr_set_hunts"
                ]
            }
        }, 
        {
            "Nessus": {
                "name": "Nessus", 
                "commands": [
                    "nessus-list-scans", 
                    "scans-list", 
                    "nessus-launch-scan", 
                    "scan-launch", 
                    "nessus-scan-details", 
                    "scan-details", 
                    "scan-host-details", 
                    "nessus-scan-host-details", 
                    "nessus-scan-export", 
                    "scan-export", 
                    "scan-report-download", 
                    "nessus-scan-report-download", 
                    "scan-create", 
                    "nessus-scan-create", 
                    "nessus-get-scans-editors", 
                    "scan-export-status", 
                    "nessus-scan-export-status", 
                    "nessus-scan-status"
                ]
            }
        }, 
        {
            "GuardiCore": {
                "name": "GuardiCore", 
                "fromversion": "3.5.0", 
                "commands": [
                    "guardicore-get-incidents", 
                    "guardicore-uncommon-domains", 
                    "guardicore-unresolved-domains", 
                    "guardicore-show-endpoint", 
                    "guardicore-dns-requests", 
                    "guardicore-search-endpoint", 
                    "guardicore-misconfigurations", 
                    "guardicore-get-incident", 
                    "guardicore-get-incident-iocs", 
                    "guardicore-get-incident-events", 
                    "guardicore-get-incident-pcap", 
                    "guardicore-get-incident-attachments", 
                    "guardicore-search-network-log"
                ]
            }
        }, 
        {
            "Digital Shadows": {
                "name": "Digital Shadows", 
                "commands": [
                    "ds-get-breach-reviews", 
                    "ds-snapshot-breach-status", 
                    "ds-find-breach-records", 
                    "ds-get-breach-summary", 
                    "ds-find-breach-usernames", 
                    "ds-get-breach", 
                    "ds-get-breach-records", 
                    "ds-find-data-breaches", 
                    "ds-get-incident", 
                    "ds-get-incident-reviews", 
                    "ds-snapshot-incident-review", 
                    "ds-find-incidents-filtered", 
                    "ds-get-incidents-summary", 
                    "ds-get-apt-report", 
                    "ds-get-intelligence-incident", 
                    "ds-get-intelligence-incident-iocs", 
                    "ds-find-intelligence-incidents", 
                    "ds-find-intelligence-incidents-regional", 
                    "ds-get-intelligence-threat", 
                    "ds-get-intelligence-threat-iocs", 
                    "ds-get-intelligence-threat-activity", 
                    "ds-find-intelligence-threats", 
                    "ds-find-intelligence-threats-regional", 
                    "ds-get-port-reviews", 
                    "ds-snapshot-port-review", 
                    "ds-find-ports", 
                    "ds-find-secure-sockets", 
                    "ds-find-vulnerabilities", 
                    "ds-search", 
                    "ds-get-tags"
                ]
            }
        }, 
        {
            "fireeye": {
                "name": "fireeye", 
                "fromversion": "3.5.0", 
                "commands": [
                    "fe-report", 
                    "fe-submit-status", 
                    "fe-alert", 
                    "fe-submit-result", 
                    "fe-submit", 
                    "fe-config", 
                    "fe-submit-url", 
                    "fe-submit-url-status", 
                    "fe-submit-url-result"
                ]
            }
        }, 
        {
            "RSA NetWitness Packets and Logs": {
                "name": "RSA NetWitness Packets and Logs", 
                "fromversion": "3.5.0", 
                "commands": [
                    "netwitness-msearch", 
                    "netwitness-search", 
                    "netwitness-query", 
                    "netwitness-packets", 
                    "nw-sdk-session", 
                    "nw-sdk-content", 
                    "nw-sdk-summary", 
                    "nw-sdk-values", 
                    "nw-database-dump"
                ]
            }
        }, 
        {
            "RSA NetWitness v11.1": {
                "name": "RSA NetWitness v11.1", 
                "commands": [
                    "netwitness-get-incident", 
                    "netwitness-get-incidents", 
                    "netwitness-update-incident", 
                    "netwitness-delete-incident", 
                    "netwitness-get-alerts"
                ], 
                "tests": [
                    "RSA NetWitness Test"
                ]
            }
        }, 
        {
            "Symantec Messaging Gateway": {
                "name": "Symantec Messaging Gateway", 
                "commands": [
                    "smg-block-email", 
                    "smg-unblock-email", 
                    "smg-block-domain", 
                    "smg-block-ip", 
                    "smg-unblock-ip", 
                    "smg-unblock-domain", 
                    "smg-get-blocked-domains", 
                    "smg-get-blocked-ips"
                ]
            }
        }, 
        {
            "OTRS": {
                "name": "OTRS", 
                "fromversion": "4.1.0", 
                "commands": [
                    "otrs-get-ticket", 
                    "otrs-search-ticket", 
                    "otrs-create-ticket", 
                    "otrs-update-ticket", 
                    "otrs-close-ticket"
                ], 
                "tests": [
                    "OTRS Test"
                ]
            }
        }, 
        {
            "Check Point Sandblast": {
                "name": "Check Point Sandblast", 
                "fromversion": "3.5.0", 
                "commands": [
                    "sb-query", 
                    "sandblast-query", 
                    "sb-upload", 
                    "sandblast-upload", 
                    "sb-download", 
                    "sandblast-download", 
                    "sb-quota", 
                    "sandblast-quota"
                ]
            }
        }, 
        {
            "Cylance Protect": {
                "name": "Cylance Protect", 
                "fromversion": "2.0.1", 
                "commands": [
                    "cylance-protect-get-list", 
                    "cylance-protect-get-devices", 
                    "cylance-protect-get-threats", 
                    "cylance-protect-download-threat", 
                    "cylance-protect-get-threat-details", 
                    "cylance-protect-device-delete", 
                    "cylance-protect-get-device-threats", 
                    "cylance-protect-update-device-threats", 
                    "cylance-protect-delete-hash-from-lists", 
                    "cylance-protect-update-hash-at-lists", 
                    "cylance-protect-upload-threat", 
                    "cylance-protect-get-threated-devices", 
                    "cylance-protect-get-zones", 
                    "cylance-protect-create-zone", 
                    "cylance-protect-update-zone", 
                    "cylance-protect-get-policies", 
                    "cylance-protect-get-policy-details", 
                    "cp-get-list", 
                    "cp-get-devices", 
                    "cp-get-threats", 
                    "cp-download-threat", 
                    "cp-get-threat-details", 
                    "cp-device-delete", 
                    "cp-get-device-threats", 
                    "cp-update-device-threats", 
                    "cp-delete-hash-from-lists", 
                    "cp-update-hash-at-lists", 
                    "cp-upload-threat", 
                    "cp-get-threated-devices", 
                    "cp-get-zones", 
                    "cp-create-zone", 
                    "cp-update-zone", 
                    "cp-get-policies", 
                    "cp-get-policy-details"
                ]
            }
        }, 
        {
            "TCPIPUtils": {
                "name": "TCPIPUtils", 
                "commands": [
                    "ip"
                ]
            }
        }, 
        {
            "RSA NetWitness Security Analytics": {
                "name": "RSA NetWitness Security Analytics", 
                "fromversion": "2.0.0", 
                "commands": [
                    "nw-list-incidents", 
                    "nw-login", 
                    "nw-get-components", 
                    "nw-get-events", 
                    "nw-get-available-assignees", 
                    "nw-create-incident", 
                    "nw-add-events-to-incident", 
                    "nw-update-incident", 
                    "fetch-incidents", 
                    "nw-get-alerts", 
                    "nw-get-alert-details", 
                    "nw-get-event-details", 
                    "nw-get-incident-details", 
                    "nw-get-alert-original", 
                    "netwitness-im-list-incidents", 
                    "netwitness-im-login", 
                    "netwitness-im-get-components", 
                    "netwitness-im-get-events", 
                    "netwitness-im-get-available-assignees", 
                    "netwitness-im-create-incident", 
                    "netwitness-im-add-events-to-incident", 
                    "netwitness-im-update-incident", 
                    "netwitness-im-get-alerts", 
                    "netwitness-im-get-alert-details", 
                    "netwitness-im-get-event-details", 
                    "netwitness-im-get-incident-details", 
                    "netwitness-im-get-alert-original"
                ]
            }
        }, 
        {
            "Where is the egg?": {
                "name": "Where is the egg?", 
                "fromversion": "3.6.0", 
                "commands": [
                    "clue"
                ], 
                "tests": [
                    "No test"
                ]
            }
        }, 
        {
            "jira": {
                "name": "jira", 
                "toversion": "2.5.0", 
                "commands": [
                    "jira-issue-query", 
                    "jira-get-issue", 
                    "jira-create-issue", 
                    "jira-issue-upload-file", 
                    "jira-issue-add-comment", 
                    "jira-issue-add-link"
                ]
            }
        }, 
        {
            "Vectra": {
                "name": "Vectra", 
                "commands": [
                    "vec-detections", 
                    "vectra-detections", 
                    "vec-hosts", 
                    "vectra-hosts", 
                    "vec-settings", 
                    "vectra-settings", 
                    "vec-health", 
                    "vectra-health", 
                    "vec-triage", 
                    "vectra-triage", 
                    "vec-sensors", 
                    "vectra-sensors", 
                    "vec-get-host-by-id", 
                    "vec-get-detetctions-by-id"
                ], 
                "tests": [
                    "No test"
                ]
            }
        }, 
        {
            "Twilio": {
                "name": "Twilio", 
                "fromversion": "2.5.0", 
                "commands": [
                    "TwilioSendSMS"
                ]
            }
        }, 
        {
            "PhishTank": {
                "name": "PhishTank", 
                "commands": [
                    "url", 
                    "phishtank-reload", 
                    "phishtank-status"
                ]
            }
        }, 
        {
            "FireEye iSIGHT": {
                "name": "FireEye iSIGHT", 
                "commands": [
                    "ip", 
                    "domain", 
                    "file", 
                    "isight-get-report", 
                    "isight-submit-file"
                ], 
                "tests": [
                    "No test"
                ]
            }
        }, 
        {
            "BigFix": {
                "name": "BigFix", 
                "commands": [
                    "bigfix-get-sites", 
                    "bigfix-get-site", 
                    "bigfix-get-patches", 
                    "bigfix-get-endpoints", 
                    "bigfix-get-endpoint", 
                    "bigfix-deploy-patch", 
                    "bigfix-get-patch", 
                    "bigfix-action-delete", 
                    "bigfix-action-status", 
                    "bigfix-action-stop", 
                    "bigfix-query"
                ]
            }
        }, 
        {
            "Phish.AI": {
                "name": "Phish.AI", 
                "fromversion": "4.0.0", 
                "commands": [
                    "phish-ai-scan-url", 
                    "phish-ai-check-status"
                ], 
                "tests": [
                    "PhishAi-Test"
                ]
            }
        }, 
        {
            "Koodous": {
                "name": "Koodous", 
                "commands": [
                    "k-check-hash"
                ]
            }
        }, 
        {
            "IntSights": {
                "name": "IntSights", 
                "commands": [
                    "intsights-get-alert-image", 
                    "intsights-get-alert-activities", 
                    "intsights-assign-alert", 
                    "intsights-unassign-alert", 
                    "intsights-send-mail", 
                    "intsights-ask-the-analyst", 
                    "intsights-add-tag-to-alert", 
                    "intsights-remove-tag-from-alert", 
                    "intsights-add-comment-to-alert", 
                    "intsights-update-alert-severity", 
                    "intsights-get-alert-by-id", 
                    "intsights-get-ioc-by-value", 
                    "intsights-get-iocs", 
                    "intsights-get-alerts", 
                    "intsights-alert-takedown-request", 
                    "intsights-get-alert-takedown-status", 
                    "intsights-update-ioc-blocklist-status", 
                    "intsights-get-ioc-blocklist-status", 
                    "intsights-close-alert"
                ], 
                "tests": [
                    "IntSights Test"
                ]
            }
        }, 
        {
            "MISP V2": {
                "name": "MISP V2", 
                "commands": [
                    "misp-search", 
                    "file", 
                    "url", 
                    "ip", 
                    "internal-misp-create-event", 
                    "misp-create-event", 
                    "internal-misp-add-attribute", 
                    "misp-download-sample", 
                    "misp-add-attribute", 
                    "misp-upload-sample", 
                    "misp-delete-event", 
                    "misp-add-tag"
                ], 
                "tests": [
                    "MISP V2 Test"
                ]
            }
        }
    ], 
    "TestPlaybooks": [
        {
            "SignalSciences Test": {
                "name": "SignalSciences Test", 
                "implementing_commands": [
                    "sigsci-get-blacklist", 
                    "sigsci-get-whitelist", 
                    "sigsci-blacklist-add-ip", 
                    "sigsci-whitelist-add-ip", 
                    "sigsci-blacklist-remove-ip", 
                    "sigsci-whitelist-remove-ip"
                ]
            }
        }, 
        {
            "Microsoft Graph Test": {
                "name": "Microsoft Graph Test", 
                "implementing_scripts": [
                    "VerifyContext"
                ], 
                "implementing_commands": [
                    "msg-search-alerts", 
                    "msg-update-alert", 
                    "msg-get-alert-details"
                ]
            }
        }, 
        {
            "Mail Sender (New) Test": {
                "name": "Email Sender Python", 
                "implementing_scripts": [
                    "Set", 
                    "RaiseError", 
                    "DeleteContext", 
                    "Sleep", 
                    "FileCreateAndUpload"
                ], 
                "implementing_commands": [
                    "googleapps-gmail-get-mail", 
                    "googleapps-gmail-search", 
                    "ThrowException", 
                    "send-mail"
                ]
            }
        }, 
        {
            "ThreatExchange-test": {
                "name": "ThreatExchange-test", 
                "implementing_scripts": [
                    "ExtractDomain", 
                    "ExtractHash", 
                    "Exists", 
                    "ExtractIP", 
                    "Print", 
                    "IsMaliciousIndicatorFound", 
                    "VerifyContextFields", 
                    "ExtractURL"
                ], 
                "implementing_commands": [
                    "url", 
                    "ip", 
                    "domain", 
                    "file"
                ]
            }
        }, 
        {
            "PortListenCheck-test": {
                "name": "PortListenCheck-test", 
                "implementing_scripts": [
                    "Print", 
                    "PortListenCheck"
                ]
            }
        }, 
        {
            "Qualys-Test": {
                "name": "Qualys-Test", 
                "implementing_scripts": [
                    "VerifyContext", 
                    "DeleteContext"
                ], 
                "implementing_commands": [
                    "qualys-pc-scan-list", 
                    "qualys-report-template-list", 
                    "qualys-vm-scan-list", 
                    "qualys-scheduled-report-list", 
                    "qualys-report-list"
                ]
            }
        }, 
        {
            "Pipl Test": {
                "name": "Pipl Test", 
                "implementing_scripts": [
                    "VerifyContext"
                ], 
                "implementing_commands": [
                    "pipl-search"
                ]
            }
        }, 
        {
            "Splunk-Test": {
                "name": "Splunk-Test", 
                "implementing_scripts": [
                    "Set", 
                    "DumpJSON", 
                    "StringContains", 
                    "VerifyContext", 
                    "Print", 
                    "IsGreaterThan", 
                    "AreValuesEqual"
                ], 
                "implementing_commands": [
                    "splunk-parse-raw", 
                    "splunk-search", 
                    "splunk-submit-event", 
                    "splunk-get-indexes"
                ]
            }
        }, 
        {
            "67b0f25f-b061-4468-8613-43ab13147173": {
                "name": "CbP-PlayBook", 
                "implementing_scripts": [
                    "VerifyContext", 
                    "DeleteContext"
                ], 
                "implementing_commands": [
                    "cbp-fileUpload-download", 
                    "cbp-connector-search", 
                    "cbp-connector-get", 
                    "cbp-fileAnalysis-createOrUpdate", 
                    "cbp-fileUpload-createOrUpdate", 
                    "cbp-fileUpload-get", 
                    "cbp-fileAnalysis-get"
                ]
            }
        }, 
        {
            "test_url_regex": {
                "name": "Test URL Regex", 
                "implementing_scripts": [
                    "Print", 
                    "VerifyContext", 
                    "DeleteContext"
                ]
            }
        }, 
        {
            "8984405a-4274-470a-8a34-a437d8e2e1c5": {
                "name": "Test - PhishMe", 
                "implementing_scripts": [
                    "CloseInvestigation", 
                    "IsGreaterThan", 
                    "DeleteContext", 
                    "AreValuesEqual"
                ], 
                "implementing_commands": [
                    "url", 
                    "phishme-search", 
                    "email", 
                    "file", 
                    "ip"
                ]
            }
        }, 
        {
            "4078d8b6-37c6-42d7-8324-16096a2feb51": {
                "name": "AWS - Route53 Test Playbook", 
                "implementing_scripts": [
                    "VerifyContext"
                ], 
                "implementing_commands": [
                    "aws-route53-waiter-resource-record-sets-changed", 
                    "aws-route53-test-dns-answer", 
                    "aws-route53-upsert-record", 
                    "aws-route53-create-record", 
                    "aws-route53-delete-record", 
                    "aws-route53-list-resource-record-sets", 
                    "aws-route53-list-hosted-zones"
                ]
            }
        }, 
        {
            "EWS Mail Sender Test": {
                "name": "EWS Mail Sender Test", 
                "implementing_scripts": [
                    "http"
                ], 
                "implementing_commands": [
                    "send-mail"
                ]
            }
        }, 
        {
            "Icebrg Test": {
                "name": "Icebrg Test", 
                "implementing_commands": [
                    "icebrg-get-report-assets", 
                    "icebrg-get-reports", 
                    "icebrg-saved-searches", 
                    "icebrg-search-events", 
                    "icebrg-get-history", 
                    "icebrg-get-report-indicators"
                ]
            }
        }, 
        {
            "tenable-sc-scan-test": {
                "name": "Test tenable scan", 
                "implementing_playbooks": [
                    "Launch Scan - Tenable.sc"
                ]
            }
        }, 
        {
            "VMWare Test": {
                "name": "VMWare Test", 
                "implementing_scripts": [
                    "VerifyContext", 
                    "DeleteContext", 
                    "AreValuesEqual"
                ], 
                "implementing_commands": [
                    "vmware-get-events", 
                    "vmware-poweroff", 
                    "vmware-suspend", 
                    "vmware-hard-reboot", 
                    "vmware-poweron", 
                    "vmware-revert-snapshot", 
                    "vmware-create-snapshot", 
                    "vmware-get-vms"
                ]
            }
        }, 
        {
            "OpenPhish Test Playbook": {
                "name": "OpenPhish Test Playbook", 
                "implementing_scripts": [
                    "Print", 
                    "CloseInvestigation", 
                    "Exists"
                ], 
                "implementing_commands": [
                    "url", 
                    "openphish-status"
                ]
            }
        }, 
        {
            "Intezer Testing": {
                "name": "Intezer Testing", 
                "implementing_scripts": [
                    "VerifyContext", 
                    "DeleteContext", 
                    "http"
                ], 
                "implementing_commands": [
                    "intezer-upload", 
                    "file"
                ]
            }
        }, 
        {
            "test-domain-indicator": {
                "name": "test-domain-indicator", 
                "implementing_scripts": [
                    "Print", 
                    "GetIndicatorDBotScore", 
                    "Sleep"
                ]
            }
        }, 
        {
            "ip_enrichment_generic_test": {
                "name": "IP Enrichment - Generic - Test", 
                "fromversion": "3.5.0", 
                "implementing_scripts": [
                    "DeleteContext", 
                    "VerifyContext", 
                    "Set"
                ], 
                "implementing_playbooks": [
                    "IP Enrichment - Generic"
                ]
            }
        }, 
        {
            "Nessus - Test": {
                "name": "Nessus - Test", 
                "implementing_scripts": [
                    "WhileLoop"
                ], 
                "implementing_commands": [
                    "nessus-scan-status", 
                    "nessus-scan-report-download", 
                    "nessus-scan-create", 
                    "nessus-scan-export", 
                    "nessus-launch-scan", 
                    "nessus-scan-details"
                ]
            }
        }, 
        {
            "d66e5f86-e045-403f-819e-5058aa603c32": {
                "name": "AWS - EC2 Test Playbook actions", 
                "implementing_scripts": [
                    "VerifyContext", 
                    "DeleteContext"
                ], 
                "implementing_commands": [
                    "aws-ec2-create-snapshot", 
                    "aws-ec2-monitor-instances", 
                    "aws-ec2-modify-volume", 
                    "aws-ec2-waiter-instance-terminated", 
                    "aws-ec2-reboot-instances", 
                    "aws-ec2-delete-snapshot", 
                    "aws-ec2-get-latest-ami", 
                    "aws-ec2-associate-address", 
                    "aws-ec2-create-volume", 
                    "aws-ec2-modify-network-interface-attribute", 
                    "aws-ec2-waiter-instance-stopped", 
                    "aws-ec2-describe-instances", 
                    "aws-ec2-delete-security-group", 
                    "aws-ec2-create-image", 
                    "aws-ec2-allocate-address", 
                    "aws-ec2-attach-volume", 
                    "aws-ec2-run-instances", 
                    "aws-ec2-start-instances", 
                    "aws-ec2-disassociate-address", 
                    "aws-ec2-waiter-image-available", 
                    "aws-ec2-modify-instance-attribute", 
                    "aws-ec2-waiter-instance-status-ok", 
                    "aws-ec2-create-security-group", 
                    "aws-ec2-delete-volume", 
                    "aws-ec2-release-address", 
                    "aws-ec2-copy-snapshot", 
                    "aws-ec2-authorize-security-group-ingress-rule", 
                    "aws-ec2-create-tags", 
                    "aws-ec2-deregister-image", 
                    "aws-ec2-unmonitor-instances", 
                    "aws-ec2-detach-volume", 
                    "aws-ec2-revoke-security-group-ingress-rule", 
                    "aws-ec2-waiter-instance-running", 
                    "aws-ec2-terminate-instances", 
                    "aws-ec2-waiter-snapshot_completed", 
                    "aws-ec2-copy-image", 
                    "aws-ec2-stop-instances"
                ]
            }
        }, 
        {
            "CopyContextToFieldTest": {
                "name": "CopyContextToFieldTest", 
                "implementing_scripts": [
                    "Set", 
                    "PrintErrorEntry", 
                    "CopyContextToField"
                ]
            }
        }, 
        {
            "Google-Vault-Generic-Test": {
                "name": "Google Vault Generic Test", 
                "implementing_scripts": [
                    "VerifyContext", 
                    "GeneratePassword", 
                    "DeleteContext", 
                    "Sleep"
                ], 
                "implementing_commands": [
                    "gvault-add-heldAccount", 
                    "gvault-get-matter", 
                    "gvault-create-hold", 
                    "gvault-export-status", 
                    "gvault-get-mail-results", 
                    "gvault-remove-heldAccount", 
                    "gvault-get-groups-results", 
                    "gvault-delete-hold", 
                    "gvault-create-export-mail", 
                    "gvault-create-matter", 
                    "gvault-create-export-drive", 
                    "gvault-get-drive-results", 
                    "gvault-create-export-groups"
                ]
            }
        }, 
        {
            "cve_enrichment_-_generic_-_test": {
                "name": "CVE Enrichment - Generic - Test", 
                "fromversion": "3.6.0", 
                "implementing_scripts": [
                    "VerifyContext", 
                    "Set"
                ], 
                "implementing_playbooks": [
                    "CVE Enrichment - Generic"
                ]
            }
        }, 
        {
            "ReadPDFFile-Test": {
                "name": "ReadPDFFile-Test", 
                "implementing_scripts": [
                    "DeleteContext", 
                    "http", 
                    "ReadPDFFile"
                ]
            }
        }, 
        {
            "RegexGroups Test": {
                "name": "RegexGroups Test", 
                "implementing_scripts": [
                    "RaiseError", 
                    "VerifyContext", 
                    "Set", 
                    "DeleteContext"
                ]
            }
        }, 
        {
            "GmailTest": {
                "name": "GmailTest", 
                "implementing_scripts": [
                    "GetTime", 
                    "DeleteContext"
                ], 
                "implementing_commands": [
                    "gmail-add-delete-filter", 
                    "gmail-get-thread", 
                    "gmail-get-tokens-for-user", 
                    "gmail-search-all-mailboxes", 
                    "gmail-get-attachments", 
                    "gmail-list-users", 
                    "gmail-delete-user", 
                    "gmail-create-user", 
                    "gmail-get-mail", 
                    "gmail-move-mail", 
                    "gmail-get-user", 
                    "gmail-search"
                ]
            }
        }, 
        {
            "Extract Indicators From File - test": {
                "name": "Extract Indicators From File - test", 
                "implementing_scripts": [
                    "RaiseError", 
                    "http"
                ], 
                "implementing_playbooks": [
                    "Extract Indicators From File - Generic"
                ]
            }
        }, 
        {
            "Kenna Test": {
                "name": "Kenna Test", 
                "implementing_commands": [
                    "kenna-update-asset", 
                    "kenna-run-connector", 
                    "kenna-search-vulnerabilities", 
                    "kenna-search-fixes", 
                    "kenna-update-vulnerability", 
                    "kenna-get-connectors"
                ]
            }
        }, 
        {
            "3da2e31b-f114-4d7f-8702-117f3b498de9": {
                "name": "AWS - CloudTrail Test Playbook", 
                "implementing_scripts": [
                    "VerifyContext", 
                    "DeleteContext"
                ], 
                "implementing_commands": [
                    "aws-cloudtrail-start-logging", 
                    "aws-cloudtrail-update-trail", 
                    "aws-cloudtrail-describe-trails", 
                    "aws-cloudtrail-lookup-events", 
                    "aws-cloudtrail-delete-trail", 
                    "aws-cloudtrail-create-trail", 
                    "aws-cloudtrail-stop-logging"
                ]
            }
        }, 
        {
            "test_Qradar": {
                "name": "test_Qradar", 
                "implementing_scripts": [
                    "FetchFromInstance", 
                    "DeleteContext"
                ], 
                "implementing_playbooks": [
                    "QRadarFullSearch"
                ], 
                "implementing_commands": [
                    "qradar-delete-reference-set", 
                    "qradar-create-reference-set-value", 
                    "qradar-get-reference-by-name", 
                    "qradar-get-note", 
                    "qradar-offense-by-id", 
                    "qradar-get-assets", 
                    "qradar-create-note", 
                    "qradar-offenses", 
                    "qradar-get-asset-by-id", 
                    "qradar-update-offense", 
                    "qradar-create-reference-set", 
                    "qradar-delete-reference-set-value"
                ]
            }
        }, 
        {
            "Centreon-Test-Playbook": {
                "name": "Centreon-Test-Playbook", 
                "implementing_commands": [
                    "centreon-get-host-status"
                ]
            }
        }, 
        {
            "ssdeepreputationtest": {
                "name": "SsdeepReputationTest", 
                "implementing_scripts": [
                    "VerifyContext", 
                    "DeleteContext", 
                    "Sleep", 
                    "SsdeepReputationTest", 
                    "SSDeepReputation"
                ]
            }
        }, 
        {
            "crowdstrike_falconhost_test": {
                "name": "CrowdStrike FalconHost Test", 
                "implementing_scripts": [
                    "Set", 
                    "VerifyContext", 
                    "DeleteContext"
                ], 
                "implementing_commands": [
                    "cs-device-ran-on", 
                    "cs-device-search", 
                    "cs-device-details"
                ]
            }
        }, 
        {
            "dnstwistTest": {
                "name": "dnstwistTest", 
                "implementing_scripts": [
                    "VerifyContext", 
                    "DeleteContext"
                ], 
                "implementing_commands": [
                    "dnstwist-domain-variations"
                ]
            }
        }, 
        {
            "IPInfoTest": {
                "name": "IPInfoTest", 
                "implementing_scripts": [
                    "VerifyContext", 
                    "DeleteContext"
                ], 
                "implementing_commands": [
                    "ip"
                ]
            }
        }, 
        {
            "Tanium Test Playbook": {
                "name": "Tanium Test Playbook", 
                "fromversion": "2.5.0", 
                "implementing_commands": [
                    "tn-deploy-package", 
                    "tn-ask-question", 
                    "tn-get-saved-question"
                ]
            }
        }, 
        {
            "Netskope Test": {
                "name": "Netskope Test", 
                "implementing_scripts": [
                    "VerifyContext"
                ], 
                "implementing_commands": [
                    "netskope-events", 
                    "netskope-alerts"
                ]
            }
        }, 
        {
            "entity_enrichment_generic_test": {
                "name": "Entity Enrichment - Generic - Test", 
                "fromversion": "3.5.0", 
                "implementing_scripts": [
                    "Set", 
                    "VerifyContext", 
                    "DeleteContext"
                ], 
                "implementing_playbooks": [
                    "Entity Enrichment - Generic"
                ]
            }
        }, 
        {
            "CrowdStrike Falcon Intel v2": {
                "name": "CrowdStrike Falcon Intel v2", 
                "implementing_scripts": [
                    "RaiseError", 
                    "DeleteContext"
                ], 
                "implementing_commands": [
                    "domain", 
                    "url", 
                    "ip", 
                    "cs-actors", 
                    "cs-indicators", 
                    "file", 
                    "cs-reports"
                ]
            }
        }, 
        {
            "search_endpoints_by_hash_-_tie_-_test": {
                "name": "Search Endpoints By Hash - TIE - Test", 
                "fromversion": "3.5.0", 
                "implementing_scripts": [
                    "Set", 
                    "DeleteContext"
                ], 
                "implementing_playbooks": [
                    "Search Endpoints By Hash - TIE"
                ]
            }
        }, 
        {
            "nexpose_test": {
                "name": "Nexpose test", 
                "implementing_scripts": [
                    "GenerateUUID", 
                    "VerifyContext", 
                    "DeleteContext"
                ], 
                "implementing_commands": [
                    "nexpose-start-site-scan", 
                    "nexpose-get-asset", 
                    "nexpose-stop-scan", 
                    "nexpose-delete-site", 
                    "nexpose-get-asset-vulnerability", 
                    "nexpose-create-site", 
                    "nexpose-get-assets", 
                    "nexpose-create-assets-report", 
                    "nexpose-resume-scan", 
                    "nexpose-pause-scan", 
                    "nexpose-search-assets", 
                    "nexpose-get-scans"
                ]
            }
        }, 
        {
            "cisco-ise-test-playbook": {
                "name": "cisco-ise-test-playbook", 
                "implementing_scripts": [
                    "VerifyContext"
                ], 
                "implementing_commands": [
                    "cisco-ise-get-endpoints"
                ]
            }
        }, 
        {
            "CarbonBlackResponseTest": {
                "name": "Carbon Black Response Test", 
                "implementing_scripts": [
                    "CarbonBlackResponseFilterSensors", 
                    "VerifyContext", 
                    "DeleteContext"
                ], 
                "implementing_commands": [
                    "cb-watchlist-new", 
                    "cb-get-processes", 
                    "cb-get-process", 
                    "cb-watchlist-del", 
                    "cb-process-events", 
                    "cb-quarantine-device", 
                    "cb-sensor-info", 
                    "cb-binary", 
                    "cb-binary-get", 
                    "cb-get-hash-blacklist", 
                    "cb-watchlist-set", 
                    "cb-unquarantine-device", 
                    "cb-unblock-hash", 
                    "cb-alert-update", 
                    "cb-block-hash", 
                    "cb-alert"
                ]
            }
        }, 
        {
            "dedup_-_generic_-_test": {
                "name": "Dedup - Generic - Test", 
                "fromversion": "3.5.0", 
                "implementing_scripts": [
                    "VerifyContext", 
                    "CreateDuplicateIncident", 
                    "DeleteContext"
                ], 
                "implementing_playbooks": [
                    "Dedup - Generic"
                ], 
                "implementing_commands": [
                    "setIncident"
                ]
            }
        }, 
        {
            "VxStream Test": {
                "name": "VxStream Test", 
                "implementing_scripts": [
                    "VerifyContext", 
                    "DeleteContext", 
                    "http", 
                    "Exists"
                ], 
                "implementing_commands": [
                    "crowdstrike-detonate-file", 
                    "crowdstrike-get-environments", 
                    "crowdstrike-submit-url", 
                    "crowdstrike-scan", 
                    "crowdstrike-search"
                ]
            }
        }, 
        {
            "PhishTank Testing": {
                "name": "PhishTank Testing", 
                "implementing_scripts": [
                    "DeleteContext", 
                    "VerifyContext", 
                    "Set", 
                    "http", 
                    "ReadFile"
                ], 
                "implementing_commands": [
                    "url"
                ]
            }
        }, 
        {
            "BigFixTest": {
                "name": "BigFixTest", 
                "implementing_scripts": [
                    "VerifyContext", 
                    "DeleteContext"
                ], 
                "implementing_commands": [
                    "bigfix-action-delete", 
                    "bigfix-action-stop", 
                    "bigfix-get-site", 
                    "bigfix-get-sites", 
                    "bigfix-action-status", 
                    "bigfix-get-patches", 
                    "bigfix-get-endpoints", 
                    "bigfix-deploy-patch"
                ]
            }
        }, 
        {
            "Cisco-Meraki-Test": {
                "name": "Cisco-Meraki-Test", 
                "implementing_scripts": [
                    "VerifyContext", 
                    "DeleteContext"
                ], 
                "implementing_commands": [
                    "meraki-get-organization-license-state", 
                    "meraki-fetch-networks", 
                    "meraki-fetch-organizations", 
                    "meraki-fetch-devices", 
                    "meraki-fetch-organization-inventory"
                ]
            }
        }, 
        {
            "url_enrichment_-_generic_test": {
                "name": "Url Enrichment Generic - Test", 
                "fromversion": "3.5.0", 
                "implementing_scripts": [
                    "DeleteContext", 
                    "VerifyContext", 
                    "Set"
                ], 
                "implementing_playbooks": [
                    "URL Enrichment - Generic"
                ], 
                "implementing_commands": [
                    "rasterize"
                ]
            }
        }, 
        {
            "CheckpointFW-test": {
                "name": "CheckpointFW-test", 
                "implementing_scripts": [
                    "VerifyContextFields", 
                    "CheckpointFWBackupStatus", 
                    "DeleteContext", 
                    "Sleep", 
                    "CheckpointFWCreateBackup"
                ], 
                "implementing_commands": [
                    "checkpoint-delete-rule", 
                    "checkpoint-block-ip", 
                    "checkpoint-set-rule", 
                    "checkpoint-show-access-rule-base", 
                    "checkpoint-show-hosts"
                ]
            }
        }, 
        {
            "Test Playbook McAfee ATD": {
                "name": "Test Playbook McAfee ATD", 
                "implementing_scripts": [
                    "FileCreateAndUpload", 
                    "DeleteContext", 
                    "Exists", 
                    "AreValuesEqual"
                ], 
                "implementing_playbooks": [
                    "Detonate URL - McAfee ATD", 
                    "ATD - Detonate File"
                ], 
                "implementing_commands": [
                    "atd-list-analyzer-profiles", 
                    "atd-login", 
                    "atd-list-user"
                ]
            }
        }, 
        {
            "Cisco-Umbrella-Test": {
                "name": "Cisco-Umbrella-Test", 
                "implementing_scripts": [
                    "VerifyContext", 
                    "DeleteContext"
                ], 
                "implementing_commands": [
                    "umbrella-ip-dns-history", 
                    "umbrella-domain-related", 
                    "umbrella-domain-dns-history", 
                    "investigate-umbrella-domain-co-occurrences", 
                    "investigate-umbrella-domain-dns-history", 
                    "umbrella-domain-security", 
                    "investigate-umbrella-domain-search", 
                    "umbrella-domain-search", 
                    "investigate-umbrella-domain-related", 
                    "umbrella-domain-co-occurrences", 
                    "umbrella-domain-categorization"
                ]
            }
        }, 
        {
            "Test Playbook McAfee ePO": {
                "name": "Test Playbook McAfee ePO", 
                "implementing_scripts": [
                    "RaiseError", 
                    "DeleteContext"
                ], 
                "implementing_commands": [
                    "epo-clear-tag", 
                    "epo-get-system-tree-group", 
                    "epo-get-latest-dat", 
                    "epo-update-client-dat", 
                    "epo-advanced-command", 
                    "epo-help", 
                    "epo-find-systems", 
                    "epo-update-repository", 
                    "epo-get-version", 
                    "epo-get-current-dat", 
                    "epo-get-tables", 
                    "epo-apply-tag", 
                    "epo-find-system", 
                    "epo-query-table"
                ]
            }
        }, 
        {
            "grr_test": {
                "name": "GRR Test", 
                "implementing_scripts": [
                    "Set", 
                    "DeleteContext"
                ], 
                "implementing_commands": [
                    "grr-get-hunts", 
                    "grr-get-clients", 
                    "grr-set-hunts", 
                    "grr-set-flows", 
                    "grr-get-flows"
                ]
            }
        }, 
        {
            "RTIR Test": {
                "name": "RTIR Test", 
                "implementing_scripts": [
                    "DeleteContext"
                ], 
                "implementing_commands": [
                    "rtir-edit-ticket", 
                    "rtir-resolve-ticket", 
                    "rtir-create-ticket", 
                    "rtir-get-ticket", 
                    "rtir-search-ticket"
                ]
            }
        }, 
        {
            "GeneratePassword-Test": {
                "name": "GeneratePassword-Test", 
                "implementing_scripts": [
                    "Print", 
                    "GeneratePassword", 
                    "DeleteContext", 
                    "Exists"
                ]
            }
        }, 
        {
            "EWS Public Folders Test": {
                "name": "EWS Public Folders Test", 
                "implementing_commands": [
                    "ews-search-mailbox", 
                    "ews-get-items-from-folder", 
                    "ews-find-folders", 
                    "ews-get-folder"
                ]
            }
        }, 
        {
            "account_enrichment_-_generic_test": {
                "name": "Account Enrichment - Generic Test", 
                "fromversion": "3.5.0", 
                "implementing_scripts": [
                    "DeleteContext", 
                    "VerifyContext", 
                    "Set"
                ], 
                "implementing_playbooks": [
                    "Account Enrichment - Generic"
                ]
            }
        }, 
        {
            "TestStringReplace": {
                "name": "TestStringReplace", 
                "implementing_scripts": [
                    "StringReplace", 
                    "VerifyContextFields", 
                    "DeleteContext"
                ]
            }
        }, 
        {
            "EWSv2_empty_attachment_test": {
                "name": "EWSv2_empty_attachment_test", 
                "implementing_commands": [
                    "ews-get-attachment"
                ]
            }
        }, 
        {
            "search_endpoints_by_hash_-_crowdstrike_-_test": {
                "name": "Search Endpoints By Hash - CrowdStrike - Test", 
                "fromversion": "3.5.0", 
                "implementing_scripts": [
                    "DeleteContext"
                ], 
                "implementing_playbooks": [
                    "Search Endpoints By Hash - CrowdStrike"
                ]
            }
        }, 
        {
            "IBM Resilient Systems Test": {
                "name": "IBM Resilient Systems Test", 
                "implementing_scripts": [
                    "VerifyContext"
                ], 
                "implementing_commands": [
                    "rs-search-incidents", 
                    "rs-related-incidents", 
                    "rs-incidents-get-tasks", 
                    "rs-incident-attachments", 
                    "rs-incident-artifacts"
                ]
            }
        }, 
        {
            "whois_test": {
                "name": "whois_test", 
                "implementing_scripts": [
                    "DeleteContext"
                ], 
                "implementing_commands": [
                    "closeInvestigation", 
                    "whois"
                ]
            }
        }, 
        {
            "c7d68ad5MxToolbox_test": {
                "name": "MxToolbox_test", 
                "implementing_scripts": [
                    "CloseInvestigation", 
                    "Exists", 
                    "ToTable"
                ], 
                "implementing_commands": [
                    "mxtoolbox"
                ]
            }
        }, 
        {
            "Jira-Test": {
                "name": "Jira-Test", 
                "implementing_scripts": [
                    "VerifyContextFields", 
                    "VerifyContext", 
                    "DeleteContext", 
                    "FileCreateAndUpload"
                ], 
                "implementing_commands": [
                    "jira-create-issue", 
                    "jira-issue-upload-file", 
                    "jira-get-comments", 
                    "jira-issue-add-comment", 
                    "jira-edit-issue", 
                    "jira-issue-query", 
                    "jira-delete-issue", 
                    "jira-issue-add-link", 
                    "jira-get-issue"
                ]
            }
        }, 
        {
            "2142f8de-29d5-4288-8426-0db39abe988b": {
                "name": "AWS - EC2 Test Playbook ", 
                "implementing_scripts": [
                    "VerifyContext"
                ], 
                "implementing_commands": [
                    "aws-ec2-describe-regions", 
                    "aws-ec2-describe-volumes", 
                    "aws-ec2-describe-key-pairs", 
                    "aws-ec2-describe-instances", 
                    "aws-ec2-describe-launch-templates", 
                    "aws-ec2-describe-vpcs", 
                    "aws-ec2-describe-security-groups", 
                    "aws-ec2-describe-subnets", 
                    "aws-ec2-describe-snapshots", 
                    "aws-ec2-describe-images", 
                    "aws-ec2-describe-addresses"
                ]
            }
        }, 
        {
            "palo_alto_firewall_test_pb": {
                "name": "palo_alto_firewall_test_pb", 
                "implementing_scripts": [
                    "DeleteContext", 
                    "Sleep"
                ], 
                "implementing_playbooks": [
                    "PanoramaCommitConfiguration"
                ], 
                "implementing_commands": [
                    "panorama-list-applications", 
                    "panorama-create-rule", 
                    "panorama-delete-rule", 
                    "panorama-create-address-group", 
                    "panorama-list-addresses", 
                    "panorama-get-address-group", 
                    "panorama-get-url-category", 
                    "panorama", 
                    "panorama-edit-rule", 
                    "panorama-get-url-filter", 
                    "panorama-list-address-groups", 
                    "panorama-get-custom-url-category", 
                    "panorama-edit-address-group", 
                    "panorama-create-address", 
                    "panorama-delete-address-group", 
                    "panorama-move-rule", 
                    "panorama-delete-address"
                ]
            }
        }, 
        {
            "Google Safe Browsing Test": {
                "name": "Google Safe Browsing Test", 
                "implementing_scripts": [
                    "RaiseError", 
                    "CloseInvestigation"
                ], 
                "implementing_commands": [
                    "url"
                ]
            }
        }, 
        {
            "Tenable.io test": {
                "name": "Tenable.io test", 
                "implementing_scripts": [
                    "DeleteContext"
                ], 
                "implementing_commands": [
                    "tenable-io-get-vulnerabilities-by-asset", 
                    "tenable-io-get-scan-report", 
                    "tenable-io-list-scans", 
                    "tenable-io-get-vulnerability-details", 
                    "tenable-io-get-scan-status"
                ]
            }
        }, 
        {
            "JoeSecurityTestPlaybook": {
                "name": "JoeSecurityTestPlaybook", 
                "implementing_scripts": [
                    "FileCreateAndUpload", 
                    "DeleteContext"
                ], 
                "implementing_commands": [
                    "joe-download-report", 
                    "joe-is-online", 
                    "joe-analysis-info", 
                    "joe-search", 
                    "joe-analysis-submit-sample", 
                    "joe-analysis-submit-url"
                ]
            }
        }, 
        {
            "get_file_sample_by_hash_-_carbon_black_enterprise_Response_-_test": {
                "name": "Get File Sample By Hash - Carbon Black Enterprise Response - Test", 
                "fromversion": "3.5.0", 
                "implementing_scripts": [
                    "Set", 
                    "VerifyContext", 
                    "DeleteContext"
                ], 
                "implementing_playbooks": [
                    "Get File Sample By Hash - Carbon Black Enterprise Response"
                ]
            }
        }, 
        {
            "OTRS Test": {
                "name": "OTRS Test", 
                "implementing_scripts": [
                    "FetchFromInstance"
                ], 
                "implementing_commands": [
                    "otrs-update-ticket", 
                    "otrs-search-ticket", 
                    "otrs-create-ticket", 
                    "otrs-close-ticket", 
                    "otrs-get-ticket"
                ]
            }
        }, 
        {
            "get_original_email_-_gmail_-_test": {
                "name": "Get Original Email - Gmail - Test", 
                "implementing_scripts": [
                    "VerifyContext"
                ], 
                "implementing_playbooks": [
                    "Get Original Email - Gmail"
                ]
            }
        }, 
        {
            "TestHPServiceManager": {
                "name": "TestHPServiceManager", 
                "implementing_scripts": [
                    "VerifyContextFields", 
                    "VerifyContext", 
                    "DeleteContext"
                ], 
                "implementing_commands": [
                    "hpsm-create-incident", 
                    "hpsm-get-device", 
                    "hpsm-list-incidents", 
                    "hpsm-get-incident-by-id"
                ]
            }
        }, 
        {
            "AbuseIPDB Test": {
                "name": "AbuseIPDB Test", 
                "implementing_scripts": [
                    "DeleteContext"
                ], 
                "implementing_commands": [
                    "abuseipdb-check-cidr-block", 
                    "ip", 
                    "abuseipdb-get-blacklist", 
                    "abuseipdb-report-ip"
                ]
            }
        }, 
        {
            "TestIsValueInArray": {
                "name": "TestIsValueInArray", 
                "implementing_scripts": [
                    "CloseInvestigation", 
                    "Set", 
                    "IsValueInArray"
                ]
            }
        }, 
        {
            "GsuiteTest": {
                "name": "test-Gsuite", 
                "implementing_scripts": [
                    "VerifyContextFields"
                ], 
                "implementing_commands": [
                    "googleapps-list-users"
                ]
            }
        }, 
        {
            "AbuseIPDB PopulateIndicators Test": {
                "name": "AbuseIPDB PopulateIndicators Test", 
                "implementing_scripts": [
                    "AbuseIPDBPopulateIndicators"
                ]
            }
        }, 
        {
            "efc817d2-6660-4d4f-890d-90513ca1e180": {
                "name": "Cisco Spark Test", 
                "implementing_scripts": [
                    "VerifyContext", 
                    "DeleteContext"
                ], 
                "implementing_commands": [
                    "cisco-spark-send-message-to-person", 
                    "cisco-spark-list-teams", 
                    "cisco-spark-list-people", 
                    "cisco-spark-create-team", 
                    "cisco-spark-delete-team", 
                    "cisco-spark-delete-message", 
                    "cisco-spark-send-message-to-room", 
                    "cisco-spark-list-messages", 
                    "cisco-spark-list-rooms"
                ]
            }
        }, 
        {
            "iDefenseTest": {
                "name": "iDefenseTest", 
                "implementing_scripts": [
                    "Print", 
                    "VerifyContext", 
                    "DeleteContext"
                ], 
                "implementing_commands": [
                    "url", 
                    "ip", 
                    "domain", 
                    "uuid"
                ]
            }
        }, 
        {
            "block_indicators_-_generic_-_test": {
                "name": "Block Indicators - Generic - Test", 
                "implementing_playbooks": [
                    "Block Indicators - Generic"
                ]
            }
        }, 
        {
            "rsa_packets_and_logs_test": {
                "name": "RSA Packets And Logs test", 
                "fromversion": "3.5.0", 
                "implementing_scripts": [
                    "VerifyContext", 
                    "DeleteContext"
                ], 
                "implementing_commands": [
                    "nw-sdk-values", 
                    "netwitness-msearch", 
                    "nw-sdk-content", 
                    "netwitness-query"
                ]
            }
        }, 
        {
            "Google_Vault-Search_And_Display_Results_test": {
                "name": "Google Vault - Search And Display Results test", 
                "implementing_scripts": [
                    "GeneratePassword", 
                    "DeleteContext"
                ], 
                "implementing_playbooks": [
                    "Google Vault - Search Groups", 
                    "Google Vault - Search Mail", 
                    "Google Vault - Display Results", 
                    "Google Vault - Search Drive"
                ]
            }
        }, 
        {
            "URLDecode-Test": {
                "name": "URLDecode-Test", 
                "implementing_scripts": [
                    "URLDecode", 
                    "DeleteContext"
                ]
            }
        }, 
        {
            "Zscaler Test": {
                "name": "Zscaler Test", 
                "implementing_scripts": [
                    "GenerateUUID", 
                    "isError"
                ], 
                "implementing_commands": [
                    "zscaler-blacklist-url", 
                    "zscaler-get-blacklist", 
                    "zscaler-get-categories", 
                    "zscaler-category-add-url"
                ]
            }
        }, 
        {
            "urlscan_malicious_Test": {
                "name": "urlscan_malicious_Test", 
                "implementing_scripts": [
                    "DeleteContext"
                ], 
                "implementing_commands": [
                    "urlscan-search"
                ]
            }
        }, 
        {
            "DemistoUploadFileToIncident Test": {
                "name": "DemistoUploadFileToIncident Test", 
                "implementing_scripts": [
                    "DemistoUploadFileToIncident", 
                    "http"
                ]
            }
        }, 
        {
            "ParseEmailFiles-test": {
                "name": "ParseEmailFiles-test", 
                "implementing_scripts": [
                    "VerifyContext", 
                    "DeleteContext", 
                    "http", 
                    "AreValuesEqual", 
                    "ParseEmailFiles"
                ]
            }
        }, 
        {
            "extract_indicators_-_generic_-_test": {
                "name": "Extract Indicators - Generic - Test", 
                "fromversion": "3.5.0", 
                "implementing_scripts": [
                    "IncidentSet", 
                    "DeleteContext", 
                    "VerifyContext"
                ], 
                "implementing_playbooks": [
                    "Extract Indicators - Generic"
                ]
            }
        }, 
        {
            "listExecutedCommands-Test": {
                "name": "listExecutedCommands-Test", 
                "implementing_scripts": [
                    "Print", 
                    "listExecutedCommands", 
                    "commentsToContext", 
                    "CloseInvestigation", 
                    "AreValuesEqual"
                ]
            }
        }, 
        {
            "Phishing test - Inline": {
                "name": "Phishing test - Inline", 
                "implementing_scripts": [
                    "ScheduleCommand", 
                    "PhishingIncident", 
                    "DeleteContext", 
                    "http"
                ], 
                "implementing_playbooks": [
                    "Phishing Investigation - Generic"
                ]
            }
        }, 
        {
            "Tenable.io Scan Test": {
                "name": "Tenable.io Scan Test", 
                "implementing_scripts": [
                    "DeleteContext"
                ], 
                "implementing_playbooks": [
                    "Tenable.io Scan"
                ]
            }
        }, 
        {
            "AlphaSOC-Wisdom-Test": {
                "name": "AlphaSOC Wisdom Test", 
                "implementing_scripts": [
                    "VerifyContext"
                ], 
                "implementing_commands": [
                    "wisdom-ip-flags", 
                    "wisdom-domain-flags"
                ]
            }
        }, 
        {
            "pyEWS_Test": {
                "name": "pyEWS_Test", 
                "fromversion": "3.5.0", 
                "implementing_scripts": [
                    "VerifyContext", 
                    "DeleteContext"
                ], 
                "implementing_commands": [
                    "Exception", 
                    "ews-get-out-of-office", 
                    "ews-get-searchable-mailboxes", 
                    "ews-find-folders", 
                    "ews-get-items", 
                    "ews-get-contacts", 
                    "ews-get-attachment", 
                    "ews-search-mailboxes"
                ]
            }
        }, 
        {
            "SplunkPySearch_Test": {
                "name": "SplunkPySearch_Test", 
                "implementing_scripts": [
                    "SplunkPySearch", 
                    "VerifyHumanReadableContains"
                ]
            }
        }, 
        {
            "virusTotal-test-playbook": {
                "name": "virusTotal-test-playbook", 
                "implementing_scripts": [
                    "Set", 
                    "VerifyContext", 
                    "DeleteContext", 
                    "Exists"
                ], 
                "implementing_commands": [
                    "url", 
                    "ip", 
                    "domain", 
                    "file"
                ]
            }
        }, 
        {
            "calculate_severity_-_critical_assets_-_test": {
                "name": "Calculate Severity - Critical assets - Test", 
                "implementing_scripts": [
                    "VerifyContext", 
                    "ADGetUser"
                ], 
                "implementing_playbooks": [
                    "Calculate Severity - Critical assets"
                ]
            }
        }, 
        {
            "search_endpoints_by_hash_-_carbon_black_response_-_test": {
                "name": "Search Endpoints By Hash - Carbon Black Response - Test", 
                "fromversion": "3.5.0", 
                "implementing_scripts": [
                    "Set", 
                    "VerifyContext", 
                    "DeleteContext"
                ], 
                "implementing_playbooks": [
                    "Search Endpoints By Hash - Carbon Black Response"
                ]
            }
        }, 
        {
            "5dc848e5-a649-4394-8300-386770d39d75": {
                "name": "TestGetDuplicatesIncidentsByMl", 
                "implementing_scripts": [
                    "VerifyContext", 
                    "DeleteContext", 
                    "GetDuplicatesMl", 
                    "TestCreateDuplicates"
                ]
            }
        }, 
        {
            "LogRhythm-Test-Playbook": {
                "name": "LogRhythm-Test-Playbook", 
                "implementing_commands": [
                    "lr-get-alarms"
                ]
            }
        }, 
        {
            "test_similar_incidents": {
                "name": "Test Similar Incidents", 
                "fromversion": "3.5.0", 
                "implementing_scripts": [
                    "VerifyContext", 
                    "DeleteContext", 
                    "TestCreateDuplicates", 
                    "FindSimilarIncidents"
                ]
            }
        }, 
        {
            "2cddaacb-4e4c-407e-8ef5-d924867b810c": {
                "name": "AWS - CloudWatchLogs Test Playbook_copy", 
                "implementing_scripts": [
                    "GetTime", 
                    "VerifyContext", 
                    "DeleteContext"
                ], 
                "implementing_commands": [
                    "aws-logs-describe-metric-filters", 
                    "aws-logs-create-log-stream", 
                    "aws-logs-put-retention-policy", 
                    "aws-logs-delete-log-group", 
                    "aws-logs-delete-log-stream", 
                    "aws-logs-create-log-group", 
                    "aws-logs-describe-log-streams", 
                    "aws-logs-delete-metric-filter", 
                    "aws-logs-put-log-events", 
                    "aws-logs-describe-log-groups", 
                    "aws-logs-put-metric-filter", 
                    "aws-logs-delete-retention-policy"
                ]
            }
        }, 
        {
            "TestSkyformation": {
                "name": "TestSkyformation", 
                "implementing_scripts": [
                    "TestFail"
                ], 
                "implementing_commands": [
                    "skyformation-get-accounts"
                ]
            }
        }, 
        {
            "EWS test": {
                "name": "EWS test", 
                "implementing_scripts": [
                    "VerifyContext", 
                    "DeleteContext", 
                    "FileCreateAndUpload", 
                    "SendEmail"
                ], 
                "implementing_commands": [
                    "ews-delete-attachments", 
                    "ews-get-searchable-mailboxes", 
                    "ews-search-mailbox", 
                    "ews-find-folders", 
                    "ews-get-items", 
                    "ews-get-folder", 
                    "ews-get-attachment", 
                    "ews-delete-items"
                ]
            }
        }, 
        {
            "ShodanTest": {
                "name": "ShodanTest", 
                "implementing_scripts": [
                    "VerifyContext", 
                    "DeleteContext"
                ], 
                "implementing_commands": [
                    "ip"
                ]
            }
        }, 
        {
            "d8628445-ff86-40f9-857d-50b3f1d295a6": {
                "name": "Sandblast malicious test", 
                "implementing_scripts": [
                    "DeleteContext", 
                    "Exists", 
                    "echo"
                ], 
                "implementing_commands": [
                    "sandblast-query", 
                    "sandblast-upload"
                ]
            }
        }, 
        {
            "minemeld_test": {
                "name": "Palo Alto MineMeld Test", 
                "implementing_scripts": [
                    "DeleteContext"
                ], 
                "implementing_commands": [
                    "minemeld-remove-from-miner", 
                    "ip", 
                    "minemeld-add-to-miner", 
                    "minemeld-retrieve-miner", 
                    "minemeld-get-indicator-from-miner"
                ]
            }
        }, 
        {
            "Archer-Test-Playbook": {
                "name": "Archer-Test-Playbook", 
                "implementing_scripts": [
                    "VerifyContextFields", 
                    "DeleteContext"
                ], 
                "implementing_commands": [
                    "archer-get-application-fields", 
                    "archer-update-record", 
                    "archer-search-records", 
                    "archer-create-record", 
                    "archer-delete-record", 
                    "archer-search-applications", 
                    "archer-get-record"
                ]
            }
        }, 
        {
            "LanguageDetect-Test": {
                "name": "LanguageDetect-Test", 
                "implementing_scripts": [
                    "CloseInvestigation", 
                    "LanguageDetect", 
                    "DeleteContext", 
                    "Sleep", 
                    "Exists"
                ]
            }
        }, 
        {
            "ThreatGridTest": {
                "name": "ThreatGridTest", 
                "implementing_scripts": [
                    "DeleteContext", 
                    "Exists", 
                    "AreValuesEqual"
                ], 
                "implementing_commands": [
                    "threat-grid-get-samples", 
                    "threat-grid-download-sample-by-id", 
                    "threat-grid-organization-get-rate-limit", 
                    "threat-grid-user-get-rate-limit", 
                    "threat-grid-get-threat-summary-by-id", 
                    "threat-grid-who-am-i", 
                    "threat-grid-upload-sample"
                ]
            }
        }, 
        {
            "Detonate URL - Generic Test": {
                "name": "Detonate URL - Generic Test", 
                "fromversion": "4.0.0", 
                "implementing_scripts": [
                    "Set", 
                    "DeleteContext"
                ], 
                "implementing_playbooks": [
                    "Detonate URL - Generic"
                ]
            }
        }, 
        {
            "test-ThreatConnect": {
                "name": "test-ThreatConnect", 
                "implementing_scripts": [
                    "DeleteContext"
                ], 
                "implementing_commands": [
                    "tc-delete-indicator-tag", 
                    "tc-create-incident", 
                    "tc-create-event", 
                    "tc-owners", 
                    "tc-create-campaign", 
                    "tc-tag-indicator", 
                    "tc-create-threat", 
                    "tc-incident-associate-indicator", 
                    "tc-get-tags", 
                    "tc-get-indicators-by-tag", 
                    "tc-delete-indicator", 
                    "tc-indicators", 
                    "tc-delete-group", 
                    "tc-fetch-incidents", 
                    "tc-add-indicator", 
                    "tc-get-indicator", 
                    "tc-update-indicator", 
                    "tc-get-incident-associate-indicators"
                ]
            }
        }, 
        {
            "TestMatchRegex": {
                "name": "TestMatchRegex", 
                "implementing_scripts": [
                    "DeleteContext", 
                    "MatchRegex"
                ], 
                "implementing_commands": [
                    "closeInvestigation"
                ]
            }
        }, 
        {
            "search_endpoints_by_hash_-_generic_-_test": {
                "name": "Search Endpoints By Hash - Generic - Test", 
                "fromversion": "3.5.0", 
                "implementing_scripts": [
                    "DeleteContext", 
                    "VerifyContext", 
                    "Set"
                ], 
                "implementing_playbooks": [
                    "Search Endpoints By Hash - Generic"
                ]
            }
        }, 
        {
            "Detonate File - SNDBOX - Test": {
                "name": "Detonate File - SNDBOX - Test", 
                "implementing_scripts": [
                    "DeleteContext", 
                    "http"
                ], 
                "implementing_playbooks": [
                    "Detonate File - SNDBOX"
                ]
            }
        }, 
        {
            "CreatePhishingClassifierMLTest": {
                "name": "Create Phishing Classifier ML Test", 
                "implementing_scripts": [
                    "DBotPredictPhishingLabel", 
                    "VerifyContext", 
                    "DeleteContext", 
                    "TestCreateTagTextFile", 
                    "TestCreateIncidents"
                ], 
                "implementing_playbooks": [
                    "DBot Create Phishing Classifier"
                ]
            }
        }, 
        {
            "CirclIntegrationTest": {
                "name": "CIRCL Test", 
                "implementing_scripts": [
                    "VerifyHumanReadableContains", 
                    "PrintErrorEntry", 
                    "isError"
                ], 
                "implementing_commands": [
                    "circl-ssl-get-certificate", 
                    "circl-ssl-list-certificates", 
                    "circl-ssl-query-certificate", 
                    "circl-dns-get"
                ]
            }
        }, 
        {
            "ProofpointDecodeURL-Test": {
                "name": "ProofpointDecodeURL-Test", 
                "implementing_scripts": [
                    "CloseInvestigation", 
                    "ProofpointDecodeURL", 
                    "Sleep", 
                    "AreValuesEqual"
                ]
            }
        }, 
        {
            "FireEye HX Test": {
                "name": "FireEye HX Test", 
                "implementing_scripts": [
                    "DeleteContext"
                ], 
                "implementing_commands": [
                    "fireeye-hx-get-indicators", 
                    "fireeye-hx-get-alert", 
                    "fireeye-hx-file-acquisition", 
                    "fireeye-hx-delete-file-acquisition", 
                    "fireeye-hx-get-alerts", 
                    "fireeye-hx-get-host-information", 
                    "fireeye-hx-get-indicator"
                ]
            }
        }, 
        {
            "hashicorp_test": {
                "name": "hashicorp_test", 
                "implementing_scripts": [
                    "GetTime", 
                    "DeleteContext"
                ], 
                "implementing_commands": [
                    "hashicorp-list-policies", 
                    "hashicorp-disable-engine", 
                    "hashicorp-create-token", 
                    "hashicorp-list-secrets", 
                    "hashicorp-get-secret-metadata", 
                    "hashicorp-configure-engine", 
                    "hashicorp-undelete-secret", 
                    "hashicorp-destroy-secret", 
                    "hashicorp-get-policy", 
                    "hashicorp-enable-engine", 
                    "hashicorp-list-secrets-engines", 
                    "hashicorp-delete-secret", 
                    "hashicorp-reset-configuration"
                ]
            }
        }, 
        {
            "decodemimeheader_-_test": {
                "name": "DecodeMimeHeader - Test", 
                "fromversion": "3.5.0", 
                "implementing_scripts": [
                    "DecodeMimeHeader", 
                    "DeleteContext", 
                    "VerifyContext"
                ]
            }
        }, 
        {
            "XFE Test": {
                "name": "XFE Test", 
                "implementing_scripts": [
                    "VerifyContext", 
                    "DeleteContext", 
                    "Exists", 
                    "AreValuesEqual"
                ], 
                "implementing_commands": [
                    "domain", 
                    "url", 
                    "ip", 
                    "cve-latest", 
                    "cve-search", 
                    "file"
                ]
            }
        }, 
        {
            "Base64 File in List Test": {
                "name": "Base64 File in List Test", 
                "implementing_scripts": [
                    "VerifyContext", 
                    "Base64ListToFile"
                ], 
                "implementing_commands": [
                    "setList"
                ]
            }
        }, 
        {
            "Cybereason Test": {
                "name": "Cybereason Test", 
                "implementing_scripts": [
                    "FetchFromInstance", 
                    "VerifyContext", 
                    "DeleteContext"
                ], 
                "implementing_commands": [
                    "cybereason-query-user", 
                    "cybereason-malop-processes", 
                    "cybereason-query-file", 
                    "cybereason-query-connections", 
                    "cybereason-is-probe-connected", 
                    "cybereason-query-malops", 
                    "cybereason-query-domain", 
                    "cybereason-query-processes"
                ]
            }
        }, 
        {
            "ActiveMQ Test": {
                "name": "ActiveMQ Test", 
                "implementing_scripts": [
                    "VerifyContext", 
                    "Sleep"
                ], 
                "implementing_commands": [
                    "activemq-send", 
                    "activemq-subscribe"
                ]
            }
        }, 
        {
            "McAfeeNSMTest": {
                "name": "McAfeeNSMTest", 
                "implementing_commands": [
                    "nsm-get-domains", 
                    "nsm-get-ips-policy-details", 
                    "nsm-update-alerts", 
                    "nsm-get-ips-policies", 
                    "nsm-get-alerts", 
                    "nsm-get-sensors"
                ]
            }
        }, 
        {
            "SNDBOX_Test": {
                "name": "SNDBOX_Test", 
                "implementing_scripts": [
                    "DeleteContext", 
                    "http"
                ], 
                "implementing_commands": [
                    "sndbox-analysis-info", 
                    "sndbox-analysis-submit-sample", 
                    "sndbox-download-sample", 
                    "sndbox-download-report", 
                    "sndbox-is-online"
                ]
            }
        }, 
        {
            "Fortigate Test": {
                "name": "Fortigate Test", 
                "implementing_scripts": [
                    "DeleteContext"
                ], 
                "implementing_commands": [
                    "fortigate-move-policy", 
                    "fortigate-create-firewall-service", 
                    "fortigate-get-service-groups", 
                    "fortigate-get-policy", 
                    "fortigate-get-address-groups", 
                    "fortigate-get-firewall-service", 
                    "fortigate-delete-policy", 
                    "fortigate-get-addresses", 
                    "fortigate-update-service-group", 
                    "fortigate-update-address-group", 
                    "fortigate-delete-address-group", 
                    "fortigate-create-address-group", 
                    "fortigate-create-policy", 
                    "fortigate-update-policy"
                ]
            }
        }, 
        {
            "sep_-_test_endpoint_search": {
                "name": "SEP - Test endpoint search", 
                "fromversion": "3.5.0", 
                "implementing_scripts": [
                    "VerifyContext", 
                    "DeleteContext"
                ], 
                "implementing_commands": [
                    "sep-endpoints-info"
                ]
            }
        }, 
        {
            "awake_security_test_pb": {
                "name": "awake_security_test_pb", 
                "implementing_scripts": [
                    "DeleteContext"
                ], 
                "implementing_commands": [
                    "domain", 
                    "ip", 
                    "awake-query-activities", 
                    "awake-pcap-download", 
                    "awake-query-domains", 
                    "awake-query-devices", 
                    "device", 
                    "email"
                ]
            }
        }, 
        {
            "af2f5a99-d70b-48c1-8c25-519732b733f2": {
                "name": "nmap-test", 
                "implementing_scripts": [
                    "CloseInvestigation", 
                    "Print", 
                    "Exists"
                ], 
                "implementing_commands": [
                    "nmap-scan"
                ]
            }
        }, 
        {
            "Detonate File - No Files test": {
                "name": "Detonate File - No Files test", 
                "implementing_scripts": [
                    "DeleteContext"
                ], 
                "implementing_playbooks": [
                    "Detonate File - Generic"
                ]
            }
        }, 
        {
            "3010a07c-0a85-480c-87db-cf3f09fcbd7c": {
                "name": "ContextGetters-Test", 
                "implementing_scripts": [
                    "ExtractHash", 
                    "IsTrue", 
                    "ContextGetEmails", 
                    "ExtractIP", 
                    "ContextGetHashes", 
                    "ContextGetIps", 
                    "ExtractEmail"
                ]
            }
        }, 
        {
            "test-LinkIncidentsWithRetry": {
                "name": "test-LinkIncidentsWithRetry", 
                "implementing_scripts": [
                    "Print", 
                    "LinkIncidentsWithRetry", 
                    "AreValuesEqual"
                ], 
                "implementing_commands": [
                    "createNewIncident"
                ]
            }
        }, 
        {
            "2e7770c4-8b78-4ee5-84c7-22a9e481b166": {
                "name": "Autofocus_test", 
                "implementing_scripts": [
                    "CloseInvestigation", 
                    "IsMaliciousIndicatorFound", 
                    "AreValuesEqual"
                ], 
                "implementing_commands": [
                    "autofocus-search-sessions", 
                    "file", 
                    "autofocus-search-samples"
                ]
            }
        }, 
        {
            "Remedy-On-Demand-Test": {
                "name": "Remedy-On-Demand-Test", 
                "implementing_scripts": [
                    "Set", 
                    "VerifyContext", 
                    "DeleteContext"
                ], 
                "implementing_commands": [
                    "remedy-get-incident", 
                    "remedy-fetch-incidents", 
                    "remedy-incident-create", 
                    "remedy-incident-update"
                ]
            }
        }, 
        {
            "get_file_sample_from_path_-_generic_-_test": {
                "name": "Get File Sample From Path - Generic - Test", 
                "fromversion": "3.5.0", 
                "implementing_scripts": [
                    "VerifyContext", 
                    "DeleteContext"
                ], 
                "implementing_playbooks": [
                    "Get File Sample From Path - Generic"
                ], 
                "implementing_commands": [
                    "cb-list-sensors"
                ]
            }
        }, 
        {
            "Test ParseCSV": {
                "name": "Test ParseCSV", 
                "implementing_scripts": [
                    "DeleteContext", 
                    "FileCreateAndUpload", 
                    "ParseCSV", 
                    "AreValuesEqual"
                ]
            }
        }, 
        {
            "Preempt Test": {
                "name": "Preempt Test", 
                "implementing_commands": [
                    "preempt-remove-from-watch-list", 
                    "preempt-get-user-endpoints", 
                    "preempt-get-activities", 
                    "preempt-add-to-watch-list"
                ]
            }
        }, 
        {
            "playbook-Cymon_Test": {
                "name": "playbook-Cymon_Test", 
                "implementing_scripts": [
                    "VerifyContext", 
                    "StringContains", 
                    "DeleteContext", 
                    "ValidateErrorExistence"
                ], 
                "implementing_commands": [
                    "ip", 
                    "domain"
                ]
            }
        }, 
        {
            "150778e9-90ca-4c28-873e-f050f2c6d3a3": {
                "name": "HTTPRedirectList Test", 
                "implementing_scripts": [
                    "CloseInvestigation", 
                    "HTTPListRedirects", 
                    "AreValuesEqual"
                ]
            }
        }, 
        {
            "TCPUtils-Test": {
                "name": "Tcpiputlis Test Playbook", 
                "implementing_scripts": [
                    "VerifyContextFields", 
                    "VerifyContext", 
                    "DeleteContext"
                ], 
                "implementing_commands": [
                    "ip"
                ]
            }
        }, 
        {
            "113aca8a-ee52-419f-89a6-150ee232d0d1": {
                "name": "S3 Test", 
                "implementing_scripts": [
                    "DeleteContext"
                ], 
                "implementing_commands": [
                    "aws-s3-create-bucket", 
                    "aws-s3-get-bucket-policy", 
                    "aws-s3-download-file", 
                    "aws-s3-delete-bucket-policy", 
                    "aws-s3-describe-buckets", 
                    "aws-s3-list-bucket-objects", 
                    "aws-s3-set-bucket-policy", 
                    "aws-s3-delete-bucket"
                ]
            }
        }, 
        {
            "buildewsquery_test": {
                "name": "BuildEWSQuery Test", 
                "implementing_scripts": [
                    "BuildEWSQuery", 
                    "VerifyContext"
                ]
            }
        }, 
        {
            "palo_alto_panorama_test_pb": {
                "name": "palo_alto_panorama_test_pb", 
                "implementing_scripts": [
                    "DeleteContext", 
                    "Sleep"
                ], 
                "implementing_commands": [
                    "panorama-list-applications", 
                    "panorama-create-rule", 
                    "panorama-commit", 
                    "panorama-delete-rule", 
                    "panorama-create-address-group", 
                    "panorama-get-address-group", 
                    "panorama-move-rule", 
                    "panorama", 
                    "panorama-edit-rule", 
                    "panorama-get-url-filter", 
                    "panorama-list-address-groups", 
                    "panorama-get-custom-url-category", 
                    "panorama-create-address", 
                    "panorama-delete-address-group", 
                    "panorama-list-addresses", 
                    "panorama-delete-address"
                ]
            }
        }, 
        {
            "okta_test_playbook": {
                "name": "Okta test playbook", 
                "implementing_scripts": [
                    "VerifyContext", 
                    "DeleteContext"
                ], 
                "implementing_commands": [
                    "okta-get-application-authentication", 
                    "okta-list-groups", 
                    "okta-get-application-assignments", 
                    "okta-get-user-factors", 
                    "okta-get-groups", 
                    "okta-suspend-user", 
                    "okta-add-to-group", 
                    "okta-update-user", 
                    "okta-remove-from-group", 
                    "okta-get-failed-logins", 
                    "okta-get-group-members", 
                    "okta-unsuspend-user", 
                    "okta-get-group-assignments"
                ]
            }
        }, 
        {
            "test_delete_context": {
                "name": "Test Delete Context", 
                "implementing_scripts": [
                    "RaiseError", 
                    "Set", 
                    "DeleteContext", 
                    "isError"
                ]
            }
        }, 
        {
            "JiraCreateIssue-example-test": {
                "name": "JiraCreateIssue-example-test", 
                "implementing_scripts": [
                    "JiraCreateIssue-example", 
                    "DeleteContext"
                ], 
                "implementing_commands": [
                    "jira-delete-issue"
                ]
            }
        }, 
        {
            "AttivoBotsinkTest": {
                "name": "AttivoBotsinkTest", 
                "implementing_scripts": [
                    "DeleteContext"
                ], 
                "implementing_commands": [
                    "attivo-list-hosts", 
                    "attivo-list-users", 
                    "attivo-check-user", 
                    "attivo-run-playbook", 
                    "attivo-check-host", 
                    "attivo-get-events", 
                    "attivo-deploy-decoy", 
                    "attivo-list-playbooks"
                ]
            }
        }, 
        {
            "email_test": {
                "name": "Email Address Enrichment - Generic - Test", 
                "implementing_scripts": [
                    "Set", 
                    "VerifyContext", 
                    "DeleteContext"
                ], 
                "implementing_playbooks": [
                    "Email Address Enrichment - Generic"
                ]
            }
        }, 
        {
            "Cisco Umbrella Test": {
                "name": "Cisco Umbrella Test", 
                "implementing_scripts": [
                    "DeleteContext"
                ], 
                "implementing_commands": [
                    "umbrella-ip-dns-history", 
                    "domain", 
                    "umbrella-domain-related", 
                    "umbrella-get-domains-using-regex", 
                    "umbrella-domain-dns-history", 
                    "umbrella-get-url-timeline", 
                    "umbrella-get-domain-classifiers", 
                    "umbrella-get-malicious-domains-for-ip", 
                    "umbrella-get-domains-for-email-registrar", 
                    "umbrella-get-domains-for-nameserver", 
                    "umbrella-domain-categorization", 
                    "umbrella-domain-security", 
                    "umbrella-get-domain-timeline", 
                    "umbrella-get-domain-details", 
                    "umbrella-ip-malicious-domains", 
                    "umbrella-get-related-domains", 
                    "umbrella-get-whois-for-domain", 
                    "umbrella-domain-search", 
                    "umbrella-domain-co-occurrences", 
                    "umbrella-get-ip-timeline", 
                    "umbrella-get-domain-queryvolume"
                ]
            }
        }, 
        {
            "fd93f620-9a2d-4fb6-85d1-151a6a72e46d": {
                "name": "AWS - SQS Test Playbook", 
                "implementing_scripts": [
                    "VerifyContext"
                ], 
                "implementing_commands": [
                    "aws-sqs-purge-queue", 
                    "aws-sqs-list-queues", 
                    "aws-sqs-send-message", 
                    "aws-sqs-get-queue-url", 
                    "aws-sqs-create-queue", 
                    "aws-sqs-delete-queue"
                ]
            }
        }, 
        {
            "RedCanaryTest": {
                "name": "RedCanaryTest", 
                "implementing_scripts": [
                    "DeleteContext"
                ], 
                "implementing_commands": [
                    "redcanary-get-endpoint", 
                    "redcanary-update-remediation-state", 
                    "redcanary-list-detections", 
                    "redcanary-list-endpoints", 
                    "redcanary-acknowledge-detection", 
                    "redcanary-get-endpoint-detections", 
                    "redcanary-get-detection", 
                    "redcanary-execute-playbook"
                ]
            }
        }, 
        {
            "blockip_test_playbook": {
                "name": "blockip_test_playbook", 
                "implementing_scripts": [
                    "BlockIP"
                ]
            }
        }, 
        {
            "block_endpoint_-_carbon_black_response_-_test": {
                "name": "Block Endpoint - Carbon Black Response - Test", 
                "fromversion": "3.5.0", 
                "implementing_scripts": [
                    "DeleteContext", 
                    "VerifyContext", 
                    "Set"
                ], 
                "implementing_playbooks": [
                    "Block Endpoint - Carbon Black Response"
                ], 
                "implementing_commands": [
                    "cb-list-sensors", 
                    "cb-unquarantine-device", 
                    "cb-sensor-info"
                ]
            }
        }, 
        {
            "exporttocsv_script_test": {
                "name": "ExportToCSV script test", 
                "fromversion": "3.6.0", 
                "implementing_scripts": [
                    "DeleteContext", 
                    "ExportToCSV", 
                    "AreValuesEqual", 
                    "ReadFile"
                ]
            }
        }, 
        {
            "get_file_sample_from_path_-_d2_-_test": {
                "name": "Get File Sample From Path - D2 - Test", 
                "fromversion": "3.5.0", 
                "implementing_scripts": [
                    "VerifyContext", 
                    "DeleteContext"
                ], 
                "implementing_playbooks": [
                    "Get File Sample From Path - D2"
                ]
            }
        }, 
        {
            "GetTime-Test": {
                "name": "GetTime-Test", 
                "implementing_scripts": [
                    "GetTime", 
                    "DeleteContext", 
                    "MatchRegex"
                ]
            }
        }, 
        {
            "CreateEmailHtmlBody_test_pb": {
                "name": "CreateEmailHtmlBody_test_pb", 
                "implementing_scripts": [
                    "CreateEmailHtmlBody", 
                    "DeleteContext"
                ], 
                "implementing_commands": [
                    "createList"
                ]
            }
        }, 
        {
            "forcepoint test": {
                "name": "forcepoint test", 
                "implementing_scripts": [
                    "DeleteContext"
                ], 
                "implementing_commands": [
                    "fp-get-category-detailes", 
                    "fp-delete-address-from-category", 
                    "fp-add-address-to-category", 
                    "fp-add-category", 
                    "fp-delete-categories"
                ]
            }
        }, 
        {
            "CrowdStrike Endpoint Enrichment - Test": {
                "name": "CrowdStrike Endpoint Enrichment - Test", 
                "fromversion": "3.5.0", 
                "implementing_scripts": [
                    "DeleteContext", 
                    "PrintErrorEntry"
                ], 
                "implementing_playbooks": [
                    "CrowdStrike Endpoint Enrichment"
                ], 
                "implementing_commands": [
                    "cs-device-search", 
                    "cs-detection-search"
                ]
            }
        }, 
        {
            "endpoint_enrichment_-_generic_test": {
                "name": "Endpoint Enrichment - Generic Test", 
                "fromversion": "3.5.0", 
                "implementing_scripts": [
                    "DeleteContext", 
                    "VerifyContext", 
                    "Set"
                ], 
                "implementing_playbooks": [
                    "Endpoint Enrichment - Generic"
                ]
            }
        }, 
        {
            "TestHttpPlaybook": {
                "name": "TestHttpPlaybook", 
                "implementing_scripts": [
                    "VerifyContextFields", 
                    "DeleteContext", 
                    "http"
                ]
            }
        }, 
        {
            "Test-IsMaliciousIndicatorFound": {
                "name": "Test-IsMaliciousIndicatorFound", 
                "implementing_scripts": [
                    "DeleteContext", 
                    "Set", 
                    "Sleep", 
                    "IsMaliciousIndicatorFound"
                ], 
                "implementing_commands": [
                    "createNewIndicator"
                ]
            }
        }, 
        {
            "Mimecast test": {
                "name": "Mimecast test", 
                "implementing_scripts": [
                    "FetchFromInstance", 
                    "DeleteContext"
                ], 
                "implementing_commands": [
                    "mimecast-get-impersonation-logs", 
                    "mimecast-query", 
                    "mimecast-download-attachments", 
                    "mimecast-url-decode", 
                    "mimecast-refresh-token", 
                    "mimecast-create-policy", 
                    "mimecast-manage-sender", 
                    "mimecast-get-message", 
                    "mimecast-discover", 
                    "mimecast-list-messages", 
                    "mimecast-create-managed-url", 
                    "mimecast-list-managed-url", 
                    "mimecast-get-attachment-logs", 
                    "mimecast-list-blocked-sender-policies", 
                    "mimecast-login", 
                    "mimecast-delete-policy", 
                    "mimecast-get-policy", 
                    "mimecast-get-url-logs"
                ]
            }
        }, 
        {
            "TestParseCSV": {
                "name": "TestParseCSV", 
                "implementing_scripts": [
                    "Set", 
                    "VerifyContext", 
                    "ParseCSV", 
                    "DeleteContext", 
                    "ExportToCSV"
                ]
            }
        }, 
        {
            "ArcSight Logger test": {
                "name": "ArcSight Logger test", 
                "implementing_scripts": [
                    "DeleteContext", 
                    "Sleep"
                ], 
                "implementing_commands": [
                    "as-search", 
                    "as-close", 
                    "as-drilldown", 
                    "as-search-events", 
                    "as-status", 
                    "as-events"
                ]
            }
        }, 
        {
            "Cylance Protect v2 Test": {
                "name": "Cylance Protect v2 Test", 
                "implementing_scripts": [
                    "VerifyContext", 
                    "DeleteContext"
                ], 
                "implementing_commands": [
                    "cylance-protect-delete-hash-from-lists", 
                    "cylance-protect-download-threat", 
                    "cylance-protect-get-zones", 
                    "cylance-protect-get-devices", 
                    "cylance-protect-get-policies", 
                    "cylance-protect-get-list", 
                    "cylance-protect-get-threat", 
                    "cylance-protect-get-device-threats", 
                    "cylance-protect-get-policy-details", 
                    "cylance-protect-add-hash-to-list"
                ]
            }
        }, 
        {
            "McAfeeESMTest": {
                "name": "McAfeeESMTest", 
                "implementing_scripts": [
                    "GetTime", 
                    "VerifyContext", 
                    "DeleteContext"
                ], 
                "implementing_commands": [
                    "esm-edit-case-status", 
                    "esm-get-case-statuses", 
                    "esm-search", 
                    "esm-add-case-status", 
                    "esm-get-alarm-event-details", 
                    "esm-get-organization-list", 
                    "esm-list-alarm-events", 
                    "esm-delete-case-status", 
                    "esm-edit-case", 
                    "esm-get-user-list", 
                    "esm-get-case-detail", 
                    "esm-add-case", 
                    "esm-fetch-alarms"
                ]
            }
        }, 
        {
            "Detonate File - Generic Test": {
                "name": "Detonate File - Generic Test", 
                "fromversion": "4.0.0", 
                "implementing_scripts": [
                    "DeleteContext", 
                    "http"
                ], 
                "implementing_playbooks": [
                    "Detonate File - Generic"
                ]
            }
        }, 
        {
            "Jask_Test": {
                "name": "Jask Test", 
                "implementing_scripts": [
                    "VerifyContext", 
                    "DeleteContext"
                ], 
                "implementing_commands": [
                    "jask-search-signals", 
                    "jask-search-entities", 
                    "jask-get-entity-details", 
                    "jask-get-insight-details", 
                    "closeInvestigation", 
                    "jask-search-insights", 
                    "jask-get-signal-details", 
                    "jask-get-related-entities", 
                    "jask-get-insight-comments"
                ]
            }
        }, 
        {
            "RSA NetWitness Test": {
                "name": "RSA NetWitness Test", 
                "implementing_commands": [
                    "netwitness-get-incident", 
                    "netwitness-get-incidents"
                ]
            }
        }, 
        {
            "Test_Sagemaker": {
                "name": "Test Sagemaker", 
                "implementing_scripts": [
                    "VerifyContext"
                ], 
                "implementing_commands": [
                    "predict-phishing"
                ]
            }
        }, 
        {
            "ExtractURL Test": {
                "name": "ExtractURL Test", 
                "implementing_scripts": [
                    "Print", 
                    "ExtractURL", 
                    "IsTrue"
                ]
            }
        }, 
        {
            "tenable-sc-test": {
                "name": "Tenable.sc Test", 
                "implementing_scripts": [
                    "GetTime", 
                    "VerifyContext", 
                    "DeleteContext", 
                    "FetchFromInstance"
                ], 
                "implementing_commands": [
                    "tenable-sc-get-asset", 
                    "tenable-sc-list-alerts", 
                    "tenable-sc-get-system-licensing", 
                    "tenable-sc-get-scan-status", 
                    "tenable-sc-list-scans", 
                    "tenable-sc-list-repositories", 
                    "tenable-sc-create-scan", 
                    "tenable-sc-delete-scan", 
                    "tenable-sc-get-scan-report", 
                    "tenable-sc-list-assets", 
                    "tenable-sc-get-vulnerability", 
                    "tenable-sc-get-device", 
                    "tenable-sc-create-asset", 
                    "tenable-sc-get-alert", 
                    "tenable-sc-launch-scan", 
                    "tenable-sc-list-report-definitions", 
                    "tenable-sc-delete-asset", 
                    "tenable-sc-list-credentials", 
                    "tenable-sc-list-policies", 
                    "tenable-sc-list-zones", 
                    "tenable-sc-list-users"
                ]
            }
        }, 
        {
            "ReversingLabsA1000Test": {
                "name": "ReversingLabsA1000Test", 
                "implementing_scripts": [
                    "VerifyContext", 
                    "DeleteContext"
                ], 
                "implementing_commands": [
                    "reversinglabs-download", 
                    "reversinglabs-extracted-files", 
                    "reversinglabs-download-unpacked", 
                    "reversinglabs-analyze", 
                    "file"
                ]
            }
        }, 
        {
            "TestWordFileToIOC": {
                "name": "TestWordFileToIOC", 
                "implementing_scripts": [
                    "TestCreateWordFile", 
                    "ExtractIP", 
                    "VerifyContext", 
                    "ReadFile", 
                    "ParseWordDoc"
                ]
            }
        }, 
        {
            "TestExtractHTMLTables": {
                "name": "TestExtractHTMLTables", 
                "implementing_scripts": [
                    "Print", 
                    "CloseInvestigation", 
                    "ExtractHTMLTables", 
                    "DeleteContext", 
                    "Exists"
                ]
            }
        }, 
        {
            "7ab45104-22aa-4e1b-8062-cadcbb28d87f": {
                "name": "Test - urlscan", 
                "implementing_scripts": [
                    "CloseInvestigation", 
                    "DeleteContext", 
                    "AreValuesEqual"
                ], 
                "implementing_commands": [
                    "url", 
                    "ip", 
                    "urlscan-submit"
                ]
            }
        }, 
        {
            "RasterizeImageTest": {
                "name": "RasterizeImageTest", 
                "implementing_scripts": [
                    "GenerateImageFileEntry", 
                    "DeleteContext"
                ], 
                "implementing_commands": [
                    "rasterize-image", 
                    "closeInvestigation"
                ]
            }
        }, 
        {
            "InfoArmorVigilanteATITest": {
                "name": "InfoArmorVigilanteATITest", 
                "implementing_scripts": [
                    "VerifyContext", 
                    "DeleteContext"
                ], 
                "implementing_commands": [
                    "vigilante-get-leak", 
                    "vigilante-query-infected-host-data", 
                    "vigilante-query-domains", 
                    "vigilante-query-accounts", 
                    "vigilante-watchlist-add-accounts", 
                    "vigilante-watchlist-remove-accounts", 
                    "vigilante-get-watchlist", 
                    "vigilante-query-ecrime-db", 
                    "vigilante-search-leaks"
                ]
            }
        }, 
        {
            "strings-test": {
                "name": "strings-test", 
                "implementing_scripts": [
                    "CreateBinaryFile", 
                    "FileCreateAndUpload", 
                    "Strings", 
                    "PublishEntriesToContext", 
                    "VerifyContext"
                ]
            }
        }, 
        {
            "process_email_-_generic_-_test": {
                "name": "Process Email - Generic - Test", 
                "implementing_scripts": [
                    "VerifyContext", 
                    "DeleteContext", 
                    "http"
                ], 
                "implementing_playbooks": [
                    "Process Email - Generic"
                ]
            }
        }, 
        {
            "97393cfc-2fc4-4dfe-8b6e-af64067fc436": {
                "name": "AWS - S3 Test Playbook", 
                "implementing_scripts": [
                    "VerifyContext"
                ], 
                "implementing_commands": [
                    "aws-s3-create-bucket", 
                    "aws-s3-get-bucket-policy", 
                    "aws-s3-download-file", 
                    "aws-s3-delete-bucket-policy", 
                    "aws-s3-delete-bucket", 
                    "aws-s3-list-buckets", 
                    "aws-s3-list-bucket-objects", 
                    "aws-s3-put-bucket-policy"
                ]
            }
        }, 
        {
            "TestFileCreateAndUpload": {
                "name": "TestFileCreateAndUpload", 
                "implementing_scripts": [
                    "Print", 
                    "FileCreateAndUpload", 
                    "DeleteContext", 
                    "CloseInvestigation"
                ]
            }
        }, 
        {
            "get_original_email_-_ews-_test": {
                "name": "Get Original Email - EWS - Test", 
                "implementing_scripts": [
                    "VerifyContext"
                ], 
                "implementing_playbooks": [
                    "Get Original Email - EWS"
                ]
            }
        }, 
        {
            "Remedy AR Test": {
                "name": "Remedy AR Test", 
                "implementing_scripts": [
                    "VerifyContext", 
                    "DeleteContext"
                ], 
                "implementing_commands": [
                    "remedy-get-server-details"
                ]
            }
        }, 
        {
            "WordTokenizeTest": {
                "name": "WordTokenizeTest", 
                "implementing_scripts": [
                    "VerifyContext", 
                    "WordTokenizer", 
                    "DeleteContext"
                ]
            }
        }, 
        {
            "ExtractDomainTest": {
                "name": "ExtractDomainTest", 
                "implementing_scripts": [
                    "VerifyContext", 
                    "ExtractDomain"
                ]
            }
        }, 
        {
            "TestCommonPython": {
                "name": "TestCommonPython", 
                "implementing_scripts": [
                    "TestPYCommonServer"
                ]
            }
        }, 
        {
            "get_file_sample_by_hash_-_cylance_protect_-_test": {
                "name": "Get File Sample By Hash - Cylance Protect - Test", 
                "fromversion": "3.5.0", 
                "implementing_scripts": [
                    "Set", 
                    "VerifyContext", 
                    "DeleteContext"
                ], 
                "implementing_playbooks": [
                    "Get File Sample By Hash - Cylance Protect"
                ]
            }
        }, 
        {
            "TestPacketsled": {
                "name": "TestPacketsled", 
                "implementing_commands": [
                    "packetsled-get-flows", 
                    "packetsled-get-pcaps", 
                    "packetsled-get-files", 
                    "packetsled-get-incidents"
                ]
            }
        }, 
        {
            "EWS search-mailbox test": {
                "name": "EWS search-mailbox test", 
                "implementing_scripts": [
                    "VerifyContext", 
                    "DeleteContext", 
                    "Sleep"
                ], 
                "implementing_commands": [
                    "ews-search-mailbox", 
                    "ews-move-item", 
                    "send-mail"
                ]
            }
        }, 
        {
            "IntSights Test": {
                "name": "IntSights Test", 
                "implementing_scripts": [
                    "Print", 
                    "VerifyContext", 
                    "DeleteContext", 
                    "Exists", 
                    "IsValueInArray"
                ], 
                "implementing_commands": [
                    "intsights-get-alerts", 
                    "intsights-get-iocs", 
                    "intsights-add-comment-to-alert", 
                    "intsights-add-tag-to-alert", 
                    "intsights-update-alert-severity", 
                    "closeInvestigation", 
                    "intsights-get-alert-activities"
                ]
            }
        }, 
        {
            "SalesforceTestPlaybook": {
                "name": "SalesforceTestPlaybook", 
                "implementing_scripts": [
                    "ContextContains", 
                    "DeleteContext"
                ], 
                "implementing_commands": [
                    "salesforce-update-case", 
                    "salesforce-get-case", 
                    "salesforce-search", 
                    "salesforce-create-case", 
                    "salesforce-delete-case", 
                    "salesforce-push-comment", 
                    "salesforce-get-object", 
                    "salesforce-close-case", 
                    "salesforce-update-object", 
                    "salesforce-query"
                ]
            }
        }, 
        {
            "Wildfire Test": {
                "name": "Wildfire Test", 
                "implementing_scripts": [
                    "VerifyContext", 
                    "DeleteContext"
                ], 
                "implementing_commands": [
                    "wildfire-upload", 
                    "wildfire-upload-file-remote", 
                    "wildfire-report"
                ]
            }
        }, 
        {
            "Vectra-test": {
                "name": "Vectra-test", 
                "implementing_scripts": [
                    "VerifyContext"
                ], 
                "implementing_commands": [
                    "vectra-sensors", 
                    "vectra-settings", 
                    "vectra-hosts", 
                    "vectra-triage", 
                    "vectra-detections"
                ]
            }
        }, 
        {
            "CuckooTest": {
                "name": "CuckooTest", 
                "implementing_scripts": [
                    "DeleteContext", 
                    "http"
                ], 
                "implementing_playbooks": [
                    "Detonate URL - Cuckoo", 
                    "Detonate File - Cuckoo"
                ]
            }
        }, 
        {
            "TextFromHTML_test_playbook": {
                "name": "TextFromHTML Test", 
                "implementing_scripts": [
                    "VerifyContext", 
                    "TextFromHTML"
                ]
            }
        }, 
        {
            "PhishAi-Test": {
                "name": "PhishAi-Test", 
                "implementing_scripts": [
                    "VerifyContext"
                ], 
                "implementing_commands": [
                    "phish-ai-scan-url"
                ]
            }
        }, 
        {
            "Phishing test - attachment": {
                "name": "Phishing test - attachment", 
                "implementing_scripts": [
                    "ScheduleCommand", 
                    "PhishingIncident", 
                    "DeleteContext", 
                    "http"
                ], 
                "implementing_playbooks": [
                    "Phishing Investigation - Generic"
                ]
            }
        }, 
        {
            "search_endpoints_by_hash_-_carbon_black_protection_-_test": {
                "name": "Search Endpoints By Hash - Carbon Black Protection - Test", 
                "fromversion": "3.5.0", 
                "implementing_scripts": [
                    "VerifyContext", 
                    "DeleteContext"
                ], 
                "implementing_playbooks": [
                    "Search Endpoints By Hash - Carbon Black Protection"
                ]
            }
        }, 
        {
            "Test-Detonate URL - Phish.AI": {
                "name": "Test-Detonate URL - Phish.AI", 
                "implementing_playbooks": [
                    "Detonate URL - Phish.AI"
                ], 
                "tests": [
                    "No test"
                ]
            }
        }, 
        {
            "ReversingLabsTCTest": {
                "name": "ReversingLabsTCTest", 
                "implementing_scripts": [
                    "VerifyContext", 
                    "DeleteContext"
                ], 
                "implementing_commands": [
                    "file"
                ]
            }
        }, 
        {
            "get_file_sample_from_path_-_carbon_black_enterprise_response_-_test": {
                "name": "Get File Sample From Path - Carbon Black Enterprise Response - Test", 
                "fromversion": "3.5.0", 
                "implementing_scripts": [
                    "VerifyContext", 
                    "DeleteContext"
                ], 
                "implementing_playbooks": [
                    "Get File Sample From Path - Carbon Black Enterprise Response"
                ], 
                "implementing_commands": [
                    "cb-list-sensors"
                ]
            }
        }, 
        {
            "PostgreSQL Test": {
                "name": "PostgreSQL Test", 
                "fromversion": "3.6.0", 
                "implementing_scripts": [
                    "VerifyHumanReadableEquals"
                ], 
                "implementing_commands": [
                    "pgsql-query"
                ]
            }
        }, 
        {
            "DUO Test Playbook": {
                "name": "DUO Test Playbook", 
                "implementing_scripts": [
                    "DeleteContext", 
                    "PrintErrorEntry", 
                    "AreValuesEqual", 
                    "PrintContext"
                ], 
                "implementing_commands": [
                    "duo-preauth"
                ]
            }
        }, 
        {
            "secureworks_test": {
                "name": "Secureworks test", 
                "implementing_scripts": [
                    "VerifyContext", 
                    "DeleteContext"
                ], 
                "implementing_commands": [
                    "secure-works-create-ticket", 
                    "secure-works-get-ticket", 
                    "secure-works-update-ticket", 
                    "secure-works-get-tickets-ids", 
                    "secure-works-get-ticket-count", 
                    "secure-works-close-ticket", 
                    "secure-works-get-tickets-updates"
                ]
            }
        }, 
        {
            "File Enrichment - Generic Test": {
                "name": "File Enrichment - Generic Test", 
                "implementing_scripts": [
                    "VerifyContext", 
                    "Set"
                ], 
                "implementing_playbooks": [
                    "File Enrichment - Generic"
                ]
            }
        }, 
        {
            "JSONtoCSV-Test": {
                "name": "JSONtoCSV-Test", 
                "implementing_scripts": [
                    "JSONFileToCSV", 
                    "LoadJSON", 
                    "ParseCSV", 
                    "JSONtoCSV", 
                    "FileCreateAndUpload", 
                    "DeleteContext"
                ]
            }
        }, 
        {
            "ZipFile-Test": {
                "name": "ZipFile-Test", 
                "implementing_scripts": [
                    "http", 
                    "ZipFile", 
                    "CloseInvestigation", 
                    "Sleep", 
                    "UnzipFile", 
                    "DeleteContext"
                ]
            }
        }, 
        {
            "d5cb69b1-c81c-4f27-8a40-3106c0cb2620": {
                "name": "AWS - IAM Test Playbook", 
                "implementing_scripts": [
                    "VerifyContext", 
                    "Sleep"
                ], 
                "implementing_commands": [
                    "aws-iam-update-user", 
                    "aws-iam-update-access-key", 
                    "aws-iam-get-user", 
                    "aws-iam-remove-user-from-group", 
                    "aws-iam-add-role-to-instance-profile", 
                    "aws-iam-create-instance-profile", 
                    "aws-iam-list-roles", 
                    "aws-iam-attach-policy", 
                    "aws-iam-create-login-profile", 
                    "aws-iam-create-group", 
                    "aws-iam-get-instance-profile", 
                    "aws-iam-list-instance-profiles-for-role", 
                    "aws-iam-update-login-profile", 
                    "aws-iam-list-policies", 
                    "aws-iam-get-role", 
                    "aws-iam-list-access-keys-for-user", 
                    "aws-iam-list-instance-profiles", 
                    "aws-iam-delete-role", 
                    "aws-iam-list-groups", 
                    "aws-iam-remove-role-from-instance-profile", 
                    "aws-iam-delete-user", 
                    "aws-iam-create-role", 
                    "aws-iam-delete-access-key", 
                    "aws-iam-detach-policy", 
                    "aws-iam-create-access-key", 
                    "aws-iam-delete-group", 
                    "aws-iam-create-user", 
                    "aws-iam-delete-login-profile", 
                    "aws-iam-list-groups-for-user", 
                    "aws-iam-add-user-to-group", 
                    "aws-iam-list-users", 
                    "aws-iam-delete-instance-profile"
                ]
            }
        }, 
        {
            "ExposeIncidentOwner-Test": {
                "name": "ExposeIncidentOwner-Test", 
                "implementing_scripts": [
                    "CloseInvestigation", 
                    "AssignAnalystToIncident", 
                    "ExposeIncidentOwner", 
                    "AreValuesEqual"
                ]
            }
        }, 
        {
            "McAfeeWebGatewayTest": {
                "name": "McAfeeWebGatewayTest", 
                "implementing_scripts": [
                    "ContextContains", 
                    "DeleteContext", 
                    "Sleep", 
                    "PrintContext"
                ], 
                "implementing_commands": [
                    "mwg-insert-entry", 
                    "mwg-get-list-entry", 
                    "mwg-get-list", 
                    "mwg-delete-entry", 
                    "mwg-get-available-lists"
                ]
            }
        }, 
        {
            "DemistoLockTest": {
                "name": "DemistoLockTest", 
                "implementing_scripts": [
                    "Set", 
                    "Print", 
                    "DeleteContext", 
                    "Sleep", 
                    "isError"
                ], 
                "implementing_commands": [
                    "closeInvestigation", 
                    "demisto-lock-release-all", 
                    "demisto-lock-release", 
                    "demisto-lock-get", 
                    "demisto-lock-info"
                ]
            }
        }, 
        {
            "Detonate File - BitDam Test": {
                "name": "Detonate File - BitDam Test", 
                "implementing_scripts": [
                    "FileCreateAndUpload", 
                    "DeleteContext"
                ], 
                "implementing_playbooks": [
                    "Detonate File - BitDam"
                ]
            }
        }, 
        {
            "Luminate-TestPlaybook": {
                "name": "Luminate-TestPlaybook", 
                "implementing_scripts": [
                    "VerifyContext"
                ], 
                "implementing_commands": [
                    "lum-block-user", 
                    "lum-destroy-user-session", 
                    "lum-unblock-user", 
                    "lum-get-ssh-access-logs", 
                    "lum-get-http-access-logs"
                ]
            }
        }, 
        {
            "McAfee-MAR_Test": {
                "name": "McAfee-MAR_Test", 
                "implementing_scripts": [
                    "VerifyContext"
                ], 
                "implementing_commands": [
                    "mar-collectors-list", 
                    "mar-search-multiple", 
                    "mar-search"
                ]
            }
        }, 
        {
            "CarbonBlackLiveResponseTest": {
                "name": "Carbon Black Live Response Test", 
                "implementing_scripts": [
                    "TestCreateWordFile", 
                    "DeleteContext", 
                    "Sleep"
                ], 
                "implementing_commands": [
                    "cb-get-file-from-endpoint", 
                    "cb-command-create-and-wait", 
                    "cb-session-create-and-wait", 
                    "cb-keepalive", 
                    "cb-file-delete-from-endpoint", 
                    "cb-push-file-to-endpoint", 
                    "cb-list-sessions", 
                    "cb-session-close"
                ]
            }
        }, 
        {
            "Recorded Future Test": {
                "name": "Recorded Future Test", 
                "implementing_scripts": [
                    "VerifyContext"
                ], 
                "implementing_commands": [
                    "ip", 
                    "domain", 
                    "recorded-future-get-related-entities", 
                    "file"
                ]
            }
        }, 
        {
            "NetWitness Endpoint Test": {
                "name": "NetWitness Endpoint Test", 
                "implementing_scripts": [
                    "DeleteContext"
                ], 
                "implementing_commands": [
                    "netwitness-get-machines", 
                    "netwitness-blacklist-domains", 
                    "netwitness-blacklist-ips", 
                    "netwitness-get-machine-module"
                ]
            }
        }, 
        {
            "DNSDBTest": {
                "name": "DNSDBTest", 
                "implementing_scripts": [
                    "DeleteContext"
                ], 
                "implementing_commands": [
                    "dnsdb-rrset", 
                    "dnsdb-rdata"
                ]
            }
        }, 
        {
            "VerifyHumanReadableFormat": {
                "name": "VerifyHumanReadableFormat", 
                "implementing_scripts": [
                    "VerifyTableToMarkDown", 
                    "VerifyTreeToFlatObject"
                ]
            }
        }, 
        {
            "domain_enrichment_generic_test": {
                "name": "Domain Enrichment Generic - Test", 
                "fromversion": "3.5.0", 
                "implementing_scripts": [
                    "DeleteContext", 
                    "VerifyContext", 
                    "Set"
                ], 
                "implementing_playbooks": [
                    "Domain Enrichment - Generic"
                ]
            }
        }, 
        {
            "Anomali_ThreatStream_Test": {
                "name": "Anomali ThreatStream Test", 
                "fromversion": "3.5.0", 
                "implementing_scripts": [
                    "VerifyContext", 
                    "DeleteContext"
                ], 
                "implementing_commands": [
                    "ip", 
                    "domain", 
                    "threatstream-email-reputation", 
                    "threatstream-intelligence", 
                    "file"
                ]
            }
        }, 
        {
            "ParseExcel-test": {
                "name": "ParseExcel-test", 
                "implementing_scripts": [
                    "ParseExcel", 
                    "DeleteContext", 
                    "http"
                ]
            }
        }, 
        {
            "Zoom_Test": {
                "name": "Zoom_Test", 
                "implementing_scripts": [
                    "Print", 
                    "VerifyContext", 
                    "GenerateEmail", 
                    "DeleteContext"
                ], 
                "implementing_commands": [
                    "zoom-create-meeting", 
                    "zoom-list-users", 
                    "zoom-fetch-recording", 
                    "zoom-create-user", 
                    "zoom-delete-user"
                ]
            }
        }, 
        {
            "DomainTools-Test": {
                "name": "DomainTools-Test", 
                "implementing_scripts": [
                    "VerifyContext", 
                    "NotInContextVerification", 
                    "DeleteContext"
                ], 
                "implementing_commands": [
                    "domain", 
                    "whois", 
                    "reverseWhois", 
                    "reverseNameServer", 
                    "domainSearch", 
                    "domainProfile", 
                    "whoisHistory", 
                    "reverseIP"
                ]
            }
        }, 
        {
            "RedLockTest": {
                "name": "RedLockTest", 
                "implementing_scripts": [
                    "DeleteContext", 
                    "Sleep"
                ], 
                "implementing_commands": [
                    "redlock-search-alerts", 
                    "redlock-reopen-alerts", 
                    "redlock-get-alert-details", 
                    "redlock-dismiss-alerts"
                ]
            }
        }, 
        {
            "TruSTAR Test": {
                "name": "TruSTAR Test", 
                "implementing_scripts": [
                    "VerifyContext", 
                    "DeleteContext"
                ], 
                "implementing_commands": [
                    "domain", 
                    "url", 
                    "ip", 
                    "trustar-correlated-reports", 
                    "file", 
                    "trustar-trending-indicators", 
                    "trustar-search-indicators"
                ]
            }
        }, 
        {
            "JoeSecurityTestDetonation": {
                "name": "JoeSecurityTestDetonation", 
                "fromversion": "4.0.0", 
                "implementing_scripts": [
                    "FileCreateAndUpload", 
                    "DeleteContext"
                ], 
                "implementing_playbooks": [
                    "Detonate File - JoeSecurity", 
                    "Detonate File From URL - JoeSecurity", 
                    "Detonate URL - JoeSecurity"
                ]
            }
        }, 
        {
            "Symantec Messaging Gateway Test": {
                "name": "Symantec Messaging Gateway Test", 
                "implementing_scripts": [
                    "GenerateIP", 
                    "VerifyContext", 
                    "GenerateUUID", 
                    "AreValuesEqual"
                ], 
                "implementing_commands": [
                    "smg-unblock-domain", 
                    "smg-block-ip", 
                    "smg-unblock-ip", 
                    "smg-block-domain", 
                    "smg-block-email", 
                    "smg-unblock-email"
                ]
            }
        }, 
        {
            "devo_test_playbook": {
                "name": "Devo test playbook", 
                "implementing_scripts": [
                    "VerifyContext", 
                    "DeleteContext"
                ], 
                "implementing_commands": [
                    "devo-query"
                ]
            }
        }, 
        {
            "Lastline - testplaybook": {
                "name": "Lastline - testplaybook", 
                "implementing_scripts": [
                    "DeleteContext", 
                    "Set", 
                    "http"
                ], 
                "implementing_playbooks": [
                    "Detonate URL - Lastline", 
                    "Detonate File - Lastline"
                ]
            }
        }, 
        {
            "detonate_file_-_generic_test": {
                "name": "Detonate File - Generic Test", 
                "toversion": "3.6.0", 
                "fromversion": "3.5.0", 
                "implementing_scripts": [
                    "DeleteContext", 
                    "http"
                ], 
                "implementing_playbooks": [
                    "Detonate File - Generic"
                ]
            }
        }, 
        {
            "Test CommonServer": {
                "name": "Test CommonServer", 
                "implementing_scripts": [
                    "TestFormatTableValues"
                ]
            }
        }, 
        {
            "Test filters & transformers scripts": {
                "name": "Test filters & transformers scripts", 
                "implementing_scripts": [
                    "RaiseError", 
                    "Print", 
                    "Set"
                ]
            }
        }, 
        {
            "virusTotalPrivateAPI-test-playbook": {
                "name": "virusTotalPrivateAPI-test-playbook", 
                "implementing_scripts": [
                    "VerifyContext", 
                    "StringContains", 
                    "DeleteContext"
                ], 
                "implementing_commands": [
                    "vt-private-get-url-report", 
                    "vt-private-get-file-report", 
                    "vt-private-get-domain-report"
                ]
            }
        }, 
        {
            "SCADAfence_test": {
                "name": "SCADAfence_test", 
                "implementing_scripts": [
                    "VerifyContext", 
                    "DeleteContext"
                ], 
                "implementing_commands": [
                    "scadafence-getAsset", 
                    "scadafence-setAlertStatus", 
                    "scadafence-getAlerts"
                ]
            }
        }, 
        {
            "c19e328d-0cf3-4a94-88b3-df670d984602": {
                "name": "SymantecEndpointProtection Test", 
                "implementing_scripts": [
                    "SEPScan", 
                    "VerifyContext", 
                    "DeleteContext"
                ], 
                "implementing_commands": [
                    "sep-quarantine", 
                    "sep-command-status", 
                    "sep-update-content", 
                    "sep-endpoints-info", 
                    "sep-groups-info", 
                    "sep-client-content", 
                    "sep-system-info"
                ]
            }
        }, 
        {
            "PagerDuty Test": {
                "name": "PagerDuty Test", 
                "implementing_scripts": [
                    "VerifyContext"
                ], 
                "implementing_commands": [
                    "PagerDuty-incidents", 
                    "PagerDuty-get-all-schedules", 
                    "PagerDuty-get-users-on-call-now"
                ]
            }
        }, 
        {
            "pan-appframework-test": {
                "name": "pan-appframework-test", 
                "implementing_scripts": [
                    "VerifyContext", 
                    "DeleteContext"
                ], 
                "implementing_commands": [
                    "pan-appframework-query-logs"
                ]
            }
        }, 
        {
            "TestSafeBreach": {
                "name": "TestSafeBreach", 
                "implementing_commands": [
                    "safebreach-get-simulation", 
                    "safebreach-rerun"
                ]
            }
        }, 
        {
            "ExifReadTest": {
                "name": "ExifReadTest", 
                "implementing_scripts": [
                    "GenerateImageFileEntry", 
                    "ExifRead", 
                    "DeleteContext"
                ], 
                "implementing_commands": [
                    "closeInvestigation"
                ]
            }
        }, 
        {
            "McAfee-TIE Test": {
                "name": "McAfee-TIE Test", 
                "implementing_scripts": [
                    "VerifyContext", 
                    "DeleteContext"
                ], 
                "implementing_commands": [
                    "tie-file-references", 
                    "file", 
                    "tie-set-file-reputation"
                ]
            }
        }, 
        {
            "SymantecMSSTest": {
                "name": "SymantecMSSTest", 
                "implementing_scripts": [
                    "VerifyContext", 
                    "DeleteContext"
                ], 
                "implementing_commands": [
                    "symantec-mss-incidents-list", 
                    "symantec-mss-update-incident", 
                    "symantec-mss-get-incident"
                ]
            }
        }, 
        {
            "SLA Scripts - Test": {
                "name": "SLA Scripts - Test", 
                "implementing_scripts": [
                    "StopTimeToAssignOnOwnerChange", 
                    "ChangeRemediationSLAOnSevChange", 
                    "Set", 
                    "PrintErrorEntry", 
                    "DeleteContext"
                ], 
                "implementing_commands": [
                    "setIncident", 
                    "startTimer", 
                    "resetTimer"
                ]
            }
        }, 
        {
            "cveReputation Test": {
                "name": "cveReputation Test", 
                "implementing_scripts": [
                    "VerifyHumanReadableContains", 
                    "cveReputation"
                ]
            }
        }, 
        {
            "MISP V2 Test": {
                "name": "MISP V2 Test", 
                "implementing_scripts": [
                    "DeleteContext", 
                    "http", 
                    "misp_download_sample", 
                    "misp_upload_sample"
                ], 
                "implementing_commands": [
                    "misp-search", 
                    "misp-add-attribute", 
                    "misp-create-event", 
                    "url", 
                    "ip", 
                    "misp-download-sample", 
                    "misp-upload-sample", 
                    "file", 
                    "misp-delete-event"
                ]
            }
        }, 
        {
            "Test-Detonate URL - ThreatGrid": {
                "name": "Test-Detonate URL - ThreatGrid", 
                "implementing_playbooks": [
                    "Detonate URL - ThreatGrid"
                ]
            }
        }, 
        {
            "ParseCSVnullbytesTest": {
                "name": "ParseCSVnullbytesTest", 
                "implementing_scripts": [
                    "ParseCSV", 
                    "FileCreateAndUpload", 
                    "PrintErrorEntry", 
                    "Print", 
                    "DeleteContext", 
                    "AreValuesEqual"
                ]
            }
        }, 
        {
            "Detonate File - HybridAnalysis - Test": {
                "name": "Detonate File - HybridAnalysis - Test", 
                "implementing_scripts": [
                    "DeleteContext", 
                    "http"
                ], 
                "implementing_playbooks": [
                    "Detonate File - HybridAnalysis"
                ]
            }
        }, 
        {
<<<<<<< HEAD
            "StringContainsArray_test": {
                "name": "StringContainsArray_test", 
                "implementing_scripts": [
                    "Set", 
                    "DeleteContext", 
                    "PrintErrorEntry"
=======
            "ConvertKeysToTableFieldFormat_Test": {
                "name": "ConvertKeysToTableFieldFormat Test", 
                "implementing_scripts": [
                    "DeleteContext", 
                    "PrintErrorEntry", 
                    "ConvertKeysToTableFieldFormat", 
                    "ParseJSON", 
                    "isError"
                ]
            }
        }, 
        {
            "Pwned test": {
                "name": "Pwned test", 
                "implementing_scripts": [
                    "DeleteContext"
                ], 
                "implementing_commands": [
                    "domain", 
                    "email"
                ]
            }
        }, 
        {
            "ThreatMiner-Test": {
                "name": "ThreatMiner - Test", 
                "implementing_scripts": [
                    "DeleteContext"
                ], 
                "implementing_commands": [
                    "ip", 
                    "domain", 
                    "file"
                ]
            }
        }, 
        {
            "Ping Test Playbook": {
                "name": "Ping Test Playbook", 
                "implementing_scripts": [
                    "PrintErrorEntry", 
                    "DeleteContext", 
                    "Ping", 
                    "isError", 
                    "PrintContext"
>>>>>>> 2d2c1315
                ]
            }
        }
    ]
}<|MERGE_RESOLUTION|>--- conflicted
+++ resolved
@@ -4762,16 +4762,16 @@
             }
         }, 
         {
-<<<<<<< HEAD
             "StringContainsArray": {
                 "name": "StringContainsArray", 
                 "tests": [
                     "StringContainsArray_test"
                 ]
-=======
+            }
+        }, 
+        {
             "ConvertKeysToTableFieldFormat": {
                 "name": "ConvertKeysToTableFieldFormat"
->>>>>>> 2d2c1315
             }
         }
     ], 
@@ -15294,14 +15294,16 @@
             }
         }, 
         {
-<<<<<<< HEAD
             "StringContainsArray_test": {
                 "name": "StringContainsArray_test", 
                 "implementing_scripts": [
                     "Set", 
                     "DeleteContext", 
                     "PrintErrorEntry"
-=======
+                ]
+            }
+        }, 
+        {
             "ConvertKeysToTableFieldFormat_Test": {
                 "name": "ConvertKeysToTableFieldFormat Test", 
                 "implementing_scripts": [
@@ -15347,7 +15349,6 @@
                     "Ping", 
                     "isError", 
                     "PrintContext"
->>>>>>> 2d2c1315
                 ]
             }
         }
