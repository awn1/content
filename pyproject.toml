--- conflicted
+++ resolved
@@ -25,11 +25,7 @@
 slack_sdk = "^3.31.0"
 
 [tool.poetry.group.dev.dependencies]
-<<<<<<< HEAD
-demisto-sdk = {git = "https://github.com/demisto/demisto-sdk.git", rev = "fix-strict-objects-for-supportedModules"} # Only affects GitHub Actions. To control the SDK version elsewhere, modify the infra repo's pyproject file
-=======
 demisto-sdk = "1.36.4" # Only affects GitHub Actions. To control the SDK version elsewhere, modify the infra repo's pyproject file
->>>>>>> 7c8239cf
 pytest = ">=7.1.2"
 requests-mock = ">=1.9.3"
 pytest-mock = ">=3.7.0"
