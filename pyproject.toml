--- conflicted
+++ resolved
@@ -11,11 +11,7 @@
 gitpython = "^3.1.43"
 python-gitlab = "^3.0.0"
 ruamel-yaml = ">=0.17.21,<0.18.0"
-<<<<<<< HEAD
-demisto-sdk = { git = "https://github.com/demisto/demisto-sdk.git", rev = "d6fbdec0efc2e100734ddc24bc3fe1b300d53e7b" }
-=======
 demisto-sdk = "1.30.0"
->>>>>>> ea189e49
 coloredlogs = "^15.0.1"
 pre-commit = "^3.7.0"
 mock-open = "^1.4.0"
