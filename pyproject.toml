[tool.poetry]
name = "content"
version = "0.1.0"
description = "Cortex XSOAR content"
authors = ["Cortex XSOAR"]
license = "MIT"
package-mode = false

[[tool.poetry.source]]
name = "pypi-public"
url = "https://pypi.org/simple/"

[tool.poetry.dependencies]
python = "^3.10,<3.12"

[tool.poetry.group.github-actions.dependencies]
packaging = "^24"
pytest = "^7.4.4"
requests = "^2.32.3"
urllib3 = "*"  # taken from the demisto-sdk to avoid conflicts.
blessings = "^1.7"
PyGithub = "^2.2.0"
gitpython = "^3.1.43"
sendgrid = "^6.11"
slack_sdk = "^3.31.0"

[tool.poetry.group.dev.dependencies]
<<<<<<< HEAD
demisto-sdk = { git = "https://github.com/demisto/demisto-sdk", rev = "a73bc9b20e100aab793248c3967d02037c4e16c5" }
=======
demisto-sdk = "1.38.8" # Only affects GitHub Actions. To control the SDK version elsewhere, modify the infra repo's pyproject file
>>>>>>> fd9bbe33
pytest = ">=7.1.2"
requests-mock = ">=1.9.3"
pytest-mock = ">=3.7.0"
freezegun = ">=1.1.0"
dateparser = ">=1.2.0"
ruff = "*"  # See `.pre-commit-config-template` for version used in pre-commit. Version here doesn't matter.

[tool.poetry.group.typing.dependencies]
types-tqdm = "^4.66.0.2"
types-requests = "2.28.11"
types-mock = "^4.0.15"
types-setuptools = "^69.2.0.20240317"
types-ujson = "^5.6.0.0"
types-decorator = "^5.1.8"
types-toml = "^0.10.8.7"
types-tabulate = "^0.9.0.20240106"
types-pytz = ">=2021.3.6,<2023.0.0"
types-dateparser = "^1.1.4.20240106"
types-python-dateutil = "^2.9.0.20240316"
types-protobuf = "^4.24.0.4"
types-six = "^1.16.21.20240513"
types-paramiko = "2.12.0"
types-PyMySQL = "1.1.0.20240425"
types-markdown = "3.6.0.20240316"
types-PyYAML = "6.0.12.20240311"
types-emoji = "2.1.0.3"

[tool.ruff]
fix = true
extend-exclude = [
    "CommonServerPython",
    "test_data",
    "conftest.py",
    "demistomock.py",
]
line-length = 130
target-version = "py311"
src = [
    "Packs/Base/Scripts/CommonServerPython",
    "Tests/demistomock",
    "Packs/ApiModules/Scripts/*",
]

[tool.ruff.lint]
select = [
    "B002", # unary-prefix-increment
    "B003", # assignment-to-os-environ
    "B004", # unreliable-callable-check
    "B005", # strip-with-multi-characters
    "B007", # unused-loop-control-variable
    "B009", # get-attr-with-constant
    "B010", # set-attr-with-constant
    "B011", # assert-false
    "B013", # redundant-tuple-in-exception-handler
    "B014", # duplicate-handler-exception
    "B015", # useless-comparison
    "B016", # cannot-raise-literal
    "B018", # useless-expression
    "B020", # loop-variable-overrides-iterator
    "B021", # f-string-docstring
    "B022", # useless-contextlib-suppress
    "B023", # function-uses-loop-variable
    "B025", # duplicate-try-block-exception
    "B027", # empty-method-without-abstract-decorator
    "B028", # no-explicit-stacklevel
    "B029", # except-with-empty-tuple
    "B030", # except-with-non-exception-classes
    "B031", # reuse-of-groupby-generator
    "B032", # unintentional-type-annotation

    "C400", # unnecessary-generator-list
    "C401", # unnecessary-generator-set
    "C402", # unnecessary-generator-dict
    "C403", # unnecessary-list-comprehension-set
    "C404", # unnecessary-list-comprehension-dict
    "C405", # unnecessary-literal-set
    "C406", # unnecessary-literal-dict
    "C408", # unnecessary-collection-call
    "C409", # unnecessary-literal-within-tuple-call
    "C410", # unnecessary-literal-within-list-call
    "C411", # unnecessary-list-call
    "C413", # unnecessary-call-around-sorted
    "C414", # unnecessary-double-cast-or-process
    "C415", # unnecessary-subscript-reversal
    "C416", # unnecessary-comprehension
    "C417", # unnecessary-map
    "C418", # unnecessary-literal-within-dict-call
    "C419", # unnecessary-comprehension-any-all

    "E101", # mixed-spaces-and-tabs
    "E401", # multiple-imports-on-one-line
    "E501", # line-too-long
    "E701", # multiple-statements-on-one-line-colon
    "E702", # multiple-statements-on-one-line-semicolon
    "E703", # useless-semicolon
    "E711", # none-comparison
    "E712", # true-false-comparison
    "E713", # not-in-test
    "E714", # not-is-test
    "E721", # type-comparison
    "E722", # bare-except
    "E731", # lambda-assignment
    "E741", # ambiguous-variable-name
    "E742", # ambiguous-class-name
    "E743", # ambiguous-function-name
    "E902", # io-error

    "F401", # unused-import
    "F402", # import-shadowed-by-loop-var
    "F404", # late-future-import
    "F406", # undefined-local-with-nested-import-star-usage
    "F407", # future-feature-not-defined
    "F501", # percent-format-invalid-format
    "F502", # percent-format-expected-mapping
    "F503", # percent-format-expected-sequence
    "F504", # percent-format-extra-named-arguments
    "F505", # percent-format-missing-argument
    "F506", # percent-format-mixed-positional-and-named
    "F507", # percent-format-positional-count-mismatch
    "F508", # percent-format-star-requires-sequence
    "F509", # percent-format-unsupported-format-character
    "F521", # string-dot-format-invalid-format
    "F522", # string-dot-format-extra-named-arguments
    "F523", # string-dot-format-extra-positional-arguments
    "F524", # string-dot-format-missing-arguments
    "F525", # string-dot-format-mixing-automatic
    "F541", # f-string-missing-placeholders
    "F601", # multi-value-repeated-key-literal
    "F602", # multi-value-repeated-key-variable
    "F621", # expressions-in-star-assignment
    "F622", # multiple-starred-expressions
    "F631", # assert-tuple
    "F632", # is-literal
    "F633", # invalid-print-syntax
    "F634", # if-tuple
    "F701", # break-outside-loop
    "F702", # continue-outside-loop
    "F704", # yield-outside-function
    "F706", # return-outside-function
    "F707", # default-except-not-last
    "F722", # forward-annotation-syntax-error
    "F811", # redefined-while-unused
    "F821", # undefined-name
    "F822", # undefined-export
    "F823", # undefined-local
    "F841", # unused-variable
    "F842", # unused-annotation
    "F901", # raise-not-implemented

    "G010", # logging-warn
    "G101", # logging-extra-attr-clash
    "G201", # logging-exc-info
    "G202", # logging-redundant-exc-info

    "N804", # invalid-first-argument-name-for-class-method
    "N805", # invalid-first-argument-name-for-method
    "N807", # dunder-function-name
    "N999", # invalid-module-name

    "NPY001", # numpy-deprecated-type-alias

    "PD002", # pandas-use-of-inplace-argument
    "PD007", # pandas-use-of-dot-ix
    "PD008", # pandas-use-of-dot-at
    "PD009", # pandas-use-of-dot-iat
    "PD010", # pandas-use-of-dot-pivot-or-unstack
    "PD012", # pandas-use-of-dot-read-table
    "PD013", # pandas-use-of-dot-stack
    "PD015", # pandas-use-of-pd-merge

    "S307", # eval

    "PIE790", # unnecessary-pass
    "PIE794", # duplicate-class-field-definition
    "PIE796", # non-unique-enums
    "PIE807", # reimplemented-list-builtin
    "PIE810", # multiple-starts-ends-with

    "PLC0414", # useless-import-alias
    "PLC3002", # unnecessary-direct-lambda-call

    "PLE0100", # yield-in-init
    "PLE0101", # return-in-init
    "PLE0116", # continue-in-finally
    "PLE0117", # nonlocal-without-binding
    "PLE0118", # load-before-global-declaration
    "PLE0302", # unexpected-special-method-signature
    "PLE0604", # invalid-all-object
    "PLE0605", # invalid-all-format
    "PLE1142", # await-outside-async
    "PLE1205", # logging-too-many-args
    "PLE1206", # logging-too-few-args
    "PLE1307", # bad-string-format-type
    "PLE1310", # bad-str-strip-call
    "PLE1507", # invalid-envvar-value
    "PLE2502", # bidirectional-unicode
    "PLE2510", # invalid-character-backspace
    "PLE2512", # invalid-character-sub
    "PLE2513", # invalid-character-esc
    "PLE2514", # invalid-character-nul
    "PLE2515", # invalid-character-zero-width-space

    "PLR0133", # comparison-of-constant
    "PLR0206", # property-with-parameters
    "PLR0402", # manual-from-import
    "PLR1711", # useless-return
    "PLR1722", # sys-exit-alias

    "PLW0120", # useless-else-on-loop
    "PLW0129", # assert-on-string-literal
    "PLW0711", # binary-op-exception
    "PLW1508", # invalid-envvar-default

    "PT009", # pytest-unittest-assertion
    "PT010", # pytest-raises-without-exception
    "PT013", # pytest-incorrect-pytest-import
    "PT015", # pytest-assert-always-false
    "PT018", # pytest-composite-assertion
    "PT022", # pytest-useless-yield-fixture
    "PT024", # pytest-unnecessary-asyncio-mark-on-fixture
    "PT025", # pytest-erroneous-use-fixtures-on-fixture
    "PT026", # pytest-use-fixtures-without-parameters

    "PTH102", # os-mkdir
    "PTH105", # pathlib-replace
    "PTH106", # os-rmdir
    "PTH114", # os-path-islink
    "PTH115", # os-readlink
    "PTH116", # os-stat
    "PTH117", # os-path-isabs
    "PTH121", # os-path-samefile
    "PTH124", # py-path

    "RET501", # unnecessary-return-none
    "RET502", # implicit-return-value
    "RET503", # implicit-return
    "RET508", # superfluous-else-break

    "RSE102", # unnecessary-paren-on-raise-exception

    "RUF001", # ambiguous-unicode-character-string
    "RUF006", # asyncio-dangling-task
    "RUF007", # pairwise-over-zipped
    "RUF008", # mutable-dataclass-default
    "RUF009", # function-call-in-dataclass-default-argument

    "S102", # exec-builtin
    "S103", # bad-file-permissions
    "S302", # suspicious-marshal-usage
    "S306", # suspicious-mktemp-usage
    "S307", # suspicious-eval-usage
    "S312", # suspicious-telnet-usage
    "S313", # suspicious-xmlc-element-tree-usage
    "S315", # suspicious-xml-expat-reader-usage
    "S316", # suspicious-xml-expat-builder-usage
    "S317", # suspicious-xml-sax-usage
    "S319", # suspicious-xml-pull-dom-usage
    "S321", # suspicious-ftp-lib-usage
    "S323", # suspicious-unverified-context-usage
    "S506", # unsafe-yaml-load
    "S508", # snmp-insecure-version
    "S509", # snmp-weak-cryptography
    "S602", # subprocess-popen-with-shell-equals-true
    "S604", # call-with-shell-equals-true
    "S605", # start-process-with-a-shell
    "S606", # start-process-with-no-shell
    "S612", # logging-config-insecure-listen
    "S701", # jinja2-autoescape-false

    "SIM101", # duplicate-isinstance-call
    "SIM102", # collapsible-if
    "SIM103", # needless-bool
    "SIM107", # return-in-try-except-finally
    "SIM109", # compare-with-tuple
    "SIM110", # reimplemented-builtin
    "SIM117", # multiple-with-statements
    "SIM118", # in-dict-keys
    "SIM201", # negate-equal-op
    "SIM202", # negate-not-equal-op
    "SIM208", # double-negation
    "SIM210", # if-expr-with-true-false
    "SIM211", # if-expr-with-false-true
    "SIM212", # if-expr-with-twisted-arms
    "SIM220", # expr-and-not-expr
    "SIM221", # expr-or-not-expr
    "SIM222", # expr-or-true
    "SIM223", # expr-and-false
    "SIM300", # yoda-conditions
    "SIM401", # if-else-block-instead-of-dict-get

    "T201", # print
    "T203", # p-print

    "TID252", # relative-imports

    "UP001", # useless-metaclass-type
    "UP003", # type-of-primitive
    "UP004", # useless-object-inheritance
    "UP005", # deprecated-unittest-alias
    "UP006", # non-pep585-annotation
    "UP007", # non-pep604-annotation
    "UP008", # super-call-with-parameters
    "UP009", # utf8-encoding-declaration
    "UP010", # unnecessary-future-import
    "UP011", # lru-cache-without-parameters
    "UP012", # unnecessary-encode-utf8
    "UP013", # convert-typed-dict-functional-to-class
    "UP014", # convert-named-tuple-functional-to-class
    "UP015", # redundant-open-modes
    "UP017", # datetime-timezone-utc
    "UP018", # native-literals
    "UP019", # typing-text-str-alias
    "UP020", # open-alias
    "UP021", # replace-universal-newlines
    "UP022", # replace-stdout-stderr
    "UP023", # deprecated-c-element-tree
    "UP024", # os-error-alias
    "UP025", # unicode-kind-prefix
    "UP026", # deprecated-mock-import
    "UP028", # yield-in-for-loop
    "UP029", # unnecessary-builtin-import
    "UP030", # format-literals
    "UP031", # printf-string-formatting
    "UP032", # f-string
    "UP033", # lru-cache-with-maxsize-none
    "UP034", # extraneous-parentheses
    "UP035", # deprecated-import
    "UP036", # outdated-version-block
    "UP037", # quoted-annotation
    "UP038", # non-pep604-isinstance

    "W291", # trailing-whitespace

    "YTT101", # sys-version-slice3
    "YTT102", # sys-version2
    "YTT103", # sys-version-cmp-str3
    "YTT201", # sys-version-info0-eq3
    "YTT202", # six-py3
    "YTT203", # sys-version-info1-cmp-int
    "YTT204", # sys-version-info-minor-cmp-int
    "YTT301", # sys-version0
    "YTT302", # sys-version-cmp-str10
    "YTT303", # sys-version-slice
]
ignore = [
    "E402", # module-import-not-at-top-of-file

    "F403", # undefined-local-with-import-star
    "F405", # undefined-local-with-import-star-usage

    "W605", # invalid-escape-sequence
]

unfixable = [
    "RUF001"  # ambiguous-unicode-character-string
]

[tool.ruff.lint.per-file-ignores]
"**/*_test.py" = []
# Ignore any Python update in ApiModules, until we can proprtly determine their desired version.
"**/*ApiModule.py"  = [ "UP" ]
[tool.mypy]
python_version = "3.10"
check_untyped_defs = true
ignore_missing_imports = true
namespace_packages = true
show_error_codes = true
follow_imports = "silent"
pretty = true
allow_redefinition = true
exclude = [
    "test_data",
    "tests_data",
    ".venv",
    ".*_test.py$",
    "test_.*.py",
    "infrastructure_tests",
    "CommonServerPython.py",
    "demistomock.py",
]

[tool.autopep8]
max_line_length = 130

[tool.pytest]
asyncio_mode = "auto"

[tool.coverage.run]
relative_files = true
omit = ["*/test_data/*", "*_test.py", "demistomock.py", "conftest.py", "**/conftest.py"]

[build-system]
requires = ["poetry-core>=1.0.0"]
build-backend = "poetry.core.masonry.api"<|MERGE_RESOLUTION|>--- conflicted
+++ resolved
@@ -25,11 +25,7 @@
 slack_sdk = "^3.31.0"
 
 [tool.poetry.group.dev.dependencies]
-<<<<<<< HEAD
-demisto-sdk = { git = "https://github.com/demisto/demisto-sdk", rev = "a73bc9b20e100aab793248c3967d02037c4e16c5" }
-=======
 demisto-sdk = "1.38.8" # Only affects GitHub Actions. To control the SDK version elsewhere, modify the infra repo's pyproject file
->>>>>>> fd9bbe33
 pytest = ">=7.1.2"
 requests-mock = ">=1.9.3"
 pytest-mock = ">=3.7.0"
