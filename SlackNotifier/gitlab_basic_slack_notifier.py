import argparse
import logging
import os
import sys
from distutils.util import strtobool
from pathlib import Path

import requests
from slack_sdk import WebClient
from slack_sdk.web import SlackResponse

CONTENT_CHANNEL = "dmst-build-test"

SLACK_USERNAME = "Content GitlabCI"

SLACK_WORKSPACE_NAME = os.getenv("SLACK_WORKSPACE_NAME", "")


def options_handler() -> argparse.Namespace:
    parser = argparse.ArgumentParser(description="Parser for slack_notifier args")
    parser.add_argument("-s", "--slack_token", help="The token for slack", required=True)
    parser.add_argument("-t", "--message_text", help="The message text")
    parser.add_argument("-f", "--file", help="File path with the text to send")
    parser.add_argument("-gt", "--gitlab_token", help="Gitlab API token, required when using the --github_username argument")
    parser.add_argument("-gu", "--github_username", help="Github username to tag in the message")
    parser.add_argument(
        "-ch", "--slack_channel", help="The slack channel in which to send the notification", default=CONTENT_CHANNEL
    )
    parser.add_argument(
        "-a", "--allow-failure", help="Allow posting message to fail in case the channel doesn't exist", required=True
    )
    return parser.parse_args()


def build_link_to_message(response: SlackResponse) -> str:
    logging.info("Building link to message")
    if SLACK_WORKSPACE_NAME and response.status_code == requests.codes.ok:
        data: dict = response.data  # type: ignore[assignment]
        channel_id: str = data["channel"]
        message_ts: str = data["ts"].replace(".", "")
        return f"https://{SLACK_WORKSPACE_NAME}.slack.com/archives/{channel_id}/p{message_ts}"
    return ""


def main():
    options = options_handler()
    slack_channel = options.slack_channel
    slack_token = options.slack_token
    text = options.message_text
    text_file = options.file

    print(f"trying to slack: {slack_channel=}, {text=}")

    if not text and not text_file:
        logging.error("One of the arguments --message_text or --file must be provided, none given")
        sys.exit(1)
    elif not text:
        # read the text from the file
        try:
            text = Path(text_file).read_text()
        except Exception as e:
<<<<<<< HEAD
            logging.error(f'Failed to read from file {text_file}, error: {e!s}')
=======
            logging.error(f"Failed to read from file {text_file}, error: {str(e)}")
>>>>>>> 4592fac5
            sys.exit(1)

    slack_client = WebClient(token=slack_token)

    logging.info(f"Sending Slack message to slack channel:{slack_channel}, " f"allowing failure:{options.allow_failure}")

    try:
        logging.info("Building message")

        response = slack_client.chat_postMessage(channel=slack_channel, text=text, username=SLACK_USERNAME, link_names=True)
        link = build_link_to_message(response)
        logging.info(f"Successfully sent Slack message to channel {slack_channel} link: {link}")
    except Exception:
        if strtobool(options.allow_failure):
            logging.warning(f"Failed to send Slack message to channel {slack_channel} not failing build")
        else:
            logging.exception(f"Failed to send Slack message to channel {slack_channel}")
            sys.exit(1)


if __name__ == "__main__":
    main()<|MERGE_RESOLUTION|>--- conflicted
+++ resolved
@@ -59,11 +59,7 @@
         try:
             text = Path(text_file).read_text()
         except Exception as e:
-<<<<<<< HEAD
-            logging.error(f'Failed to read from file {text_file}, error: {e!s}')
-=======
-            logging.error(f"Failed to read from file {text_file}, error: {str(e)}")
->>>>>>> 4592fac5
+            logging.error(f"Failed to read from file {text_file}, error: {e!s}")
             sys.exit(1)
 
     slack_client = WebClient(token=slack_token)
