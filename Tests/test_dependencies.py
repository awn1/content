--- conflicted
+++ resolved
@@ -68,11 +68,7 @@
         self.clusters = clusters
 
     def build_tests_graph_from_conf_json(self, tests_file_path, dependent_tests):
-<<<<<<< HEAD
         with open(tests_file_path) as myfile:
-=======
-        with open(tests_file_path, "r") as myfile:
->>>>>>> 4592fac5
             conf_json_string = myfile.read()
 
         tests_data = json.loads(conf_json_string)["tests"]
@@ -107,11 +103,7 @@
 
 
 def get_dependent_and_independent_integrations(tests_file_path):
-<<<<<<< HEAD
     with open(tests_file_path) as myfile:
-=======
-    with open(tests_file_path, "r") as myfile:
->>>>>>> 4592fac5
         conf_json_string = myfile.read()
 
     conf_json_obj = json.loads(conf_json_string)
@@ -137,11 +129,7 @@
 def get_test_dependencies(tests_file_path):
     dependent_integrations = get_dependent_and_independent_integrations(tests_file_path)[0]
 
-<<<<<<< HEAD
     with open(tests_file_path) as myfile:
-=======
-    with open(tests_file_path, "r") as myfile:
->>>>>>> 4592fac5
         conf_json_string = myfile.read()
     conf_json_obj = json.loads(conf_json_string)
 
