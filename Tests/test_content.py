from __future__ import print_function
import re
import sys
import json
import argparse
import requests
import subprocess
import urllib3
from time import sleep
<<<<<<< HEAD
from datetime import datetime
from Tests.test_dependencies import get_tested_integrations, get_tests_allocation
=======

>>>>>>> 71c414ab
import demisto_client.demisto_api
from slackclient import SlackClient
import threading
# from typing import List, Any


from Tests.test_integration import test_integration, disable_all_integrations
from Tests.mock_server import MITMProxy, AMIConnection
from Tests.test_utils import print_color, print_error, print_warning, LOG_COLORS, str2bool, server_version_compare
from Tests.scripts.constants import RUN_ALL_TESTS_FORMAT, FILTER_CONF, PB_Status


# Disable insecure warnings
urllib3.disable_warnings()

SERVER_URL = "https://{}"
INTEGRATIONS_CONF = "./Tests/integrations_file.txt"

FAILED_MATCH_INSTANCE_MSG = "{} Failed to run.\n There are {} instances of {}, please select one of them by using the "\
                            "instance_name argument in conf.json. The options are:\n{}"

AMI_NAMES = ["Demisto GA", "Server Master", "Demisto one before GA", "Demisto two before GA"]

SERVICE_RESTART_TIMEOUT = 300
SERVICE_RESTART_POLLING_INTERVAL = 5

SLACK_MEM_CHANNEL_ID = 'CM55V7J8K'


def options_handler():
    parser = argparse.ArgumentParser(description='Utility for batch action on incidents')
    parser.add_argument('-k', '--apiKey', help='The Demisto API key for the server', required=True)
    parser.add_argument('-s', '--server', help='The server URL to connect to')
    parser.add_argument('-c', '--conf', help='Path to conf file', required=True)
    parser.add_argument('-e', '--secret', help='Path to secret conf file')
    parser.add_argument('-n', '--nightly', type=str2bool, help='Run nightly tests')
    parser.add_argument('-t', '--slack', help='The token for slack', required=True)
    parser.add_argument('-a', '--circleci', help='The token for circleci', required=True)
    parser.add_argument('-b', '--buildNumber', help='The build number', required=True)
    parser.add_argument('-g', '--buildName', help='The build name', required=True)
    parser.add_argument('-i', '--isAMI', type=str2bool, help='is AMI build or not', default=False)
    parser.add_argument('-m', '--memCheck', type=str2bool,
                        help='Should trigger memory checks or not. The slack channel to check the data is: '
                             'dmst_content_nightly_memory_data', default=False)
    parser.add_argument('-d', '--serverVersion', help='Which server version to run the '
                                                      'tests on(Valid only when using AMI)', default="NonAMI")

    options = parser.parse_args()
    tests_settings = TestsSettings(options)
    return tests_settings


class TestsSettings:
    def __init__(self, options):
        self.api_key = options.apiKey
        self.server = options.server
        self.conf_path = options.conf
        self.secret_conf_path = options.secret
        self.nightly = options.nightly
        self.slack = options.slack
        self.circleci = options.circleci
        self.buildNumber = options.buildNumber
        self.buildName = options.buildName
        self.isAMI = options.isAMI
        self.memCheck = options.memCheck
        self.serverVersion = options.serverVersion
        self.serverNumericVersion = None


class PrintJob:
    def __init__(self, message_to_print, print_function_to_execute, message_color=None):
        self.print_function_to_execute = print_function_to_execute
        self.message_to_print = message_to_print
        self.message_color = message_color

    def execute_print(self):
        if self.message_color:
            self.print_function_to_execute(self.message_to_print, self.message_color)
        else:
            self.print_function_to_execute(self.message_to_print)


class ParallelPrintsManager:

    def __init__(self, number_of_threads):
        self.threads_print_jobs = [[] for i in range(number_of_threads)]
        self.print_lock = threading.Lock()

    def add_print_job(self, message_to_print, print_function_to_execute, thread_index, message_color=None):
        if print_color:
            print_job = PrintJob(message_to_print, print_function_to_execute, message_color)
        else:
            print_job = PrintJob(message_to_print, print_function_to_execute)
        self.threads_print_jobs[thread_index].append(print_job)

    def execute_thread_prints(self, thread_index):
        self.print_lock.acquire()
        prints_to_execute = self.threads_print_jobs[thread_index]
        for print_job in prints_to_execute:
            print_job.execute_print()
        self.print_lock.release()
        self.threads_print_jobs[thread_index] = []


class TestsDataKeeper:

    def __init__(self):
        self.succeeded_playbooks = []
        self.failed_playbooks = []
        self.skipped_tests = []
        self.skipped_integrations = []
        self.rerecorded_tests = []
        self.empty_files = []
        self.unmockable_integrations = {}

    def add_tests_data(self, succeed_playbooks, failed_playbooks, skipped_tests, skipped_integration,
                       unmockable_integrations):
        # Using multiple appends and not extend since append is guaranteed to be thread safe
        for playbook in succeed_playbooks:
            self.succeeded_playbooks.append(playbook)
        for playbook in failed_playbooks:
            self.failed_playbooks.append(playbook)
        for playbook in skipped_tests:
            self.skipped_tests.append(playbook)
        for playbook in skipped_integration:
            self.skipped_integrations.append(playbook)
        for playbook_id, reason in unmockable_integrations.items():
            self.unmockable_integrations[playbook_id] = reason

    def add_proxy_related_test_data(self, proxy):
        # Using multiple appends and not extend since append is guaranteed to be thread safe
        for playbook_id in proxy.rerecorded_tests:
            self.rerecorded_tests.append(playbook_id)
        for playbook_id in proxy.empty_files:
            self.empty_files.append(playbook_id)


def print_test_summary(tests_data_keeper, is_ami=True):
    succeed_playbooks = tests_data_keeper.succeeded_playbooks
    failed_playbooks = tests_data_keeper.failed_playbooks
    skipped_tests = tests_data_keeper.skipped_tests
    unmocklable_integrations = tests_data_keeper.unmockable_integrations
    skipped_integration = tests_data_keeper.skipped_integrations
    rerecorded_tests = tests_data_keeper.rerecorded_tests
    empty_files = tests_data_keeper.empty_files

    succeed_count = len(succeed_playbooks)
    failed_count = len(failed_playbooks)
    skipped_count = len(skipped_tests)
    rerecorded_count = len(rerecorded_tests) if is_ami else 0
    empty_mocks_count = len(empty_files) if is_ami else 0
    unmocklable_integrations_count = len(unmocklable_integrations)
    print('\nTEST RESULTS:')
    tested_playbooks_message = '\t Number of playbooks tested - ' + str(succeed_count + failed_count)
    print(tested_playbooks_message)
    succeeded_playbooks_message = '\t Number of succeeded tests - ' + str(succeed_count)
    print_color(succeeded_playbooks_message, LOG_COLORS.GREEN)

    if failed_count > 0:
        failed_tests_message = '\t Number of failed tests - ' + str(failed_count) + ':'
        print_error(failed_tests_message)
        for playbook_id in failed_playbooks:
            print_error('\t - ' + playbook_id)

    if rerecorded_count > 0:
        recording_warning = '\t Tests with failed playback and successful re-recording - ' + str(rerecorded_count) + ':'
        print_warning(recording_warning)
        for playbook_id in rerecorded_tests:
            print_warning('\t - ' + playbook_id)

    if empty_mocks_count > 0:
        empty_mock_successes_msg = '\t Successful tests with empty mock files - ' + str(empty_mocks_count) + ':'
        print(empty_mock_successes_msg)
        proxy_explanation = '\t (either there were no http requests or no traffic is passed through the proxy.\n'\
                            '\t Investigate the playbook and the integrations.\n'\
                            '\t If the integration has no http traffic, add to unmockable_integrations in conf.json)'
        print(proxy_explanation)
        for playbook_id in empty_files:
            print('\t - ' + playbook_id)

    if len(skipped_integration) > 0:
        skipped_integrations_warning = '\t Number of skipped integration - ' + str(len(skipped_integration)) + ':'
        print_warning(skipped_integrations_warning)
        for playbook_id in skipped_integration:
            print_warning('\t - ' + playbook_id)

    if skipped_count > 0:
        skipped_tests_warning = '\t Number of skipped tests - ' + str(skipped_count) + ':'
        print_warning(skipped_tests_warning)
        for playbook_id in skipped_tests:
            print_warning('\t - ' + playbook_id)

    if unmocklable_integrations_count > 0:
        unmockable_warning = '\t Number of unmockable integrations - ' + str(unmocklable_integrations_count) + ':'
        print_warning(unmockable_warning)
        for playbook_id, reason in unmocklable_integrations.items():
            print_warning('\t - ' + playbook_id + ' - ' + reason)


def update_test_msg(integrations, test_message):
    if integrations:
        integrations_names = [integration['name'] for integration in
                              integrations]
        test_message = test_message + ' with integration(s): ' + ','.join(
            integrations_names)

    return test_message


def has_unmockable_integration(integrations, unmockable_integrations):
    return list(set(x['name'] for x in integrations).intersection(unmockable_integrations.keys()))


def get_docker_limit():
    process = subprocess.Popen(['cat', '/sys/fs/cgroup/memory/memory.limit_in_bytes'], stdout=subprocess.PIPE,
                               stderr=subprocess.STDOUT)
    stdout, stderr = process.communicate()
    return stdout, stderr


def get_docker_processes_data():
    process = subprocess.Popen(['ps', 'aux'], stdout=subprocess.PIPE, stderr=subprocess.STDOUT)
    stdout, stderr = process.communicate()
    return stdout, stderr


def get_docker_memory_data():
    process = subprocess.Popen(['cat', '/sys/fs/cgroup/memory/memory.usage_in_bytes'], stdout=subprocess.PIPE,
                               stderr=subprocess.STDOUT)
    stdout, stderr = process.communicate()
    return stdout, stderr


def send_slack_message(slack, chanel, text, user_name, as_user):
    sc = SlackClient(slack)
    sc.api_call(
        "chat.postMessage",
        channel=chanel,
        username=user_name,
        as_user=as_user,
        text=text,
        mrkdwn='true'
    )


def run_test_logic(c, failed_playbooks, integrations, playbook_id, succeed_playbooks, test_message, test_options, slack,
                   circle_ci, build_number, server_url, build_name, is_mock_run=False,
                   thread_index=0, prints_manager=None):
    status, inc_id = test_integration(c, integrations, playbook_id, test_options, is_mock_run,
                                      thread_index=thread_index, prints_manager=prints_manager)
    # c.api_client.pool.close()
    if status == PB_Status.COMPLETED:
        prints_manager.add_print_job('PASS: {} succeed'.format(test_message), print_color, thread_index,
                                     message_color=LOG_COLORS.GREEN)
        succeed_playbooks.append(playbook_id)

    elif status == PB_Status.NOT_SUPPORTED_VERSION:
        not_supported_version_message = 'PASS: {} skipped - not supported version'.format(test_message)
        prints_manager.add_print_job(not_supported_version_message, print, thread_index)
        succeed_playbooks.append(playbook_id)

    else:
        error_message = 'Failed: {} failed'.format(test_message)
        prints_manager.add_print_job(error_message, print_error, thread_index)
        playbook_id_with_mock = playbook_id
        if not is_mock_run:
            playbook_id_with_mock += " (Mock Disabled)"
        failed_playbooks.append(playbook_id_with_mock)
        notify_failed_test(slack, circle_ci, playbook_id, build_number, inc_id, server_url, build_name)

    succeed = status == PB_Status.COMPLETED or status == PB_Status.NOT_SUPPORTED_VERSION
    return succeed


# run the test using a real instance, record traffic.
def run_and_record(c, proxy, failed_playbooks, integrations, playbook_id, succeed_playbooks,
                   test_message, test_options, slack, circle_ci, build_number, server_url, build_name,
                   thread_index=0, prints_manager=None):
    proxy.set_tmp_folder()
    proxy.start(playbook_id, record=True, thread_index=thread_index, prints_manager=prints_manager)
    succeed = run_test_logic(c, failed_playbooks, integrations, playbook_id, succeed_playbooks, test_message,
                             test_options, slack, circle_ci, build_number, server_url, build_name, is_mock_run=True,
                             thread_index=thread_index, prints_manager=prints_manager)
    proxy.stop()
    if succeed:
        proxy.move_mock_file_to_repo(playbook_id, thread_index=thread_index, prints_manager=prints_manager)

    proxy.set_repo_folder()
    return succeed


def mock_run(c, proxy, failed_playbooks, integrations, playbook_id, succeed_playbooks,
             test_message, test_options, slack, circle_ci, build_number, server_url, build_name, start_message,
             thread_index=0, prints_manager=None):
    rerecord = False

    if proxy.has_mock_file(playbook_id):
        start_mock_message = '{} (Mock: Playback)'.format(start_message)
        prints_manager.add_print_job(start_mock_message, print, thread_index)
        proxy.start(playbook_id, thread_index=thread_index, prints_manager=prints_manager)
        # run test
        status, inc_id = test_integration(c, integrations, playbook_id, test_options, is_mock_run=True,
                                          thread_index=thread_index, prints_manager=prints_manager)
        # use results
        proxy.stop()
        if status == PB_Status.COMPLETED:
            succeed_message = 'PASS: {} succeed'.format(test_message)
            prints_manager.add_print_job(succeed_message, print_color, thread_index, LOG_COLORS.GREEN)
            succeed_playbooks.append(playbook_id)
            end_mock_message = '------ Test {} end ------\n'.format(test_message)
            prints_manager.add_print_job(end_mock_message, print, thread_index)

            return

        elif status == PB_Status.NOT_SUPPORTED_VERSION:
            not_supported_version_messagr = 'PASS: {} skipped - not supported version'.format(test_message)
            prints_manager.add_print_job(not_supported_version_messagr, print, thread_index)
            succeed_playbooks.append(playbook_id)
            end_mock_message = '------ Test {} end ------\n'.format(test_message)
            prints_manager.add_print_job(end_mock_message, print, thread_index)

            return

        else:
            mock_failed_message = "Test failed with mock, recording new mock file. (Mock: Recording)"
            prints_manager.add_print_job(mock_failed_message, print, thread_index)
            rerecord = True
    else:
        mock_recording_message = start_message + ' (Mock: Recording)'
        prints_manager.add_print_job(mock_recording_message, print, thread_index)

    # Mock recording - no mock file or playback failure.
    succeed = run_and_record(c, proxy, failed_playbooks, integrations, playbook_id, succeed_playbooks,
                             test_message, test_options, slack, circle_ci, build_number, server_url, build_name,
                             thread_index=thread_index, prints_manager=prints_manager)

    if rerecord and succeed:
        proxy.rerecorded_tests.append(playbook_id)
    test_end_message = '------ Test {} end ------\n'.format(test_message)
    prints_manager.add_print_job(test_end_message, print, thread_index)


def run_test(demisto_api_key, proxy, failed_playbooks, integrations, unmockable_integrations, playbook_id,
             succeed_playbooks, test_message, test_options, slack, circle_ci, build_number,
             server_url, build_name, is_ami=True, thread_index=0, prints_manager=None):
    start_message = '------ Test %s start ------' % (test_message,)
    client = demisto_client.configure(base_url=server_url, api_key=demisto_api_key, verify_ssl=False)

    if not is_ami or (not integrations or has_unmockable_integration(integrations, unmockable_integrations)):
        prints_manager.add_print_job(start_message + ' (Mock: Disabled)', print, thread_index)
        run_test_logic(client, failed_playbooks, integrations, playbook_id, succeed_playbooks, test_message,
                       test_options, slack, circle_ci, build_number, server_url, build_name, thread_index=thread_index,
                       prints_manager=prints_manager)
        prints_manager.add_print_job('------ Test %s end ------\n' % (test_message,), print, thread_index)

        return

    mock_run(client, proxy, failed_playbooks, integrations, playbook_id, succeed_playbooks,
             test_message, test_options, slack, circle_ci, build_number, server_url, build_name, start_message,
             thread_index=thread_index, prints_manager=prints_manager)


def http_request(url, params_dict=None):
    try:
        res = requests.request("GET",
                               url,
                               verify=True,
                               params=params_dict,
                               )
        res.raise_for_status()

        return res.json()

    except Exception as e:
        raise e


def get_user_name_from_circle(circleci_token, build_number):
    url = "https://circleci.com/api/v1.1/project/github/demisto/content/{0}?circle-token={1}".format(build_number,
                                                                                                     circleci_token)
    res = http_request(url)

    user_details = res.get('user', {})
    return user_details.get('name', '')


def notify_failed_test(slack, circle_ci, playbook_id, build_number, inc_id, server_url, build_name):
    circle_user_name = get_user_name_from_circle(circle_ci, build_number)
    sc = SlackClient(slack)
    user_id = retrieve_id(circle_user_name, sc)

    text = "{0} - {1} Failed\n{2}".format(build_name, playbook_id, server_url) if inc_id == -1 \
        else "{0} - {1} Failed\n{2}/#/WorkPlan/{3}".format(build_name, playbook_id, server_url, inc_id)

    if user_id:
        sc.api_call(
            "chat.postMessage",
            channel=user_id,
            username="Content CircleCI",
            as_user="False",
            text=text
        )


def retrieve_id(circle_user_name, sc):
    user_id = ''
    res = sc.api_call('users.list')

    user_list = res.get('members', [])
    for user in user_list:
        profile = user.get('profile', {})
        name = profile.get('real_name_normalized', '')
        if name == circle_user_name:
            user_id = user.get('id', '')

    return user_id


def create_result_files(tests_data_keeper):
    failed_playbooks = tests_data_keeper.failed_playbooks
    skipped_integration = tests_data_keeper.skipped_integrations
    skipped_tests = tests_data_keeper.skipped_tests
    with open("./Tests/failed_tests.txt", "w") as failed_tests_file:
        failed_tests_file.write('\n'.join(failed_playbooks))
    with open('./Tests/skipped_tests.txt', "w") as skipped_tests_file:
        skipped_tests_file.write('\n'.join(skipped_tests))
    with open('./Tests/skipped_integrations.txt', "w") as skipped_integrations_file:
        skipped_integrations_file.write('\n'.join(skipped_integration))


def set_integration_params(demisto_api_key, integrations, secret_params, instance_names, playbook_id,
                           thread_index=0, prints_manager=None):
    for integration in integrations:
        integration_params = [item for item in secret_params if item['name'] == integration['name']]

        if integration_params:
            matched_integration_params = integration_params[0]
            if len(integration_params) != 1:
                found_matching_instance = False
                for item in integration_params:
                    if item.get('instance_name', 'Not Found') in instance_names:
                        matched_integration_params = item
                        found_matching_instance = True

                if not found_matching_instance:
                    optional_instance_names = [optional_integration.get('instance_name', 'None')
                                               for optional_integration in integration_params]
                    error_msg = FAILED_MATCH_INSTANCE_MSG.format(playbook_id, len(integration_params),
                                                                 integration['name'],
                                                                 '\n'.join(optional_instance_names))
                    prints_manager.add_print_job(error_msg, print_error, thread_index)
                    return False

            integration['params'] = matched_integration_params.get('params', {})
            integration['byoi'] = matched_integration_params.get('byoi', True)
            integration['instance_name'] = matched_integration_params.get('instance_name', integration['name'])
            integration['validate_test'] = matched_integration_params.get('validate_test', True)
        elif 'Demisto REST API' == integration['name']:
            integration['params'] = {
                'url': 'https://localhost',
                'apikey': demisto_api_key,
                'insecure': True,
            }

    return True


def collect_integrations(integrations_conf, skipped_integration, skipped_integrations_conf, nightly_integrations):
    integrations = []
    is_nightly_integration = False
    has_skipped_integration = False
    for integration in integrations_conf:
        if integration in skipped_integrations_conf.keys():
            skipped_integration.add("{0} - reason: {1}".format(integration, skipped_integrations_conf[integration]))
            has_skipped_integration = True

        if integration in nightly_integrations:
            is_nightly_integration = True

        # string description
        integrations.append({
            'name': integration,
            'params': {}
        })

    return has_skipped_integration, integrations, is_nightly_integration


def extract_filtered_tests():
    with open(FILTER_CONF, 'r') as filter_file:
        filtered_tests = filter_file.readlines()
        filtered_tests = [line.strip('\n') for line in filtered_tests]
        is_filter_configured = True if filtered_tests else False
        run_all = True if RUN_ALL_TESTS_FORMAT in filtered_tests else False

    return filtered_tests, is_filter_configured, run_all


def load_conf_files(conf_path, secret_conf_path):
    with open(conf_path) as data_file:
        conf = json.load(data_file)

    secret_conf = None
    if secret_conf_path:
        with open(secret_conf_path) as data_file:
            secret_conf = json.load(data_file)

    return conf, secret_conf


def run_test_scenario(t, proxy, default_test_timeout, skipped_tests_conf, nightly_integrations,
                      skipped_integrations_conf, skipped_integration, is_nightly, run_all_tests, is_filter_configured,
                      filtered_tests, skipped_tests, secret_params, failed_playbooks,
                      unmockable_integrations, succeed_playbooks, slack, circle_ci, build_number, server, build_name,
                      server_numeric_version, demisto_api_key, is_ami=True, thread_index=0, prints_manager=None):
    playbook_id = t['playbookID']
    nightly_test = t.get('nightly', False)
    integrations_conf = t.get('integrations', [])
    instance_names_conf = t.get('instance_names', [])

    test_message = 'playbook: ' + playbook_id

    test_options = {
        'timeout': t.get('timeout', default_test_timeout)
    }

    if not isinstance(integrations_conf, list):
        integrations_conf = [integrations_conf, ]

    if not isinstance(instance_names_conf, list):
        instance_names_conf = [instance_names_conf, ]

    has_skipped_integration, integrations, is_nightly_integration = collect_integrations(
        integrations_conf, skipped_integration, skipped_integrations_conf, nightly_integrations)

    skip_nightly_test = True if (nightly_test or is_nightly_integration) and not is_nightly else False

    # Skip nightly test
    if skip_nightly_test:
        prints_manager.add_print_job('\n------ Test {} start ------'.format(test_message), print, thread_index)
        prints_manager.add_print_job('Skip test', print, thread_index)
        prints_manager.add_print_job('------ Test {} end ------\n'.format(test_message), print, thread_index)
        return

    if not run_all_tests:
        # Skip filtered test
        if is_filter_configured and playbook_id not in filtered_tests:
            return

    # Skip bad test
    if playbook_id in skipped_tests_conf:
        skipped_tests.add("{0} - reason: {1}".format(playbook_id, skipped_tests_conf[playbook_id]))
        return

    # Skip integration
    if has_skipped_integration:
        return

    # Skip version mismatch test
    test_from_version = t.get('fromversion', '0.0.0')
    test_to_version = t.get('toversion', '99.99.99')
    if (server_version_compare(test_from_version, server_numeric_version) > 0
            or server_version_compare(test_to_version, server_numeric_version) < 0):
        prints_manager.add_print_job('\n------ Test {} start ------'.format(test_message), print, thread_index)
        warning_message = 'Test {} ignored due to version mismatch (test versions: {}-{})'.format(test_message,
                                                                                                  test_from_version,
                                                                                                  test_to_version)
        prints_manager.add_print_job(warning_message, print_warning, thread_index)
        prints_manager.add_print_job('------ Test {} end ------\n'.format(test_message), print, thread_index)
        return

    are_params_set = set_integration_params(demisto_api_key, integrations, secret_params, instance_names_conf,
                                            playbook_id, thread_index=thread_index, prints_manager=prints_manager)
    if not are_params_set:
        failed_playbooks.append(playbook_id)
        return

    test_message = update_test_msg(integrations, test_message)
    options = options_handler()
    stdout, stderr = get_docker_memory_data()
    text = 'Memory Usage: {}'.format(stdout) if not stderr else stderr
    if options.nightly and options.memCheck:
        send_slack_message(slack, SLACK_MEM_CHANNEL_ID, text, 'Content CircleCI', 'False')
        stdout, stderr = get_docker_processes_data()
        text = stdout if not stderr else stderr
        send_slack_message(slack, SLACK_MEM_CHANNEL_ID, text, 'Content CircleCI', 'False')

    run_test(demisto_api_key, proxy, failed_playbooks, integrations, unmockable_integrations, playbook_id,
             succeed_playbooks, test_message, test_options, slack, circle_ci,
             build_number, server, build_name, is_ami, thread_index=thread_index, prints_manager=prints_manager)


<<<<<<< HEAD
def restart_demisto_service(ami, demisto_api_key, server, thread_index=0, prints_manager=None):
    client = demisto_client.configure(base_url=server, api_key=demisto_api_key, verify_ssl=False)
    ami.check_call(['sudo', 'service', 'demisto', 'restart'])
    exit_code = 1
    for _ in range(0, SERVICE_RESTART_TIMEOUT, SERVICE_RESTART_POLLING_INTERVAL):
        sleep(SERVICE_RESTART_POLLING_INTERVAL)
        if exit_code != 0:
            exit_code = ami.call(['/usr/sbin/service', 'demisto', 'status', '--lines', '0'])
        if exit_code == 0:
            check_login_message = "{}: Checking login to the server... ".format(datetime.now())
            prints_manager.add_print_job(check_login_message, print, thread_index)
            try:
                res = demisto_client.generic_request_func(self=client, path='/health', method='GET')
                if int(res[1]) == 200:
                    return
                else:
                    failed_verify_login_message = "Failed verifying login (will retry). status: {}. " \
                                                  "text: {}".format(res.status_code, res.text)
                    prints_manager.add_print_job(failed_verify_login_message, print, thread_index)
            except Exception as ex:
                error_message = "Failed verifying server start via login: {}".format(ex)
                prints_manager.add_print_job(error_message, print_error, thread_index)

    raise Exception('Timeout waiting for demisto service to restart')


def get_and_print_server_numeric_version(tests_settings):
    with open('./Tests/images_data.txt', 'r') as image_data_file:
        image_data = [line for line in image_data_file if line.startswith(tests_settings.serverVersion)]
        if len(image_data) != 1:
            print('Did not get one image data for server version, got {}'.format(image_data))
            return '0.0.0'
        else:
            server_numeric_version = re.findall('Demisto-Circle-CI-Content-[\w-]+-([\d.]+)-[\d]{5}', image_data[0])
            if server_numeric_version:
                server_numeric_version = server_numeric_version[0]
            else:
                server_numeric_version = '99.99.98'  # latest
            print('Server image info: {}'.format(image_data[0]))
            print('Server version: {}'.format(server_numeric_version))
            return server_numeric_version


def get_instances_ips_and_names():
    with open('./Tests/instance_ips.txt', 'r') as instance_file:
        instance_ips = instance_file.readlines()
        instance_ips = [line.strip('\n').split(":") for line in instance_ips]
        return instance_ips


def get_tests_records_from_names(tests_settings, tests_names_to_search):
    conf, secret_conf = load_conf_files(tests_settings.conf_path, tests_settings.secret_conf_path)
    tests_records = conf['tests']
    test_records_with_supplied_names = []
    for test_record in tests_records:
        test_name = test_record.get("playbookID")
        if test_name and test_name in tests_names_to_search:
            test_records_with_supplied_names.append(test_record)
    return test_records_with_supplied_names


def execute_testing(tests_settings, server_ip, mockable_tests_names, unmockable_tests_names, is_ami=True,
                    thread_index=0, prints_manager=None, tests_data_keeper=None):
    server = SERVER_URL.format(server_ip)
    server_numeric_version = tests_settings.serverNumericVersion
    start_message = "Executing tests with the server {} - and the server ip {}".format(server, server_ip)
    prints_manager.add_print_job(start_message, print, thread_index)
    is_nightly = tests_settings.nightly
    is_memory_check = tests_settings.memCheck
    slack = tests_settings.slack
    circle_ci = tests_settings.circleci
    build_number = tests_settings.buildNumber
    build_name = tests_settings.buildName

    conf, secret_conf = load_conf_files(tests_settings.conf_path, tests_settings.secret_conf_path)
    demisto_api_key = tests_settings.api_key
=======
def execute_testing(server, server_ip, server_version, server_numeric_version, is_ami=True):
    print("Executing tests with the server {} - and the server ip {}".format(server, server_ip))

    options = options_handler()
    conf_path = options.conf
    secret_conf_path = options.secret
    is_nightly = options.nightly
    is_memory_check = options.memCheck
    slack = options.slack
    circle_ci = options.circleci
    build_number = options.buildNumber
    build_name = options.buildName

    conf, secret_conf = load_conf_files(conf_path, secret_conf_path)
    demisto_api_key = secret_conf.get('temp_apikey')
>>>>>>> 71c414ab

    default_test_timeout = conf.get('testTimeout', 30)

    tests = conf['tests']
    skipped_tests_conf = conf['skipped_tests']
    nightly_integrations = conf['nightly_integrations']
    skipped_integrations_conf = conf['skipped_integrations']
    unmockable_integrations = conf['unmockable_integrations']

    secret_params = secret_conf['integrations'] if secret_conf else []

    filtered_tests, is_filter_configured, run_all_tests = extract_filtered_tests()
    if is_filter_configured and not run_all_tests:
        is_nightly = True

    if not tests or len(tests) == 0:
        prints_manager.add_print_job('no integrations are configured for test', print, thread_index)
        prints_manager.execute_thread_prints(thread_index)
        return

    proxy = None
    if is_ami:
        ami = AMIConnection(server_ip)
        ami.clone_mock_data()
        proxy = MITMProxy(server_ip)

    failed_playbooks = []
    succeed_playbooks = []
    skipped_tests = set([])
    skipped_integration = set([])

    disable_all_integrations(demisto_api_key, server, thread_index=thread_index, prints_manager=prints_manager)
    prints_manager.execute_thread_prints(thread_index)
    mockable_tests = get_tests_records_from_names(tests_settings, mockable_tests_names)
    unmockable_tests = get_tests_records_from_names(tests_settings, unmockable_tests_names)

    if is_nightly and is_memory_check:
        mem_lim, err = get_docker_limit()
        send_slack_message(slack, SLACK_MEM_CHANNEL_ID,
                           'Build Number: {0}\n Server Address: {1}\nMemory Limit: {2}'.format(build_number, server,
                                                                                               mem_lim),
                           'Content CircleCI', 'False')
    # first run the mock tests to avoid mockless side effects in container
    if is_ami and mockable_tests:
        proxy.configure_proxy_in_demisto(demisto_api_key, server, proxy.ami.docker_ip + ':' + proxy.PROXY_PORT)
        for t in mockable_tests:
            run_test_scenario(t, proxy, default_test_timeout, skipped_tests_conf, nightly_integrations,
                              skipped_integrations_conf, skipped_integration, is_nightly, run_all_tests,
                              is_filter_configured,
                              filtered_tests, skipped_tests, secret_params, failed_playbooks,
                              unmockable_integrations, succeed_playbooks, slack, circle_ci, build_number, server,
                              build_name, server_numeric_version, demisto_api_key, thread_index=thread_index,
                              prints_manager=prints_manager)
        prints_manager.add_print_job("\nRunning mock-disabled tests", print, thread_index)
        proxy.configure_proxy_in_demisto(demisto_api_key, server, '')
<<<<<<< HEAD
        prints_manager.add_print_job("Restarting demisto service", print, thread_index)
        restart_demisto_service(ami, demisto_api_key, server, thread_index=thread_index, prints_manager=prints_manager)
        prints_manager.add_print_job("Demisto service restarted\n", print, thread_index)
        prints_manager.execute_thread_prints(thread_index)
    for t in unmockable_tests:
=======
        print('Resetting containers')
        client = demisto_client.configure(base_url=server, api_key=demisto_api_key, verify_ssl=False)
        body, status_code, headers = demisto_client.generic_request_func(self=client, method='POST',
                                                                         path='/containers/reset')
        if status_code != 200:
            print_error('Request to reset containers failed with status code "{}"\n{}'.format(status_code, body))
            sys.exit(1)
        sleep(10)
    for t in mockless_tests:
>>>>>>> 71c414ab
        run_test_scenario(t, proxy, default_test_timeout, skipped_tests_conf, nightly_integrations,
                          skipped_integrations_conf, skipped_integration, is_nightly, run_all_tests,
                          is_filter_configured,
                          filtered_tests, skipped_tests, secret_params, failed_playbooks,
                          unmockable_integrations, succeed_playbooks, slack, circle_ci, build_number, server,
                          build_name, server_numeric_version, demisto_api_key, is_ami,
                          thread_index=thread_index, prints_manager=prints_manager)
        prints_manager.execute_thread_prints(thread_index)

    tests_data_keeper.add_tests_data(succeed_playbooks, failed_playbooks, skipped_tests,
                                     skipped_integration, unmockable_integrations)
    tests_data_keeper.add_proxy_related_test_data(proxy)

    if is_ami and build_name == 'master':
        updating_mocks_msg = "Pushing new/updated mock files to mock git repo."
        prints_manager.add_print_job(updating_mocks_msg, print, thread_index)
        ami.upload_mock_files(build_name, build_number)


def get_unmockable_tests(tests_settings):
    conf, secret_conf = load_conf_files(tests_settings.conf_path, tests_settings.secret_conf_path)
    unmockable_integrations = conf['unmockable_integrations']
    tests = conf['tests']
    unmockable_tests = []
    for test_record in tests:
        test_name = test_record.get("playbookID")
        integrations_used_in_test = get_tested_integrations(test_record)
        unmockable_integrations_used = [integration_name for integration_name in integrations_used_in_test if
                                        integration_name in unmockable_integrations]
        if test_name and (not integrations_used_in_test or unmockable_integrations_used):
            unmockable_tests.append(test_name)
    return unmockable_tests


def get_all_tests(tests_settings):
    conf, secret_conf = load_conf_files(tests_settings.conf_path, tests_settings.secret_conf_path)
    tests_records = conf['tests']
    all_tests = []
    for test_record in tests_records:
        test_name = test_record.get("playbookID")
        if test_name:
            all_tests.append(test_name)
    return all_tests


def manage_tests(tests_settings):
    """
    This function manages the execution of Demisto's tests.

    Args:

    """
    tests_settings.serverNumericVersion = get_and_print_server_numeric_version(tests_settings)
    instances_ips = get_instances_ips_and_names()
    is_nightly = tests_settings.nightly
    server_version = tests_settings.serverVersion
    number_of_instances = len(instances_ips)
    prints_manager = ParallelPrintsManager(number_of_instances)
    tests_data_keeper = TestsDataKeeper()

    if tests_settings.server:
        # If the user supplied a server - all tests will be done on that server.
        server_ip = tests_settings.server
        print_color("Starting tests for {}".format(server_ip), LOG_COLORS.GREEN)
        print("Starts tests with server url - https://{}".format(server_ip))
        all_tests = get_all_tests(tests_settings)
        execute_testing(tests_settings, server_ip, [], all_tests, is_ami=False, thread_index=0,
                        prints_manager=prints_manager, tests_data_keeper=tests_data_keeper)

    elif is_nightly:
        """
        If the build is a nightly build, run tests in parallel.
        """
        test_allocation = get_tests_allocation(number_of_instances, tests_settings.conf_path)
        current_thread_index = 0
        all_unmockable_tests_list = get_unmockable_tests(tests_settings)
        threads_array = []
        for ami_instance_name, ami_instance_ip in instances_ips:
            if ami_instance_name == server_version:  # Only run tests for server master
                current_instance = ami_instance_ip
                tests_allocation_for_instance = test_allocation[current_thread_index]

                unmockable_tests = [test for test in all_unmockable_tests_list if test in tests_allocation_for_instance]
                mockable_tests = [test for test in tests_allocation_for_instance if test not in unmockable_tests]
                print_color("Starting tests for {}".format(ami_instance_name), LOG_COLORS.GREEN)
                print("Starts tests with server url - https://{}".format(ami_instance_ip))
                thread_args = (tests_settings, current_instance, mockable_tests, unmockable_tests)
                thread_kwargs = {
                    "thread_index": current_thread_index,
                    "prints_manager": prints_manager,
                    "tests_data_keeper": tests_data_keeper
                }
                t = threading.Thread(target=execute_testing, args=thread_args, kwargs=thread_kwargs)
                threads_array.append(t)
                t.start()
                current_thread_index += 1
        for t in threads_array:
            t.join()

    else:
        for ami_instance_name, ami_instance_ip in instances_ips:
            if ami_instance_name == tests_settings.serverVersion:
                print_color("Starting tests for {}".format(ami_instance_name), LOG_COLORS.GREEN)
                print("Starts tests with server url - https://{}".format(ami_instance_ip))
                all_tests = get_all_tests(tests_settings)
                unmockable_tests = get_unmockable_tests(tests_settings)
                mockable_tests = [test for test in all_tests if test not in unmockable_tests]
                execute_testing(tests_settings, ami_instance_ip, mockable_tests, unmockable_tests, is_ami=True,
                                thread_index=0, prints_manager=prints_manager, tests_data_keeper=tests_data_keeper)
                sleep(8)

    print_test_summary(tests_data_keeper, tests_settings.isAMI)

    create_result_files(tests_data_keeper)

    if len(tests_data_keeper.failed_playbooks):
        tests_failed_msg = "Some tests have failed. Not destroying instances."
        print(tests_failed_msg)
        sys.exit(1)
    else:
        file_path = "./Tests/is_build_passed_{}.txt".format(tests_settings.serverVersion.replace(' ', ''))
        with open(file_path, "w") as is_build_passed_file:
            is_build_passed_file.write('Build passed')


def main():
    tests_settings = options_handler()
    if tests_settings.isAMI:
        """
        Running tests in AMI configuration.
        This is the way we run most tests, including running Circle for PRs and nightly.
        """
        manage_tests(tests_settings)
    else:
        """
        This case is rare, and usually occurs on two cases:
        1. When someone from Server wants to trigger a content build on their branch.
        2. When someone from content wants to run tests on a specific build.
        """
        server_numeric_version = '99.99.98'  # assume latest
        print("Using server version: {} (assuming latest for non-ami)".format(server_numeric_version))
        with open('./Tests/instance_ips.txt', 'r') as instance_file:
            instance_ips = instance_file.readlines()
            instance_ip = [line.strip('\n').split(":")[1] for line in instance_ips][0]
        all_tests = get_all_tests(tests_settings)
        execute_testing(tests_settings, instance_ip, [], all_tests, is_ami=False)


if __name__ == '__main__':
    main()<|MERGE_RESOLUTION|>--- conflicted
+++ resolved
@@ -7,12 +7,9 @@
 import subprocess
 import urllib3
 from time import sleep
-<<<<<<< HEAD
 from datetime import datetime
 from Tests.test_dependencies import get_tested_integrations, get_tests_allocation
-=======
-
->>>>>>> 71c414ab
+
 import demisto_client.demisto_api
 from slackclient import SlackClient
 import threading
@@ -605,7 +602,6 @@
              build_number, server, build_name, is_ami, thread_index=thread_index, prints_manager=prints_manager)
 
 
-<<<<<<< HEAD
 def restart_demisto_service(ami, demisto_api_key, server, thread_index=0, prints_manager=None):
     client = demisto_client.configure(base_url=server, api_key=demisto_api_key, verify_ssl=False)
     ami.check_call(['sudo', 'service', 'demisto', 'restart'])
@@ -682,23 +678,6 @@
 
     conf, secret_conf = load_conf_files(tests_settings.conf_path, tests_settings.secret_conf_path)
     demisto_api_key = tests_settings.api_key
-=======
-def execute_testing(server, server_ip, server_version, server_numeric_version, is_ami=True):
-    print("Executing tests with the server {} - and the server ip {}".format(server, server_ip))
-
-    options = options_handler()
-    conf_path = options.conf
-    secret_conf_path = options.secret
-    is_nightly = options.nightly
-    is_memory_check = options.memCheck
-    slack = options.slack
-    circle_ci = options.circleci
-    build_number = options.buildNumber
-    build_name = options.buildName
-
-    conf, secret_conf = load_conf_files(conf_path, secret_conf_path)
-    demisto_api_key = secret_conf.get('temp_apikey')
->>>>>>> 71c414ab
 
     default_test_timeout = conf.get('testTimeout', 30)
 
@@ -754,23 +733,17 @@
                               prints_manager=prints_manager)
         prints_manager.add_print_job("\nRunning mock-disabled tests", print, thread_index)
         proxy.configure_proxy_in_demisto(demisto_api_key, server, '')
-<<<<<<< HEAD
-        prints_manager.add_print_job("Restarting demisto service", print, thread_index)
-        restart_demisto_service(ami, demisto_api_key, server, thread_index=thread_index, prints_manager=prints_manager)
-        prints_manager.add_print_job("Demisto service restarted\n", print, thread_index)
-        prints_manager.execute_thread_prints(thread_index)
-    for t in unmockable_tests:
-=======
-        print('Resetting containers')
+        prints_manager.add_print_job('Resetting containers', print, thread_index)
         client = demisto_client.configure(base_url=server, api_key=demisto_api_key, verify_ssl=False)
         body, status_code, headers = demisto_client.generic_request_func(self=client, method='POST',
                                                                          path='/containers/reset')
         if status_code != 200:
-            print_error('Request to reset containers failed with status code "{}"\n{}'.format(status_code, body))
+            error_msg = 'Request to reset containers failed with status code "{}"\n{}'.format(status_code, body)
+            prints_manager.add_print_job(error_msg, print_error, thread_index)
+            print_manager.execute_thread_prints(thread_index)
             sys.exit(1)
         sleep(10)
-    for t in mockless_tests:
->>>>>>> 71c414ab
+    for t in unmockable_tests:
         run_test_scenario(t, proxy, default_test_timeout, skipped_tests_conf, nightly_integrations,
                           skipped_integrations_conf, skipped_integration, is_nightly, run_all_tests,
                           is_filter_configured,
