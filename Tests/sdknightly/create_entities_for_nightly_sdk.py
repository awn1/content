import argparse
import json
import os
import shutil
import subprocess
from pathlib import Path


<<<<<<< HEAD
def run_command(cmd: str) -> tuple[str, str]:
    return subprocess.Popen(cmd.split(), stdout=subprocess.PIPE, stderr=subprocess.PIPE, encoding='utf-8').communicate()
=======
def run_command(cmd: str) -> Tuple[str, str]:
    return subprocess.Popen(cmd.split(), stdout=subprocess.PIPE, stderr=subprocess.PIPE, encoding="utf-8").communicate()
>>>>>>> 4592fac5


def create_incident_field(path: Path, incident_to_associate: str) -> str:
    """
    Creates an incident field

    Args:
        path: A path of the pack
        incident_to_associate: an incident type to associate the incident field

    Returns:
        The path to the incident field
    """
    hello_field_path = "Packs/HelloWorld/IncidentFields/incidentfield-Hello_World_Status.json"
    with open(hello_field_path) as stream:
        field = json.load(stream)
    name = "Hello World IncidentField Test"
    cliname = name.lower().replace(" ", "")
    field.update({"name": name, "cliName": cliname, "id": f"incident_{cliname}", "associatedTypes": [incident_to_associate]})
    dest_incident = path / "IncidentFields"

    if not os.path.isdir(dest_incident):
        os.mkdir(dest_incident)

    field_path = dest_incident / f'incidentfield-{name.replace(" ", "_")}.json'
    with open(field_path, "w+") as stream:
        json.dump(field, stream, indent=4)
    return str(field_path)


def create_layout(path: Path, layout_name: str) -> str:
    """
    Creates a layout field

    Args:
        path: A path of the pack
        layout_name: a layout name to create

    Returns:
        The path to the layout
    """
    layout_path_sample = Path("Packs/HelloWorld/Layouts/layoutscontainer-Hello_World_Alert.json")
    with open(layout_path_sample) as stream:
        layout = json.load(stream)
    dest_layout = path / "Layouts"
    if not os.path.isdir(dest_layout):
        os.mkdir(dest_layout)
    layout.update({"id": layout_name, "name": layout_name})
    layout_path = dest_layout / f'layoutscontainer-{layout_name.replace(" ", "_")}.json'
    with open(layout_path, "w+") as stream:
        json.dump(layout, stream, indent=4)
    return str(layout_path)


def create_incident_type(path: Path, layout_name: str) -> str:
    """
    Creates an incident type

    Args:
        path: A path of the pack
        layout_name: a layout to associate the incident field

    Returns:
        The path to the incident type
    """
    incident_type_path_sample = Path("Packs/HelloWorld/IncidentTypes/incidenttype-Hello_World_Alert.json")
    with open(incident_type_path_sample) as stream:
        incident_type = json.load(stream)
    name = "Hello World Alert Test"
    incident_type.update({"name": name, "id": name, "layout": layout_name})
    dest_incident_path = path / "IncidentTypes"

    if not os.path.isdir(dest_incident_path):
        os.mkdir(dest_incident_path)

    incident_path = dest_incident_path / f'incidenttype-{name.replace(" ", "_")}.json'
    with open(incident_path, "w+") as stream:
        json.dump(incident_type, stream, indent=4)
    return str(incident_path)


def create_mapper(path: Path) -> str:
    """
    Creates a mapper

    Args:
        path: A path of the pack

    Returns:
        The path to the mapper
    """
    mapper_path_sample = Path("Packs/HelloWorld/Classifiers/classifier-mapper-incoming-HelloWorld.json")
    with open(mapper_path_sample) as stream:
        mapper = json.load(stream)
    name = "Hello World Test - Incoming Mapper"
    _id = "HelloWorld-mapper Test"
    mapper.update({"name": name, "id": _id})
    dest_mapper_path = path / "Classifiers"

    if not os.path.isdir(dest_mapper_path):
        os.mkdir(dest_mapper_path)

    mapper_path = dest_mapper_path / "classifier-mapper-incoming-HelloWorldTest.json"
    with open(mapper_path, "w+") as stream:
        json.dump(mapper, stream, indent=4)
    return str(mapper_path)


def main():
    parser = argparse.ArgumentParser(description="Creates incident field, incident type, mapper and a " "layout in a given pack.")
    parser.add_argument("pack_name")
    parser.add_argument("--artifacts-folder", required=False)
    args = parser.parse_args()
    pack_path = Path("Packs") / args.pack_name
    layout_name = "Hello World Test Layout"
    uploaded_entities = [
        create_layout(pack_path, layout_name),
        create_incident_field(pack_path, "Hello World Alert Test"),
        create_incident_type(pack_path, layout_name),
        create_mapper(pack_path),
    ]
    print("Created entities:")
    print("\t" + "\n\t".join(uploaded_entities))
    if args.artifacts_folder:
        entities_folder = Path(args.artifacts_folder) / "UploadedEntities"
        if not os.path.isdir(entities_folder):
            os.mkdir(entities_folder)
        print(f"Storing files to {entities_folder}")
        for file in uploaded_entities:
            file_name = file.split("/")[-1]
            shutil.copyfile(file, entities_folder / file_name)
            print(f"file: {file_name} stored.")


if __name__ in "__main__":
    main()<|MERGE_RESOLUTION|>--- conflicted
+++ resolved
@@ -6,13 +6,8 @@
 from pathlib import Path
 
 
-<<<<<<< HEAD
 def run_command(cmd: str) -> tuple[str, str]:
-    return subprocess.Popen(cmd.split(), stdout=subprocess.PIPE, stderr=subprocess.PIPE, encoding='utf-8').communicate()
-=======
-def run_command(cmd: str) -> Tuple[str, str]:
     return subprocess.Popen(cmd.split(), stdout=subprocess.PIPE, stderr=subprocess.PIPE, encoding="utf-8").communicate()
->>>>>>> 4592fac5
 
 
 def create_incident_field(path: Path, incident_to_associate: str) -> str:
