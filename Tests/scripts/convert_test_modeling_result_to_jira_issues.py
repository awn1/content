--- conflicted
+++ resolved
@@ -11,7 +11,6 @@
 from tabulate import tabulate
 
 from Tests.scripts.common import (
-<<<<<<< HEAD
     TEST_MODELING_RULES_REPORT_FILE_NAME,
     TEST_SUITE_CELL_EXPLANATION,
     calculate_results_table,
@@ -33,29 +32,6 @@
     create_jira_issue_for_test_modeling_rule,
     get_summary_for_test_modeling_rule,
     write_test_modeling_rule_to_jira_mapping,
-=======
-    get_all_failed_results,
-    calculate_results_table,
-    TEST_MODELING_RULES_REPORT_FILE_NAME,
-    get_test_results_files,
-    TEST_SUITE_CELL_EXPLANATION,
-    get_properties_for_test_suite,
-)
-from Tests.scripts.jira_issues import (
-    jira_server_information,
-    jira_search_all_by_query,
-    generate_query_by_component_and_issue_type,
-    get_jira_server_info,
-    get_jira_ticket_info,
-)
-from Tests.scripts.test_modeling_rule_report import (
-    create_jira_issue_for_test_modeling_rule,
-    TEST_MODELING_RULES_BASE_HEADERS,
-    calculate_test_modeling_rule_results,
-    write_test_modeling_rule_to_jira_mapping,
-    get_summary_for_test_modeling_rule,
-    TEST_MODELING_RULES_TO_JIRA_TICKETS_CONVERTED,
->>>>>>> 4592fac5
 )
 from Tests.scripts.utils import logging_wrapper as logging
 from Tests.scripts.utils.log_util import install_logging
