import argparse
import json


def main(image_id, confile):
    print("Extracting instance conf file")
<<<<<<< HEAD
    with open(confile) as conf_file:
        conf = json.load(conf_file)

    print("Getting new image ID")
    with open(image_id) as image_id_file:
=======
    with open(confile, "r") as conf_file:
        conf = json.load(conf_file)

    print("Getting new image ID")
    with open(image_id, "r") as image_id_file:
>>>>>>> 4592fac5
        image_id_lines = image_id_file.readlines()
        image_id_lines = [line.strip("\n") for line in image_id_lines]
        print(image_id_lines)
        id = image_id_lines[0]
        id = id.split()[0]

    conf["ImageId"] = id

    print("Setting new image ID")
    with open(confile, "w") as conf_file:
        data = json.dumps(conf)
        conf_file.write(data)


if __name__ == "__main__":
    parser = argparse.ArgumentParser(description="Utility for updating image id")
    parser.add_argument("-i", "--image", help="The image_id", required=True)
    parser.add_argument("-c", "--conf", help="The conf file", required=True)
    options = parser.parse_args()

    main(options.image, options.conf)<|MERGE_RESOLUTION|>--- conflicted
+++ resolved
@@ -4,19 +4,11 @@
 
 def main(image_id, confile):
     print("Extracting instance conf file")
-<<<<<<< HEAD
     with open(confile) as conf_file:
         conf = json.load(conf_file)
 
     print("Getting new image ID")
     with open(image_id) as image_id_file:
-=======
-    with open(confile, "r") as conf_file:
-        conf = json.load(conf_file)
-
-    print("Getting new image ID")
-    with open(image_id, "r") as image_id_file:
->>>>>>> 4592fac5
         image_id_lines = image_id_file.readlines()
         image_id_lines = [line.strip("\n") for line in image_id_lines]
         print(image_id_lines)
