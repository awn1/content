import json
import sys


def main():
    if len(sys.argv) < 2:
        raise FileNotFoundError("No File Path Given")

    file_path = sys.argv[1]
    field = sys.argv[2]

<<<<<<< HEAD
    with open(file_path) as f:
=======
    with open(file_path, "r") as f:
>>>>>>> 4592fac5
        file_content = json.load(f)

    file_content[field] = f"{file_content['id']}-new"

    with open(file_path, "w") as f:
        json.dump(file_content, f)

    print(f"Successfully changed the field {field} in file {file_path}")


if __name__ == "__main__":
    main()<|MERGE_RESOLUTION|>--- conflicted
+++ resolved
@@ -9,11 +9,7 @@
     file_path = sys.argv[1]
     field = sys.argv[2]
 
-<<<<<<< HEAD
     with open(file_path) as f:
-=======
-    with open(file_path, "r") as f:
->>>>>>> 4592fac5
         file_content = json.load(f)
 
     file_content[field] = f"{file_content['id']}-new"
