--- conflicted
+++ resolved
@@ -17,8 +17,6 @@
 from slack_sdk import WebClient
 from urllib3.exceptions import InsecureRequestWarning
 
-<<<<<<< HEAD
-=======
 import common
 from Tests.scripts.infra.resources.constants import AUTOMATION_GCP_PROJECT
 from Tests.scripts.graph_lock_machine import (
@@ -31,7 +29,6 @@
 )
 from Tests.scripts.utils.slack import get_messages_from_slack
 
->>>>>>> f911e2bb
 urllib3.disable_warnings(InsecureRequestWarning)
 warnings.filterwarnings("ignore", _default._CLOUD_SDK_CREDENTIALS_WARNING)
 
@@ -512,47 +509,7 @@
     args = options_handler()
     output_path = Path(args.output_path)
     try:
-<<<<<<< HEAD
-        slack_msg_append: list[dict[Any, Any]] = []
-        if args.without_viso:
-            logging.info("Not connecting to Viso.")
-            tenants = {}
-            tokens_count = None
-        else:
-            logging.info(f"Connecting to Viso - Endpoint:{VISO_API_URL}")
-            viso_api = VisoAPI(VISO_API_URL, VISO_API_KEY)
-            try:
-                tenants_list = viso_api.get_all_tenants(CONTENT_TENANTS_GROUP_OWNER)
-                tenants = {tenant["lcaas_id"]: tenant for tenant in tenants_list}
-                logging.info(f"Got {len(tenants)} tenants for group owner:{CONTENT_TENANTS_GROUP_OWNER}")
-            except Exception as e:
-                logging.debug(f"Failed to get tenants: {e}")
-                logging.error("Failed to get tenants")
-                tenants = {}
-                slack_msg_append.append(
-                    {
-                        "color": "danger",
-                        "title": "Failed to get tenants",
-                        "fallback": "Failed to get tenants",
-                    }
-                )
-            try:
-                tokens_count = viso_api.get_disposable_token_count(CONTENT_TENANTS_GROUP_OWNER)
-                logging.info(f"Got disposable tenants tokens count:{tokens_count} for group owner:{CONTENT_TENANTS_GROUP_OWNER}")
-            except Exception as e:
-                logging.debug(f"Failed to get disposable tenants tokens count: {e}")
-                logging.error("Failed to get disposable tenants tokens count")
-                tokens_count = None
-                slack_msg_append.append(
-                    {
-                        "color": "danger",
-                        "title": "Failed to get disposable tenants tokens count",
-                        "fallback": "Failed to get disposable tenants tokens count",
-                    }
-                )
-=======
         tenants, tokens_count, slack_msg_append = get_viso_tenants_data(args.without_viso)
->>>>>>> f911e2bb
 
         current_date = datetime.utcnow()
         current_date_str = current_date.strftime("%Y-%m-%d")
