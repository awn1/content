import itertools
import json
import os
import sys
from abc import ABC, abstractmethod
from argparse import ArgumentParser
from enum import Enum
from pathlib import Path
from typing import Optional
from collections.abc import Iterable, Sequence

from demisto_sdk.commands.common.constants import FileType, MarketplaceVersions, CONTENT_ENTITIES_DIRS
from demisto_sdk.commands.common.tools import find_type, str2bool, get_yaml

from Tests.Marketplace.marketplace_services import get_last_commit_from_index
from Tests.scripts.collect_tests.constants import (
    DEFAULT_MARKETPLACES_WHEN_MISSING, IGNORED_FILE_TYPES, NON_CONTENT_FOLDERS,
    ONLY_INSTALL_PACK_FILE_TYPES, SANITY_TEST_TO_PACK, ONLY_UPLOAD_PACK_FILE_TYPES,
    SKIPPED_CONTENT_ITEMS__NOT_UNDER_PACK, XSOAR_SANITY_TEST_NAMES,
    ALWAYS_INSTALLED_PACKS_MAPPING, MODELING_RULE_COMPONENT_FILES, XSIAM_COMPONENT_FILES,
    TEST_DATA_PATTERN)
from Tests.scripts.collect_tests.exceptions import (
    DeprecatedPackException, IncompatibleMarketplaceException,
    InvalidTestException, NonDictException, NonXsoarSupportedPackException,
    NoTestsConfiguredException, NothingToCollectException,
    NotUnderPackException, SkippedPackException,
    SkippedTestException, TestMissingFromIdSetException,
    NonNightlyPackInNightlyBuildException, IncompatibleTestMarketplaceException)
from Tests.scripts.collect_tests.id_set import Graph, IdSet, IdSetItem
from Tests.scripts.collect_tests.logger import logger
from Tests.scripts.collect_tests.path_manager import PathManager
from Tests.scripts.collect_tests.test_conf import TestConf
from Tests.scripts.collect_tests.utils import (ContentItem, Machine,
                                               PackManager, find_pack_folder,
                                               find_yml_content_type, hotfix_detect_old_script_yml,
                                               FilesToCollect)
from Tests.scripts.collect_tests.version_range import VersionRange

PATHS = PathManager(Path(__file__).absolute().parents[3])
PACK_MANAGER = PackManager(PATHS)


class CollectionReason(str, Enum):
    ID_SET_MARKETPLACE_VERSION = 'id_set marketplace version'
    PACK_MARKETPLACE_VERSION_VALUE = 'marketplace version of pack'
    CONTAINED_ITEM_MARKETPLACE_VERSION_VALUE = 'marketplace version of contained item'
    SANITY_TESTS = 'sanity tests'
    NON_CODE_FILE_CHANGED = 'non-code pack file changed'
    INTEGRATION_CHANGED = 'integration changed, collecting all conf.json tests using it'
    SCRIPT_PLAYBOOK_CHANGED = 'file changed, taking tests from `tests` section in script yml'
    SCRIPT_PLAYBOOK_CHANGED_NO_TESTS = 'file changed, but has `No Tests` configured, taking tests from id_set'
    TEST_PLAYBOOK_CHANGED = 'test playbook changed'
    MAPPER_CHANGED = 'mapper file changed, configured as incoming_mapper_id in test conf'
    CLASSIFIER_CHANGED = 'classifier file changed, configured as classifier_id in test conf'
    DEFAULT_REPUTATION_TESTS = 'Indicator type file changed, running reputation tests from conf.json[\'reputation_tests\']'
    ALWAYS_INSTALLED_PACKS = 'packs that are always installed'
    PACK_TEST_DEPENDS_ON = 'a test depends on this pack'
    NON_XSOAR_SUPPORTED = 'support level is not xsoar: collecting the pack, not collecting tests'
    FILES_REMOVED_FROM_PACK = 'files were removed from this pack, installing to make sure it is not broken'
    MODELING_RULE_CHANGED = 'modeling rule changed'
    MODELING_RULE_XIF_CHANGED = 'modeling rule\'s associated xif file was changed'
    MODELING_RULE_SCHEMA_CHANGED = 'modeling rule\'s associated schema file was changed'
    MODELING_RULE_TEST_DATA_CHANGED = 'modeling rule\'s associated testdata file was changed'
    MODELING_RULE_NIGHTLY = 'nightly testing of modeling rules'
    DUMMY_OBJECT_FOR_COMBINING = 'creating an empty object, to combine two CollectionResult objects'
    XSIAM_COMPONENT_CHANGED = 'xsiam component was changed'
    README_FILE_CHANGED = 'readme file was changed'
    PACK_CHOSEN_TO_UPLOAD = 'pack chosen to upload'
    PACK_TEST_E2E = "pack was chosen to be tested in e2e tests"
    PACK_MASTER_BUCKET_DISCREPANCY = "pack version on master is ahead of bucket"


REASONS_ALLOWING_NO_ID_SET_OR_CONF = {
    # these may be used without an id_set or conf.json object, see _validate_collection.
    CollectionReason.DUMMY_OBJECT_FOR_COMBINING,
    CollectionReason.ALWAYS_INSTALLED_PACKS,
    CollectionReason.PACK_TEST_E2E
}


class CollectionResult:
    def __init__(
            self,
            test: str | None,
            modeling_rule_to_test: str | Path | None,  # path to dir of modeling rule to test
            pack: str | None,
            reason: CollectionReason,
            version_range: VersionRange | None,
            reason_description: str,
            conf: TestConf | None,
            id_set: IdSet | Graph | None,
            is_sanity: bool = False,
            is_nightly: bool = False,
            skip_support_level_compatibility: bool = False,
            only_to_install: bool = False,
            only_to_upload: bool = False,
            pack_to_reinstall: str | None = None,
    ):
        """
        Collected test playbook, and/or a pack to install.

        NOTE:   The constructor only accepts a single Optional[str] for test and pack, but they're kept as set[str].
                This is done to require a reason for every collection, which is logged.
                Use the + operator or CollectedTests.union() to join two or more objects and hold multiple tests.

        :param test: test playbook id
        :param modeling_rule_to_test: path to containing directory of a modeling rule that should be marked for
            testing, e.g. PackName/ModelingRules/MyModelingRule
        :param pack: pack name to install
        :param reason: CollectionReason explaining the collection
        :param version_range: XSOAR versions on which the content should be tested, matching the from/toversion fields.
        :param reason_description: free text elaborating on the collection, e.g. path of the changed file.
        :param conf: a ConfJson object. It may be None only when reason in VALIDATION_BYPASSING_REASONS.
        :param id_set: an IdSet object. It may be None only when reason in VALIDATION_BYPASSING_REASONS.
        :param is_sanity: whether the test is a sanity test. Sanity tests do not have to be in the id_set.
        :param is_nightly: whether the run is a nightly run. When running on nightly, only specific packs need to run.
        :param skip_support_level_compatibility:
                whether to install a pack, even if it is not directly compatible.
                This is used when collecting a pack containing a content item, when their marketplace values differ.
        :param only_to_install: whether to collect the pack only to install it without upload to the bucket.
        :param only_to_upload: whether to collect the pack only to upload it to the bucket without install.
        :param pack_to_reinstall: pack name to collect for reinstall test
        """
        self.tests: set[str] = set()
        self.modeling_rules_to_test: set[str | Path] = set()
        self.packs_to_install: set[str] = set()
        self.packs_to_upload: set[str] = set()
        self.packs_to_update_metadata: set[str] = set()
        self.version_range = None if version_range and version_range.is_default else version_range
        self.machines: tuple[Machine, ...] | None = None
        self.packs_to_reinstall: set[str] = set()

        try:
            # raises if invalid
            self._validate_collection(
                pack=pack,
                test=test,
                reason=reason,
                conf=conf,
                id_set=id_set,
                is_sanity=is_sanity,
                is_nightly=is_nightly,
                skip_support_level_compatibility=skip_support_level_compatibility,
            )

        except NonXsoarSupportedPackException:
            if test:
                logger.info(f'{pack} support level != XSOAR, not collecting {test}, pack will be installed')
                test = None

        except InvalidTestException as e:
            suffix = ' (pack will be installed)' if pack else ''
            logger.error(f'{str(e)}, not collecting {test}{suffix}')
            test = None

        except NonNightlyPackInNightlyBuildException as e:
            test_suffix = f', not collecting {test}' if test else ''
            logger.info(f'{str(e)}{test_suffix} (pack will be installed)')
            test = None

        except (SkippedPackException, DeprecatedPackException,) as e:
            logger.warning(str(e))
            return

        if test:
            self.tests = {test}
            logger.info(f'collected {test=}, {reason} ({reason_description}, {version_range=})')

        if pack:
            if only_to_upload == only_to_install:

                if only_to_upload and only_to_install:
                    raise ValueError(f"Packs can be collected for both to install and to upload. {pack=}, {reason}")

                self.packs_to_install = {pack}
                self.packs_to_upload = {pack}
                logger.info(f'collected {pack=}, {reason} ({reason_description}, {version_range=})')

            elif only_to_install:
                self.packs_to_install = {pack}
                logger.info(f'collected {pack=} only to install, {reason} ({reason_description}, {version_range=})')

            elif only_to_upload:
                self.packs_to_upload = {pack}
                logger.info(f'collected {pack=} only to upload, {reason} ({reason_description}, {version_range=})')

        if modeling_rule_to_test:
            self.modeling_rules_to_test = {modeling_rule_to_test}
            logger.info(f'collected {modeling_rule_to_test=}, {reason} ({reason_description}, {version_range=})')

        if pack_to_reinstall:
            self.packs_to_reinstall = {pack_to_reinstall}
            logger.info(f'collected {pack_to_reinstall=}, {reason} ({reason_description}, {version_range=})')

    @staticmethod
    def _validate_collection(
            pack: str | None,
            test: str | None,
            reason: CollectionReason,
            conf: TestConf | None,
            id_set: IdSet | Graph | None,
            is_sanity: bool,
            is_nightly: bool,
            skip_support_level_compatibility: bool,
    ):
        """
        Validates the arguments of the constructor.
        NOTE: Here, we only validate information regarding the test and pack directly.
                For validations regarding contentItem or IdSetItem objects, see __validate_compatibility.
        """
        if reason not in REASONS_ALLOWING_NO_ID_SET_OR_CONF:
            for (arg, arg_name) in ((conf, 'conf.json'), (id_set, 'id_set')):
                if not arg:
                    # may be None only when reason not in REASONS_ALLOWING_NO_ID_SET_OR_CONF
                    raise ValueError(f'no {arg_name} was provided')

        if not any((pack, test)) and reason != CollectionReason.DUMMY_OBJECT_FOR_COMBINING:
            # at least one is required, unless the reason is DUMMY_OBJECT_FOR_COMBINING
            raise ValueError('neither pack nor test were provided')

        if pack:
            try:
                PACK_MANAGER.validate_pack(pack)

            except NonXsoarSupportedPackException:
                if skip_support_level_compatibility:
                    logger.info(f'overriding pack support level compatibility check for {pack} - it IS collected')
                elif is_sanity and pack == 'HelloWorld':  # Sanity tests are saved under HelloWorld, so we allow it.
                    pass
                else:
                    raise

        if test:
            if not is_sanity:  # sanity tests do not show in the id_set
                if test not in id_set.id_to_test_playbook:  # type: ignore[union-attr]
                    raise TestMissingFromIdSetException(test)

                test_playbook = id_set.id_to_test_playbook[test]  # type: ignore[union-attr]
                if not (pack_id := test_playbook.pack_id):
                    raise ValueError(f'{test} has no pack_id')
                if not (playbook_path := test_playbook.path):
                    raise ValueError(f'{test} has no path')
                if PACK_MANAGER.is_test_skipped_in_pack_ignore(playbook_path.name, pack_id):
                    raise SkippedTestException(test, skip_place='.pack_ignore')
                test_integrations = conf.tests_to_integrations.get(test) or ()  # type: ignore[union-attr]
                # test_playbook.implementing_integrations is from id set (always empty), test_integrations is from conf.json
                for integration in test_playbook.implementing_integrations + test_integrations:
                    if reason := conf.skipped_integrations.get(integration):  # type: ignore[union-attr, assignment]
                        raise SkippedTestException(
                            test_name=test,
                            skip_place='conf.json (integrations)',
                            skip_reason=f'{test=} uses {integration=}, which is skipped ({reason=})'
                        )
                test_marketplaces = conf.tests_to_marketplace_set[test]  # type: ignore[union-attr]
                if test_marketplaces and (conf.marketplace not in test_marketplaces):  # type: ignore[union-attr]
                    raise IncompatibleTestMarketplaceException(test_name=test,
                                                               test_marketplaces=test_marketplaces,
                                                               expected_marketplace=conf.marketplace)  # type: ignore[union-attr]

            if skip_reason := conf.skipped_tests.get(test):  # type: ignore[union-attr]
                raise SkippedTestException(test, skip_place='conf.json (skipped_tests)', skip_reason=skip_reason)

        if is_nightly:
            if test and test in conf.non_api_tests:  # type: ignore[union-attr]
                return

            if pack and pack not in conf.nightly_packs:  # type: ignore[union-attr]
                raise NonNightlyPackInNightlyBuildException(pack)

    @staticmethod
    def __empty_result() -> 'CollectionResult':
        # used for combining two CollectionResult objects
        return CollectionResult(
            test=None, modeling_rule_to_test=None, pack=None, reason=CollectionReason.DUMMY_OBJECT_FOR_COMBINING,
            version_range=None, reason_description='', conf=None, id_set=None
        )

    def __add__(self, other: Optional['CollectionResult']) -> 'CollectionResult':
        # initial object just to add others to
        if not other:
            return self
        result = self.__empty_result()
        result.tests = self.tests | other.tests  # type: ignore[operator]
        result.modeling_rules_to_test = self.modeling_rules_to_test | other.modeling_rules_to_test
        result.packs_to_install = self.packs_to_install | other.packs_to_install  # type: ignore[operator]
        result.packs_to_upload = self.packs_to_upload | other.packs_to_upload
        result.packs_to_update_metadata = self.packs_to_update_metadata | other.packs_to_update_metadata
        result.version_range = self.version_range | other.version_range if self.version_range else other.version_range
        result.packs_to_reinstall = self.packs_to_reinstall | other.packs_to_reinstall
        return result

    @staticmethod
    def union(collected_tests: Sequence[Optional['CollectionResult']] | None) -> Optional['CollectionResult']:
        non_none = filter(None, collected_tests or (None,))
        return sum(non_none, start=CollectionResult.__empty_result())

    def __repr__(self):
        return f'{len(self.packs_to_install)} packs, {len(self.packs_to_upload)} packs to upload, {len(self.tests)} tests, ' \
               f'{self.version_range=}'

    def __bool__(self):
        return bool(self.tests or self.packs_to_install or self.packs_to_upload)


class TestCollector(ABC):
    def __init__(self, marketplace: MarketplaceVersions, graph: bool = False):
        self.marketplace = marketplace
        self.id_set: IdSet | Graph
        if graph:
            self.id_set = Graph(marketplace)
        else:
            self.id_set = IdSet(marketplace, PATHS.id_set_path)
        self.conf = TestConf(PATHS.conf_path, marketplace)
        self.trigger_sanity_tests = False

    @property
    def sanity_tests(self) -> CollectionResult:
        return CollectionResult.union(tuple(  # type: ignore[return-value]
            CollectionResult(
                test=test,
                modeling_rule_to_test=None,
                pack=SANITY_TEST_TO_PACK.get(test),  # None in most cases
                reason=CollectionReason.SANITY_TESTS,
                version_range=None,
                reason_description=f'by marketplace version {self.marketplace}',
                conf=self.conf,
                id_set=self.id_set,
                is_sanity=True,
                only_to_install=True,
            )
            for test in self._sanity_test_names
        ))

    @property
    def _always_installed_packs(self) -> CollectionResult | None:
        always_installed_packs_list = ALWAYS_INSTALLED_PACKS_MAPPING[self.marketplace]
        return CollectionResult.union(tuple(
            CollectionResult(test=None, modeling_rule_to_test=None, pack=pack,
                             reason=CollectionReason.ALWAYS_INSTALLED_PACKS,
                             version_range=None, reason_description=pack, conf=None, id_set=None, is_sanity=True,
                             only_to_install=True)
            for pack in always_installed_packs_list)
        )

    @property
    def _sanity_test_names(self) -> tuple[str, ...]:
        match self.marketplace:
            case MarketplaceVersions.MarketplaceV2:
                return tuple(self.conf['test_marketplacev2'])
            case MarketplaceVersions.XSOAR | MarketplaceVersions.XSOAR_SAAS:
                return XSOAR_SANITY_TEST_NAMES
            case MarketplaceVersions.XPANSE:
                return ()  # none at the moment
            case _:
                raise RuntimeError(f'unexpected marketplace value {self.marketplace.value}')

    @abstractmethod
    def _collect(self) -> CollectionResult | None:
        """
        Collects all relevant tests and packs.
        Every subclass implements its own methodology here.
        :return: A CollectedTests object with only the pack_name_to_pack_metadata to install and tests to run,
                with machines=None.
        """

    def collect(self) -> CollectionResult | None:
        logger.info(f'Collecting using class {self}')
        result: CollectionResult | None = self._collect()

        if not result:
            if self.trigger_sanity_tests:
                result = self.sanity_tests
                logger.warning('Nothing was collected, but sanity-test-triggering files were changed, '
                               'returning sanity tests')
            else:
                logger.warning('Nothing was collected, and no sanity-test-triggering files were changed')
                return None

        if result.packs_to_install:
            result += self._always_installed_packs  # type: ignore[operator]
        result += self._collect_test_dependencies(result.tests if result else ())  # type: ignore[union-attr]
        result.machines = Machine.get_suitable_machines(result.version_range)  # type: ignore[union-attr]

        return result

    def _collect_test_dependencies(self, test_ids: Iterable[str]) -> CollectionResult | None:
        result = []

        for test_id in test_ids:
            if not (test_object := self.conf.get_test(test_id)):
                continue

            # collect the pack containing the test playbook
            pack_id = self.id_set.id_to_test_playbook[test_id].pack_id
            result.append(self._collect_pack(
                pack_id=pack_id,  # type: ignore[arg-type]
                reason=CollectionReason.PACK_TEST_DEPENDS_ON,
                reason_description=f'test {test_id} is saved under pack {pack_id}',
                content_item_range=test_object.version_range,
                allow_incompatible_marketplace=True,  # allow xsoar&xsiam packs
                only_to_install=True
            ))

            # collect integrations used in the test
            for integration in test_object.integrations:
                if integration_object := self.id_set.id_to_integration.get(integration):
                    pack_id = integration_object.pack_id
                    result.append(self._collect_test_dependency(
                        dependency_name=integration,
                        test_id=test_id,
                        pack_id=pack_id,  # type: ignore[arg-type]
                        dependency_type='integration',
                    ))
                else:
                    logger.warning(f'could not find integration {integration} in id_set'
                                   f' when searching for integrations the {test_id} test depends on')

            # collect scripts used in the test
            for script in test_object.scripts:
                if script_object := self.id_set.id_to_script.get(script):
                    pack_id = script_object.pack_id
                    result.append(self._collect_test_dependency(
                        dependency_name=script,
                        test_id=test_id,
                        pack_id=pack_id,  # type: ignore[arg-type]
                        dependency_type='script',
                    ))
                else:
                    logger.warning(f'Could not find script {script} in id_set'
                                   f' when searching for integrations the {test_id} test depends on')

        return CollectionResult.union(tuple(result))

    def _collect_test_dependency(
            self, dependency_name: str, test_id: str, pack_id: str, dependency_type: str
    ) -> CollectionResult:
        return CollectionResult(
            test=None,
            modeling_rule_to_test=None,
            pack=pack_id,
            reason=CollectionReason.PACK_TEST_DEPENDS_ON,
            version_range=None,
            reason_description=f'test {test_id} depends on {dependency_type} {dependency_name} from {pack_id}',
            conf=self.conf,
            id_set=self.id_set,
            only_to_install=True,
        )

    def _collect_all_marketplace_compatible_packs(self, is_nightly) -> CollectionResult | None:
        result = []
        for pack_metadata in PACK_MANAGER.iter_pack_metadata():
            try:
                result.append(self._collect_pack(
                    pack_id=pack_metadata.pack_id,
                    reason=CollectionReason.PACK_MARKETPLACE_VERSION_VALUE,
                    reason_description=self.marketplace.value,
                    allow_incompatible_marketplace=False,
                    is_nightly=is_nightly,
                ))
            except (NothingToCollectException, NonXsoarSupportedPackException, IncompatibleMarketplaceException) as e:
                logger.debug(str(e))
        return CollectionResult.union(result)

    def _collect_specific_marketplace_compatible_packs(self, packs_to_upload) -> CollectionResult | None:
        result = []
        for pack_id in packs_to_upload:
            try:
                result.append(self._collect_pack(
                    pack_id=pack_id,
                    reason=CollectionReason.PACK_CHOSEN_TO_UPLOAD,
                    reason_description="",
                    allow_incompatible_marketplace=False,
                ))
            except (NothingToCollectException, NonXsoarSupportedPackException, IncompatibleMarketplaceException) as e:
                logger.debug(str(e))
        return CollectionResult.union(result)

    def __validate_compatibility(
            self,
            id_: str,
            pack_id: str,
            marketplaces: tuple[MarketplaceVersions, ...] | None,
            path: Path,
            version_range: VersionRange | None,
            is_integration: bool,
    ):
        # exception order matters: important tests come first.
        """
        NOTE:
            Here, we validate information that indirectly affects the collection
            (information regarding IdSet or ContentItem objects, based on which we collect tests or packs)
            e.g. skipped integrations, marketplace compatibility, support level.

            For validating the pack/test directly, see _validate_collection.
        """

        self._validate_path(path)
        if is_integration:
            self.__validate_skipped_integration(id_, path)
            self.__validate_deprecated_integration(path)
        pack_marketplaces = PACK_MANAGER.get_pack_metadata(pack_id).marketplaces
        self.__validate_marketplace_compatibility(marketplaces or pack_marketplaces or (), path)
        self.__validate_support_level_is_xsoar(pack_id, version_range)

    def _validate_path(self, path: Path):
        if not path.exists():
            raise FileNotFoundError(path)

        self.__validate_triggering_sanity_test(path)
        self.__validate_not_ignored_file(path)

    def _validate_content_item_compatibility(self, content_item: ContentItem, is_integration: bool) -> None:
        object_id = content_item.id_
        self.__validate_compatibility(
            id_=object_id,  # type: ignore[arg-type]
            pack_id=content_item.pack_id,
            marketplaces=content_item.marketplaces,
            path=content_item.path,
            version_range=content_item.version_range,
            is_integration=is_integration,
        )

    def _validate_id_set_item_compatibility(self, id_set_item: IdSetItem, is_integration: bool) -> None:
        if not (pack_id := id_set_item.pack_id or find_pack_folder(id_set_item.path).name):  # type: ignore[arg-type]
            raise RuntimeError(f'could not find pack of {id_set_item.name}')
        object_id = id_set_item.id_
        path = id_set_item.path
        self.__validate_compatibility(
            id_=object_id,  # type: ignore[arg-type]
            pack_id=pack_id,  # type: ignore[arg-type]
            marketplaces=id_set_item.marketplaces,
            path=path,  # type: ignore[arg-type]
            version_range=id_set_item.version_range,
            is_integration=is_integration,
        )

    def _collect_pack(
            self,
            pack_id: str,
            reason: CollectionReason,
            reason_description: str,
            content_item_range: VersionRange | None = None,
            allow_incompatible_marketplace: bool = False,
            is_nightly: bool = False,
            only_to_install: bool = False,
    ) -> CollectionResult | None:
        pack_metadata = PACK_MANAGER.get_pack_metadata(pack_id)
        collect_only_to_upload: bool = False

        try:
            self._validate_content_item_compatibility(pack_metadata, is_integration=False)
        except NonXsoarSupportedPackException as e:
            # we do want to install packs in this case (tests are not collected in this case anyway)
            logger.info(f'pack {pack_id} has support level {e.support_level} (not xsoar), '
                        f'collecting to make sure it is installed properly.')
        except IncompatibleMarketplaceException:
            is_xsoar_and_xsiam_pack = MarketplaceVersions.XSOAR in (pack_metadata.marketplaces or ()) and \
                MarketplaceVersions.MarketplaceV2 in (pack_metadata.marketplaces or ())

            # collect only to upload if:
            # 1. collecting for marketplacev2 and pack is XSOAR & XSIAM - we want it to be uploaded but not installed
            # 2. allow_incompatible_marketplace=False, if True, then should be also to install
            if self.marketplace == MarketplaceVersions.MarketplaceV2 and is_xsoar_and_xsiam_pack and \
                    not allow_incompatible_marketplace:
                collect_only_to_upload = True

            # sometimes, we want to install or upload packs that are not compatible (e.g. pack belongs to both marketplaces)
            # because they have content that IS compatible.
            # But still need to avoid collecting packs that belongs to one marketplace when collecting to the other marketplace.
            if (not allow_incompatible_marketplace or (allow_incompatible_marketplace and not is_xsoar_and_xsiam_pack)) \
                    and not collect_only_to_upload:
                raise

        # If changes are done to README files. Upload only.
        if reason == CollectionReason.README_FILE_CHANGED:
            collect_only_to_upload = True

        version_range = content_item_range \
            if pack_metadata.version_range.is_default \
            else (pack_metadata.version_range | content_item_range)

        return CollectionResult(
            test=None,
            modeling_rule_to_test=None,
            pack=pack_id,
            reason=reason,
            version_range=version_range,
            reason_description=reason_description,
            conf=self.conf,
            id_set=self.id_set,
            is_nightly=is_nightly,
            only_to_upload=collect_only_to_upload,
            only_to_install=only_to_install
        )

    def _collect_pack_for_modeling_rule(
        self, pack_id: str, reason_description: str, changed_file_path: Path,
        content_item_range: VersionRange | None = None, is_nightly: bool = False,
        reason: CollectionReason | None = None
    ) -> CollectionResult:
        """Create a CollectionResult for a pack because of a modeling rule

        Marks the pack being collected and the modeling rule that needs to be tested

        Args:
            pack_id (str): the id of the pack being collected
            reason (Optional[CollectionReason]): the reason the pack is being collected. Defaults to None.
            reason_description (str): the reason the pack is being collected
            changed_file_path (Path): the path to the file that was modified
            content_item_range (Optional[VersionRange], optional): version range. Defaults to None.
            is_nightly (Optional[bool]): whether this is a nightly flow. Defaults to False.

        Returns:
            CollectionResult: the object detailing the pack to collect and the modeling rule that should be tested
        """
        if self.marketplace != MarketplaceVersions.MarketplaceV2:
            logger.info(f'Not collecting pack {pack_id} for Modeling Rule {changed_file_path} because '
                        f'it is not a collection for an XSIAM (MarketplaceV2) marketplace - '
                        f'marketplace is {self.marketplace}')
            raise NothingToCollectException(changed_file_path, 'packs for Modeling Rules are only collected for XSIAM')

        pack = PACK_MANAGER.get_pack_metadata(pack_id)
        pack_to_reinstall = None

        version_range = content_item_range \
            if pack.version_range.is_default \
            else (pack.version_range | content_item_range)

        if not reason:
            file_type = find_type(changed_file_path.as_posix())
            if file_type == FileType.MODELING_RULE:
                reason = CollectionReason.MODELING_RULE_CHANGED
            elif file_type == FileType.MODELING_RULE_SCHEMA:
                reason = CollectionReason.MODELING_RULE_SCHEMA_CHANGED
            elif file_type == FileType.MODELING_RULE_TEST_DATA:
                reason = CollectionReason.MODELING_RULE_TEST_DATA_CHANGED
            elif file_type == FileType.MODELING_RULE_XIF:
                reason = CollectionReason.MODELING_RULE_XIF_CHANGED
            elif file_type == FileType.ASSETS_MODELING_RULE:
                reason = CollectionReason.MODELING_RULE_CHANGED
            elif file_type == FileType.ASSETS_MODELING_RULE_SCHEMA:
                reason = CollectionReason.MODELING_RULE_SCHEMA_CHANGED
            elif file_type == FileType.ASSETS_MODELING_RULE_XIF:
                reason = CollectionReason.MODELING_RULE_XIF_CHANGED
            else:  # pragma: no cover
                raise RuntimeError(f'Unexpected file type {file_type} for changed file {changed_file_path}')
        # the modeling rule to test will be the containing directory of the modeling rule's component files
        relative_path_of_mr = PACK_MANAGER.relative_to_packs(changed_file_path)
        modeling_rule_to_test = relative_path_of_mr.parent
        test_data_file_for_mr = list(changed_file_path.parent.glob(TEST_DATA_PATTERN))
        if test_data_file_for_mr:
            pack_to_reinstall = pack_id

        return CollectionResult(
            test=None,
            modeling_rule_to_test=modeling_rule_to_test,
            pack=pack_id,
            reason=reason,
            version_range=version_range,
            reason_description=reason_description,
            conf=self.conf,
            id_set=self.id_set,
            is_nightly=is_nightly,
            pack_to_reinstall=pack_to_reinstall,
        )

    def _collect_pack_for_xsiam_component(
        self, pack_id: str, reason_description: str, changed_file_path: Path,
        content_item_range: VersionRange | None = None, is_nightly: bool = False,
        reason: CollectionReason | None = None
    ) -> CollectionResult:
        """Create a CollectionResult for a pack because of an xsiam component.

        Marks the pack being collected and the modeling rule that needs to be tested

        Args:
            pack_id (str): the id of the pack being collected
            reason (Optional[CollectionReason]): the reason the pack is being collected. Defaults to None.
            reason_description (str): the reason the pack is being collected
            changed_file_path (Path): the path to the file that was modified
            content_item_range (Optional[VersionRange], optional): version range. Defaults to None.
            is_nightly (Optional[bool]): whether this is a nightly flow. Defaults to False.

        Returns:
            CollectionResult: the object detailing the pack to collect and the modeling rule that should be tested
        """
        # Not validating compatibility with function so xsoar & marketplacev2 supported packs will be installed if needed.
        if self.marketplace != MarketplaceVersions.MarketplaceV2:
            logger.info(f'Not collecting pack {pack_id} for XSIAM component {changed_file_path} because '
                        f'it is not a collection for an XSIAM (MarketplaceV2) marketplace - '
                        f'marketplace is {self.marketplace}')
            raise NothingToCollectException(changed_file_path, 'packs for XSIAM components are only collected for XSIAM')

        pack = PACK_MANAGER.get_pack_metadata(pack_id)

        version_range = content_item_range \
            if pack.version_range.is_default \
            else (pack.version_range | content_item_range)

        if not reason:
            file_type = find_type(changed_file_path.as_posix())
            reason = CollectionReason.XSIAM_COMPONENT_CHANGED
            reason_description = file_type.value

        return CollectionResult(
            test=None,
            modeling_rule_to_test=None,
            pack=pack_id,
            reason=reason,
            version_range=version_range,
            reason_description=reason_description,
            conf=self.conf,
            id_set=self.id_set,
            is_nightly=is_nightly
        )

    def __validate_skipped_integration(self, id_: str, path: Path):
        if id_ in self.conf.skipped_integrations:
            raise NothingToCollectException(path, 'integration is skipped')

    @staticmethod
    def __validate_deprecated_integration(path: Path):
        if path.suffix == '.yml' and get_yaml(path).get('deprecated'):
            raise NothingToCollectException(path, 'integration is deprecated')

    def __validate_triggering_sanity_test(self, path: Path):
        if path in PATHS.files_triggering_sanity_tests:
            self.trigger_sanity_tests = True
            raise NothingToCollectException(path, 'not under a pack (triggering sanity tests)')

    @staticmethod
    def __validate_not_ignored_file(path: Path):
        if path in PATHS.files_to_ignore:
            raise NothingToCollectException(path, 'not under a pack (ignored, not triggering sanity tests)')

        if set(PACK_MANAGER.relative_to_packs(path).parts).intersection(NON_CONTENT_FOLDERS):
            raise NothingToCollectException(path, 'file under test_data, samples or documentation folder,'
                                                  ' (not triggering sanity tests)')

    @staticmethod
    def __validate_support_level_is_xsoar(pack_id: str, content_item_range: VersionRange | None) -> None:
        # intended to only be called from __validate_compatibility
        if (support_level := PACK_MANAGER.get_support_level(pack_id)) != 'xsoar':
            raise NonXsoarSupportedPackException(pack_id, support_level, content_item_range)

    def __validate_marketplace_compatibility(self,
                                             content_item_marketplaces: tuple[MarketplaceVersions, ...],
                                             content_item_path: Path) -> None:
        # intended to only be called from __validate_compatibility
        if not content_item_marketplaces:
            logger.debug(f'{content_item_path} has no marketplaces set, '
                         f'using default={DEFAULT_MARKETPLACES_WHEN_MISSING}')
            content_item_marketplaces = DEFAULT_MARKETPLACES_WHEN_MISSING

        match self.marketplace:
            case MarketplaceVersions.MarketplaceV2:
                # For XSIAM machines we collect tests that have not xsoar marketplace.
                # Tests for the packs that has only mpv2, or mpv2 and xpanse marketplaces,
                # will run on xsiam machines only.
                # However only xsiam component files will be collected anyway in
                # _collect_xsiam_and_modeling_pack function.
                if (MarketplaceVersions.MarketplaceV2 not in content_item_marketplaces) or \
                        (MarketplaceVersions.XSOAR in content_item_marketplaces):
                    raise IncompatibleMarketplaceException(content_item_path, content_item_marketplaces, self.marketplace)
            case MarketplaceVersions.XSOAR | MarketplaceVersions.XPANSE | MarketplaceVersions.XSOAR_SAAS:
                if self.marketplace not in content_item_marketplaces:
                    raise IncompatibleMarketplaceException(content_item_path, content_item_marketplaces, self.marketplace)
            case _:
                raise RuntimeError(f'Unexpected self.marketplace value {self.marketplace}')


class BranchTestCollector(TestCollector):
    def __init__(
            self,
            branch_name: str,
            marketplace: MarketplaceVersions,
            service_account: str | None,
            graph: bool = False,
    ):
        """

        :param branch_name: branch name
        :param marketplace: marketplace value
        :param service_account: used for comparing with the latest upload bucket
        """
        super().__init__(marketplace, graph)
        logger.debug(f'Created BranchTestCollector for {branch_name}')
        self.branch_name = branch_name
        self.service_account = service_account
        self.changed_files: set[str] = set()
        self.added_files: set[str] = set()

    def _sort_packs_to_upload(self, result: CollectionResult):
        """
        Sorts the packs to upload into two sets: packs_to_upload and packs_to_update_metadata.
        packs_to_upload: Set of packs to upload (hard upload - changed files with RN and version bump).
        packs_to_update_metadata: Set of packs to update
                                  (soft upload - changes only to packmetadata file without RN and version bump).

        :param: result contains packs_to_upload: The resultant list of packs to upload
<<<<<<< HEAD
=======
        the function sorts the packs_to_upload into 2 sets: packs_to_upload, packs_to_update_metadata sets:
            packs_to_upload: set of packs to upload (hard upload - changed files with RN and version bump)
            packs_to_update_metadata: set of packs to update (soft upload - changed only to packmetadata file without RN and version bump)
>>>>>>> abace222
        """
        for pack_id in result.packs_to_upload:
            current_version = PACK_MANAGER.get_current_version(pack_id) or ""
            rn_path = f"Packs/{pack_id}/ReleaseNotes/{current_version.replace('.', '_')}.md"
            pack_metadata_path = f"Packs/{pack_id}/pack_metadata.json"

            if pack_metadata_path in self.added_files:  # first version, skip
                continue

            if rn_path not in self.changed_files and pack_metadata_path in self.changed_files:
                result.packs_to_update_metadata.add(pack_id)

        result.packs_to_upload -= result.packs_to_update_metadata


    def _collect(self) -> CollectionResult | None:
        collect_from = self._get_git_diff()
        result = CollectionResult.union([
            self._collect_from_changed_files(collect_from.changed_files),
            self._collect_packs_from_which_files_were_removed(collect_from.pack_ids_files_were_removed_from),
            self._collect_packs_diff_master_bucket()
        ])
        if result and result.packs_to_upload:
            self._sort_packs_to_upload(result)
        return result

    def _collect_packs_diff_master_bucket(self) -> CollectionResult | None:
        """
        For cases where master is ahead of bucket, this method extracts the difference between master and bucket.
        It is important to upload the diff to prevent failures when there are dependencies in a higher version.
        Returns:
                CollectionResult - if the diff to collect and upload.
        """

        collected_packs: list[CollectionResult | None] = []

        # diff between master and the last upload
        collect_from = self._get_git_diff(upload_delta_from_last_upload=True)

        for file_path in collect_from.changed_files:

            full_path = PATHS.content_path / file_path

            try:
                self._validate_path(path=full_path)
                collected_packs.append(self._collect_pack(
                    pack_id=find_pack_folder(full_path).name,
                    reason=CollectionReason.PACK_MASTER_BUCKET_DISCREPANCY,
                    reason_description=file_path,
                    only_to_install=False
                ))
            except NothingToCollectException as e:
                logger.info(e.message)
            except Exception as e:
                logger.exception(f'Error while collecting pack for {full_path}', exc_info=True, stack_info=True)
                raise e

        # union with collected_packs since changed_files and since files were removed from master
        collect_packs_where_files_were_removed =\
            [self._collect_packs_from_which_files_were_removed(collect_from.pack_ids_files_were_removed_from)]
        return CollectionResult.union(tuple(itertools.chain(collected_packs, collect_packs_where_files_were_removed)))

    def _collect_from_changed_files(self, changed_files: tuple[str, ...]) -> CollectionResult | None:
        """NOTE: this should only be used from _collect"""
        collected = []
        for raw_path in changed_files:
            path = PATHS.content_path / raw_path
            logger.debug(f'Collecting tests for {raw_path}')
            try:
                collected.append(self._collect_single(path))
            except NonXsoarSupportedPackException as e:
                collected.append(self._collect_pack(
                    pack_id=find_pack_folder(path).name,
                    reason=CollectionReason.NON_XSOAR_SUPPORTED,
                    reason_description=raw_path,
                    content_item_range=e.content_version_range,
                ))
            except NothingToCollectException as e:
                logger.info(e.message)
            except Exception as e:
                logger.exception(f'Error while collecting tests for {raw_path}', exc_info=True, stack_info=True)
                raise e
        return CollectionResult.union(collected)

    def _collect_packs_from_which_files_were_removed(self, pack_ids: tuple[str, ...]) -> CollectionResult | None:
        """NOTE: this should only be used from _collect"""
        collected: list[CollectionResult] = []
        for pack_id in pack_ids:
            logger.info(f'one or more files were removed from the {pack_id} pack, attempting to collect the pack.')
            try:
                if pack_to_collect := self._collect_pack(pack_id=pack_id,
                                                         reason=CollectionReason.FILES_REMOVED_FROM_PACK,
                                                         reason_description='',
                                                         ):
                    collected.append(pack_to_collect)
            except NothingToCollectException as e:
                logger.info(e.message)
            except Exception as e:
                logger.exception(f'Error while collecting tests for {pack_id=}', exc_info=True, stack_info=True)
                raise e
        return CollectionResult.union(collected)

    def _collect_yml(self, content_item_path: Path) -> CollectionResult | None:
        """
        collecting a yaml-based content item (including py-based, whose names match a yaml based one)
        """
        yml_path = content_item_path.with_suffix('.yml') if content_item_path.suffix != '.yml' else content_item_path
        try:
            yml = ContentItem(yml_path)
            if not yml.id_:
                raise ValueError(f'id field of {yml_path} cannot be empty')
        except FileNotFoundError:
            raise FileNotFoundError(f'could not find yml matching {PACK_MANAGER.relative_to_packs(content_item_path)}')

        actual_content_type = find_yml_content_type(yml_path) or hotfix_detect_old_script_yml(yml_path)
        self._validate_content_item_compatibility(yml, is_integration=actual_content_type == FileType.INTEGRATION)

        relative_yml_path = PACK_MANAGER.relative_to_packs(yml_path)
        tests: tuple[str, ...]
        override_support_level_compatibility = False
        only_to_install = False

        match actual_content_type:
            case None:
                path_description = f'{yml_path} (original item {content_item_path}' \
                    if content_item_path != yml_path \
                    else yml_path
                raise ValueError(f'could not detect type for {path_description}')

            case FileType.TEST_PLAYBOOK:
                if yml.id_ in self.conf.test_id_to_test:
                    tests = yml.id_,
                    only_to_install = True
                else:
                    logger.warning(f'test playbook with id {yml.id_} is missing from conf.json tests section')
                    tests = ()
                reason = CollectionReason.TEST_PLAYBOOK_CHANGED

            case FileType.INTEGRATION:
                if yml.explicitly_no_tests():
                    suffix = ''

                    if tests_from_conf := self.conf.integrations_to_tests.get(yml.id_, ()):
                        tests_str = ', '.join(sorted(tests_from_conf))
                        suffix = f'. NOTE: NOT COLLECTING tests from conf.json={tests_str}'

                    logger.warning(f'{yml.id_} explicitly states `no tests`: only collecting pack {suffix}')
                    override_support_level_compatibility = True
                    tests = ()

                elif yml.id_ not in self.conf.integrations_to_tests:
                    # note, this whole method is always called after validating support level is xsoar
                    raise ValueError(
                        f'integration {str(PACK_MANAGER.relative_to_packs(yml.path))} is '
                        f'(1) missing from conf.json, AND'
                        ' (2) does not explicitly state `tests: no tests` AND'
                        ' (3) has support level == xsoar. '
                        'Please change at least one of these to allow test collection.'
                    )
                else:
                    # integration to test mapping available, and support level == xsoar (so - we run the tests)
                    tests = tuple(self.conf.integrations_to_tests[yml.id_])
                reason = CollectionReason.INTEGRATION_CHANGED

            case FileType.SCRIPT | FileType.PLAYBOOK:
                try:

                    if yml.id_.endswith("ApiModule"):
                        logger.info(f"Found changes in ApiModule = {yml.id_}, starting collecting related integrations")
                        return self._collect_integrations_using_apimodule(yml.id_)

                    tests = tuple(yml.tests)  # raises NoTestsConfiguredException if 'no tests' in the tests field
                    reason = CollectionReason.SCRIPT_PLAYBOOK_CHANGED

                except NoTestsConfiguredException:
                    # collecting all tests that implement this script/playbook
                    id_to_tests = {
                        FileType.SCRIPT: self.id_set.implemented_scripts_to_tests,
                        FileType.PLAYBOOK: self.id_set.implemented_playbooks_to_tests
                    }[actual_content_type]
                    tests = tuple(test.name for test in id_to_tests.get(yml.id_, ()))
                    reason = CollectionReason.SCRIPT_PLAYBOOK_CHANGED_NO_TESTS

                    if not tests:  # no tests were found in yml nor in id_set
                        logger.warning(f'{actual_content_type.value} {relative_yml_path} '
                                       f'has `No Tests` configured, and no tests in id_set')
                        override_support_level_compatibility = True
            case _:
                raise RuntimeError(f'Unexpected content type {actual_content_type.value} for {content_item_path}'
                                   f'(expected `Integrations`, `Scripts` or `Playbooks`)')
        if tests:
            return CollectionResult.union(tuple(
                CollectionResult(
                    test=test,
                    modeling_rule_to_test=None,
                    pack=yml.pack_id,
                    reason=reason,
                    version_range=yml.version_range,
                    reason_description=f'{yml.id_=} ({relative_yml_path})',
                    conf=self.conf,
                    id_set=self.id_set,
                    is_nightly=False,
                    skip_support_level_compatibility=override_support_level_compatibility,
                    only_to_install=only_to_install,
                ) for test in tests))
        else:
            return self._collect_pack(
                pack_id=yml.pack_id,
                reason=reason,
                reason_description='collecting pack only',
                content_item_range=yml.version_range,
                allow_incompatible_marketplace=override_support_level_compatibility,
            )

    def _collect_integrations_using_apimodule(self, api_module_id: str) -> CollectionResult | None:
        integrations_using_apimodule = self.id_set.api_modules_to_integrations.get(api_module_id, [])
        result = []
        for integration in integrations_using_apimodule:
            try:
                result.append(self._collect_single(integration.path))
            except (NothingToCollectException, NonXsoarSupportedPackException) as e:
                logger.info(str(e))
                continue
        logger.debug(f"Collected for {api_module_id}: {result}")
        return CollectionResult.union(result)

    def _collect_xsiam_and_modeling_pack(self,
                                         file_type: FileType | None,
                                         pack_id: str, reason_description: str,
                                         path: Path,
                                         content_item_range: VersionRange | None) -> CollectionResult | None:
        if file_type in MODELING_RULE_COMPONENT_FILES:
            # mark pack for installation and mark the modeling rule for dynamic testing
            return self._collect_pack_for_modeling_rule(
                pack_id=pack_id, reason_description=reason_description,
                changed_file_path=path, content_item_range=content_item_range
            )

        # if the file is an xsiam component and is not a modeling rule
        return self._collect_pack_for_xsiam_component(
            pack_id=pack_id, reason_description=reason_description,
            changed_file_path=path, content_item_range=content_item_range
        )

    def _collect_single(self, path: Path) -> CollectionResult | None:
        self._validate_path(path)

        file_type = find_type(str(path))

        if file_type in IGNORED_FILE_TYPES:
            raise NothingToCollectException(path, f'ignored type {file_type}')

        if file_type is None and path.parent.name not in CONTENT_ENTITIES_DIRS:
            raise NothingToCollectException(
                path,
                f'file of unknown type, and not directly under a content directory ({path.parent.name})')

        content_item = None
        try:
            content_item = ContentItem(path)
            self._validate_content_item_compatibility(content_item, is_integration='Integrations' in path.parts)
        except IncompatibleMarketplaceException:
            if file_type not in (MODELING_RULE_COMPONENT_FILES | XSIAM_COMPONENT_FILES | {FileType.METADATA}):
                raise
        except NonDictException:
            content_item = None  # py, md, etc. Anything not dictionary-based. Suitable logic follows, see collect_yml

        pack_id = find_pack_folder(path).name
        reason_description = relative_path = PACK_MANAGER.relative_to_packs(path)

        if file_type in ONLY_INSTALL_PACK_FILE_TYPES:
            content_item_range = content_item.version_range if content_item else None

            if file_type in (MODELING_RULE_COMPONENT_FILES | XSIAM_COMPONENT_FILES):
                return self._collect_xsiam_and_modeling_pack(
                    file_type=file_type, pack_id=pack_id, reason_description=reason_description,
                    path=path, content_item_range=content_item_range
                )

            else:
                # install pack without collecting tests.
                return self._collect_pack(
                    pack_id=pack_id,
                    reason=CollectionReason.NON_CODE_FILE_CHANGED,
                    reason_description=reason_description,
                    content_item_range=content_item.version_range if content_item else None
                )

        if file_type in ONLY_UPLOAD_PACK_FILE_TYPES:
            return self._collect_pack(
                pack_id=pack_id,
                reason=CollectionReason.README_FILE_CHANGED,
                reason_description=reason_description,
                content_item_range=content_item.version_range if content_item else None
            )

        if content_item:
            try:
                '''
                Upon reaching this part, we know the file is a content item (and not release note config, scheme, etc.)
                so _validate_content_item can be called (which we can't do to non-content files, often lacking an id).

                when content_item *is* None, the same validations are called either in _collect_yml or _collect_pack.

                '''
                self._validate_content_item_compatibility(
                    content_item,
                    is_integration=file_type == FileType.INTEGRATION,
                )
            except NonXsoarSupportedPackException as e:
                return self._collect_pack(
                    pack_id=find_pack_folder(path).name,
                    reason=CollectionReason.NON_XSOAR_SUPPORTED,
                    reason_description=e.support_level or "xsoar",
                )

        if file_type in {FileType.PYTHON_FILE, FileType.POWERSHELL_FILE, FileType.JAVASCRIPT_FILE}:
            if path.name.lower().endswith(('_test.py', 'tests.ps1')):
                raise NothingToCollectException(path, 'changing unit tests does not trigger collection')
            return self._collect_yml(path)

        elif file_type == FileType.REPUTATION:
            tests = self.conf['reputation_tests']
            reason = CollectionReason.DEFAULT_REPUTATION_TESTS

        elif file_type in {FileType.MAPPER, FileType.CLASSIFIER}:
            source, reason = {
                FileType.MAPPER: (self.conf.incoming_mapper_to_test, CollectionReason.MAPPER_CHANGED),
                FileType.CLASSIFIER: (self.conf.classifier_to_test, CollectionReason.CLASSIFIER_CHANGED),
            }[file_type]
            if not (tests := source.get(content_item, ())):  # type: ignore[call-overload]
                reason = CollectionReason.NON_CODE_FILE_CHANGED
                reason_description = f'no specific tests for {relative_path} were found'

        elif path.suffix == '.yml':  # file_type is often None in these cases
            return self._collect_yml(path)  # checks for containing folder (content item type)

        elif file_type is None:
            raise NothingToCollectException(path, 'unknown file type')

        else:
            raise ValueError(path, f'unexpected content type {file_type} - please update collect_tests.py')

        if not content_item:
            raise RuntimeError(f'failed collecting {path} for an unknown reason')

        return CollectionResult.union(tuple(
            CollectionResult(
                test=test,
                modeling_rule_to_test=None,
                pack=content_item.pack_id,
                reason=reason,
                version_range=content_item.version_range,
                reason_description=reason_description,
                conf=self.conf,
                id_set=self.id_set,
                is_nightly=False,
            )
            for test in tests)
        )

    def _get_git_diff(self, upload_delta_from_last_upload: bool = False) -> FilesToCollect:
        """
        The method extracts the files based on the diff between the two commits.
        Args:
            upload_delta_from_last_upload: For branch collector,
             it is also necessary to upload the difference between branch and bucket, In order to prevent failures caused
              by higher versions in master compared to versions in bucket.

        """
        repo = PATHS.content_repo
        changed_files: list[str] = []
        added_files: list[str] = []
        packs_files_were_removed_from: set[str] = set()

        previous_commit = 'origin/master'
        current_commit = os.getenv("CI_COMMIT_SHA", "")

        logger.debug(f'Getting changed files for {self.branch_name=}')

        if upload_delta_from_last_upload:
            logger.info('upload_delta_from_last_upload: getting last commit from index')
            previous_commit = get_last_commit_from_index(self.service_account, self.marketplace)

        elif os.getenv('IFRA_ENV_TYPE') == 'Bucket-Upload':
            logger.info('bucket upload: getting last commit from index')
            previous_commit = get_last_commit_from_index(self.service_account, self.marketplace)

        elif self.branch_name == 'master':
            current_commit, previous_commit = tuple(repo.iter_commits(max_count=2))

        elif os.getenv('CONTRIB_BRANCH'):
            # gets files of unknown status
            contrib_diff: tuple[str, ...] = tuple(filter(lambda f: f.startswith('Packs/'), repo.untracked_files))
            logger.info('contribution branch found, contrib-diff:\n' + '\n'.join(contrib_diff))
            changed_files.extend(contrib_diff)

        diff = repo.git.diff(f'{previous_commit}...{current_commit}', '--name-status', '--', PACK_MANAGER.packs_path)
        logger.debug(f'raw changed files string:\n{diff}')

        # diff is formatted as `M  foo.json\n A  bar.py\n ...`, turning it into ('foo.json', 'bar.py', ...).
        for line in diff.splitlines():
            match len(parts := line.split('\t')):
                case 2:
                    git_status, file_path = parts
                case 3:
                    git_status, old_file_path, file_path = parts  # R <old location> <new location>

                    if git_status.startswith('R'):
                        logger.debug(f'{git_status=} for {file_path=}, considering it as <M>odified')
                        git_status = 'M'

                    if pack_file_removed_from := find_pack_file_removed_from(Path(old_file_path), Path(file_path)):
                        packs_files_were_removed_from.add(pack_file_removed_from)

                case _:
                    raise ValueError(f'unexpected line format '
                                     f'(expected `<modifier>\t<file>` or `<modifier>\t<old_location>\t<new_location>`'
                                     f', got {line}')

            if git_status not in {'A', 'M', 'D', }:
                logger.warning(f'unexpected {git_status=}, considering it as <M>odified')

            if git_status == 'A':
                added_files.append(file_path)

            if git_status == 'D':  # git-deleted file
                if pack_file_removed_from := find_pack_file_removed_from(Path(file_path), None):
                    packs_files_were_removed_from.add(pack_file_removed_from)
                continue  # not adding to changed files list

            changed_files.append(file_path)  # non-deleted files (added, modified)
        self.changed_files |= set(changed_files)
        self.added_files |= set(added_files)
        return FilesToCollect(changed_files=tuple(changed_files),
                              pack_ids_files_were_removed_from=tuple(packs_files_were_removed_from))


def find_pack_file_removed_from(old_path: Path, new_path: Path | None = None):
    """
    If a file is moved between packs, we should collect the older one, to make sure it is installed properly.
    """
    # two try statements as we need to tell which of the two is a pack, separately.
    try:
        old_pack = find_pack_folder(old_path).name
    except NotUnderPackException:
        logger.debug(f'Skipping pack collection for removed file: {old_path}, as it does not belong to any pack')
        return None  # not moved from a pack, no special treatment we can do here.

    if new_path:
        try:
            new_pack = find_pack_folder(new_path).name
        except NotUnderPackException:
            new_pack = None
            logger.warning(f'Could not find the new pack of the file that was moved from {old_path}')

        if old_pack != new_pack:  # file moved between packs
            logger.info(f'file {old_path.name} was moved '
                        f'from pack {old_pack}, adding it, to make sure it still installs properly')
    else:
        # Since new_path is None we understand the item was deleted
        logger.info(f'file {old_path.name} was deleted '  # changing log
                    f'from pack {old_pack}, adding it, to make sure it still installs properly')

    return old_pack


class UploadBranchCollector(BranchTestCollector):
    def _collect(self) -> CollectionResult | None:
        # same as BranchTestCollector, but without tests.
        if result := super()._collect():
            logger.info('UploadCollector drops collected tests, as they are not required')
            result.tests = set()
        return result


class SpecificPacksTestCollector(TestCollector):
    def __init__(
            self,
            packs_to_upload: str,
            marketplace: MarketplaceVersions,
            graph: bool = False,
    ):
        super().__init__(marketplace, graph=graph)
        self.packs_to_upload = packs_to_upload

    def _collect(self) -> CollectionResult | None:
        result: CollectionResult | None = super()._collect_specific_marketplace_compatible_packs(self.packs_to_upload)
        return result


class NightlyTestCollector(TestCollector, ABC):
    def collect(self) -> CollectionResult | None:
        result: CollectionResult | None = super().collect()

        logger.info('NightlyCollector drops packs to upload, as they don\'t need to be uploaded')
        if result:
            result.packs_to_upload = set()
        return result

    def _id_set_tests_matching_marketplace_value(self) -> CollectionResult | None:
        """
        :return: all tests whose marketplace field includes the collector's marketplace value
                    (or is equal to it, if `only_value` is used).
        """
        result = []
        for playbook in self.id_set.test_playbooks:
            try:
                self._validate_id_set_item_compatibility(playbook, is_integration=False)
                result.append(CollectionResult(
                    test=playbook.id_,
                    modeling_rule_to_test=None,
                    pack=playbook.pack_id,
                    reason=CollectionReason.ID_SET_MARKETPLACE_VERSION,
                    reason_description=self.marketplace.value,
                    version_range=playbook.version_range,
                    conf=self.conf,
                    id_set=self.id_set,
                    is_nightly=True,
                ))
            except (NothingToCollectException, NonXsoarSupportedPackException) as e:
                logger.debug(str(e))

        return CollectionResult.union(result)


class UploadAllCollector(TestCollector):
    def _collect(self) -> CollectionResult | None:
        return self._collect_all_marketplace_compatible_packs(is_nightly=False)


class XSIAMNightlyTestCollector(NightlyTestCollector):
    def __init__(self, graph: bool = False):
        super().__init__(MarketplaceVersions.MarketplaceV2, graph=graph)

    def _collect_packs_of_content_matching_marketplace_value(self) -> CollectionResult | None:
        """
        :return: all packs whose under which a content item marketplace field contains self.marketplaces
                (or is equal to, if only_value is True).
        """
        result = []

        for item in self.id_set.artifact_iterator:
            if not item.path or not item.file_path_str:
                raise RuntimeError(f'missing path for {item.id_=} {item.name=}')
            path = PATHS.content_path / item.file_path_str

            try:
                pack_id = find_pack_folder(path).name
                pack_metadata = PACK_MANAGER.get_pack_metadata(pack_id)
                try:
                    self._validate_id_set_item_compatibility(item, is_integration='Integrations' in path.parts)
                except NonXsoarSupportedPackException as e:
                    logger.info(f'{str(e)} - collecting pack anyway')
                except NothingToCollectException as e:
                    logger.info(e)
                    continue

                marketplaces_string = ', '.join(map(str, item.marketplaces or ()))
                result.append(self._collect_pack(
                    pack_id=pack_metadata.pack_id,
                    reason=CollectionReason.CONTAINED_ITEM_MARKETPLACE_VERSION_VALUE,
                    reason_description=f'{item.file_path_str} ({marketplaces_string})',
                    content_item_range=item.version_range,
                    allow_incompatible_marketplace=True,
                    is_nightly=True,
                ))

            except NotUnderPackException:
                if path.name in SKIPPED_CONTENT_ITEMS__NOT_UNDER_PACK:
                    logger.info(f'skipping unsupported content item: {str(path)}, not under a pack')
                    continue
        return CollectionResult.union(result)

    def _collect_modeling_rule_packs(self) -> CollectionResult | None:
        """Collect packs that are XSIAM compatible and have a modeling rule with a testdata file.

        Returns:
            Optional[CollectionResult]: pack collection result.
        """
        result = []
        for modeling_rule in self.id_set.modeling_rules:
            try:
                logger.debug(f'collecting modeling rule with id: {modeling_rule.id_}, with name: {modeling_rule.name}')
                path = PATHS.content_path / modeling_rule.file_path_str
                pack_id = modeling_rule.pack_id
                result.append(self._collect_pack_for_modeling_rule(
                    pack_id=pack_id,  # type: ignore[arg-type]
                    changed_file_path=path,
                    reason=CollectionReason.MODELING_RULE_NIGHTLY,
                    reason_description=f'{modeling_rule.file_path_str} ({modeling_rule.id_})',
                    content_item_range=modeling_rule.version_range,
                    is_nightly=True,
                ))
            except (NothingToCollectException, NonXsoarSupportedPackException) as e:
                logger.debug(str(e))

        return CollectionResult.union(result)

    @property
    def sanity_tests(self) -> CollectionResult:
        return CollectionResult.union(tuple(
            CollectionResult(
                test=test,
                pack=SANITY_TEST_TO_PACK.get(test),  # None in most cases
                modeling_rule_to_test=None,
                reason=CollectionReason.SANITY_TESTS,
                version_range=None,
                reason_description='XSIAM Nightly sanity',
                conf=self.conf,
                id_set=self.id_set,
                is_sanity=True,
                only_to_install=True
            )
            for test in self.conf['test_marketplacev2']
        ))  # type: ignore[return-value]

    def _collect(self) -> CollectionResult | None:
        return CollectionResult.union((
            self._id_set_tests_matching_marketplace_value(),
            self._collect_all_marketplace_compatible_packs(is_nightly=True),
            self._collect_packs_of_content_matching_marketplace_value(),
            self._collect_modeling_rule_packs(),
            self.sanity_tests,  # XSIAM nightly always collects its sanity test(s)
        ))


class XSOARNightlyTestCollector(NightlyTestCollector):
    def __init__(self, marketplace: MarketplaceVersions = MarketplaceVersions.XSOAR, graph: bool = False):
        super().__init__(marketplace, graph=graph)

    def _collect(self) -> CollectionResult | None:
        return CollectionResult.union((
            self._id_set_tests_matching_marketplace_value(),
            self._collect_all_marketplace_compatible_packs(is_nightly=True),
        ))


class E2ETestCollector(TestCollector, ABC):

    @abstractmethod
    def get_e2e_packs(self) -> set[str]:
        """
        Implement this abstract method to collect relevant packs for xsoar/xsoar-saas/xsiam,
        in the future when there will be a nightly for xsoar-saas, we will install all nightly packs including e2e tests
        so this logic will be removed
        """
        raise NotImplementedError

    def _collect(self) -> CollectionResult | None:
        return CollectionResult.union(
            [
                CollectionResult(
                    test=None,
                    modeling_rule_to_test=None,
                    pack=pack,
                    reason=CollectionReason.PACK_TEST_E2E,
                    version_range=None,
                    reason_description="e2e tests",
                    conf=None,
                    id_set=None,
                    only_to_install=True
                ) for pack in self.get_e2e_packs()
            ]
        )


class XsoarSaasE2ETestCollector(E2ETestCollector):

    def get_e2e_packs(self) -> set[str]:
        return {"TAXIIServer", "EDL", "QRadar", "Slack"}


class SDKNightlyTestCollector(TestCollector):

    @property
    def sanity_tests(self) -> CollectionResult:
        return CollectionResult(
            test="Sanity Test - Playbook with no integration",
            modeling_rule_to_test=None,
            pack="HelloWorld",
            reason=CollectionReason.SANITY_TESTS,
            version_range=None,
            reason_description='Demisto-SDK Sanity Test for test-content command',
            conf=self.conf,
            id_set=self.id_set,
            is_sanity=True,
            only_to_install=True,
        )

    def _collect(self) -> CollectionResult | None:
        if self.marketplace == MarketplaceVersions.XPANSE:
            return None
        return self.sanity_tests


def output(result: CollectionResult | None):
    """
    writes to both log and files
    """
    tests = sorted(result.tests, key=lambda x: x.lower()) if result else ()
    packs_to_install = sorted(result.packs_to_install, key=lambda x: x.lower()) if result else ()
    packs_to_upload = sorted(result.packs_to_upload, key=lambda x: x.lower()) if result else []
    packs_to_update_metadata = sorted(result.packs_to_update_metadata, key=lambda x: x.lower()) if result else []
    modeling_rules_to_test = sorted(
        result.modeling_rules_to_test, key=lambda x: x.casefold() if isinstance(x, str) else x.as_posix().casefold()
    ) if result else ()
    modeling_rules_to_test = [x.as_posix() if isinstance(x, Path) else str(x) for x in modeling_rules_to_test]
    machines = result.machines if result and result.machines else ()
    packs_to_reinstall_test = sorted(result.packs_to_reinstall, key=lambda x: x.lower()) if result else ()

    test_str = '\n'.join(tests)
    packs_to_install_str = '\n'.join(packs_to_install)
    packs_to_upload_str = '\n'.join(packs_to_upload)
    packs_to_update_metadata_str = '\n'.join(packs_to_update_metadata)
    modeling_rules_to_test_str = '\n'.join(modeling_rules_to_test)
    machine_str = ', '.join(sorted(map(str, machines)))
    packs_to_reinstall_test_str = '\n'.join(packs_to_reinstall_test)

    logger.info(f'collected {len(tests)} test playbooks:\n{test_str}')
    logger.info(f'collected {len(packs_to_install)} packs to install:\n{packs_to_install_str}')
    logger.info(f'collected {len(packs_to_upload)} packs to upload:\n{packs_to_upload_str}')
    logger.info(f'collected {len(packs_to_update_metadata)} packs to update:\n{packs_to_update_metadata_str}')
    logger.info(f'collected {len(modeling_rules_to_test)} modeling rules to test:\n{modeling_rules_to_test_str}')
    logger.info(f'collected {len(machines)} machines: {machine_str}')
    logger.info(f'collected {len(packs_to_reinstall_test)} packs to reinstall to test:\n{packs_to_reinstall_test_str}')

    PATHS.output_tests_file.write_text(test_str)
    PATHS.output_packs_file.write_text(packs_to_install_str)
    PATHS.output_packs_to_upload_file.write_text(json.dumps({'packs_to_upload': packs_to_upload,
                                                             'packs_to_update_metadata': packs_to_update_metadata}))
    PATHS.output_modeling_rules_to_test_file.write_text(modeling_rules_to_test_str)
    PATHS.output_machines_file.write_text(json.dumps({str(machine): (machine in machines) for machine in Machine}))
    PATHS.output_packs_to_reinstall_test_file.write_text(packs_to_reinstall_test_str)


class XPANSENightlyTestCollector(NightlyTestCollector):
    def __init__(self, graph: bool = False):
        super().__init__(MarketplaceVersions.XPANSE, graph=graph)

    def _collect(self) -> CollectionResult | None:
        logger.info('tests are not currently supported for XPANSE, returning nothing.')
        return None


if __name__ == '__main__':
    logger.info('TestCollector v20241101')
    sys.path.append(str(PATHS.content_path))
    parser = ArgumentParser()
    parser.add_argument('-n', '--nightly', type=str2bool, help='Is nightly')
    parser.add_argument('-sn', '--sdk-nightly', type=str2bool, help='Is SDK nightly')
    parser.add_argument('-mp', '--marketplace', type=MarketplaceVersions, help='marketplace version',
                        default='xsoar')
    parser.add_argument('--service_account', help="Path to gcloud service account")
    parser.add_argument('--graph', '-g', type=str2bool, help='Should use graph', default=False, required=False)
    parser.add_argument('--override_all_packs', '-a', type=str2bool, help='Collect all packs if override upload', default=False,
                        required=False)
    parser.add_argument('-up', '--pack_names', help="Packs to upload, will only collect what is related to them", default='',
                        required=False)

    args = parser.parse_args()
    args_string = '\n'.join(f'{k}={v}' for k, v in vars(args).items())

    logger.debug(f'parsed args:\n{args_string}')
    logger.debug('CONTRIB_BRANCH=' + os.getenv('CONTRIB_BRANCH', '<undefined>'))
    branch_name = PATHS.content_repo.active_branch.name

    marketplace = MarketplaceVersions(args.marketplace)

    nightly = args.nightly
    sdk_nightly = args.sdk_nightly
    service_account = args.service_account
    graph = args.graph
    pack_to_upload = args.pack_names
    collector: TestCollector

    if os.environ.get("IFRA_ENV_TYPE") == 'Bucket-Upload':
        if args.override_all_packs:
            collector = UploadAllCollector(marketplace, graph)
        elif pack_to_upload:
            collector = SpecificPacksTestCollector(pack_to_upload.split(','), marketplace, graph)
        else:
            collector = UploadBranchCollector(branch_name, marketplace, service_account, graph=graph)

    elif sdk_nightly:
        collector = SDKNightlyTestCollector(marketplace=marketplace, graph=graph)

    elif nightly:
        match marketplace:
            case MarketplaceVersions.XSOAR:
                collector = XSOARNightlyTestCollector(marketplace=marketplace, graph=graph)
            case MarketplaceVersions.XSOAR_SAAS:
                collector = XsoarSaasE2ETestCollector(marketplace=marketplace, graph=graph)
            case MarketplaceVersions.MarketplaceV2:
                collector = XSIAMNightlyTestCollector(graph=graph)
            case MarketplaceVersions.XPANSE:
                collector = XPANSENightlyTestCollector(graph=graph)
    else:
        collector = BranchTestCollector(branch_name, marketplace, service_account, graph=graph)

    collected = collector.collect()
    output(collected)  # logs and writes to output files<|MERGE_RESOLUTION|>--- conflicted
+++ resolved
@@ -798,12 +798,6 @@
                                   (soft upload - changes only to packmetadata file without RN and version bump).
 
         :param: result contains packs_to_upload: The resultant list of packs to upload
-<<<<<<< HEAD
-=======
-        the function sorts the packs_to_upload into 2 sets: packs_to_upload, packs_to_update_metadata sets:
-            packs_to_upload: set of packs to upload (hard upload - changed files with RN and version bump)
-            packs_to_update_metadata: set of packs to update (soft upload - changed only to packmetadata file without RN and version bump)
->>>>>>> abace222
         """
         for pack_id in result.packs_to_upload:
             current_version = PACK_MANAGER.get_current_version(pack_id) or ""
