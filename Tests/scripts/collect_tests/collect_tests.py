import itertools
import json
import os
import sys
from abc import ABC, abstractmethod
from argparse import ArgumentParser
from collections.abc import Iterable, Sequence
from enum import Enum
from pathlib import Path
from typing import Optional

from demisto_sdk.commands.common.constants import CONTENT_ENTITIES_DIRS, FileType, MarketplaceVersions
from demisto_sdk.commands.common.tools import find_type, get_yaml, str2bool

from Tests.Marketplace.marketplace_services import get_failed_packs_from_previous_upload, get_last_commit_from_index
from Tests.scripts.collect_tests.constants import (
<<<<<<< HEAD
    ALWAYS_INSTALLED_PACKS_MAPPING,
    DEFAULT_MARKETPLACES_WHEN_MISSING,
    IGNORED_FILE_TYPES,
    MODELING_RULE_COMPONENT_FILES,
    NON_CODE_FILE_TYPES_TO_COLLECT,
    NON_CONTENT_FOLDERS,
    SANITY_TEST_TO_PACK,
    TEST_DATA_PATTERN,
    XSIAM_COMPONENT_FILES,
    XSOAR_SANITY_TEST_NAMES,
=======
    DEFAULT_MARKETPLACES_WHEN_MISSING,
    IGNORED_FILE_TYPES,
    NON_CONTENT_FOLDERS,
    NON_CODE_FILE_TYPES_TO_COLLECT,
    SANITY_TEST_TO_PACK,
    XSOAR_SANITY_TEST_NAMES,
    ALWAYS_INSTALLED_PACKS_MAPPING,
    MODELING_RULE_COMPONENT_FILES,
    XSIAM_COMPONENT_FILES,
    TEST_DATA_PATTERN,
>>>>>>> 4592fac5
)
from Tests.scripts.collect_tests.exceptions import (
    DeprecatedPackException,
    IncompatibleMarketplaceException,
<<<<<<< HEAD
    IncompatibleTestMarketplaceException,
    InvalidTestException,
    NonDictException,
    NonNightlyPackInNightlyBuildException,
=======
    InvalidTestException,
    NonDictException,
>>>>>>> 4592fac5
    NonXsoarSupportedPackException,
    NoTestsConfiguredException,
    NothingToCollectException,
    NotUnderPackException,
    SkippedPackException,
    SkippedTestException,
<<<<<<< HEAD
    TestMarketplaceException,
    TestMissingFromIdSetException,
=======
    TestMissingFromIdSetException,
    NonNightlyPackInNightlyBuildException,
    IncompatibleTestMarketplaceException,
    TestMarketplaceException,
>>>>>>> 4592fac5
)
from Tests.scripts.collect_tests.id_set import Graph, IdSet, IdSetItem
from Tests.scripts.collect_tests.logger import logger
from Tests.scripts.collect_tests.path_manager import PathManager
from Tests.scripts.collect_tests.test_conf import TestConf
from Tests.scripts.collect_tests.utils import (
    ContentItem,
<<<<<<< HEAD
    FilesToCollect,
=======
>>>>>>> 4592fac5
    Machine,
    PackManager,
    find_pack_folder,
    find_yml_content_type,
    hotfix_detect_old_script_yml,
<<<<<<< HEAD
=======
    FilesToCollect,
>>>>>>> 4592fac5
)
from Tests.scripts.collect_tests.version_range import VersionRange


class CollectionReason(str, Enum):
    ID_SET_MARKETPLACE_VERSION = "id_set marketplace version"
    PACK_MARKETPLACE_VERSION_VALUE = "marketplace version of pack"
    CONTAINED_ITEM_MARKETPLACE_VERSION_VALUE = "marketplace version of contained item"
    SANITY_TESTS = "sanity tests"
    NON_CODE_FILE_CHANGED = "non-code pack file changed"
    INTEGRATION_CHANGED = "integration changed, collecting all conf.json tests using it"
    SCRIPT_PLAYBOOK_CHANGED = "file changed, taking tests from `tests` section in script yml"
    SCRIPT_PLAYBOOK_CHANGED_NO_TESTS = "file changed, but has `No Tests` configured, taking tests from id_set"
    TEST_PLAYBOOK_CHANGED = "test playbook changed"
    MAPPER_CHANGED = "mapper file changed, configured as incoming_mapper_id in test conf"
    CLASSIFIER_CHANGED = "classifier file changed, configured as classifier_id in test conf"
    DEFAULT_REPUTATION_TESTS = "Indicator type file changed, running reputation tests from conf.json['reputation_tests']"
    ALWAYS_INSTALLED_PACKS = "packs that are always installed"
    PACK_TEST_DEPENDS_ON = "a test depends on this pack"
    NON_XSOAR_SUPPORTED = "support level is not xsoar: collecting the pack, not collecting tests"
    FILES_REMOVED_FROM_PACK = "files were removed from this pack, pack will be installed in Nightly to make sure it is not broken"
    MODELING_RULE_CHANGED = "modeling rule changed"
    MODELING_RULE_XIF_CHANGED = "modeling rule's associated xif file was changed"
    MODELING_RULE_SCHEMA_CHANGED = "modeling rule's associated schema file was changed"
    MODELING_RULE_TEST_DATA_CHANGED = "modeling rule's associated testdata file was changed"
    MODELING_RULE_NIGHTLY = "nightly testing of modeling rules"
    DUMMY_OBJECT_FOR_COMBINING = "creating an empty object, to combine two CollectionResult objects"
    XSIAM_COMPONENT_CHANGED = "xsiam component was changed"
    README_FILE_CHANGED = "readme file was changed"
    PACK_CHOSEN_TO_UPLOAD = "pack chosen to upload"
    PACK_TEST_E2E = "pack was chosen to be tested in e2e tests"
    PACK_MASTER_BUCKET_DISCREPANCY = "pack version on master is ahead of bucket, collected to upload"
    NIGHTLY_PACK = "nightly packs are always installed"


REASONS_ALLOWING_NO_ID_SET_OR_CONF = {
    # these may be used without an id_set or conf.json object, see _validate_collection.
    CollectionReason.DUMMY_OBJECT_FOR_COMBINING,
    CollectionReason.ALWAYS_INSTALLED_PACKS,
    CollectionReason.PACK_TEST_E2E,
}


class CollectionResult:
    def __init__(
        self,
        test: str | None,
        modeling_rule_to_test: str | Path | None,  # path to dir of modeling rule to test
        pack: str | None,
        reason: CollectionReason,
        version_range: VersionRange | None,
        reason_description: str,
        conf: TestConf | None,
        id_set: IdSet | Graph | None,
        is_sanity: bool = False,
        only_to_install: bool = False,
        pack_to_reinstall: str | None = None,
    ):
        """
        Collected test playbook, and/or a pack to install/upload.

        NOTE:   The constructor only accepts a single Optional[str] for test and pack, but they're kept as set[str].
                This is done to require a reason for every collection, which is logged.
                Use the + operator or CollectedTests.union() to join two or more objects and hold multiple tests.

        :param test: test playbook id
        :param modeling_rule_to_test: path to containing directory of a modeling rule that should be marked for
            testing, e.g. PackName/ModelingRules/MyModelingRule
        :param pack: pack name to install/upload
        :param reason: CollectionReason explaining the collection
        :param version_range: XSOAR6 versions on which the content should be tested, matching the from/toversion fields.
        :param reason_description: free text elaborating on the collection, e.g. path of the changed file.
        :param conf: a ConfJson object. It may be None only when reason in VALIDATION_BYPASSING_REASONS.
        :param id_set: an IdSet object. It may be None only when reason in VALIDATION_BYPASSING_REASONS.
        :param is_sanity: whether the test is a sanity test. Sanity tests do not have to be in the id_set.
        :param only_to_install: whether to collect the pack only to install it without upload to the bucket.
        :param pack_to_reinstall: pack name to collect for reinstall test modeling rules
        """
        self.tests: set[str] = set()
        self.modeling_rules_to_test: set[str | Path] = set()
        self.packs_to_install: set[str] = set()
        self.packs_to_upload: set[str] = set()
        self.packs_to_update_metadata: set[str] = set()
        self.version_range: set[VersionRange] = set()
        self.machines: tuple[Machine, ...] | None = None
        self.packs_to_reinstall: set[str] = set()
        self.tpb_dependencies_packs: dict | None = {}

        try:
            # raises if invalid
            self._validate_collection(
                pack=pack,
                test=test,
                reason=reason,
                conf=conf,
                id_set=id_set,
                is_sanity=is_sanity,
            )

        except NonXsoarSupportedPackException:
            if test:
                logger.info(f"{pack} support level != XSOAR, not collecting {test}, pack will be installed in Nightly.")
                test = None

        except InvalidTestException as e:
<<<<<<< HEAD
            logger.error(f'{e!s}, not collecting {test}, pack will be installed in Nightly.')
=======
            logger.error(f"{str(e)}, not collecting {test}, pack will be installed in Nightly.")
>>>>>>> 4592fac5
            test = None

        except (
            SkippedPackException,
            DeprecatedPackException,
        ) as e:
            logger.warning(str(e))
            return

        if test:
            self.tests = {test}
            self.version_range = {version_range} if version_range else set()
            self.packs_to_install = {pack} if pack else set()
            logger.info(f"collected {test=}, {reason} ({reason_description}, {version_range=})")

        if pack:
            if only_to_install:
                self.packs_to_install = {pack}
                logger.info(f"collected {pack=} only to install, {reason} ({reason_description}, {version_range=})")
            else:
                self.packs_to_upload = {pack}
                logger.info(f"collected {pack=} to upload, {reason} ({reason_description}, {version_range=})")

        if modeling_rule_to_test:
            self.modeling_rules_to_test = {modeling_rule_to_test}
            self.packs_to_install = {pack} if pack else set()
            logger.info(f"collected {modeling_rule_to_test=}, {reason} ({reason_description}, {version_range=})")

        if pack_to_reinstall:
            self.packs_to_reinstall = {pack_to_reinstall}
            logger.info(f"collected {pack_to_reinstall=}, {reason} ({reason_description}, {version_range=})")

    @staticmethod
    def _validate_collection(
        pack: str | None,
        test: str | None,
        reason: CollectionReason,
        conf: TestConf | None,
        id_set: IdSet | Graph | None,
        is_sanity: bool,
    ):
        """
        Validates the arguments of the constructor.
        NOTE: Here, we only validate information regarding the test and pack directly.
                For validations regarding contentItem or IdSetItem objects, see __validate_compatibility.
        """
        if reason not in REASONS_ALLOWING_NO_ID_SET_OR_CONF:
            for arg, arg_name in ((conf, "conf.json"), (id_set, "id_set")):
                if not arg:
                    # may be None only when reason not in REASONS_ALLOWING_NO_ID_SET_OR_CONF
                    raise ValueError(f"no {arg_name} was provided")

        if not any((pack, test)) and reason != CollectionReason.DUMMY_OBJECT_FOR_COMBINING:
            # at least one is required, unless the reason is DUMMY_OBJECT_FOR_COMBINING
            raise ValueError("neither pack nor test were provided")

        if pack:
            try:
                PACK_MANAGER.validate_pack(pack)

            except NonXsoarSupportedPackException:
                if is_sanity and pack == "HelloWorld":  # Sanity tests are saved under HelloWorld, so we allow it.
                    pass
                else:
                    raise

        if test:
            if not is_sanity:  # sanity tests do not show in the id_set
                if test not in id_set.id_to_test_playbook:  # type: ignore[union-attr]
                    raise TestMissingFromIdSetException(test)

                test_playbook = id_set.id_to_test_playbook[test]  # type: ignore[union-attr]
                if not (pack_id := test_playbook.pack_id):
                    raise ValueError(f"{test} has no pack_id")
                if not (playbook_path := test_playbook.path):
                    raise ValueError(f"{test} has no path")
                if PACK_MANAGER.is_test_skipped_in_pack_ignore(playbook_path.name, pack_id):
                    raise SkippedTestException(test, skip_place=".pack_ignore")
                test_integrations = conf.tests_to_integrations.get(test) or ()  # type: ignore[union-attr]
                # test_playbook.implementing_integrations is from id set (always empty), test_integrations is from conf.json
                for integration in test_playbook.implementing_integrations + test_integrations:
                    if reason := conf.skipped_integrations.get(integration):  # type: ignore[union-attr, assignment]
                        raise SkippedTestException(
                            test_name=test,
                            skip_place="conf.json (integrations)",
                            skip_reason=f"{test=} uses {integration=}, which is skipped ({reason=})",
                        )
                test_marketplaces = conf.tests_to_marketplace_set[test]  # type: ignore[union-attr]
                if test_marketplaces and (conf.marketplace not in test_marketplaces):  # type: ignore[union-attr]
                    raise IncompatibleTestMarketplaceException(
                        test_name=test, test_marketplaces=test_marketplaces, expected_marketplace=conf.marketplace
                    )  # type: ignore[union-attr]
                if conf and test_playbook.marketplaces and conf.marketplace not in test_playbook.marketplaces:
                    raise IncompatibleTestMarketplaceException(
                        test_name=test, test_marketplaces=set(test_playbook.marketplaces), expected_marketplace=conf.marketplace
                    )
                if "Sanity" not in test and (
                    conf
                    and conf.marketplace == MarketplaceVersions.MarketplaceV2
                    and MarketplaceVersions.XSOAR in test_playbook.marketplaces
                ):
                    raise TestMarketplaceException(
                        test_name=test, test_marketplaces=set(test_playbook.marketplaces), expected_marketplace=conf.marketplace
                    )
            if skip_reason := conf.skipped_tests.get(test):  # type: ignore[union-attr]
                raise SkippedTestException(test, skip_place="conf.json (skipped_tests)", skip_reason=skip_reason)

    @staticmethod
    def __empty_result() -> "CollectionResult":
        # used for combining two CollectionResult objects
        return CollectionResult(
            test=None,
            modeling_rule_to_test=None,
            pack=None,
            reason=CollectionReason.DUMMY_OBJECT_FOR_COMBINING,
            version_range=None,
            reason_description="",
            conf=None,
            id_set=None,
        )

    def __add__(self, other: Optional["CollectionResult"]) -> "CollectionResult":
        # initial object just to add others to
        if not other:
            return self
        result = self.__empty_result()
        result.tests = self.tests | other.tests  # type: ignore[operator]
        result.modeling_rules_to_test = self.modeling_rules_to_test | other.modeling_rules_to_test
        result.packs_to_install = self.packs_to_install | other.packs_to_install  # type: ignore[operator]
        result.packs_to_upload = self.packs_to_upload | other.packs_to_upload
        result.packs_to_update_metadata = self.packs_to_update_metadata | other.packs_to_update_metadata
        result.version_range = self.version_range | other.version_range
        result.packs_to_reinstall = self.packs_to_reinstall | other.packs_to_reinstall
        return result

    @staticmethod
    def union(collected_tests: Sequence[Optional["CollectionResult"]] | None) -> "CollectionResult":
        non_none = filter(None, collected_tests or (None,))
        return sum(non_none, start=CollectionResult.__empty_result())

    def __repr__(self):
        return (
            f"{len(self.packs_to_install)} packs, "
            f"{len(self.packs_to_upload)} packs to upload, "
            f"{len(self.packs_to_update_metadata)} packs to update metadata, "
            f"{len(self.tests)} tests, {self.version_range=}, "
        )

    def __bool__(self):
        return bool(self.tests or self.packs_to_install or self.packs_to_upload or self.packs_to_update_metadata)


class TestCollector(ABC):
    def __init__(self, marketplace: MarketplaceVersions, graph: bool = False):
        self.marketplace = marketplace
        self.id_set: IdSet | Graph
        if graph:
            self.id_set = Graph(marketplace)
        else:
            self.id_set = IdSet(marketplace, PATHS.id_set_path)
        self.conf = TestConf(PATHS.conf_path, marketplace)
        self.trigger_sanity_tests = False

    @property
    def sanity_tests(self) -> CollectionResult:
        return CollectionResult.union(
            tuple(  # type: ignore[return-value]
                CollectionResult(
                    test=test,
                    modeling_rule_to_test=None,
                    pack=SANITY_TEST_TO_PACK.get(test),  # None in most cases
                    reason=CollectionReason.SANITY_TESTS,
                    version_range=self.id_set.id_to_test_playbook[test].version_range,
                    reason_description=f"by marketplace version {self.marketplace}",
                    conf=self.conf,
                    id_set=self.id_set,
                    is_sanity=True,
                    only_to_install=True,
                )
                for test in self._sanity_test_names
            )
        )

    @property
    def _always_installed_packs(self) -> CollectionResult | None:
        always_installed_packs_list = ALWAYS_INSTALLED_PACKS_MAPPING[self.marketplace]
        return CollectionResult.union(
            tuple(
                CollectionResult(
                    test=None,
                    modeling_rule_to_test=None,
                    pack=pack,
                    reason=CollectionReason.ALWAYS_INSTALLED_PACKS,
                    version_range=None,
                    reason_description=pack,
                    conf=None,
                    id_set=None,
                    is_sanity=True,
                    only_to_install=True,
                )
                for pack in always_installed_packs_list
            )
        )

    @property
    def _sanity_test_names(self) -> tuple[str, ...]:
        match self.marketplace:
            case MarketplaceVersions.MarketplaceV2:
                return tuple(self.conf["test_marketplacev2"])
            case MarketplaceVersions.XSOAR | MarketplaceVersions.XSOAR_SAAS:
                return XSOAR_SANITY_TEST_NAMES
            case MarketplaceVersions.XPANSE:
                return ()  # none at the moment
            case _:
                raise RuntimeError(f"unexpected marketplace value {self.marketplace.value}")

    @abstractmethod
    def _collect(self) -> CollectionResult | None:
        """
        Collects all relevant tests and packs.
        Every subclass implements its own methodology here.
        :return: A CollectionResult object containing the packs to upload/update metadata/install
        """

    def collect(self) -> CollectionResult | None:
        logger.info(f"Collecting using class {self}")
        result: CollectionResult | None = self._collect()

        if not result:
            if self.trigger_sanity_tests:
                result = self.sanity_tests
                logger.warning("Nothing was collected, but sanity-test-triggering files were changed, " "returning sanity tests")
            else:
                logger.warning("Nothing was collected, and no sanity-test-triggering files were changed")
                return None

        if result.packs_to_install:
            result += self._always_installed_packs  # type: ignore[operator]
        result += self._collect_test_dependencies(result.tests if result else ())  # type: ignore[union-attr]
        result.machines = Machine.get_suitable_machines(result.version_range)  # type: ignore[union-attr]
        result.tpb_dependencies_packs = self.get_tpb_dependencies_packs(result.tests)
        return result

    def get_tpb_dependencies_packs(self, test_ids: Iterable[str]) -> dict:
        """
        Generate a dictionary of test playbooks with their associated packs and dependencies.

        Args:
            test_ids (Iterable[str]): A collection of test IDs.

        Returns:
            Dict[str, Dict[str, list[str]]]: A dictionary where each key is a test ID, and the value
                                             is a dictionary containing the pack ID and a list of dependencies.
                                             {{ "playbook_id": { "pack": "pack_id", "dependencies": TPB_dependencies },}
        """
        tpb_dict = {}
        for test_id in test_ids:
            pack_id = self.id_set.id_to_test_playbook[test_id].pack_id
            dependencies_packs: set[str] = set()
            if test_object := self.conf.get_test(test_id):
                dependencies_packs.update(
                    str(integration_object.pack_id)
                    for integration in test_object.integrations
                    if (integration_object := self.id_set.id_to_integration.get(integration))
                )

                dependencies_packs.update(
                    str(script_object.pack_id)
                    for script in test_object.scripts
                    if (script_object := self.id_set.id_to_script.get(script))
                )
            tpb_dict[test_id] = {"pack": pack_id, "dependencies": list(dependencies_packs)}

        return tpb_dict

    def _collect_test_dependencies(self, test_ids: Iterable[str]) -> CollectionResult | None:
        result = []

        for test_id in test_ids:
            if not (test_object := self.conf.get_test(test_id)):
                continue

            # collect the pack containing the test playbook
            pack_id = self.id_set.id_to_test_playbook[test_id].pack_id
            result.append(
                self._collect_pack(
                    pack_id=pack_id,  # type: ignore[arg-type]
                    reason=CollectionReason.PACK_TEST_DEPENDS_ON,
                    reason_description=f"test {test_id} is saved under pack {pack_id}",
                    content_item_range=test_object.version_range,
                    only_to_install=True,
                )
            )

            # collect integrations used in the test
            for integration in test_object.integrations:
                if integration_object := self.id_set.id_to_integration.get(integration):
                    pack_id = integration_object.pack_id
                    result.append(
                        self._collect_test_dependency(
                            dependency_name=integration,
                            test_id=test_id,
                            pack_id=pack_id,  # type: ignore[arg-type]
                            dependency_type="integration",
                        )
                    )
                else:
                    logger.warning(
                        f"could not find integration {integration} in id_set"
                        f" when searching for integrations the {test_id} test depends on"
                    )

            # collect scripts used in the test
            for script in test_object.scripts:
                if script_object := self.id_set.id_to_script.get(script):
                    pack_id = script_object.pack_id
                    result.append(
                        self._collect_test_dependency(
                            dependency_name=script,
                            test_id=test_id,
                            pack_id=pack_id,  # type: ignore[arg-type]
                            dependency_type="script",
                        )
                    )
                else:
                    logger.warning(
                        f"Could not find script {script} in id_set"
                        f" when searching for integrations the {test_id} test depends on"
                    )

        return CollectionResult.union(tuple(result))

    def _collect_test_dependency(
        self, dependency_name: str, test_id: str, pack_id: str, dependency_type: str
    ) -> CollectionResult:
        return CollectionResult(
            test=None,
            modeling_rule_to_test=None,
            pack=pack_id,
            reason=CollectionReason.PACK_TEST_DEPENDS_ON,
            version_range=None,
            reason_description=f"test {test_id} depends on {dependency_type} {dependency_name} from {pack_id}",
            conf=self.conf,
            id_set=self.id_set,
            only_to_install=True,
        )

    def _collect_all_marketplace_compatible_packs(self) -> CollectionResult | None:
        result = []
        for pack_metadata in PACK_MANAGER.iter_pack_metadata():
            try:
                result.append(
                    self._collect_pack(
                        pack_id=pack_metadata.pack_id,
                        reason=CollectionReason.PACK_MARKETPLACE_VERSION_VALUE,
                        reason_description=self.marketplace.value,
                    )
                )
            except (NothingToCollectException, NonXsoarSupportedPackException, IncompatibleMarketplaceException) as e:
                logger.debug(str(e))
        return CollectionResult.union(result)

    def _collect_specific_marketplace_compatible_packs(self, packs_to_upload) -> CollectionResult | None:
        result = []
        for pack_id in packs_to_upload:
            try:
                result.append(
                    self._collect_pack(
                        pack_id=pack_id,
                        reason=CollectionReason.PACK_CHOSEN_TO_UPLOAD,
                        reason_description="",
                    )
                )
            except (NothingToCollectException, NonXsoarSupportedPackException, IncompatibleMarketplaceException) as e:
                logger.debug(str(e))
        return CollectionResult.union(result)

    def __validate_compatibility(
        self,
        id_: str,
        pack_id: str,
        marketplaces: tuple[MarketplaceVersions, ...] | None,
        path: Path,
        version_range: VersionRange | None,
        is_integration: bool,
    ):
        # exception order matters: important tests come first.
        """
        NOTE:
            Here, we validate information that indirectly affects the collection
            (information regarding IdSet or ContentItem objects, based on which we collect tests or packs)
            e.g. skipped integrations, marketplace compatibility, support level.

            For validating the pack/test directly, see _validate_collection.
        """

        self._validate_path(path)
        if is_integration:
            self.__validate_skipped_integration(id_, path)
            self.__validate_deprecated_integration(path)
        pack_marketplaces = PACK_MANAGER.get_pack_metadata(pack_id).marketplaces
        self.__validate_marketplace_compatibility(marketplaces or pack_marketplaces or (), path)
        self.__validate_support_level_is_xsoar(pack_id, version_range)

    def _validate_path(self, path: Path):
        if not path.exists():
            raise FileNotFoundError(path)

        self.__validate_triggering_sanity_test(path)
        self.__validate_not_ignored_file(path)

    def _validate_content_item_compatibility(self, content_item: ContentItem, is_integration: bool) -> None:
        object_id = content_item.id_
        self.__validate_compatibility(
            id_=object_id,  # type: ignore[arg-type]
            pack_id=content_item.pack_id,
            marketplaces=content_item.marketplaces,
            path=content_item.path,
            version_range=content_item.version_range,
            is_integration=is_integration,
        )

    def _validate_id_set_item_compatibility(self, id_set_item: IdSetItem, is_integration: bool) -> None:
        if not (pack_id := id_set_item.pack_id or find_pack_folder(id_set_item.path).name):  # type: ignore[arg-type]
            raise RuntimeError(f"could not find pack of {id_set_item.name}")
        object_id = id_set_item.id_
        path = id_set_item.path
        self.__validate_compatibility(
            id_=object_id,  # type: ignore[arg-type]
            pack_id=pack_id,  # type: ignore[arg-type]
            marketplaces=id_set_item.marketplaces,
            path=path,  # type: ignore[arg-type]
            version_range=id_set_item.version_range,
            is_integration=is_integration,
        )

    def _collect_pack(
        self,
        pack_id: str,
        reason: CollectionReason,
        reason_description: str,
        content_item_range: VersionRange | None = None,
        only_to_install: bool = False,
    ) -> CollectionResult | None:
        pack_metadata = PACK_MANAGER.get_pack_metadata(pack_id)
        try:
            self._validate_content_item_compatibility(pack_metadata, is_integration=False)
        except NonXsoarSupportedPackException as e:
            # we do want to install packs in this case (tests are not collected in this case anyway)
            logger.info(
                f"pack {pack_id} has support level {e.support_level} (not xsoar), "
                f"collecting to upload, pack will be installed in Nightly."
            )
        version_range = (
            content_item_range if pack_metadata.version_range.is_default else (pack_metadata.version_range | content_item_range)
        )

        return CollectionResult(
            test=None,
            modeling_rule_to_test=None,
            pack=pack_id,
            reason=reason,
            version_range=version_range,
            reason_description=reason_description,
            conf=self.conf,
            id_set=self.id_set,
            only_to_install=only_to_install,
        )

    def _collect_pack_for_modeling_rule(
        self,
        pack_id: str,
        reason_description: str,
        changed_file_path: Path,
        content_item_range: VersionRange | None = None,
        reason: CollectionReason | None = None,
    ) -> CollectionResult:
        """Create a CollectionResult for a pack because of a modeling rule

        Marks the pack being collected and the modeling rule that needs to be tested

        Args:
            pack_id (str): the id of the pack being collected
            reason (Optional[CollectionReason]): the reason the pack is being collected. Defaults to None.
            reason_description (str): the reason the pack is being collected
            changed_file_path (Path): the path to the file that was modified
            content_item_range (Optional[VersionRange], optional): version range. Defaults to None.

        Returns:
            CollectionResult: the object detailing the pack to collect and the modeling rule that should be tested
        """
        if self.marketplace != MarketplaceVersions.MarketplaceV2:
            logger.info(
                f"Not collecting pack {pack_id} for Modeling Rule {changed_file_path} because "
                f"it is not a collection for an XSIAM (MarketplaceV2) marketplace - "
                f"marketplace is {self.marketplace}"
            )
            raise NothingToCollectException(changed_file_path, "packs for Modeling Rules are only collected for XSIAM")

        pack = PACK_MANAGER.get_pack_metadata(pack_id)
        pack_to_reinstall = None

        version_range = content_item_range if pack.version_range.is_default else (pack.version_range | content_item_range)

        if not reason:
            file_type = find_type(changed_file_path.as_posix())
            if file_type in {FileType.MODELING_RULE, FileType.ASSETS_MODELING_RULE}:
                reason = CollectionReason.MODELING_RULE_CHANGED
            elif file_type in {FileType.MODELING_RULE_SCHEMA, FileType.ASSETS_MODELING_RULE_SCHEMA}:
                reason = CollectionReason.MODELING_RULE_SCHEMA_CHANGED
            elif file_type == FileType.MODELING_RULE_TEST_DATA:
                reason = CollectionReason.MODELING_RULE_TEST_DATA_CHANGED
            elif file_type in {FileType.MODELING_RULE_XIF, FileType.ASSETS_MODELING_RULE_XIF}:
                reason = CollectionReason.MODELING_RULE_XIF_CHANGED
            else:  # pragma: no cover
                raise RuntimeError(f"Unexpected file type {file_type} for changed file {changed_file_path}")
        # the modeling rule to test will be the containing directory of the modeling rule's component files
        relative_path_of_mr = PACK_MANAGER.relative_to_packs(changed_file_path)
        modeling_rule_to_test = relative_path_of_mr.parent
        test_data_file_for_mr = list(changed_file_path.parent.glob(TEST_DATA_PATTERN))
        if test_data_file_for_mr:
            pack_to_reinstall = pack_id

        return CollectionResult(
            test=None,
            modeling_rule_to_test=modeling_rule_to_test,
            pack=pack_id,
            reason=reason,
            version_range=version_range,
            reason_description=reason_description,
            conf=self.conf,
            id_set=self.id_set,
            pack_to_reinstall=pack_to_reinstall,
        )

    def _collect_pack_for_xsiam_component(
        self,
        pack_id: str,
        reason_description: str,
        changed_file_path: Path,
        content_item_range: VersionRange | None = None,
        reason: CollectionReason | None = None,
    ) -> CollectionResult:
        """Create a CollectionResult for a pack because of an xsiam component.

        Marks the pack being collected and the modeling rule that needs to be tested

        Args:
            pack_id (str): the id of the pack being collected
            reason (Optional[CollectionReason]): the reason the pack is being collected. Defaults to None.
            reason_description (str): the reason the pack is being collected
            changed_file_path (Path): the path to the file that was modified
            content_item_range (Optional[VersionRange], optional): version range. Defaults to None.

        Returns:
            CollectionResult: the object detailing the pack to collect and the modeling rule that should be tested
        """
        # Not validating compatibility with function so xsoar & marketplacev2 supported packs will be installed if needed.
        if self.marketplace != MarketplaceVersions.MarketplaceV2:
            logger.info(
                f"Not collecting pack {pack_id} for XSIAM component {changed_file_path} because "
                f"it is not a collection for an XSIAM (MarketplaceV2) marketplace - "
                f"marketplace is {self.marketplace}"
            )
            raise NothingToCollectException(changed_file_path, "packs for XSIAM components are only collected for XSIAM")

        pack = PACK_MANAGER.get_pack_metadata(pack_id)

        version_range = content_item_range if pack.version_range.is_default else (pack.version_range | content_item_range)

        if not reason:
            file_type = find_type(changed_file_path.as_posix())
            reason = CollectionReason.XSIAM_COMPONENT_CHANGED
            reason_description = file_type.value

        return CollectionResult(
            test=None,
            modeling_rule_to_test=None,
            pack=pack_id,
            reason=reason,
            version_range=version_range,
            reason_description=reason_description,
            conf=self.conf,
            id_set=self.id_set,
        )

    def __validate_skipped_integration(self, id_: str, path: Path):
        if id_ in self.conf.skipped_integrations:
            raise NothingToCollectException(path, "integration is skipped")

    @staticmethod
    def __validate_deprecated_integration(path: Path):
        if path.suffix == ".yml" and get_yaml(path).get("deprecated"):
            raise NothingToCollectException(path, "integration is deprecated")

    def __validate_triggering_sanity_test(self, path: Path):
        if path in PATHS.files_triggering_sanity_tests:
            self.trigger_sanity_tests = True
            raise NothingToCollectException(path, "not under a pack (triggering sanity tests)")

    @staticmethod
    def __validate_not_ignored_file(path: Path):
        if path in PATHS.files_to_ignore:
            raise NothingToCollectException(path, "not under a pack (ignored, not triggering sanity tests)")

        if set(PACK_MANAGER.relative_to_packs(path).parts).intersection(NON_CONTENT_FOLDERS):
            raise NothingToCollectException(
                path, "file under test_data, samples or documentation folder," " (not triggering sanity tests)"
            )

    @staticmethod
    def __validate_support_level_is_xsoar(pack_id: str, content_item_range: VersionRange | None) -> None:
        # intended to only be called from __validate_compatibility
        if (support_level := PACK_MANAGER.get_support_level(pack_id)) != "xsoar":
            raise NonXsoarSupportedPackException(pack_id, support_level, content_item_range)

    def __validate_marketplace_compatibility(
        self, content_item_marketplaces: tuple[MarketplaceVersions, ...], content_item_path: Path
    ) -> None:
        # intended to only be called from __validate_compatibility
        if not content_item_marketplaces:
            logger.debug(f"{content_item_path} has no marketplaces set, " f"using default={DEFAULT_MARKETPLACES_WHEN_MISSING}")
            content_item_marketplaces = DEFAULT_MARKETPLACES_WHEN_MISSING
        if self.marketplace not in content_item_marketplaces:
            raise IncompatibleMarketplaceException(content_item_path, content_item_marketplaces, self.marketplace)


class BranchTestCollector(TestCollector):
    def __init__(
        self,
        branch_name: str,
        marketplace: MarketplaceVersions,
        service_account: str,
        graph: bool = False,
    ):
        """

        :param branch_name: branch name
        :param marketplace: marketplace value
        :param service_account: used for comparing with the latest upload bucket
        """
        super().__init__(marketplace, graph)
        logger.debug(f"Created BranchTestCollector for {branch_name}")
        self.branch_name = branch_name
        self.service_account = service_account
        self.changed_files: set[str] = set()
        self.added_files: set[str] = set()

    def _sort_packs_to_upload(self, result: CollectionResult):
        """
        Sorts the packs to upload into two sets: packs_to_upload and packs_to_update_metadata.
        packs_to_upload: Set of packs to upload (hard upload - changed files with RN and version bump).
        packs_to_update_metadata: Set of packs to update
                                  (soft upload - changes only to packmetadata file without RN and version bump).

        :param: result contains packs_to_upload: The resultant list of packs to upload
        """
        for pack_id in result.packs_to_upload:
            current_version = PACK_MANAGER.get_current_version(pack_id) or ""
            rn_path = f"Packs/{pack_id}/ReleaseNotes/{current_version.replace('.', '_')}.md"
            pack_metadata_path = f"Packs/{pack_id}/pack_metadata.json"

            if pack_metadata_path in self.added_files:  # first version, skip
                continue

            if rn_path not in self.changed_files and pack_metadata_path in self.changed_files:
                result.packs_to_update_metadata.add(pack_id)

        result.packs_to_upload -= result.packs_to_update_metadata

    def _collect_failed_packs_from_prev_upload(self, result: CollectionResult):
        """
        Updates the result with failed packs from a previous upload.

        Args:
            result (CollectionResult)

        Side Effects:
            - Adds failed packs to `result.packs_to_upload` and `result.packs_to_update_metadata`.
            - Removes duplicates from `packs_to_update_metadata`.
        """
        re_upload_packs = get_failed_packs_from_previous_upload(self.service_account, self.marketplace)
        if not re_upload_packs:
            return

        packs_to_re_update_metadata, packs_to_re_upload = set(), set()
        for key in ["failed_to_install", "failed_to_upload"]:
            packs_to_re_update_metadata |= set(re_upload_packs.get(key, {}).get("packs_to_update_metadata", []))
            packs_to_re_upload |= set(re_upload_packs.get(key, {}).get("packs_to_upload", []))

        logger.info(
            f"Collected failed packs from previous upload to upload: "
            f"packs_to_re_update_metadata:= {packs_to_re_update_metadata},"
            f"packs_to_re_upload:= {packs_to_re_upload}"
        )

        result.packs_to_upload |= packs_to_re_upload
        result.packs_to_update_metadata |= packs_to_re_update_metadata

        result.packs_to_update_metadata -= result.packs_to_upload

    def _collect(self) -> CollectionResult | None:
        collect_from = self._get_git_diff()
        result = CollectionResult.union(
            [
                self._collect_from_changed_files(collect_from.changed_files),
                self._collect_packs_from_which_files_were_removed(collect_from.pack_ids_files_were_removed_from),
            ]
        )
        if self.branch_name != "master":
            result = CollectionResult.union([result, self._collect_packs_diff_master_bucket()])

        if result and result.packs_to_upload:
            self._sort_packs_to_upload(result)
        self._collect_failed_packs_from_prev_upload(result)
        return result

    def _collect_packs_diff_master_bucket(self) -> CollectionResult | None:
        """
        For cases where master is ahead of bucket, this method extracts the difference between branch and bucket.
        It is important to upload the diff to prevent failures when there are dependencies in a higher version.
        Returns:
                CollectionResult - if the diff to collect and upload.
        """
        logger.debug("Collect to upload the difference between branch and bucket")

        collected_packs: list[CollectionResult | None] = []
        collect_from = self._get_git_diff(upload_delta_from_last_upload=True)

        for file_path in collect_from.changed_files:
            full_path = PATHS.content_path / file_path

            file_type = find_type(str(full_path))
            if file_type == FileType.TEST_PLAYBOOK:
                logger.debug(
                    f"Skipping pack collection for testplaybook file: {file_path},"
                    f" testplaybook changes are collected only to install"
                )
                continue

            try:
                self._validate_path(path=full_path)
                collected_packs.append(
                    self._collect_pack(
                        pack_id=find_pack_folder(full_path).name,
                        reason=CollectionReason.PACK_MASTER_BUCKET_DISCREPANCY,
                        reason_description=file_path,
                    )
                )
            except NothingToCollectException as e:
                logger.info(e.message)
            except Exception as e:
                logger.exception(f"Error while collecting pack for {full_path}", exc_info=True, stack_info=True)
                raise e

        # union with collected_packs since changed_files and since files were removed from master
        collect_packs_where_files_were_removed = [
            self._collect_packs_from_which_files_were_removed(collect_from.pack_ids_files_were_removed_from)
        ]
        result = CollectionResult.union(tuple(itertools.chain(collected_packs, collect_packs_where_files_were_removed)))
        if result:
            result.packs_to_install = set()
        return result

    def _collect_from_changed_files(self, changed_files: tuple[str, ...]) -> CollectionResult | None:
        """NOTE: this should only be used from _collect"""
        collected = []
        for raw_path in changed_files:
            path = PATHS.content_path / raw_path
            logger.debug(f"Collecting tests for {raw_path}")
            try:
                collected.append(self._collect_single(path))
            except NonXsoarSupportedPackException as e:
                collected.append(
                    self._collect_pack(
                        pack_id=find_pack_folder(path).name,
                        reason=CollectionReason.NON_XSOAR_SUPPORTED,
                        reason_description=raw_path,
                        content_item_range=e.content_version_range,
                    )
                )
            except NothingToCollectException as e:
                logger.info(e.message)
            except Exception as e:
                logger.exception(f"Error while collecting tests for {raw_path}", exc_info=True, stack_info=True)
                raise e
        return CollectionResult.union(collected)

    def _collect_packs_from_which_files_were_removed(self, pack_ids: tuple[str, ...]) -> CollectionResult | None:
        """NOTE: this should only be used from _collect"""
        collected: list[CollectionResult] = []
        for pack_id in pack_ids:
            logger.info(f"one or more files were removed from the {pack_id} pack, attempting to collect the pack.")
            try:
                if pack_to_collect := self._collect_pack(
                    pack_id=pack_id,
                    reason=CollectionReason.FILES_REMOVED_FROM_PACK,
                    reason_description="",
                ):
                    collected.append(pack_to_collect)
            except NothingToCollectException as e:
                logger.info(e.message)
            except Exception as e:
                logger.exception(f"Error while collecting tests for {pack_id=}", exc_info=True, stack_info=True)
                raise e
        return CollectionResult.union(collected)

    def _collect_yml(self, content_item_path: Path) -> CollectionResult | None:
        """
        collecting a yaml-based content item (including py-based, whose names match a yaml based one)
        """
        yml_path = content_item_path.with_suffix(".yml") if content_item_path.suffix != ".yml" else content_item_path
        try:
            yml = ContentItem(yml_path)
            if not yml.id_:
                raise ValueError(f"id field of {yml_path} cannot be empty")
        except FileNotFoundError:
            raise FileNotFoundError(f"could not find yml matching {PACK_MANAGER.relative_to_packs(content_item_path)}")

        actual_content_type = find_yml_content_type(yml_path) or hotfix_detect_old_script_yml(yml_path)
        self._validate_content_item_compatibility(yml, is_integration=actual_content_type == FileType.INTEGRATION)

        relative_yml_path = PACK_MANAGER.relative_to_packs(yml_path)
        tests: tuple[str, ...]
        only_to_install = False

        match actual_content_type:
            case None:
                path_description = f"{yml_path} (original item {content_item_path}" if content_item_path != yml_path else yml_path
                raise ValueError(f"could not detect type for {path_description}")

            case FileType.TEST_PLAYBOOK:
                if yml.id_ in self.conf.test_id_to_test:
                    tests = (yml.id_,)
                else:
                    logger.warning(f"test playbook with id {yml.id_} is missing from conf.json tests section")
                    tests = ()
                only_to_install = True
                reason = CollectionReason.TEST_PLAYBOOK_CHANGED

            case FileType.INTEGRATION:
                if yml.explicitly_no_tests():
                    suffix = ""

                    if tests_from_conf := self.conf.integrations_to_tests.get(yml.id_, ()):
                        tests_str = ", ".join(sorted(tests_from_conf))
                        suffix = f". NOTE: NOT COLLECTING tests from conf.json={tests_str}"

                    logger.warning(f"{yml.id_} explicitly states `no tests`: only collecting pack {suffix}")
                    tests = ()

                elif yml.id_ not in self.conf.integrations_to_tests:
                    # note, this whole method is always called after validating support level is xsoar
                    raise ValueError(
<<<<<<< HEAD
                        f'integration {PACK_MANAGER.relative_to_packs(yml.path)!s} is '
                        f'(1) missing from conf.json, AND'
                        ' (2) does not explicitly state `tests: no tests` AND'
                        ' (3) has support level == xsoar. '
                        'Please change at least one of these to allow test collection.'
=======
                        f"integration {str(PACK_MANAGER.relative_to_packs(yml.path))} is "
                        f"(1) missing from conf.json, AND"
                        " (2) does not explicitly state `tests: no tests` AND"
                        " (3) has support level == xsoar. "
                        "Please change at least one of these to allow test collection."
>>>>>>> 4592fac5
                    )
                else:
                    # integration to test mapping available, and support level == xsoar (so - we run the tests)
                    tests = tuple(self.conf.integrations_to_tests[yml.id_])
                reason = CollectionReason.INTEGRATION_CHANGED

            case FileType.SCRIPT | FileType.PLAYBOOK:
                try:
                    if yml.id_.endswith("ApiModule"):
                        logger.info(f"Found changes in ApiModule = {yml.id_}, starting collecting related integrations")
                        return self._collect_integrations_using_apimodule(yml.id_)

                    tests = tuple(yml.tests)  # raises NoTestsConfiguredException if 'no tests' in the tests field
                    reason = CollectionReason.SCRIPT_PLAYBOOK_CHANGED

                except NoTestsConfiguredException:
                    # collecting all tests that implement this script/playbook
                    id_to_tests = {
                        FileType.SCRIPT: self.id_set.implemented_scripts_to_tests,
                        FileType.PLAYBOOK: self.id_set.implemented_playbooks_to_tests,
                    }[actual_content_type]
                    tests = tuple(test.name for test in id_to_tests.get(yml.id_, ()))
                    reason = CollectionReason.SCRIPT_PLAYBOOK_CHANGED_NO_TESTS
            case _:
                raise RuntimeError(
                    f"Unexpected content type {actual_content_type.value} for {content_item_path}"
                    f"(expected `Integrations`, `Scripts` or `Playbooks`)"
                )
        if tests:
            return CollectionResult.union(
                tuple(
                    CollectionResult(
                        test=test,
                        modeling_rule_to_test=None,
                        pack=yml.pack_id,
                        reason=reason,
                        version_range=yml.version_range,
                        reason_description=f"{yml.id_=} ({relative_yml_path})",
                        conf=self.conf,
                        id_set=self.id_set,
                        only_to_install=only_to_install,
                    )
                    for test in tests
                )
            )
        else:
            return self._collect_pack(
                pack_id=yml.pack_id,
                reason=reason,
                reason_description="collecting pack only",
                content_item_range=yml.version_range,
                only_to_install=only_to_install,
            )

    def _collect_integrations_using_apimodule(self, api_module_id: str) -> CollectionResult | None:
        integrations_using_apimodule = self.id_set.api_modules_to_integrations.get(api_module_id, [])
        result = []
        for integration in integrations_using_apimodule:
            try:
                result.append(self._collect_single(integration.path))
            except (NothingToCollectException, NonXsoarSupportedPackException) as e:
                logger.info(str(e))
                continue
        logger.debug(f"Collected for {api_module_id}: {result}")
        return CollectionResult.union(result)

    def _collect_xsiam_and_modeling_pack(
        self,
        file_type: FileType | None,
        pack_id: str,
        reason_description: str,
        path: Path,
        content_item_range: VersionRange | None,
    ) -> CollectionResult | None:
        if file_type in MODELING_RULE_COMPONENT_FILES:
            # mark pack for installation and mark the modeling rule for dynamic testing
            return self._collect_pack_for_modeling_rule(
                pack_id=pack_id,
                reason_description=reason_description,
                changed_file_path=path,
                content_item_range=content_item_range,
            )

        # if the file is an xsiam component and is not a modeling rule
        return self._collect_pack_for_xsiam_component(
            pack_id=pack_id, reason_description=reason_description, changed_file_path=path, content_item_range=content_item_range
        )

    def _collect_single(self, path: Path) -> CollectionResult | None:
        self._validate_path(path)

        file_type = find_type(str(path))

        if file_type in IGNORED_FILE_TYPES:
            raise NothingToCollectException(path, f"ignored type {file_type}")

        if file_type is None and path.parent.name not in CONTENT_ENTITIES_DIRS:
            raise NothingToCollectException(
                path, f"file of unknown type, and not directly under a content directory ({path.parent.name})"
            )

        content_item = None
        try:
            content_item = ContentItem(path)
            self._validate_content_item_compatibility(content_item, is_integration="Integrations" in path.parts)
        except NonXsoarSupportedPackException:
            if file_type not in (MODELING_RULE_COMPONENT_FILES | XSIAM_COMPONENT_FILES):
                raise
        except NonDictException:
            content_item = None  # py, md, etc. Anything not dictionary-based. Suitable logic follows, see collect_yml

        pack_id = find_pack_folder(path).name
        reason_description = relative_path = PACK_MANAGER.relative_to_packs(path)

        if file_type in NON_CODE_FILE_TYPES_TO_COLLECT:
            content_item_range = content_item.version_range if content_item else None

            if file_type in (MODELING_RULE_COMPONENT_FILES | XSIAM_COMPONENT_FILES):
                return self._collect_xsiam_and_modeling_pack(
                    file_type=file_type,
                    pack_id=pack_id,
                    reason_description=reason_description,
                    path=path,
                    content_item_range=content_item_range,
                )

            else:
                # Collect pack without collecting tests.
                return self._collect_pack(
                    pack_id=pack_id,
                    reason=CollectionReason.NON_CODE_FILE_CHANGED,
                    reason_description=reason_description,
                    content_item_range=content_item.version_range if content_item else None,
                )

        if file_type == FileType.README:
            return self._collect_pack(
                pack_id=pack_id,
                reason=CollectionReason.README_FILE_CHANGED,
                reason_description=reason_description,
                content_item_range=content_item.version_range if content_item else None,
            )

        if content_item:
            try:
                """
                Upon reaching this part, we know the file is a content item (and not release note config, scheme, etc.)
                so _validate_content_item can be called (which we can't do to non-content files, often lacking an id).

                when content_item *is* None, the same validations are called either in _collect_yml or _collect_pack.

                """
                self._validate_content_item_compatibility(
                    content_item,
                    is_integration=file_type == FileType.INTEGRATION,
                )
            except NonXsoarSupportedPackException as e:
                return self._collect_pack(
                    pack_id=find_pack_folder(path).name,
                    reason=CollectionReason.NON_XSOAR_SUPPORTED,
                    reason_description=e.support_level or "xsoar",
                )

        if file_type in {FileType.PYTHON_FILE, FileType.POWERSHELL_FILE, FileType.JAVASCRIPT_FILE}:
            if path.name.lower().endswith(("_test.py", "tests.ps1")):
                raise NothingToCollectException(path, "changing unit tests does not trigger collection")
            return self._collect_yml(path)

        elif file_type == FileType.REPUTATION:
            tests = self.conf["reputation_tests"]
            reason = CollectionReason.DEFAULT_REPUTATION_TESTS

        elif file_type in {FileType.MAPPER, FileType.CLASSIFIER}:
            source, reason = {
                FileType.MAPPER: (self.conf.incoming_mapper_to_test, CollectionReason.MAPPER_CHANGED),
                FileType.CLASSIFIER: (self.conf.classifier_to_test, CollectionReason.CLASSIFIER_CHANGED),
            }[file_type]
            if not (tests := source.get(content_item, ())):  # type: ignore[call-overload]
                reason = CollectionReason.NON_CODE_FILE_CHANGED
                reason_description = f"no specific tests for {relative_path} were found"

        elif path.suffix == ".yml":  # file_type is often None in these cases
            return self._collect_yml(path)  # checks for containing folder (content item type)

        elif file_type is None:
            raise NothingToCollectException(path, "unknown file type")

        else:
            raise ValueError(path, f"unexpected content type {file_type} - please update collect_tests.py")

        if not content_item:
            raise RuntimeError(f"failed collecting {path} for an unknown reason")

        return CollectionResult.union(
            tuple(
                CollectionResult(
                    test=test,
                    modeling_rule_to_test=None,
                    pack=content_item.pack_id,
                    reason=reason,
                    version_range=content_item.version_range,
                    reason_description=reason_description,
                    conf=self.conf,
                    id_set=self.id_set,
                )
                for test in tests
            )
        )

    def _get_git_diff(self, upload_delta_from_last_upload: bool = False) -> FilesToCollect:
        """
        The method extracts the files based on the diff between the two commits.
        Args:
            upload_delta_from_last_upload: For branch collector,
             it is also necessary to upload the difference between branch and bucket, In order to prevent failures caused
              by higher versions in master compared to versions in bucket.

        """
        repo = PATHS.content_repo
        changed_files: list[str] = []
        added_files: list[str] = []
        packs_files_were_removed_from: set[str] = set()

        previous_commit = "origin/master"
        current_commit = os.getenv("CI_COMMIT_SHA", "")

        logger.info(f"Getting changed files for {self.branch_name=}")

        if str2bool(os.getenv("IS_NIGHTLY")) or upload_delta_from_last_upload or os.getenv("IFRA_ENV_TYPE") == "Bucket-Upload":
            logger.info("Getting last commit from index for previous_commit")
            previous_commit = get_last_commit_from_index(self.service_account, self.marketplace)

        elif self.branch_name == "master":
            current_commit, previous_commit = tuple(repo.iter_commits(max_count=2))

        elif os.getenv("CONTRIB_BRANCH"):
            # gets files of unknown status
            contrib_diff: tuple[str, ...] = tuple(filter(lambda f: f.startswith("Packs/"), repo.untracked_files))
            logger.info("contribution branch found, contrib-diff:\n" + "\n".join(contrib_diff))
            changed_files.extend(contrib_diff)

        diff = repo.git.diff(f"{previous_commit}...{current_commit}", "--name-status", "--", PACK_MANAGER.packs_path)
        logger.debug(f"raw changed files string:\n{diff}")

        # diff is formatted as `M  foo.json\n A  bar.py\n ...`, turning it into ('foo.json', 'bar.py', ...).
        for line in diff.splitlines():
            match len(parts := line.split("\t")):
                case 2:
                    git_status, file_path = parts
                case 3:
                    git_status, old_file_path, file_path = parts  # R <old location> <new location>

                    if git_status.startswith("R"):
                        logger.debug(f"{git_status=} for {file_path=}, considering it as <M>odified")
                        git_status = "M"

                    if pack_file_removed_from := find_pack_file_removed_from(Path(old_file_path), Path(file_path)):
                        packs_files_were_removed_from.add(pack_file_removed_from)

                case _:
                    raise ValueError(
                        f"unexpected line format "
                        f"(expected `<modifier>\t<file>` or `<modifier>\t<old_location>\t<new_location>`"
                        f", got {line}"
                    )

            if git_status not in {
                "A",
                "M",
                "D",
            }:
                logger.warning(f"unexpected {git_status=}, considering it as <M>odified")

            if git_status == "A":
                added_files.append(file_path)

            if git_status == "D":  # git-deleted file
                if pack_file_removed_from := find_pack_file_removed_from(Path(file_path), None):
                    packs_files_were_removed_from.add(pack_file_removed_from)
                continue  # not adding to changed files list

            changed_files.append(file_path)  # non-deleted files (added, modified)
        self.changed_files |= set(changed_files)
        self.added_files |= set(added_files)
        return FilesToCollect(
            changed_files=tuple(changed_files), pack_ids_files_were_removed_from=tuple(packs_files_were_removed_from)
        )


def find_pack_file_removed_from(old_path: Path, new_path: Path | None = None):
    """
    If a file is moved between packs, we should collect the older one, to make sure it is installed properly.
    """
    # two try statements as we need to tell which of the two is a pack, separately.
    try:
        old_pack = find_pack_folder(old_path).name
    except NotUnderPackException:
        logger.debug(f"Skipping pack collection for removed file: {old_path}, as it does not belong to any pack")
        return None  # not moved from a pack, no special treatment we can do here.

    if new_path:
        try:
            new_pack = find_pack_folder(new_path).name
        except NotUnderPackException:
            new_pack = None
            logger.warning(f"Could not find the new pack of the file that was moved from {old_path}")

        if old_pack != new_pack:  # file moved between packs
            logger.info(
                f"file {old_path.name} was moved " f"from pack {old_pack}, adding it, to make sure it still installs properly"
            )
    else:
        # Since new_path is None we understand the item was deleted
        logger.info(
            f"file {old_path.name} was deleted "  # changing log
            f"from pack {old_pack}, adding it, to make sure it still installs properly"
        )

    return old_pack


class UploadBranchCollector(BranchTestCollector):
    def _collect(self) -> CollectionResult | None:
        # same as BranchTestCollector, but without tests.
        if result := super()._collect():
            result.packs_to_install |= result.packs_to_upload | result.packs_to_update_metadata
            logger.info("UploadCollector drops collected tests, as they are not required")
            result.tests = set()
        return result


class SpecificPacksTestCollector(TestCollector):  # TODO adjust to the new design
    def __init__(
        self,
        packs_to_upload: str,
        marketplace: MarketplaceVersions,
        graph: bool = False,
    ):
        super().__init__(marketplace, graph=graph)
        self.packs_to_upload = packs_to_upload

    def _collect(self) -> CollectionResult | None:
        result: CollectionResult | None = super()._collect_specific_marketplace_compatible_packs(self.packs_to_upload)
        if result:
            result.packs_to_install |= result.packs_to_upload | result.packs_to_update_metadata

        return result


class NightlyTestCollector(BranchTestCollector, ABC):
    def _collect(self) -> CollectionResult | None:
        result = CollectionResult.union(
            [
                self._collect_changed_packs_from_last_upload(),
                self._collect_nightly_packs_and_tests(),
                self._collect_modeling_rules_for_marketplaceV2(),
            ]
        )
        return result

    def _collect_changed_packs_from_last_upload(self) -> CollectionResult | None:
        changed_packs = super()._collect()
        if changed_packs:
            logger.info(
                f"Collect the following packs to upload/update metadata and install without tests: "
                f"{changed_packs.packs_to_upload=}, {changed_packs.packs_to_update_metadata=}"
            )
            changed_packs.packs_to_install |= changed_packs.packs_to_upload | changed_packs.packs_to_update_metadata
            changed_packs.tests = set()
        return changed_packs

    def _collect_nightly_packs_and_tests(self) -> CollectionResult | None:
        if self.marketplace in [MarketplaceVersions.XSOAR_SAAS, MarketplaceVersions.MarketplaceV2]:
            nightly_packs = CollectionResult.union(
                [self._collect_nightly_packs(), self._id_set_tests_matching_marketplace_value()]
            )
            if nightly_packs:
                logger.info(f"Collect the following nightly packs to install: {nightly_packs.packs_to_install}")
            return nightly_packs
        return None

    def _collect_modeling_rules_for_marketplaceV2(self) -> CollectionResult | None:
        if self.marketplace == MarketplaceVersions.MarketplaceV2:
            modeling_rules = CollectionResult.union([self._collect_modeling_rule_packs(), self.sanity_tests_xsiam()])
            if modeling_rules:
                modeling_rules.packs_to_upload = set()
                modeling_rules.packs_to_reinstall = set()
                logger.info(f"Collect the following packs to install modeling rules:" f" {modeling_rules.packs_to_install}")
            return modeling_rules
        return None

    def _collect_modeling_rule_packs(self) -> CollectionResult | None:
        """Collect packs that are XSIAM compatible and have a modeling rule with a testdata file.

        Returns:
            Optional[CollectionResult]: pack collection result.
        """
        result = []
        for modeling_rule in self.id_set.modeling_rules:
            try:
                logger.debug(f"collecting modeling rule with id: {modeling_rule.id_}, with name: {modeling_rule.name}")
                path = PATHS.content_path / modeling_rule.file_path_str
                pack_id = modeling_rule.pack_id
                result.append(
                    self._collect_pack_for_modeling_rule(
                        pack_id=pack_id,  # type: ignore[arg-type]
                        changed_file_path=path,
                        reason=CollectionReason.MODELING_RULE_NIGHTLY,
                        reason_description=f"{modeling_rule.file_path_str} ({modeling_rule.id_})",
                        content_item_range=modeling_rule.version_range,
                    )
                )
            except (NothingToCollectException, NonXsoarSupportedPackException) as e:
                logger.debug(str(e))

        return CollectionResult.union(result)

    def sanity_tests_xsiam(self) -> CollectionResult:
        return CollectionResult.union(
            tuple(
                CollectionResult(
                    test=test,
                    pack=SANITY_TEST_TO_PACK.get(test),  # None in most cases
                    modeling_rule_to_test=None,
                    reason=CollectionReason.SANITY_TESTS,
                    version_range=self.id_set.id_to_test_playbook[test].version_range,
                    reason_description="XSIAM Nightly sanity",
                    conf=self.conf,
                    id_set=self.id_set,
                    is_sanity=True,
                    only_to_install=True,
                )
                for test in self.conf["test_marketplacev2"]
            )
        )  # type: ignore[return-value]

    def _id_set_tests_matching_marketplace_value(self) -> CollectionResult | None:
        """
        :return: All tests whose marketplace field includes the collector's marketplace value
        and are in the conf.nightly_packs or conf.non_api_tests
        """
        result = []
        for playbook in self.id_set.test_playbooks:
            try:
                if not (playbook.pack_id in self.conf.nightly_packs or playbook.id_ in self.conf.non_api_tests):
                    raise NonNightlyPackInNightlyBuildException(playbook.pack_id)
                self._validate_id_set_item_compatibility(playbook, is_integration=False)
                result.append(
                    CollectionResult(
                        test=playbook.id_,
                        modeling_rule_to_test=None,
                        pack=playbook.pack_id,
                        reason=CollectionReason.ID_SET_MARKETPLACE_VERSION,
                        reason_description=self.marketplace.value,
                        version_range=playbook.version_range,
                        conf=self.conf,
                        only_to_install=True,
                        id_set=self.id_set,
                    )
                )
            except (NothingToCollectException, NonXsoarSupportedPackException, NonNightlyPackInNightlyBuildException) as e:
                logger.debug(f"{playbook.id_} - {e!s}")
        return CollectionResult.union(result)

    def _collect_nightly_packs(self) -> CollectionResult | None:
        """
        :return: All the conf.nightly_packs to install
        """
        result = []
        for pack in self.conf.nightly_packs:
            try:
                pack_metadata = PACK_MANAGER.get_pack_metadata(pack)

                self._validate_content_item_compatibility(pack_metadata, is_integration=False)

                result.append(
                    CollectionResult(
                        test=None,
                        modeling_rule_to_test=None,
                        pack=pack,
                        reason=CollectionReason.NIGHTLY_PACK,
                        reason_description=pack,
                        conf=self.conf,
                        id_set=self.id_set,
                        only_to_install=True,
                        version_range=pack_metadata.version_range,
                    )
                )
            except (NothingToCollectException, NonXsoarSupportedPackException) as e:
                logger.debug(f"{pack} - {e!s}")

        logger.debug(f"Collected {len(result)} nightly packs to install")
        return CollectionResult.union(result)


class UploadAllCollector(TestCollector):
    def _collect(self) -> CollectionResult | None:  # TODO adjust to the new design
        if result := self._collect_all_marketplace_compatible_packs():
            result.packs_to_install |= result.packs_to_upload | result.packs_to_update_metadata
        return result


class SDKNightlyTestCollector(TestCollector):
    @property
    def sanity_tests(self) -> CollectionResult:
        return CollectionResult(
            test="Sanity Test - Playbook with no integration",
            modeling_rule_to_test=None,
            pack="HelloWorld",
            reason=CollectionReason.SANITY_TESTS,
            version_range=None,
            reason_description="Demisto-SDK Sanity Test for test-content command",
            conf=self.conf,
            id_set=self.id_set,
            is_sanity=True,
            only_to_install=True,
        )

    def _collect(self) -> CollectionResult | None:
        if self.marketplace == MarketplaceVersions.XPANSE:
            return None
        return self.sanity_tests


def output(result: CollectionResult | None):
    """
    writes to both log and files
    """
    tests = sorted(result.tests, key=lambda x: x.lower()) if result else ()
    packs_to_install = sorted(result.packs_to_install, key=lambda x: x.lower()) if result else ()
    packs_to_upload = sorted(result.packs_to_upload, key=lambda x: x.lower()) if result else []
    packs_to_update_metadata = sorted(result.packs_to_update_metadata, key=lambda x: x.lower()) if result else []
    modeling_rules_to_test = (
        sorted(result.modeling_rules_to_test, key=lambda x: x.casefold() if isinstance(x, str) else x.as_posix().casefold())
        if result
        else ()
    )
    modeling_rules_to_test = [x.as_posix() if isinstance(x, Path) else str(x) for x in modeling_rules_to_test]
    machines = result.machines if result and result.machines else ()
    packs_to_reinstall_test = sorted(result.packs_to_reinstall, key=lambda x: x.lower()) if result else ()
    tpb_dependencies_packs = result.tpb_dependencies_packs if result and result.tpb_dependencies_packs else ""

    test_str = "\n".join(tests)
    packs_to_install_str = "\n".join(packs_to_install)
    packs_to_upload_str = "\n".join(packs_to_upload)
    packs_to_update_metadata_str = "\n".join(packs_to_update_metadata)
    modeling_rules_to_test_str = "\n".join(modeling_rules_to_test)
    machine_str = ", ".join(sorted(map(str, machines)))
    packs_to_reinstall_test_str = "\n".join(packs_to_reinstall_test)
    tpb_dependencies_packs_str = json.dumps(tpb_dependencies_packs) if tpb_dependencies_packs else ""

    logger.info(f"collected {len(tests)} test playbooks:\n{test_str}")
    logger.info(f"collected {len(packs_to_install)} packs to install:\n{packs_to_install_str}")
    logger.info(f"collected {len(packs_to_upload)} packs to upload:\n{packs_to_upload_str}")
    logger.info(f"collected {len(packs_to_update_metadata)} packs to update:\n{packs_to_update_metadata_str}")
    logger.info(f"collected {len(modeling_rules_to_test)} modeling rules to test:\n{modeling_rules_to_test_str}")
    logger.info(f"collected {len(machines)} XSOAR6 machines: {machine_str}")
    logger.info(f"collected {len(packs_to_reinstall_test)} packs to reinstall to test:\n{packs_to_reinstall_test_str}")

    PATHS.output_tests_file.write_text(test_str)
    PATHS.output_packs_file.write_text(packs_to_install_str)
    PATHS.output_packs_to_upload_file.write_text(
        json.dumps({"packs_to_upload": packs_to_upload, "packs_to_update_metadata": packs_to_update_metadata})
    )
    PATHS.output_modeling_rules_to_test_file.write_text(modeling_rules_to_test_str)
    PATHS.output_machines_file.write_text(json.dumps({str(machine): (machine in machines) for machine in Machine}))
    PATHS.output_packs_to_reinstall_test_file.write_text(packs_to_reinstall_test_str)

    PATHS.output_tpb_dependencies_packs.write_text(tpb_dependencies_packs_str)


if __name__ == "__main__":
    logger.info("TestCollector v20240715")
    PATHS = PathManager(Path(__file__).absolute().parents[3])
    PACK_MANAGER = PackManager(PATHS)
    sys.path.append(str(PATHS.content_path))
    parser = ArgumentParser()
    parser.add_argument("-n", "--nightly", type=str2bool, help="Is nightly")
    parser.add_argument("-sn", "--sdk-nightly", type=str2bool, help="Is SDK nightly")
    parser.add_argument("-mp", "--marketplace", type=MarketplaceVersions, help="marketplace version", default="xsoar")
    parser.add_argument("--service_account", help="Path to gcloud service account")
    parser.add_argument("--graph", "-g", type=str2bool, help="Should use graph", default=False, required=False)
    parser.add_argument(
        "--override_all_packs", "-a", type=str2bool, help="Collect all packs if override upload", default=False, required=False
    )
    parser.add_argument(
        "-up", "--pack_names", help="Packs to upload, will only collect what is related to them", default="", required=False
    )

    args = parser.parse_args()
    args_string = "\n".join(f"{k}={v}" for k, v in vars(args).items())

    logger.debug(f"parsed args:\n{args_string}")
    logger.debug("CONTRIB_BRANCH=" + os.getenv("CONTRIB_BRANCH", "<undefined>"))
    branch_name = PATHS.content_repo.active_branch.name

    marketplace = MarketplaceVersions(args.marketplace)

    nightly = args.nightly
    sdk_nightly = args.sdk_nightly
    service_account = args.service_account
    graph = args.graph
    pack_to_upload = args.pack_names
    collector: TestCollector

    if os.environ.get("IFRA_ENV_TYPE") == "Bucket-Upload":  # TODO adjust to the new design
        if args.override_all_packs:
            collector = UploadAllCollector(marketplace, graph)
        elif pack_to_upload:
            collector = SpecificPacksTestCollector(pack_to_upload.split(","), marketplace, graph)
        else:  # TODO - will not need this case - will be part of the nightly, but will need it for test upload flow
            collector = UploadBranchCollector(branch_name, marketplace, service_account, graph=graph)

    elif sdk_nightly:
        collector = SDKNightlyTestCollector(marketplace=marketplace, graph=graph)

    elif nightly:
        collector = NightlyTestCollector(
            branch_name=branch_name, marketplace=marketplace, service_account=service_account, graph=graph
        )
    else:
        collector = BranchTestCollector(
            branch_name=branch_name, marketplace=marketplace, service_account=service_account, graph=graph
        )

    collected = collector.collect()
    output(collected)  # logs and writes to output files<|MERGE_RESOLUTION|>--- conflicted
+++ resolved
@@ -14,7 +14,6 @@
 
 from Tests.Marketplace.marketplace_services import get_failed_packs_from_previous_upload, get_last_commit_from_index
 from Tests.scripts.collect_tests.constants import (
-<<<<<<< HEAD
     ALWAYS_INSTALLED_PACKS_MAPPING,
     DEFAULT_MARKETPLACES_WHEN_MISSING,
     IGNORED_FILE_TYPES,
@@ -25,46 +24,22 @@
     TEST_DATA_PATTERN,
     XSIAM_COMPONENT_FILES,
     XSOAR_SANITY_TEST_NAMES,
-=======
-    DEFAULT_MARKETPLACES_WHEN_MISSING,
-    IGNORED_FILE_TYPES,
-    NON_CONTENT_FOLDERS,
-    NON_CODE_FILE_TYPES_TO_COLLECT,
-    SANITY_TEST_TO_PACK,
-    XSOAR_SANITY_TEST_NAMES,
-    ALWAYS_INSTALLED_PACKS_MAPPING,
-    MODELING_RULE_COMPONENT_FILES,
-    XSIAM_COMPONENT_FILES,
-    TEST_DATA_PATTERN,
->>>>>>> 4592fac5
 )
 from Tests.scripts.collect_tests.exceptions import (
     DeprecatedPackException,
     IncompatibleMarketplaceException,
-<<<<<<< HEAD
     IncompatibleTestMarketplaceException,
     InvalidTestException,
     NonDictException,
     NonNightlyPackInNightlyBuildException,
-=======
-    InvalidTestException,
-    NonDictException,
->>>>>>> 4592fac5
     NonXsoarSupportedPackException,
     NoTestsConfiguredException,
     NothingToCollectException,
     NotUnderPackException,
     SkippedPackException,
     SkippedTestException,
-<<<<<<< HEAD
     TestMarketplaceException,
     TestMissingFromIdSetException,
-=======
-    TestMissingFromIdSetException,
-    NonNightlyPackInNightlyBuildException,
-    IncompatibleTestMarketplaceException,
-    TestMarketplaceException,
->>>>>>> 4592fac5
 )
 from Tests.scripts.collect_tests.id_set import Graph, IdSet, IdSetItem
 from Tests.scripts.collect_tests.logger import logger
@@ -72,19 +47,12 @@
 from Tests.scripts.collect_tests.test_conf import TestConf
 from Tests.scripts.collect_tests.utils import (
     ContentItem,
-<<<<<<< HEAD
     FilesToCollect,
-=======
->>>>>>> 4592fac5
     Machine,
     PackManager,
     find_pack_folder,
     find_yml_content_type,
     hotfix_detect_old_script_yml,
-<<<<<<< HEAD
-=======
-    FilesToCollect,
->>>>>>> 4592fac5
 )
 from Tests.scripts.collect_tests.version_range import VersionRange
 
@@ -190,11 +158,7 @@
                 test = None
 
         except InvalidTestException as e:
-<<<<<<< HEAD
-            logger.error(f'{e!s}, not collecting {test}, pack will be installed in Nightly.')
-=======
-            logger.error(f"{str(e)}, not collecting {test}, pack will be installed in Nightly.")
->>>>>>> 4592fac5
+            logger.error(f"{e!s}, not collecting {test}, pack will be installed in Nightly.")
             test = None
 
         except (
@@ -1049,19 +1013,11 @@
                 elif yml.id_ not in self.conf.integrations_to_tests:
                     # note, this whole method is always called after validating support level is xsoar
                     raise ValueError(
-<<<<<<< HEAD
-                        f'integration {PACK_MANAGER.relative_to_packs(yml.path)!s} is '
-                        f'(1) missing from conf.json, AND'
-                        ' (2) does not explicitly state `tests: no tests` AND'
-                        ' (3) has support level == xsoar. '
-                        'Please change at least one of these to allow test collection.'
-=======
-                        f"integration {str(PACK_MANAGER.relative_to_packs(yml.path))} is "
+                        f"integration {PACK_MANAGER.relative_to_packs(yml.path)!s} is "
                         f"(1) missing from conf.json, AND"
                         " (2) does not explicitly state `tests: no tests` AND"
                         " (3) has support level == xsoar. "
                         "Please change at least one of these to allow test collection."
->>>>>>> 4592fac5
                     )
                 else:
                     # integration to test mapping available, and support level == xsoar (so - we run the tests)
