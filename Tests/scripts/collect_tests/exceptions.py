--- conflicted
+++ resolved
@@ -76,11 +76,7 @@
 
 class NotUnderPackException(Exception):
     def __init__(self, path: Path | str):
-<<<<<<< HEAD
-        self.message = f'Could not find a pack for {path!s}'
-=======
-        self.message = f"Could not find a pack for {str(path)}"
->>>>>>> 4592fac5
+        self.message = f"Could not find a pack for {path!s}"
         super().__init__(self.message)
 
     def __str__(self):
@@ -89,11 +85,7 @@
 
 class NothingToCollectException(Exception):
     def __init__(self, path: Path, reason: str):
-<<<<<<< HEAD
-        self.message = f'Nothing to collect for file {path!s}: {reason}'
-=======
-        self.message = f"Nothing to collect for file {str(path)}: {reason}"
->>>>>>> 4592fac5
+        self.message = f"Nothing to collect for file {path!s}: {reason}"
         super().__init__(self.message)
 
     def __str__(self):
