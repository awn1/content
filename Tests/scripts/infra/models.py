import datetime

from Tests.scripts.infra.enums.papi import KeySecurityLevel


class PublicApiKey:
    id: str
    key: str
    comment: str | None
    roles: str | list[str] | None
    security_level: KeySecurityLevel | None
    expiration: datetime.datetime | None
    creation_time: datetime.datetime | None
    created_by: str | None
    user_name: str | None

<<<<<<< HEAD
    def __init__(self, id: str, key: str, comment: str | None = None,
                 roles: str | list[str] | None = None,
                 security_level: KeySecurityLevel | None = None,
                 expiration: datetime.datetime | None = None,
                 creation_time: datetime.datetime | None = None,
                 created_by: str | None = None,
                 user_name: str | None = None):
=======
    def __init__(
        self,
        id: str,
        key: str,
        comment: Optional[str] = None,
        roles: Optional[Union[str, list[str]]] = None,
        security_level: Optional[KeySecurityLevel] = None,
        expiration: Optional[datetime.datetime] = None,
        creation_time: Optional[datetime.datetime] = None,
        created_by: Optional[str] = None,
        user_name: Optional[str] = None,
    ):
>>>>>>> 4592fac5
        self.id = id
        self.key = key
        self.comment = comment
        self.roles = roles
        self.security_level = security_level
        self.expiration = expiration
        self.creation_time = creation_time
        self.created_by = created_by
        self.user_name = user_name<|MERGE_RESOLUTION|>--- conflicted
+++ resolved
@@ -14,28 +14,18 @@
     created_by: str | None
     user_name: str | None
 
-<<<<<<< HEAD
-    def __init__(self, id: str, key: str, comment: str | None = None,
-                 roles: str | list[str] | None = None,
-                 security_level: KeySecurityLevel | None = None,
-                 expiration: datetime.datetime | None = None,
-                 creation_time: datetime.datetime | None = None,
-                 created_by: str | None = None,
-                 user_name: str | None = None):
-=======
     def __init__(
         self,
         id: str,
         key: str,
-        comment: Optional[str] = None,
-        roles: Optional[Union[str, list[str]]] = None,
-        security_level: Optional[KeySecurityLevel] = None,
-        expiration: Optional[datetime.datetime] = None,
-        creation_time: Optional[datetime.datetime] = None,
-        created_by: Optional[str] = None,
-        user_name: Optional[str] = None,
+        comment: str | None = None,
+        roles: str | list[str] | None = None,
+        security_level: KeySecurityLevel | None = None,
+        expiration: datetime.datetime | None = None,
+        creation_time: datetime.datetime | None = None,
+        created_by: str | None = None,
+        user_name: str | None = None,
     ):
->>>>>>> 4592fac5
         self.id = id
         self.key = key
         self.comment = comment
