--- conflicted
+++ resolved
@@ -4,10 +4,6 @@
 from retry.api import retry_call
 
 from Tests.scripts.infra.utils.time_utils import time_now
-<<<<<<< HEAD
-=======
-import logging
->>>>>>> 4592fac5
 
 logger = logging.getLogger(__name__)
 
