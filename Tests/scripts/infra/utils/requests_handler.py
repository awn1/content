import logging

from requests import HTTPError
from requests.adapters import HTTPAdapter

from Tests.scripts.infra.utils.html import get_http_error_text

<<<<<<< HEAD
=======
import logging

>>>>>>> 4592fac5
logger = logging.getLogger(__name__)


def raise_for_status(response):
    """Pretty format and log the HTTP Error if it happens"""
    try:
        truncated_text = f"{response.text[:200]}..." if len(response.text) > 200 else response.text
        logger.debug(f"Response {response.status_code=} text: {truncated_text.strip()}")
        response.raise_for_status()
    except HTTPError as e:
        msg = get_http_error_text(e)
        logger.error(msg)
        raise


class TimeoutHTTPAdapter(HTTPAdapter):
    def __init__(self, *args, **kwargs):
        if "timeout" in kwargs:
            self.timeout = kwargs["timeout"]
            del kwargs["timeout"]
        super().__init__(*args, **kwargs)

    def send(self, request, **kwargs):
        timeout = kwargs.get("timeout")
        if not timeout and hasattr(self, "timeout"):
            kwargs["timeout"] = self.timeout
        return super().send(request, **kwargs)<|MERGE_RESOLUTION|>--- conflicted
+++ resolved
@@ -5,11 +5,6 @@
 
 from Tests.scripts.infra.utils.html import get_http_error_text
 
-<<<<<<< HEAD
-=======
-import logging
-
->>>>>>> 4592fac5
 logger = logging.getLogger(__name__)
 
 
