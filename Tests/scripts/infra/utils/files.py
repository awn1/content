--- conflicted
+++ resolved
@@ -7,11 +7,6 @@
 from json import JSONDecodeError
 from pathlib import Path
 
-<<<<<<< HEAD
-=======
-import logging
-
->>>>>>> 4592fac5
 logger = logging.getLogger(__name__)
 
 
