--- conflicted
+++ resolved
@@ -30,11 +30,7 @@
         file_path = file_data[1]
         if file_path in IGNORED_FILES:
             continue
-<<<<<<< HEAD
-        if file_path.endswith(('.js', '.py')):
-=======
-        if file_path.endswith(".js") or file_path.endswith(".py"):
->>>>>>> 4592fac5
+        if file_path.endswith((".js", ".py")):
             continue
         if file_status.lower().startswith("r"):
             file_path = file_data[2]
