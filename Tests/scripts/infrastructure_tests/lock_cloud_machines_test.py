--- conflicted
+++ resolved
@@ -6,21 +6,12 @@
 from requests import ConnectionError, Response
 
 from Tests.scripts.lock_cloud_machines import (
-<<<<<<< HEAD
     check_job_status,
     get_and_lock_all_needed_machines,
     get_machines_locks_details,
     get_my_place_in_the_queue,
     try_to_lock_machine,
     wait_for_build_to_be_first_in_queue,
-=======
-    get_my_place_in_the_queue,
-    try_to_lock_machine,
-    get_machines_locks_details,
-    wait_for_build_to_be_first_in_queue,
-    get_and_lock_all_needed_machines,
-    check_job_status,
->>>>>>> 4592fac5
 )
 
 
