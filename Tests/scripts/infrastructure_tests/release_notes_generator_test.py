--- conflicted
+++ resolved
@@ -2,7 +2,6 @@
 import re
 
 import pytest
-<<<<<<< HEAD
 
 from Utils.release_notes_generator import (
     EMPTY_LINES_REGEX,
@@ -18,30 +17,10 @@
     read_and_format_release_note,
 )
 
-TEST_DATA_PATH = 'Tests/scripts/infrastructure_tests/tests_data/RN_tests_data'
-
-VERSION = 'VERSION'
-ASSET_ID = 'ASSET_ID'
-=======
-from Utils.release_notes_generator import (
-    get_release_notes_dict,
-    generate_release_notes_summary,
-    get_pack_entities,
-    get_pack_version_from_path,
-    read_and_format_release_note,
-    merge_version_blocks,
-    EMPTY_LINES_REGEX,
-    get_new_entity_record,
-    construct_entities_block,
-    aggregate_release_notes,
-    aggregate_release_notes_for_marketplace,
-)
-
 TEST_DATA_PATH = "Tests/scripts/infrastructure_tests/tests_data/RN_tests_data"
 
 VERSION = "VERSION"
 ASSET_ID = "ASSET_ID"
->>>>>>> 4592fac5
 
 
 class TestReadAndFormatReleaseNote:
