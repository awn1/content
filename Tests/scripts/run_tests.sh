#!/usr/bin/env bash

<<<<<<< HEAD
INSTANCE_ROLE=$1
=======
TEST_PLAYBOOKS_RESULTS_FILE_NAME="${ARTIFACTS_FOLDER_INSTANCE}/test_playbooks_report.xml"

function write_empty_test_results_file() {
  cat <<EOF > "${TEST_PLAYBOOKS_RESULTS_FILE_NAME}"
<?xml version='1.0' encoding='utf-8'?>
<testsuites />
EOF
}

# Parsing the user inputs.
generate_empty_results_file="false"
while [[ "$#" -gt 0 ]]; do
  case "${1}" in
    --generate-empty-result-file) generate_empty_results_file="true"
      shift;;
    *)  # unknown option.
      shift
      echo "Unknown option was received: $1"
      ;;
  esac
done

if [[ "${generate_empty_results_file,,}" == "true" ]]; then
  write_empty_test_results_file
  exit 0
fi

>>>>>>> 6f77591c
SECRET_CONF_PATH=$(cat secret_conf_path)
if [ -n "${CLOUD_SERVERS_FILE}" ]; then
  CLOUD_SERVERS_PATH=$(cat "${CLOUD_SERVERS_FILE}")
  echo "CLOUD_SERVERS_PATH is set to: ${CLOUD_SERVERS_PATH}"
fi
if [ -n "${CLOUD_API_KEYS}" ]; then
<<<<<<< HEAD
  echo "${CLOUD_API_KEYS}" > "cloud_api_keys.json"
=======
  cat "${CLOUD_API_KEYS}" > "cloud_api_keys.json"
>>>>>>> 6f77591c
fi

CONF_PATH="./Tests/conf.json"

[ -n "${NIGHTLY}" ] && IS_NIGHTLY=true || IS_NIGHTLY=false
[ -n "${MEM_CHECK}" ] && MEM_CHECK=true || MEM_CHECK=false
[ -z "${NON_AMI_RUN}" ] && IS_AMI_RUN=true || IS_AMI_RUN=false

echo "export GOOGLE_APPLICATION_CREDENTIALS=$GCS_ARTIFACTS_KEY" >> "${BASH_ENV}"
source "${BASH_ENV}"
<<<<<<< HEAD

echo "Running server tests on Instance role:${INSTANCE_ROLE}, nightly:${IS_NIGHTLY}, AMI run:${IS_AMI_RUN} mem check:${MEM_CHECK}"

exit_code=0
if [[ "${INSTANCE_ROLE}" == "XSIAM" ]]; then
  if [ -n "${CLOUD_CHOSEN_MACHINE_IDS}" ]; then
    IFS=', ' read -r -a CLOUD_CHOSEN_MACHINE_ID_ARRAY <<< "${CLOUD_CHOSEN_MACHINE_IDS}"
    for CLOUD_CHOSEN_MACHINE_ID in "${CLOUD_CHOSEN_MACHINE_ID_ARRAY[@]}"; do
      demisto-sdk test-content -k "$DEMISTO_API_KEY" -c "$CONF_PATH" -e "$SECRET_CONF_PATH" -n $IS_NIGHTLY -t "$SLACK_TOKEN" -a "$CIRCLECI_TOKEN" -b "$CI_BUILD_ID" -g "$CI_COMMIT_BRANCH" -m "$MEM_CHECK" --is-ami $IS_AMI_RUN -d "${INSTANCE_ROLE}" --xsiam-machine "${CLOUD_CHOSEN_MACHINE_ID}" --xsiam-servers-path "$CLOUD_SERVERS_PATH" --server-type "$SERVER_TYPE" --use-retries --xsiam-servers-api-keys-path "cloud_api_keys.json"
      if [ $? -ne 0 ]; then
        exit_code=1
        echo "Failed to test content on cloud machine:${CLOUD_CHOSEN_MACHINE_ID}"
=======

echo "Running server tests on Instance role:${INSTANCE_ROLE}, nightly:${IS_NIGHTLY}, AMI run:${IS_AMI_RUN} mem check:${MEM_CHECK} ARTIFACTS_FOLDER:${ARTIFACTS_FOLDER}"

exit_code=0
if [[ "${SERVER_TYPE}" == "XSIAM" ]] || [[ "${SERVER_TYPE}" == "XSOAR SAAS" ]]; then

  if [ -n "${CLOUD_CHOSEN_MACHINE_IDS}" ]; then
    IFS=', ' read -r -a CLOUD_CHOSEN_MACHINE_ID_ARRAY <<< "${CLOUD_CHOSEN_MACHINE_IDS}"
    for CLOUD_CHOSEN_MACHINE_ID in "${CLOUD_CHOSEN_MACHINE_ID_ARRAY[@]}"; do
      demisto-sdk test-content -k "$DEMISTO_API_KEY" -c "$CONF_PATH" -e "$SECRET_CONF_PATH" -n "${IS_NIGHTLY}" -t "$SLACK_TOKEN" \
        -a "$CIRCLECI_TOKEN" -b "${CI_PIPELINE_ID}" -g "$CI_COMMIT_BRANCH" -m "${MEM_CHECK}" --is-ami "${IS_AMI_RUN}" -d "${INSTANCE_ROLE}" \
        --xsiam-machine "${CLOUD_CHOSEN_MACHINE_ID}" --xsiam-servers-path "$CLOUD_SERVERS_PATH" --server-type "${SERVER_TYPE}" \
        --use-retries --xsiam-servers-api-keys-path "cloud_api_keys.json" --artifacts-path="${ARTIFACTS_FOLDER_INSTANCE}" --product-type="${PRODUCT_TYPE}"
      command_exit_code=$?
      if [ "${command_exit_code}" -ne 0 ]; then
        exit_code=1
        echo "Failed to run test content on cloud machine:${CLOUD_CHOSEN_MACHINE_ID} with exit code:${command_exit_code}"
>>>>>>> 6f77591c
      fi
    done
  else
    echo "No cloud machines were chosen to run tests on"
    exit_code=1
  fi
<<<<<<< HEAD
else
    demisto-sdk test-content -k "$DEMISTO_API_KEY" -c "$CONF_PATH" -e "$SECRET_CONF_PATH" -n $IS_NIGHTLY -t "$SLACK_TOKEN" -a "$CIRCLECI_TOKEN" -b "$CI_BUILD_ID" -g "$CI_COMMIT_BRANCH" -m "$MEM_CHECK" --is-ami $IS_AMI_RUN -d "${INSTANCE_ROLE}" --xsiam-machine "${CLOUD_CHOSEN_MACHINE_ID}" --xsiam-servers-path "$CLOUD_SERVERS_PATH" --server-type "$SERVER_TYPE" --use-retries --xsiam-servers-api-keys-path "cloud_api_keys.json"
    exit_code=$?
fi

if [ "${exit_code}" -eq 0 ]; then
  role="$(echo -e "${INSTANCE_ROLE}" | tr -d '[:space:]')"
  filepath="$ARTIFACTS_FOLDER/is_build_passed_${role}.txt"
  echo "Build passed for role: ${INSTANCE_ROLE} writing it passed to artifacts folder in file: ${filepath}"
  touch "${filepath}"
else
  echo "Build failed for role: ${INSTANCE_ROLE}"
fi

if [[ "${IS_NIGHTLY}" == "true" ]]; then
  echo "Finish running server tests on role: ${INSTANCE_ROLE} it's the nightly build, exiting with code 0"
  exit 0
fi

echo "Finish running server tests on role: ${INSTANCE_ROLE}, exiting with code ${exit_code}"
exit "${exit_code}"
=======

elif [[ "${SERVER_TYPE}" == "XSOAR" ]]; then
    demisto-sdk test-content -k "$DEMISTO_API_KEY" -c "$CONF_PATH" -e "$SECRET_CONF_PATH" -n "${IS_NIGHTLY}" -t "$SLACK_TOKEN" \
      -a "$CIRCLECI_TOKEN" -b "${CI_PIPELINE_ID}" -g "$CI_COMMIT_BRANCH" -m "${MEM_CHECK}" --is-ami "${IS_AMI_RUN}" -d "${INSTANCE_ROLE}" \
      --xsiam-machine "${CLOUD_CHOSEN_MACHINE_ID}" --xsiam-servers-path "$CLOUD_SERVERS_PATH" --server-type "${SERVER_TYPE}" \
      --use-retries --xsiam-servers-api-keys-path "cloud_api_keys.json" --artifacts-path="${ARTIFACTS_FOLDER_INSTANCE}" --product-type="${PRODUCT_TYPE}"
    exit_code=$?
    echo "Failed to run test content with exit code:${exit_code}"
else
  exit_on_error 1 "Unknown server type: ${SERVER_TYPE}"
fi

if [ "${exit_code}" -eq 0 ]; then
  role="$(echo -e "${INSTANCE_ROLE}" | tr -d '[:space:]')"
  filepath="${ARTIFACTS_FOLDER}/is_build_passed_${role}.txt"
  echo "Build passed for instance role: ${INSTANCE_ROLE}, server type:${SERVER_TYPE} writing it passed to artifacts folder in file: ${filepath}"
  touch "${filepath}"
else
  echo "Build failed for instance role: ${INSTANCE_ROLE}, server type:${SERVER_TYPE} with exit code: ${exit_code}"
fi

if [ -n "${FAIL_ON_ERROR}" ]; then
  if [ "${exit_code}" -eq 0 ]; then
    echo "Finish running server tests on instance role: ${INSTANCE_ROLE}, server type:${SERVER_TYPE} - exiting with code 0"
    exit 0
  else
    echo "Finish running server tests with errors on instance role: ${INSTANCE_ROLE}, server type:${SERVER_TYPE} - exiting with code 1"
    exit 1 
  fi 
else
  echo "Finish running server tests on instance role: ${INSTANCE_ROLE}, server type:${SERVER_TYPE} - Error handling will be done on the results job, exiting with code 0"
  exit 0
fi
>>>>>>> 6f77591c
<|MERGE_RESOLUTION|>--- conflicted
+++ resolved
@@ -1,8 +1,5 @@
 #!/usr/bin/env bash
 
-<<<<<<< HEAD
-INSTANCE_ROLE=$1
-=======
 TEST_PLAYBOOKS_RESULTS_FILE_NAME="${ARTIFACTS_FOLDER_INSTANCE}/test_playbooks_report.xml"
 
 function write_empty_test_results_file() {
@@ -30,18 +27,13 @@
   exit 0
 fi
 
->>>>>>> 6f77591c
 SECRET_CONF_PATH=$(cat secret_conf_path)
 if [ -n "${CLOUD_SERVERS_FILE}" ]; then
   CLOUD_SERVERS_PATH=$(cat "${CLOUD_SERVERS_FILE}")
   echo "CLOUD_SERVERS_PATH is set to: ${CLOUD_SERVERS_PATH}"
 fi
 if [ -n "${CLOUD_API_KEYS}" ]; then
-<<<<<<< HEAD
-  echo "${CLOUD_API_KEYS}" > "cloud_api_keys.json"
-=======
   cat "${CLOUD_API_KEYS}" > "cloud_api_keys.json"
->>>>>>> 6f77591c
 fi
 
 CONF_PATH="./Tests/conf.json"
@@ -52,20 +44,6 @@
 
 echo "export GOOGLE_APPLICATION_CREDENTIALS=$GCS_ARTIFACTS_KEY" >> "${BASH_ENV}"
 source "${BASH_ENV}"
-<<<<<<< HEAD
-
-echo "Running server tests on Instance role:${INSTANCE_ROLE}, nightly:${IS_NIGHTLY}, AMI run:${IS_AMI_RUN} mem check:${MEM_CHECK}"
-
-exit_code=0
-if [[ "${INSTANCE_ROLE}" == "XSIAM" ]]; then
-  if [ -n "${CLOUD_CHOSEN_MACHINE_IDS}" ]; then
-    IFS=', ' read -r -a CLOUD_CHOSEN_MACHINE_ID_ARRAY <<< "${CLOUD_CHOSEN_MACHINE_IDS}"
-    for CLOUD_CHOSEN_MACHINE_ID in "${CLOUD_CHOSEN_MACHINE_ID_ARRAY[@]}"; do
-      demisto-sdk test-content -k "$DEMISTO_API_KEY" -c "$CONF_PATH" -e "$SECRET_CONF_PATH" -n $IS_NIGHTLY -t "$SLACK_TOKEN" -a "$CIRCLECI_TOKEN" -b "$CI_BUILD_ID" -g "$CI_COMMIT_BRANCH" -m "$MEM_CHECK" --is-ami $IS_AMI_RUN -d "${INSTANCE_ROLE}" --xsiam-machine "${CLOUD_CHOSEN_MACHINE_ID}" --xsiam-servers-path "$CLOUD_SERVERS_PATH" --server-type "$SERVER_TYPE" --use-retries --xsiam-servers-api-keys-path "cloud_api_keys.json"
-      if [ $? -ne 0 ]; then
-        exit_code=1
-        echo "Failed to test content on cloud machine:${CLOUD_CHOSEN_MACHINE_ID}"
-=======
 
 echo "Running server tests on Instance role:${INSTANCE_ROLE}, nightly:${IS_NIGHTLY}, AMI run:${IS_AMI_RUN} mem check:${MEM_CHECK} ARTIFACTS_FOLDER:${ARTIFACTS_FOLDER}"
 
@@ -83,36 +61,12 @@
       if [ "${command_exit_code}" -ne 0 ]; then
         exit_code=1
         echo "Failed to run test content on cloud machine:${CLOUD_CHOSEN_MACHINE_ID} with exit code:${command_exit_code}"
->>>>>>> 6f77591c
       fi
     done
   else
     echo "No cloud machines were chosen to run tests on"
     exit_code=1
   fi
-<<<<<<< HEAD
-else
-    demisto-sdk test-content -k "$DEMISTO_API_KEY" -c "$CONF_PATH" -e "$SECRET_CONF_PATH" -n $IS_NIGHTLY -t "$SLACK_TOKEN" -a "$CIRCLECI_TOKEN" -b "$CI_BUILD_ID" -g "$CI_COMMIT_BRANCH" -m "$MEM_CHECK" --is-ami $IS_AMI_RUN -d "${INSTANCE_ROLE}" --xsiam-machine "${CLOUD_CHOSEN_MACHINE_ID}" --xsiam-servers-path "$CLOUD_SERVERS_PATH" --server-type "$SERVER_TYPE" --use-retries --xsiam-servers-api-keys-path "cloud_api_keys.json"
-    exit_code=$?
-fi
-
-if [ "${exit_code}" -eq 0 ]; then
-  role="$(echo -e "${INSTANCE_ROLE}" | tr -d '[:space:]')"
-  filepath="$ARTIFACTS_FOLDER/is_build_passed_${role}.txt"
-  echo "Build passed for role: ${INSTANCE_ROLE} writing it passed to artifacts folder in file: ${filepath}"
-  touch "${filepath}"
-else
-  echo "Build failed for role: ${INSTANCE_ROLE}"
-fi
-
-if [[ "${IS_NIGHTLY}" == "true" ]]; then
-  echo "Finish running server tests on role: ${INSTANCE_ROLE} it's the nightly build, exiting with code 0"
-  exit 0
-fi
-
-echo "Finish running server tests on role: ${INSTANCE_ROLE}, exiting with code ${exit_code}"
-exit "${exit_code}"
-=======
 
 elif [[ "${SERVER_TYPE}" == "XSOAR" ]]; then
     demisto-sdk test-content -k "$DEMISTO_API_KEY" -c "$CONF_PATH" -e "$SECRET_CONF_PATH" -n "${IS_NIGHTLY}" -t "$SLACK_TOKEN" \
@@ -146,4 +100,3 @@
   echo "Finish running server tests on instance role: ${INSTANCE_ROLE}, server type:${SERVER_TYPE} - Error handling will be done on the results job, exiting with code 0"
   exit 0
 fi
->>>>>>> 6f77591c
