import re
import sys

import requests
from demisto_sdk.commands.common.constants import EXTERNAL_PR_REGEX


def get_base_branch(pr_num):
    """Fetches the base branch name of PR num {pr_num}

    Args:
        pr_num (string): The string representation of the pr number

    Returns:
        string. The name of the base branch of the pr if succeeds, '' otherwise.
    """

    # Disable insecure warnings
    import urllib3

    urllib3.disable_warnings()

<<<<<<< HEAD
    url = f'https://api.github.com/repos/demisto/content/pulls/{pr_num}'
=======
    url = "https://api.github.com/repos/demisto/content/pulls/{}".format(pr_num)
>>>>>>> 4592fac5

    try:
        res = requests.get(url, verify=False)
        res.raise_for_status()
        pr = res.json()
        if pr and isinstance(pr, list) and len(pr) == 1:
            # github usually returns a list of PRs, if not pr is a dict
            pr = pr[0]
        return pr.get("base", {}).get("ref", "")

    except (requests.exceptions.HTTPError, ValueError) as e:
        # If we didn't succeed to fetch pr for any http error / res.json() we raise an error
        # then we don't want the build to fail
<<<<<<< HEAD
        print(f'Unable to fetch pull request #{pr_num}.\nError: {e!s}')
        return ''
=======
        print("Unable to fetch pull request #{0}.\nError: {1}".format(pr_num, str(e)))
        return ""
>>>>>>> 4592fac5


def verify_base_branch(pr_num):
    """Checks if the base branch is master or not

    Args:
        pr_num (string): The string representation of the pr number

    Returns:
        True if valid, False otherwise. And attaches the appropriate message to the user.
    """

<<<<<<< HEAD
    print(f'Fetching the base branch of pull request #{pr_num}.')
=======
    print("Fetching the base branch of pull request #{}.".format(pr_num))
>>>>>>> 4592fac5
    base_branch = get_base_branch(pr_num)
    if base_branch == "master":
        return "Cannot merge a contribution directly to master, the pull request reviewer will handle that soon.", False
    else:
<<<<<<< HEAD
        return f'Verified pull request #{pr_num} base branch successfully.', True
=======
        return "Verified pull request #{} base branch successfully.".format(pr_num), True
>>>>>>> 4592fac5


if __name__ == "__main__":
    circle_branch = sys.argv[1]
    pr_numbers_list = re.findall(EXTERNAL_PR_REGEX, circle_branch, re.IGNORECASE)
    if pr_numbers_list:
        pr_number = pr_numbers_list[0]
        msg, is_valid = verify_base_branch(pr_number)
        if is_valid:
            print(msg)
        else:
            print(msg)
            sys.exit(1)
    else:
        print("Unable to fetch pull request.")<|MERGE_RESOLUTION|>--- conflicted
+++ resolved
@@ -20,11 +20,7 @@
 
     urllib3.disable_warnings()
 
-<<<<<<< HEAD
-    url = f'https://api.github.com/repos/demisto/content/pulls/{pr_num}'
-=======
-    url = "https://api.github.com/repos/demisto/content/pulls/{}".format(pr_num)
->>>>>>> 4592fac5
+    url = f"https://api.github.com/repos/demisto/content/pulls/{pr_num}"
 
     try:
         res = requests.get(url, verify=False)
@@ -38,13 +34,8 @@
     except (requests.exceptions.HTTPError, ValueError) as e:
         # If we didn't succeed to fetch pr for any http error / res.json() we raise an error
         # then we don't want the build to fail
-<<<<<<< HEAD
-        print(f'Unable to fetch pull request #{pr_num}.\nError: {e!s}')
-        return ''
-=======
-        print("Unable to fetch pull request #{0}.\nError: {1}".format(pr_num, str(e)))
+        print(f"Unable to fetch pull request #{pr_num}.\nError: {e!s}")
         return ""
->>>>>>> 4592fac5
 
 
 def verify_base_branch(pr_num):
@@ -57,20 +48,12 @@
         True if valid, False otherwise. And attaches the appropriate message to the user.
     """
 
-<<<<<<< HEAD
-    print(f'Fetching the base branch of pull request #{pr_num}.')
-=======
-    print("Fetching the base branch of pull request #{}.".format(pr_num))
->>>>>>> 4592fac5
+    print(f"Fetching the base branch of pull request #{pr_num}.")
     base_branch = get_base_branch(pr_num)
     if base_branch == "master":
         return "Cannot merge a contribution directly to master, the pull request reviewer will handle that soon.", False
     else:
-<<<<<<< HEAD
-        return f'Verified pull request #{pr_num} base branch successfully.', True
-=======
-        return "Verified pull request #{} base branch successfully.".format(pr_num), True
->>>>>>> 4592fac5
+        return f"Verified pull request #{pr_num} base branch successfully.", True
 
 
 if __name__ == "__main__":
