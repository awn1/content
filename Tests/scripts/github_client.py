import re
from typing import Any

import requests

from Tests.scripts.utils import logging_wrapper as logging


class GithubClient:
    base_url = "https://api.github.com"

    def __init__(
        self,
        github_token: str,
        verify: bool = False,
        fail_on_error: bool = False,
        repository: str = "demisto/content",
    ) -> None:
        self.github_token = github_token
        self.headers = {"Authorization": f"Bearer {github_token}"}
        self.verify = verify
        self.fail_on_error = fail_on_error
        self.repository = repository

    def handle_error(self, err: str) -> None:
        if self.fail_on_error:
            raise Exception(err)
        logging.warning(err)

    def http_request(
        self,
        method: str = "GET",
        url_suffix: str | None = None,
        params: dict | None = None,
        json_data: dict | None = None,
        full_url: str | None = None,
    ) -> dict | None:
        if url_suffix:
            full_url = f"{self.base_url}{url_suffix}"
        if not full_url:
            raise Exception("Could not make the API call - a url must be provided.")

        response = requests.request(
            method,
            full_url,
            params=params,
            json=json_data,
            headers=self.headers,
            verify=self.verify,
        )
        try:
            response.raise_for_status()
            return response.json()
        except Exception as e:
            self.handle_error(f"{method} request to github failed: {e}")
            return None

    def graphql(
        self,
        query: str,
        variables: dict | None = None,
    ) -> dict | None:
        res = self.http_request(
            "POST",
            url_suffix="/graphql",
            json_data={"query": query, "variables": variables},
        )
        if res and res.get("errors"):
            self.handle_error("\n".join([e.get("message") for e in res["errors"]]))
        return res

    def search_pulls(
        self,
        sha1: str | None = None,
        branch: str | None = None,
        is_open: bool | None = None,
    ) -> dict | None:
        q = []
        if sha1:
            q.append(sha1)
        q.extend([f"repo:{self.repository}", "is:pull-request"])
        if branch:
            q.append(f"head:{branch}")
        if is_open is not None:
            q.append("is:open" if is_open else "is:closed")
        return self.http_request(
            "GET",
            f"/search/issues?q={'+'.join(q)}",
        )

    def get_pull(
        self,
        sha1: str | None = None,
        branch: str | None = None,
        pr_number: str | None = None,
        is_open: bool = True,
    ) -> dict:
        if not (sha1 or branch or pr_number):
            self.handle_error("Did not provide enough details to get PR data.")
            return {}

        if pr_number:
            res = self.get_pr_from_pr_number(pr_number)
            if not res:
                return {}
            return res
        else:
            res = self.search_pulls(sha1, branch, is_open)

        if not res or res.get("total_count", 0) != 1:
            self.handle_error(f"Could not find a pull request where {branch=}, {sha1=}, {is_open=}")
            return {}
        pulls: list = res["items"]
        print(f"got pull: {pulls}")
        return pulls[0]

<<<<<<< HEAD
    def get_pr_from_pr_number(self, pr_number: str) -> dict[Any, Any] | None:
        """gets the PR details """
=======
    def get_pr_from_pr_number(self, pr_number: str) -> Optional[dict[Any, Any]]:
        """gets the PR details"""
>>>>>>> 4592fac5
        full_url = f"{self.base_url}/repos/{self.repository}/pulls/{pr_number}"
        response = self.http_request("GET", full_url=full_url)

        return response

    def get_pr_from_branch_name(self, branch_name: str) -> dict[Any, Any] | None:
        """gets the PR from the branch name"""
        params = {"state": "all", "head": f"demisto:{branch_name}"}
        full_url = f"{self.base_url}/repos/{self.repository}/pulls"
        response = self.http_request("GET", full_url=full_url, params=params)

        return response

    def get_pr_number_from_branch_name(self, branch_name: str) -> int:
        """Gets the pr number from the branch name"""
        response = self.get_pr_from_branch_name(branch_name)
        if isinstance(response, list):
            if len(response) == 0:
                raise ValueError(f"Did not find the PR associated with {branch_name}")

            return response[0]["number"]
        else:
            raise ValueError(f"Did not get the expected response type from Github, got {type(response)}")


class GithubPullRequest(GithubClient):
    def __init__(
        self,
        github_token: str,
        verify: bool = False,
        sha1: str | None = None,
        branch: str | None = None,
        pr_number: str | None = None,
        fail_on_error: bool = False,
        repository: str = "demisto/content",
    ) -> None:
        super().__init__(github_token, verify, fail_on_error, repository)
        self.data: dict = self.get_pull(sha1, branch, pr_number)

    def add_comment(self, comment: str) -> None:
        """Adds a comment to the pull request.

        Args:
            comment (string): The comment text.
            branch (str): The branch name.
            sha1 (str): The commit SHA.
        """
        logging.info(f"Adding a comment to pull request #{self.data.get('number')}")
        self.http_request(
            "POST",
            full_url=self.data.get("comments_url"),
            json_data={"body": comment},
        )

    def edit_comment(
        self,
        comment: str,
        append: bool = False,
        section_name: str | None = None,
    ) -> dict | None:
        """Edits the first comment (AKA "body") of the pull request.

        Args:
            comment (string): The comment text.
            append (bool, default: False): Whether to append to or override the existing comment.
            section_name (str | None): If provided, tries to find existing text wrapped by the section tags
                                       and if exists, replaces it with `comment` value. Otherwise, appends
                                       `comment` to the PR comment in a new section (i.e., wrapped by the tags).

                                       Example:
                                       body = "Hello, <!-- SECTION - START -->\nworld<!-- SECTION - END -->!"
                                       comment = "bye"
                                       section_name = "SECTION"
                                       Results to:
                                           "Hello, <!-- SECTION - START -->\nbye<!-- SECTION - END -->!"
        """
        logging.info(f"Editing comment of pull request #{self.data.get('number')}")
        current_comment = (self.data.get("body") or "").replace("\r\n", "\n")
        updated_comment = comment

        if section_name:
            append = False
            start_tag = f"<!-- {section_name} - START -->\n"
            end_tag = f"\n<!-- {section_name} - END -->"
            replace_pattern = f"({start_tag})(.*?)({end_tag})"
            if re.search(replace_pattern, current_comment, re.DOTALL):
                updated_comment = re.sub(replace_pattern, rf"\1{comment}\3", current_comment, flags=re.DOTALL)
            else:
                comment = f"{start_tag}{comment}{end_tag}"
                append = True
        if append:
            updated_comment = f"{current_comment}\n{comment}"
        return self.graphql(
            query="""
                mutation UpdateComment($nodeId: ID!, $comment: String!) {
                    updatePullRequest(input: {
                        pullRequestId: $nodeId,
                        body: $comment
                    }) {
                        pullRequest {
                            lastEditedAt
                        }
                    }
                }
            """,
            variables={
                "nodeId": self.data.get("node_id"),
                "comment": updated_comment,
            },
        )

    def add_labels_to_pr(self, labels: list):
        """adds labels to a Github pr"""
        body = {"labels": labels}
        full_url = f"{self.base_url}/repos/{self.repository}/issues/{self.data.get('number')}/labels"
        self.http_request("POST", json_data=body, full_url=full_url)

    def delete_label_from_pr(self, label: str):
        """deletes label from a Github pr"""
        full_url = f"{self.base_url}/repos/{self.repository}/issues/{self.data.get('number')}/labels/{label}"
        self.http_request("DELETE", full_url=full_url)<|MERGE_RESOLUTION|>--- conflicted
+++ resolved
@@ -114,13 +114,8 @@
         print(f"got pull: {pulls}")
         return pulls[0]
 
-<<<<<<< HEAD
     def get_pr_from_pr_number(self, pr_number: str) -> dict[Any, Any] | None:
-        """gets the PR details """
-=======
-    def get_pr_from_pr_number(self, pr_number: str) -> Optional[dict[Any, Any]]:
         """gets the PR details"""
->>>>>>> 4592fac5
         full_url = f"{self.base_url}/repos/{self.repository}/pulls/{pr_number}"
         response = self.http_request("GET", full_url=full_url)
 
