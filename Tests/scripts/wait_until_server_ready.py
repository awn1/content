--- conflicted
+++ resolved
@@ -97,11 +97,7 @@
                     try:
                         res = requests.request(method="GET", url=url, verify=False)
                     except (requests.exceptions.RequestException, requests.exceptions.HTTPError) as exp:
-<<<<<<< HEAD
-                        logging.error(f'{ami_instance_name} encountered an error: {exp!s}\n')
-=======
-                        logging.error(f"{ami_instance_name} encountered an error: {str(exp)}\n")
->>>>>>> 4592fac5
+                        logging.error(f"{ami_instance_name} encountered an error: {exp!s}\n")
                         if 60 * 10 != SETUP_TIMEOUT:
                             logging.warning("Setting SETUP_TIMEOUT to 10 minutes.")
                             SETUP_TIMEOUT = 60 * 10
