import json
from datetime import datetime, timedelta
from itertools import pairwise
from pathlib import Path
from typing import Any

import pandas as pd
import requests
from dateutil import parser
from demisto_sdk.commands.common.constants import MarketplaceVersions
from gitlab import Gitlab
from gitlab.v4.objects.commits import ProjectCommit
from gitlab.v4.objects.pipelines import ProjectPipeline
from jira import Issue
from junitparser import JUnitXml, TestSuite

from Tests.scripts.collect_tests.constants import CONF_FILE, TPB_DEPENDENCIES_FILE, XSOAR_ON_PREM, XSOAR_SAAS
from Tests.scripts.collect_tests.test_conf import TestConf
from Tests.scripts.utils import logging_wrapper as logging

CONTENT_NIGHTLY = "Content Nightly"
CONTENT_PR = "Content PR"
CONTENT_MERGE = "Content Merge"
BUCKET_UPLOAD = "Upload Packs to Marketplace Storage"
SDK_NIGHTLY = "Demisto SDK Nightly"
PRIVATE_NIGHTLY = "Private Nightly"
TEST_NATIVE_CANDIDATE = "Test Native Candidate"
SECURITY_SCANS = "Security Scans"
BUILD_MACHINES_CLEANUP = "Build Machines Cleanup"
SDK_RELEASE = "Automate Demisto SDK release"

WORKFLOW_TYPES = {
    CONTENT_NIGHTLY,
    CONTENT_PR,
    CONTENT_MERGE,
    SDK_NIGHTLY,
    BUCKET_UPLOAD,
    PRIVATE_NIGHTLY,
    TEST_NATIVE_CANDIDATE,
    SECURITY_SCANS,
    BUILD_MACHINES_CLEANUP,
    SDK_RELEASE,
}
BUCKET_UPLOAD_BRANCH_SUFFIX = "-upload_test_branch"
TOTAL_HEADER = "Total"
NOT_AVAILABLE = "N/A"
TEST_SUITE_JIRA_HEADERS: list[str] = ["Jira\nTicket", "Jira\nTicket\nResolution"]
TEST_SUITE_DATA_CELL_HEADER = "S/F/E/T"
TEST_SUITE_CELL_EXPLANATION = "(Table headers: Skipped/Failures/Errors/Total)"
NO_COLOR_ESCAPE_CHAR = "\033[0m"
RED_COLOR = "\033[91m"
GREEN_COLOR = "\033[92m"
TEST_PLAYBOOKS_REPORT_FILE_NAME = "test_playbooks_report.xml"
TEST_MODELING_RULES_REPORT_FILE_NAME = "test_modeling_rules_report.xml"
E2E_RESULT_FILE_NAME = "e2e_tests_result.xml"

FAILED_TO_COLOR_ANSI = {
    True: RED_COLOR,
    False: GREEN_COLOR,
}
FAILED_TO_COLOR_NAME = {
    True: "red",
    False: "green",
}
FAILED_TO_MSG = {
    True: "failed",
    False: "succeeded",
}

# This is the GitHub username of the bot (and its reviewer) that pushes contributions and docker updates to the content repo.
CONTENT_BOT = "content-bot"
CONTENT_BOT_REVIEWER = "github-actions[bot]"

STRING_TO_BOOL_MAP = {
    "y": True,
    "1": True,
    "yes": True,
    "true": True,
    "True": True,
    "n": False,
    "0": False,
    "no": False,
    "false": False,
    "False": False,
    "t": True,
    "f": False,
}


def string_to_bool(
<<<<<<< HEAD
        input_: Any,
        default_when_empty: bool | None = None,
=======
    input_: Any,
    default_when_empty: Optional[bool] = None,
>>>>>>> 4592fac5
) -> bool:
    try:
        return STRING_TO_BOOL_MAP[str(input_).lower()]
    except (KeyError, TypeError):
        if input_ in ("", None) and default_when_empty is not None:
            return default_when_empty

    raise ValueError(f"cannot convert {input_} to bool")


def get_instance_directories(artifacts_path: Path) -> dict[str, Path]:
    instance_directories: dict[str, Path] = {}
    for directory in artifacts_path.iterdir():
        if (
            directory.is_dir()
            and directory.name.startswith("instance_")
            and (instance_role_txt := directory / "instance_role.txt").exists()
        ):
            instance_role: str = instance_role_txt.read_text().replace("\n", "")
            instance_directories[instance_role] = directory
    return instance_directories


def get_test_results_files(artifacts_path: Path, file_name: str) -> dict[str, Path]:
    results_files: dict[str, Path] = {}
    for instance_role, directory in get_instance_directories(artifacts_path).items():
        if (file_path := Path(artifacts_path) / directory / file_name).exists():
            logging.info(f"Found result file: {file_path} for instance role: {instance_role}")
            results_files[instance_role] = file_path
    return results_files


def get_properties_for_test_suite(test_suite: TestSuite) -> dict[str, str]:
    return {prop.name: prop.value for prop in test_suite.properties()}


def failed_to_ansi_text(text: str, failed: bool) -> str:
    return f"{FAILED_TO_COLOR_ANSI[failed]}{text}{NO_COLOR_ESCAPE_CHAR}"


class TestSuiteStatistics:
    def __init__(self, no_color, failures: int = 0, errors: int = 0, skipped: int = 0, tests: int = 0):
        self.no_color = no_color
        self.failures = failures
        self.errors = errors
        self.skipped = skipped
        self.tests = tests

    def __add__(self, other):
        return TestSuiteStatistics(
            self.no_color,
            self.failures + other.failures,
            self.errors + other.errors,
            self.skipped + other.skipped,
            self.tests + other.tests,
        )

    def show_with_color(self, res: int, show_as_error: bool | None = None) -> str:
        res_str = str(res)
        if self.no_color or show_as_error is None:
            return res_str
        return failed_to_ansi_text(res_str, show_as_error)

    def __str__(self):
        return (
            f"{self.show_with_color(self.skipped)}/"  # no color for skipped.
            f"{self.show_with_color(self.failures, self.failures > 0)}/"
            f"{self.show_with_color(self.errors, self.errors > 0)}/"
            f"{self.show_with_color(self.tests, self.errors + self.failures > 0)}"
        )


def calculate_results_table(
    jira_tickets_for_result: dict[str, Issue],
    results: dict[str, dict[str, Any]],
    server_versions: set[str],
    base_headers: list[str],
    add_total_row: bool = True,
    no_color: bool = False,
    without_jira: bool = False,
    with_skipped: bool = False,
    multiline_headers: bool = True,
    transpose: bool = False,
    fail_only_nightly_tests: bool = False,
    artifacts_path: Path | None = None,
    product_type: str | None = None,
) -> tuple[list[str], list[list[Any]], JUnitXml, int]:
    xml = JUnitXml()
    headers_multiline_char = "\n" if multiline_headers else " "
    headers = [h.replace("\n", headers_multiline_char) for h in base_headers]
    if not without_jira:
        headers.extend([h.replace("\n", headers_multiline_char) for h in TEST_SUITE_JIRA_HEADERS])
    column_align = ["left"] * len(headers)
    fixed_headers_length = len(headers)
    server_versions_list: list[str] = sorted(server_versions)
    for server_version in server_versions_list:
        server_version_header = server_version.replace(" ", headers_multiline_char)
        headers.append(
            server_version_header
            if transpose
            else f"{server_version_header}{headers_multiline_char}{TEST_SUITE_DATA_CELL_HEADER}"
        )
        column_align.append("center")
    tabulate_data = [headers]
    total_row: list[Any] = [""] * fixed_headers_length + [TestSuiteStatistics(no_color) for _ in range(len(server_versions_list))]
    total_errors = 0
    server_mapping_dict: dict = {}
    if product_type and fail_only_nightly_tests and product_type == "XSOAR" and artifacts_path:
        server_mapping_dict[XSOAR_ON_PREM] = {}
        server_mapping_dict[XSOAR_SAAS] = {}
        server_mapping_dict[XSOAR_ON_PREM]["config"] = TestConf(
            artifacts_path / XSOAR_ON_PREM / CONF_FILE, MarketplaceVersions.XSOAR
        )
        server_mapping_dict[XSOAR_SAAS]["config"] = TestConf(
            artifacts_path / XSOAR_SAAS / CONF_FILE, MarketplaceVersions.XSOAR_SAAS
        )
        server_mapping_dict[XSOAR_ON_PREM]["tpb_dependencies"] = get_json_data(
            artifacts_path / XSOAR_ON_PREM / TPB_DEPENDENCIES_FILE
        )
        server_mapping_dict[XSOAR_SAAS]["tpb_dependencies"] = get_json_data(artifacts_path / XSOAR_SAAS / TPB_DEPENDENCIES_FILE)
    else:
        fail_only_nightly_tests = False
    for result, result_test_suites in results.items():
        row: list[Any] = []
        if not without_jira:
            if jira_ticket := jira_tickets_for_result.get(result):
                row.extend(
                    (
                        jira_ticket.key,
                        jira_ticket.get_field("resolution") if jira_ticket.get_field("resolution") else NOT_AVAILABLE,
                    )
                )
            else:
                row.extend([NOT_AVAILABLE] * len(TEST_SUITE_JIRA_HEADERS))

        skipped_count = 0
        errors_count = 0
        for server_version in server_versions_list:
            test_suite: TestSuite | None = result_test_suites.get(server_version)
            if test_suite:
                xml.add_testsuite(test_suite)
                row.append(
                    TestSuiteStatistics(
                        no_color,
                        test_suite.failures,
                        test_suite.errors,
                        test_suite.skipped,
                        test_suite.tests,
                    )
                )
                if test_suite.skipped and test_suite.failures == 0 and test_suite.errors == 0:
                    skipped_count += 1
                if fail_only_nightly_tests:
                    server_mapping_field = XSOAR_SAAS if server_version == "XSOAR SAAS" else XSOAR_ON_PREM
                    if not is_tpb_part_of_nightly(
                        test_suite.name,
                        server_mapping_dict[server_mapping_field]["config"],
                        server_mapping_dict[server_mapping_field]["tpb_dependencies"],
                    ):
                        logging.info(f"playbook {test_suite.name} is not part of nightly, won't fail build.")
                        continue
                errors_count += test_suite.errors + test_suite.failures
            else:
                row.append(NOT_AVAILABLE)

        total_errors += errors_count
        # If all the test suites were skipped, don't add the row to the table.
        if skipped_count != len(server_versions_list) or with_skipped:
            row_result = f"{result}{headers_multiline_char}({TEST_SUITE_DATA_CELL_HEADER})" if transpose else result
            if no_color:
                row_result_color = row_result
            else:
                row_result_color = failed_to_ansi_text(row_result, errors_count > 0)
            row.insert(0, row_result_color)
            tabulate_data.append(row)

            # Offset the total row by the number of fixed headers
            for i, cell in enumerate(row[fixed_headers_length:], start=fixed_headers_length):
                if isinstance(cell, TestSuiteStatistics):
                    total_row[i] += cell
        else:
            logging.debug(f"Skipping {result} since all the test suites were skipped")
    if add_total_row:
        total_row[0] = TOTAL_HEADER if no_color else failed_to_ansi_text(TOTAL_HEADER, total_errors > 0)
        tabulate_data.append(total_row)

    if transpose:
        tabulate_data = pd.DataFrame(tabulate_data, index=None).transpose().to_numpy()

    return column_align, tabulate_data, xml, total_errors


def get_json_data(path: Path) -> dict:
    try:
        with open(path) as json_file:
            file_data = json.load(json_file)
    except Exception as e:
        logging.info(f"Couldn't open {path!s}, reason is: {e!s}")
        file_data = {}
    return file_data


def is_tpb_part_of_nightly(playbook: str, config: TestConf, tpb_dependencies_packs: dict) -> bool:
    """Return whether the given playbook id is one that should run in nightly or not.

    Args:
        playbook (str): The playbook id.
        config (TestConf): The conf.json object.
        tpb_dependencies_packs (dict): The tpb_dependencies_packs.json file content.

    Returns:
        bool: whether the given playbook id is one that should run in nightly or not.
    """
    pack = tpb_dependencies_packs.get(playbook, {}).get("pack", "")
    return pack in config.nightly_packs or playbook in config.non_api_tests


def get_all_failed_results(results: dict[str, dict[str, Any]]) -> dict[str, dict[str, Any]]:
    failed_results = {}
    for result, result_test_suites in results.items():
        for test_suite in result_test_suites.values():
            if test_suite.errors or test_suite.failures:
                failed_results[result] = result_test_suites
                break

    return failed_results


def replace_escape_characters(sentence: str, replace_with: str = " ") -> str:
    escape_chars = ["\n", "\r", "\b", "\f", "\t"]
    for escape_char in escape_chars:
        sentence = sentence.replace(escape_char, replace_with)
    return sentence


def get_pipelines_and_commits(gitlab_client: Gitlab, project_id, look_back_hours: int):
    """
    Get all pipelines and commits on the master branch in the last X hours.
    The commits and pipelines are in order of creation time.
    Args:
        gitlab_client - the gitlab instance
        project_id - the id of the project to query
        look_back_hours - the number of hours to look back for commits and pipeline
    Return:
        a list of gitlab pipelines and a list of gitlab commits in ascending order (as the way it is in the UI)
    """
    project = gitlab_client.projects.get(project_id)

    # Calculate the timestamp for look_back_hours ago
    time_threshold = (datetime.utcnow() - timedelta(hours=look_back_hours)).isoformat()

    commits = project.commits.list(all=True, since=time_threshold, order_by="updated_at", sort="asc")
    pipelines = project.pipelines.list(
        all=True, updated_after=time_threshold, ref="master", source="push", order_by="id", sort="asc"
    )

    return pipelines, commits


def get_person_in_charge(commit: ProjectCommit) -> tuple[str, str, str] | tuple[None, None, None]:
    """
    Returns the name of the person in charge of the commit, the PR link and the beginning of the PR name.

    Args:
        commit: The Gitlab commit object containing author info.

    Returns:
        name: The name of the commit author.
        pr: The GitHub PR link for the Gitlab commit.
        beginning_of_pr_name: The beginning of the PR name.
    """
    name = commit.author_name
    # pr number is always the last id in the commit title, starts with a number sign, may or may not be in parentheses.
    pr_number = commit.title.split("#")[-1].strip("()")
    beginning_of_pr_name = commit.title[:20] + "..."
    if pr_number.isnumeric():
        pr = f"https://github.com/demisto/content/pull/{pr_number}"
        return name, pr, beginning_of_pr_name
    else:
        return None, None, None


def are_pipelines_in_order(pipeline_a: ProjectPipeline, pipeline_b: ProjectPipeline) -> bool:
    """
    Check if the pipelines are in the same order of their commits.
    Args:
        pipeline_a: The first pipeline object.
        pipeline_b: The second pipeline object.
    Returns:
        bool
    """

    pipeline_a_timestamp = parser.parse(pipeline_a.created_at)
    pipeline_b_timestamp = parser.parse(pipeline_b.created_at)
    return pipeline_a_timestamp > pipeline_b_timestamp


def is_pivot(current_pipeline: ProjectPipeline, pipeline_to_compare: ProjectPipeline) -> bool | None:
    """
    Is the current pipeline status a pivot from the previous pipeline status.
    Args:
        current_pipeline: The current pipeline object.
        pipeline_to_compare: a pipeline object to compare to.
    Returns:
        True status changed from success to failed
        False if the status changed from failed to success
        None if the status didn't change or the pipelines are not in order of commits
    """

    in_order = are_pipelines_in_order(pipeline_a=current_pipeline, pipeline_b=pipeline_to_compare)
    if in_order:
        logging.info(
            f"The status of the current pipeline {current_pipeline.id} is {current_pipeline.status} and the "
            f"status of the compared pipeline {pipeline_to_compare.id} is {pipeline_to_compare.status}"
        )
        if pipeline_to_compare.status == "success" and current_pipeline.status == "failed":
            return True
        if pipeline_to_compare.status == "failed" and current_pipeline.status == "success":
            return False
    return None


def get_reviewer(pr_url: str) -> str | None:
    """
    Get the first reviewer who approved the PR.
    Args:
        pr_url: The URL of the PR.
    Returns:
        The name of the first reviewer who approved the PR.
    """
    approved_reviewer = None
    try:
        # Extract the owner, repo, and pull request number from the URL
        _, _, _, repo_owner, repo_name, _, pr_number = pr_url.split("/")

        # Get reviewers
        reviews_url = f"https://api.github.com/repos/{repo_owner}/{repo_name}/pulls/{pr_number}/reviews"
        reviews_response = requests.get(reviews_url)
        reviews_data = reviews_response.json()

        # Find the reviewer who provided approval
        for review in reviews_data:
            if review["state"] == "APPROVED":
                approved_reviewer = review["user"]["login"]
                break
    except Exception as e:
        logging.error(f"Failed to get reviewer for PR {pr_url}: {e}")
    return approved_reviewer


def get_slack_user_name(name: str | None, default: str | None, name_mapping_path: str) -> str:
    """
    Get the slack username for a given GitHub name.
    Args:
        default: The default name to return if the name is not found.
        name: The name to convert.
        name_mapping_path: The path to the name mapping file.
    Returns:
        The slack username.
    """
    with open(name_mapping_path) as name_mapping:
        mapping = json.load(name_mapping)
        # If the name is the name of the 'docker image update bot' reviewer - return the owner of that bot.
        if name == CONTENT_BOT_REVIEWER:
            return mapping.get("docker_images", {}).get("owner", default)
        else:
            return mapping.get("names", {}).get(name, default)


def get_commit_by_sha(commit_sha: str, list_of_commits: list[ProjectCommit]) -> ProjectCommit | None:
    """
    Get a commit by its SHA.
    Args:
        commit_sha: The SHA of the commit.
        list_of_commits: A list of commits.
    Returns:
        The commit object.
    """
    return next((commit for commit in list_of_commits if commit.id == commit_sha), None)


def get_pipeline_by_commit(commit: ProjectCommit, list_of_pipelines: list[ProjectPipeline]) -> ProjectPipeline | None:
    """
    Get a pipeline by its commit.
    Args:
        commit: The commit object.
        list_of_pipelines: A list of pipelines.
    Returns:
        The pipeline object.
    """
    return next((pipeline for pipeline in list_of_pipelines if pipeline.sha == commit.id), None)


def create_shame_message(
    suspicious_commits: list[ProjectCommit], pipeline_changed_status: bool, name_mapping_path: str
) -> tuple[str, str, str, str] | None:
    """
    Create a shame message for the person in charge of the commit, or for multiple people in case of multiple suspicious commits.
    Args:
        suspicious_commits: A list of suspicious commits.
        pipeline_changed_status: A boolean indicating if the pipeline status changed.
        name_mapping_path: The path to the name mapping file.
    Returns:
        A tuple of strings containing the message, the person in charge, the PR link and the color of the message.
    """
    hi_and_status = person_in_charge = in_this_pr = color = ""
    for suspicious_commit in suspicious_commits:
        name, pr, beginning_of_pr = get_person_in_charge(suspicious_commit)
        if name and pr and beginning_of_pr:
            if name == CONTENT_BOT:
                name = get_reviewer(pr)
            name = get_slack_user_name(name, name, name_mapping_path)
            msg = "broken" if pipeline_changed_status else "fixed"
            color = "danger" if pipeline_changed_status else "good"
            emoji = ":cry:" if pipeline_changed_status else ":muscle:"
            if suspicious_commits.index(suspicious_commit) == 0:
                hi_and_status = f"Hi, The build was {msg} {emoji} by:"
                person_in_charge = f"@{name}"
                in_this_pr = f" That was done in this PR: {slack_link(pr, beginning_of_pr)}"

            else:
                person_in_charge += f" or @{name}"
                in_this_pr = ""

    return (hi_and_status, person_in_charge, in_this_pr, color) if hi_and_status and person_in_charge and color else None


def slack_link(url: str, text: str) -> str:
    """
    Create a slack link.
    Args:
        url: The URL to link to.
        text: The text to display.
    Returns:
        The slack link.
    """
    return f"<{url}|{text}>"


def was_message_already_sent(commit_index: int, list_of_commits: list, list_of_pipelines: list) -> bool:
    """
    Check if a message was already sent for newer commits, this is possible if pipelines of later commits,
    finished before the pipeline of the current commit.
    Args:
        commit_index: The index of the current commit.
        list_of_commits: A list of commits.
        list_of_pipelines: A list of pipelines.
    Returns:

    """
    for previous_commit, current_commit in pairwise(reversed(list_of_commits[:commit_index])):
        current_pipeline = get_pipeline_by_commit(current_commit, list_of_pipelines)
        previous_pipeline = get_pipeline_by_commit(previous_commit, list_of_pipelines)
        # in rare cases some commits have no pipeline
        if current_pipeline and previous_pipeline and (is_pivot(current_pipeline, previous_pipeline) is not None):
            return True
    return False


def get_nearest_newer_commit_with_pipeline(
    list_of_pipelines: list[ProjectPipeline], list_of_commits: list[ProjectCommit], current_commit_index: int
) -> tuple[ProjectPipeline, list] | tuple[None, None]:
    """
     Get the nearest newer commit that has a pipeline.
    Args:
        list_of_pipelines: A list of pipelines.
        list_of_commits: A list of commits.
        current_commit_index: The index of the current commit.
    Returns:
        A tuple of the nearest pipeline and a list of suspicious commits that have no pipelines.
    """
    suspicious_commits = []
    for index in reversed(range(current_commit_index - 1)):
        next_commit = list_of_commits[index]
        suspicious_commits.append(list_of_commits[index + 1])
        next_pipeline = get_pipeline_by_commit(next_commit, list_of_pipelines)
        if next_pipeline:
            return next_pipeline, suspicious_commits
    return None, None


def get_nearest_older_commit_with_pipeline(
    list_of_pipelines: list[ProjectPipeline], list_of_commits: list[ProjectCommit], current_commit_index: int
) -> tuple[ProjectPipeline, list] | tuple[None, None]:
    """
     Get the nearest oldest commit that has a pipeline.
    Args:
        list_of_pipelines: A list of pipelines.
        list_of_commits: A list of commits.
        current_commit_index: The index of the current commit.
    Returns:
        A tuple of the nearest pipeline and a list of suspicious commits that have no pipelines.
    """
    suspicious_commits = []
    for index in range(current_commit_index, len(list_of_commits) - 1):
        previous_commit = list_of_commits[index + 1]
        suspicious_commits.append(list_of_commits[index])
        previous_pipeline = get_pipeline_by_commit(previous_commit, list_of_pipelines)
        if previous_pipeline:
            return previous_pipeline, suspicious_commits
    return None, None<|MERGE_RESOLUTION|>--- conflicted
+++ resolved
@@ -88,13 +88,8 @@
 
 
 def string_to_bool(
-<<<<<<< HEAD
-        input_: Any,
-        default_when_empty: bool | None = None,
-=======
     input_: Any,
-    default_when_empty: Optional[bool] = None,
->>>>>>> 4592fac5
+    default_when_empty: bool | None = None,
 ) -> bool:
     try:
         return STRING_TO_BOOL_MAP[str(input_).lower()]
