import json
import os
import sys
import argparse
import warnings
import shutil
import uuid
import yaml
import enum
import prettytable
import fnmatch
import subprocess
import google.auth
from google.cloud import storage
from distutils.util import strtobool
from distutils.version import LooseVersion
from datetime import datetime
from zipfile import ZipFile, ZIP_DEFLATED
<<<<<<< HEAD
from demisto_sdk.commands.common.tools import run_command, print_error, print_warning, print_color, LOG_COLORS, \
    collect_pack_content_items, input_to_list
=======
from Tests.test_utils import run_command, print_error, print_warning, print_color, LOG_COLORS
>>>>>>> 6b72bda8

# global constants
STORAGE_BASE_PATH = "content/packs"  # base path for packs in gcs
CONTENT_PACKS_FOLDER = "Packs"  # name of base packs folder inside content repo
IGNORED_FILES = ['__init__.py', 'ApiModules']  # files to ignore inside Packs folder
IGNORED_PATHS = [os.path.join(CONTENT_PACKS_FOLDER, p) for p in IGNORED_FILES]
CONTENT_ROOT_PATH = os.path.abspath(os.path.join(__file__, '../..'))  # full path to content root repo
PACKS_FULL_PATH = os.path.join(CONTENT_ROOT_PATH, CONTENT_PACKS_FOLDER)  # full path to Packs folder in content repo
INTEGRATIONS_FOLDER = "Integrations"  # integrations folder name inside pack
BASE_PACK = "Base"  # base pack name
USE_GCS_RELATIVE_PATH = True  # whether to use relative path in uploaded to gcs images
GCS_PUBLIC_URL = "https://storage.googleapis.com"  # disable-secrets-detection

# the format is defined in issue #19786, may change in the future
DIR_NAME_TO_CONTENT_TYPE = {
    "Classifiers": "classifier",
    "Dashboards": "dashboard",
    "IncidentFields": "incidentfield",
    "IncidentTypes": "incidenttype",
    "IndicatorFields": "reputation",
    "Integrations": "integration",
    "Layouts": "layout",
    "Playbooks": "playbook",
    "Reports": "report",
    "Scripts": "automation",
    "Widgets": "widget"
}


class PackStatus(enum.Enum):
    """Enum of pack upload status, is used in printing upload summary.

    """
    SUCCESS = "Successfully uploaded pack data to gcs"
    FAILED_IMAGES_UPLOAD = "Failed to upload pack integration images to gcs"
    FAILED_AUTHOR_IMAGE_UPLOAD = "Failed to upload pack author image to gcs"
    FAILED_METADATA_PARSING = "Failed to parse and create metadata.json"
    FAILED_COLLECT_ITEMS = "Failed to collect pack content items data"
    FAILED_ZIPPING_PACK_ARTIFACTS = "Failed zipping pack artifacts"
    FAILED_SIGNING_PACKS = "Failed to sign the packs"
    FAILED_PREPARING_INDEX_FOLDER = "Failed in preparing and cleaning necessary index files"
    FAILED_UPDATING_INDEX_FOLDER = "Failed updating index folder"
    FAILED_UPLOADING_PACK = "Failed in uploading pack zip to gcs"
    PACK_ALREADY_EXISTS = "Specified pack already exists in gcs under latest version"
    FAILED_REMOVING_PACK_SKIPPED_FOLDERS = "Failed to remove pack hidden and skipped folders"


class Pack(object):
    """Class that manipulates and manages the upload of pack's artifact and metadata to cloud storage.

    Args:
        pack_name (str): Pack root folder name.
        pack_path (str): Full path to pack folder.

    Attributes:
        PACK_INITIAL_VERSION (str): pack initial version that will be used as default.
        DATE_FORMAT (str): date format of.
        CHANGELOG_JSON (str): changelog json full name, may be changed in the future.
        CHANGELOG_MD (str): changelog md full name.
        README (str): pack's readme file name.
        METADATA (str): pack's metadata file name, the one that will be deployed to cloud storage.
        USER_METADATA (str); user metadata file name, the one that located in content repo.
        INDEX_NAME (str): pack's index name, may be changed in the future.
        EXCLUDE_DIRECTORIES (list): list of directories to excluded before uploading pack zip to storage.
        AUTHOR_IMAGE_NAME (str): author image file name.

    """
    PACK_INITIAL_VERSION = "1.0.0"
    DATE_FORMAT = '%Y-%m-%dT%H:%M:%SZ'
    CHANGELOG_JSON = "changelog.json"
    CHANGELOG_MD = "changelog.md"
    README = "README.md"
    USER_METADATA = "pack_metadata.json"
    METADATA = "metadata.json"
    AUTHOR_IMAGE_NAME = "Author_image.png"
    INDEX_NAME = "index"
    EXCLUDE_DIRECTORIES = ["TestPlaybooks"]

    def __init__(self, pack_name, pack_path):
        self._pack_name = pack_name
        self._pack_path = pack_path
        self._pack_repo_path = os.path.join(PACKS_FULL_PATH, pack_name)
        self._status = None
        self._relative_storage_path = ""

    @property
    def name(self):
        """str: pack root folder name.
        """
        return self._pack_name

    @property
    def path(self):
        """str: pack folder full path.
        """
        return self._pack_path

    @property
    def latest_version(self):
        """str: pack latest version from sorted keys of changelog.json file.
        """
        return self._get_latest_version()

    @property
    def status(self):
        """str: current status of the packs.
        """
        return self._status

    @status.setter
    def status(self, status_value):
        """setter of pack current status.
        """
        self._status = status_value

    @property
    def relative_storage_path(self):
        """str: relative gcs path of uploaded pack.
        """
        return self._relative_storage_path

    @relative_storage_path.setter
    def relative_storage_path(self, path_value):
        """setter of relative gcs path of uploaded pack.
        """
        self._relative_storage_path = path_value

    def _get_latest_version(self):
        """Return latest semantic version of the pack.

        In case that changelog.json file was not found, default value of 1.0.0 will be returned.
        Otherwise, keys of semantic pack versions will be collected and sorted in descending and return latest version.
        For additional information regarding changelog.json format go to issue #19786

        Returns:
            str: Pack latest version.

        """
        changelog_path = os.path.join(self._pack_path, Pack.CHANGELOG_JSON)

        if not os.path.exists(changelog_path):
            return self.PACK_INITIAL_VERSION

        with open(changelog_path, "r") as changelog_file:
            changelog = json.load(changelog_file)
            pack_versions = [LooseVersion(v) for v in changelog.keys()]
            pack_versions.sort(reverse=True)

            return pack_versions[0].vstring

    @staticmethod
    def _get_all_pack_images(pack_integration_images, display_dependencies_images, dependencies_data):
        """ Returns data of uploaded pack integration images and it's path in gcs. Pack dependencies integration images
        are added to that result as well.

        Args:
             pack_integration_images (list): list of uploaded to gcs integration images and it paths in gcs.
             display_dependencies_images (list): list of pack names of additional dependencies images to display.
             dependencies_data (dict): all level dependencies data.

        Returns:
            list: collection of integration display name and it's path in gcs.

        """
        additional_dependencies_data = {k: v for (k, v) in dependencies_data.items()
                                        if k in display_dependencies_images}

        for dependency_data in additional_dependencies_data.values():
            dependency_integration_images = dependency_data.get('integrations', [])

            for dependency_integration in dependency_integration_images:
                if dependency_integration not in pack_integration_images:
                    pack_integration_images.append(dependency_integration)

        return pack_integration_images

    @staticmethod
    def _parse_pack_dependencies(first_level_dependencies, all_level_pack_dependencies_data):
        """ Parses user defined dependencies and returns dictionary with relevant data about each dependency pack.

        Args:
            first_level_dependencies (dict): first lever dependencies that were retrieved
            from user pack_metadata.json file.
            all_level_pack_dependencies_data (dict): all level pack dependencies data.

        Returns:
            dict: parsed dictionary with pack dependency data.
        """
        parsed_result = {}
        dependencies_data = {k: v for (k, v) in all_level_pack_dependencies_data.items()
                             if k in first_level_dependencies.keys() or k == BASE_PACK}

        for dependency_id, dependency_data in dependencies_data.items():
            parsed_result[dependency_id] = {
                "mandatory": first_level_dependencies.get(dependency_id, {}).get('mandatory', True),
                "minVersion": dependency_data.get('currentVersion', Pack.PACK_INITIAL_VERSION),
                "author": dependency_data.get('author', ''),
                "name": dependency_data.get('name') if dependency_data.get('name') else dependency_id,
                "certification": dependency_data.get('certification', 'certified')
            }

        return parsed_result

    def collect_content_items(self):
        # todo rewrite this function, add docstring and unit tests
        """Collects specific pack content items.

        """
        YML_SUPPORTED_DIRS = [
            "Scripts",
            "Integrations",
            "Playbooks"
        ]
        data = {}
        task_status = True

        try:
            for directory in os.listdir(self._pack_path):
                if not os.path.isdir(os.path.join(self._pack_path, directory)) or directory == "TestPlaybooks":
                    continue

                dir_data = []
                dir_path = os.path.join(self._pack_path, directory)

                for dir_file in os.listdir(dir_path):
                    file_path = os.path.join(dir_path, dir_file)
                    if dir_file.endswith('.json') or dir_file.endswith('.yml'):
                        file_info = {}

                        with open(file_path, 'r') as file_data:
                            if directory in YML_SUPPORTED_DIRS:
                                new_data = yaml.safe_load(file_data)
                            else:
                                new_data = json.load(file_data)

                            if directory == 'Layouts':
                                file_info['name'] = new_data.get('TypeName', '')
                            elif directory == 'Integrations':
                                file_info['name'] = new_data.get('display', '')
                                integration_commands = new_data.get('script', {}).get('commands', [])
                                file_info['commands'] = [
                                    {'name': c.get('name', ''), 'description': c.get('description', '')}
                                    for c in integration_commands]
                            elif directory == "Classifiers":
                                file_info['name'] = new_data.get('id', '')
                            else:
                                file_info['name'] = new_data.get('name', '')

                            if new_data.get('description', ''):
                                file_info['description'] = new_data.get('description', '')
                            if new_data.get('comment', ''):
                                file_info['description'] = new_data.get('comment', '')

                            dir_data.append(file_info)

                data[directory] = dir_data
        except Exception as e:
            task_status = False
            print_error(
                "Failed to collect pack content items at path :{}\n. Additional info {}".format(self._pack_path, e))
        finally:
            return task_status, data

    @staticmethod
    def _parse_pack_metadata(user_metadata, pack_content_items, pack_id, integration_images, author_image,
                             dependencies_data):
        """Parses pack metadata according to issue #19786 and #20091. Part of field may change over the time.

        Args:
            user_metadata (dict): user metadata that was created in pack initialization.
            pack_content_items (dict): content items located inside specific pack.
            pack_id (str): pack unique identifier.
            integration_images (list): list of gcs uploaded integration images.
            author_image (str): gcs uploaded author image
            dependencies_data (dict): mapping of pack dependencies data, of all levels.

        Returns:
            dict: parsed pack metadata.

        """
        pack_metadata = {}
        # part of old packs are initialized with empty list
        user_metadata = {} if isinstance(user_metadata, list) else user_metadata
        pack_metadata['name'] = user_metadata.get('name') if user_metadata.get('name') else pack_id
        pack_metadata['id'] = pack_id
        pack_metadata['description'] = user_metadata.get('description') if user_metadata.get('description') else pack_id
        pack_metadata['created'] = user_metadata.get('created', datetime.utcnow().strftime(Pack.DATE_FORMAT))
        pack_metadata['updated'] = datetime.utcnow().strftime(Pack.DATE_FORMAT)
        pack_metadata['legacy'] = user_metadata.get('legacy', True)
        pack_metadata['support'] = user_metadata.get('support', '')
        pack_metadata['supportDetails'] = {}
        support_url = user_metadata.get('url')
        if support_url:
            pack_metadata['supportDetails']['url'] = support_url

        support_email = user_metadata.get('email')
        if support_email:
            pack_metadata['supportDetails']['email'] = support_email
        pack_metadata['author'] = user_metadata.get('author', '')
        pack_metadata['authorImage'] = author_image
        is_beta = user_metadata.get('beta', False)
        pack_metadata['beta'] = bool(strtobool(is_beta)) if isinstance(is_beta, str) else is_beta
        is_deprecated = user_metadata.get('deprecated', False)
        pack_metadata['deprecated'] = bool(strtobool(is_beta)) if isinstance(is_deprecated, str) else is_deprecated
        pack_metadata['certification'] = user_metadata.get('certification', '')
        try:
            pack_metadata['price'] = int(user_metadata.get('price'))
        except Exception as e:
            print_warning(f"{pack_id} pack price is not valid. The price was set to 0. Additional "
                          f"details {e}")
            pack_metadata['price'] = 0
        pack_metadata['serverMinVersion'] = user_metadata.get('serverMinVersion', '')
        pack_metadata['serverLicense'] = user_metadata.get('serverLicense', '')
        pack_metadata['currentVersion'] = user_metadata.get('currentVersion', '')
        # todo check if this field is necessary
        pack_metadata['general'] = input_to_list(user_metadata.get('general'))
        pack_metadata['tags'] = input_to_list(user_metadata.get('tags'))
        pack_metadata['categories'] = input_to_list(user_metadata.get('categories'))
        pack_metadata['contentItems'] = {DIR_NAME_TO_CONTENT_TYPE[k]: v for (k, v) in pack_content_items.items()
                                         if k in DIR_NAME_TO_CONTENT_TYPE and v}
        pack_metadata['integrations'] = Pack._get_all_pack_images(integration_images,
                                                                  user_metadata.get('displayedImages', []),
                                                                  dependencies_data)
        pack_metadata['useCases'] = input_to_list(user_metadata.get('useCases'))
        pack_metadata['keywords'] = input_to_list(user_metadata.get('keywords'))
        pack_metadata['dependencies'] = Pack._parse_pack_dependencies(user_metadata.get('dependencies', {}),
                                                                      dependencies_data)

        return pack_metadata

    def _load_pack_dependencies(self, index_folder_path, first_level_dependencies, all_level_displayed_dependencies):
        """ Loads dependencies metadata and returns mapping of pack id and it's loaded data.

        Args:
            index_folder_path (str): full path to download index folder.
            first_level_dependencies (dict): user defined dependencies.
            all_level_displayed_dependencies (list): all level pack's images to display.

        Returns:
            dict: pack id as key and loaded metadata of packs as value.

        """
        dependencies_data_result = {}
        dependencies_ids = {d for d in first_level_dependencies.keys()}
        dependencies_ids.update(all_level_displayed_dependencies)
        dependencies_ids.add(BASE_PACK)  # Base pack is always added as pack dependency

        for dependency_pack_id in dependencies_ids:
            dependency_metadata_path = os.path.join(index_folder_path, dependency_pack_id, Pack.METADATA)

            if os.path.exists(dependency_metadata_path):
                with open(dependency_metadata_path, 'r') as metadata_file:
                    dependency_metadata = json.load(metadata_file)
                    dependencies_data_result[dependency_pack_id] = dependency_metadata
            else:
                raise Exception(f"{self._pack_name} pack dependency with id {dependency_pack_id} was not found")

        return dependencies_data_result

    def remove_unwanted_files(self):
        """Iterates over pack folder and removes hidden files and unwanted folders.

        Returns:
            bool: whether the operation succeeded.
        """
        task_status = True

        try:
            for root, dirs, files in os.walk(self._pack_path, topdown=True):
                for pack_file in files:
                    full_file_path = os.path.join(root, pack_file)
                    # removing unwanted files
                    if pack_file.startswith('.') or pack_file in [Pack.AUTHOR_IMAGE_NAME, Pack.USER_METADATA]:
                        os.remove(full_file_path)
                        print(f"Deleted pack {pack_file} file for {self._pack_name} pack")
                        continue

                    current_directory = root.split(os.path.sep)[-1]

                    if current_directory in Pack.EXCLUDE_DIRECTORIES and os.path.isdir(root):
                        shutil.rmtree(root)
                        print(f"Deleted pack {current_directory} directory for {self._pack_name} pack")
                        continue

                    if current_directory == 'Misc' and not fnmatch.fnmatch(pack_file, 'reputation-*.json'):
                        # reputation in old format aren't supported in 6.0.0 server version
                        os.remove(full_file_path)
                        print(f"Deleted pack {pack_file} file for {self._pack_name} pack")
        except Exception as e:
            task_status = False
            print_error(f"Failed to delete ignored files for pack {self._pack_name} - {str(e)}")
        finally:
            return task_status

    def sign_pack(self, signature_string=None):
        """Signs pack folder and creates signature file.

        Args:
            signature_string (str): Base64 encoded string used to sign the pack.

        Returns:
            bool: whether the operation succeeded.
        """
        task_status = False

        try:
            if signature_string:
                with open("keyfile", "wb") as keyfile:
                    keyfile.write(signature_string.encode())
                arg = f'./signDirectory {self._pack_path} /keyfile base64'
                signing_process = subprocess.Popen(arg, stdout=subprocess.PIPE, stderr=subprocess.PIPE, shell=True)
                output, err = signing_process.communicate()

                if err:
                    print_error(f"Failed to sign pack for {self._pack_name} - {str(err)}")
                    return

                print(f"Signed {self._pack_name} pack successfully")
            else:
                print(f"No signature provided. Skipped signing {self._pack_name} pack")
            task_status = True
        except Exception as e:
            print_error(f"Failed to sign pack for {self._pack_name} - {str(e)}")
        finally:
            return task_status

    def zip_pack(self):
        """Zips pack folder.

        Returns:
            bool: whether the operation succeeded.
            str: full path to created pack zip.
        """
        zip_pack_path = f"{self._pack_path}.zip"
        task_status = False

        try:
            with ZipFile(zip_pack_path, 'w', ZIP_DEFLATED) as pack_zip:
                for root, dirs, files in os.walk(self._pack_path, topdown=True):
                    for f in files:
                        full_file_path = os.path.join(root, f)
                        relative_file_path = os.path.relpath(full_file_path, self._pack_path)
                        pack_zip.write(filename=full_file_path, arcname=relative_file_path)

            task_status = True
            print_color(f"Finished zipping {self._pack_name} pack.", LOG_COLORS.GREEN)
        except Exception as e:
            print_error(f"Failed in zipping {self._pack_name} folder.\n Additional info: {e}")
        finally:
            return task_status, zip_pack_path

    def upload_to_storage(self, zip_pack_path, latest_version, storage_bucket, override_pack):
        """ Manages the upload of pack zip artifact to correct path in cloud storage.
        The zip pack will be uploaded to following path: /content/packs/pack_name/pack_latest_version.
        In case that zip pack artifact already exist at constructed path, the upload will be skipped.
        If flag override_pack is set to True, pack will forced for upload.

        Args:
            zip_pack_path (str): full path to pack zip artifact.
            latest_version (str): pack latest version.
            storage_bucket (google.cloud.storage.bucket.Bucket): google cloud storage bucket.
            override_pack (bool): whether to override existing pack.

        Returns:
            bool: whether the operation succeeded.
            bool: True in case of pack existence at targeted path and upload was skipped, otherwise returned False.

        """
        task_status = True

        try:
            version_pack_path = os.path.join(STORAGE_BASE_PATH, self._pack_name, latest_version)
            existing_files = [f.name for f in storage_bucket.list_blobs(prefix=version_pack_path)]

            if existing_files and not override_pack:
                print_warning(f"The following packs already exist at storage: {', '.join(existing_files)}")
                print_warning(f"Skipping step of uploading {self._pack_name}.zip to storage.")
                return task_status, True

            pack_full_path = f"{version_pack_path}/{self._pack_name}.zip"
            blob = storage_bucket.blob(pack_full_path)

            with open(zip_pack_path, "rb") as pack_zip:
                blob.upload_from_file(pack_zip)

            self.relative_storage_path = blob.name
            print_color(f"Uploaded {self._pack_name} pack to {pack_full_path} path.", LOG_COLORS.GREEN)

            return task_status, False
        except Exception as e:
            task_status = False
            print_error(f"Failed in uploading {self._pack_name} pack to gcs. Additional info:\n {e}")
            return task_status, True

    def format_metadata(self, pack_content_items, integration_images, author_image, index_folder_path):
        """Re-formats metadata according to marketplace metadata format defined in issue #19786 and writes back
        the result.

        Args:
            pack_content_items (dict): content items that are located inside specific pack. Possible keys of the dict:
            Classifiers, Dashboards, IncidentFields, IncidentTypes, IndicatorFields, Integrations, Layouts, Playbooks,
            Reports, Scripts and Widgets. Each key is mapped to list of items with name and description. Several items
            have no description.
            integration_images (list): list of uploaded integration images with integration display name and image gcs
            public url.
            author_image (str): uploaded public gcs path to author image.
            index_folder_path (str): downloaded index folder directory path.

        Returns:
            bool: True is returned in case metadata file was parsed successfully, otherwise False.

        """
        task_status = False

        try:
            user_metadata_path = os.path.join(self._pack_path, Pack.USER_METADATA)  # user metadata path before parsing
            metadata_path = os.path.join(self._pack_path, Pack.METADATA)  # deployed metadata path after parsing

            if not os.path.exists(user_metadata_path):
                print_error(f"{self._pack_name} pack is missing {Pack.USER_METADATA} file.")
                return task_status

            with open(user_metadata_path, "r") as user_metadata_file:
                user_metadata = json.load(user_metadata_file)  # loading user metadata

            dependencies_data = self._load_pack_dependencies(index_folder_path,
                                                             user_metadata.get('dependencies'),
                                                             user_metadata.get('displayedImages'))
            formatted_metadata = Pack._parse_pack_metadata(user_metadata=user_metadata,
                                                           pack_content_items=pack_content_items,
                                                           pack_id=self._pack_name,
                                                           integration_images=integration_images,
                                                           author_image=author_image,
                                                           dependencies_data=dependencies_data)

            with open(metadata_path, "w") as metadata_file:
                json.dump(formatted_metadata, metadata_file, indent=4)  # writing back parsed metadata

            print_color(f"Finished formatting {self._pack_name} packs's {Pack.METADATA} {metadata_path} file.",
                        LOG_COLORS.GREEN)
            task_status = True
        except Exception as e:
            print_error(f"Failed in formatting {self._pack_name} pack metadata. Additional info:\n{e}")
        finally:
            return task_status

    def parse_release_notes(self):
        """Need to implement the changelog.md parsing and changelog.json creation after design is finalized.

        """
        changelog_md_path = os.path.join(self._pack_path, Pack.CHANGELOG_MD)

        if not os.path.exists(changelog_md_path):
            print_error(f"The pack {self._pack_name} is missing {Pack.CHANGELOG_MD} file.")
            sys.exit(1)

        # with open(changelog_md_path, 'r') as release_notes_file:
        #     release_notes = release_notes_file.read()
        # todo implement release notes logic and create changelog.json

        return {}

    def prepare_for_index_upload(self):
        """Removes and leaves only necessary files in pack folder.

        Returns:
            bool: whether the operation succeeded.
        """
        task_status = False
        files_to_leave = [Pack.METADATA, Pack.CHANGELOG_JSON, Pack.README]

        try:
            for file_or_folder in os.listdir(self._pack_path):
                files_or_folder_path = os.path.join(self._pack_path, file_or_folder)

                if file_or_folder in files_to_leave:
                    continue

                if os.path.isdir(files_or_folder_path):
                    shutil.rmtree(files_or_folder_path)
                else:
                    os.remove(files_or_folder_path)

            task_status = True
        except Exception as e:
            print_error(f"Failed in preparing index for upload in {self._pack_name} pack.\n Additional info: {e}")
        finally:
            return task_status

    def _search_for_images(self, target_folder, folder_depth=2):
        """Searches for png files in targeted folder.

        Args:
            target_folder (str): full path to directory to search.
            folder_depth (int): depth of traversal inside target folder.

        Returns:
            list: list of dictionaries that include image path and display name of integration, example:
            [{'repo_image_path': image_path, 'display_name': integration_display_name},...]
        """
        target_folder_path = os.path.join(self._pack_repo_path, target_folder)
        local_repo_images = []

        if os.path.exists(target_folder_path):
            for (root, _, target_folder_files) in os.walk(target_folder_path, topdown=True):
                image_data = {}

                if root[len(target_folder_path):].count(os.sep) < folder_depth:
                    for pack_file in target_folder_files:
                        if pack_file.startswith('.'):
                            continue
                        elif pack_file.endswith('_image.png'):
                            image_data['repo_image_path'] = os.path.join(root, pack_file)
                        elif pack_file.endswith('.yml'):
                            with open(os.path.join(root, pack_file), 'r') as integration_file:
                                integration_yml = yaml.safe_load(integration_file)
                                image_data['display_name'] = integration_yml.get('display', '')

                    if image_data:
                        local_repo_images.append(image_data)

        return local_repo_images

    def upload_integration_images(self, storage_bucket):
        """Uploads pack integrations images to gcs.

        The returned result of integration section are defined in issue #19786.

        Args:
            storage_bucket (google.cloud.storage.bucket.Bucket): google storage bucket where image will be uploaded.

        Returns:
            bool: whether the operation succeeded.
            list: list of dictionaries with uploaded pack integration images.

        """
        task_status = True
        uploaded_integration_images = []

        try:
            pack_local_images = self._search_for_images(target_folder=INTEGRATIONS_FOLDER)

            if not pack_local_images:
                return uploaded_integration_images  # returned empty list if not images found

            pack_storage_root_path = os.path.join(STORAGE_BASE_PATH, self._pack_name)

            for image_data in pack_local_images:
                image_local_path = image_data.get('repo_image_path')
                image_name = os.path.basename(image_local_path)
                image_storage_path = os.path.join(pack_storage_root_path, image_name)
                pack_image_blob = storage_bucket.blob(image_storage_path)

                with open(image_local_path, "rb") as image_file:
                    pack_image_blob.upload_from_file(image_file)
                    uploaded_integration_images.append({
                        'name': image_data.get('display_name', ''),
                        'imagePath': pack_image_blob.name if USE_GCS_RELATIVE_PATH else pack_image_blob.public_url
                    })

            print(f"Uploaded {len(pack_local_images)} images for {self._pack_name} pack.")
        except Exception as e:
            task_status = False
            print_error(f"Failed to upload {self._pack_name} pack integration images. Additional info:\n {e}")
        finally:
            return task_status, uploaded_integration_images

    def upload_author_image(self, storage_bucket):
        """Uploads pack author image to gcs.

        Searches for `Author_image.png` and uploads author image to gcs. In case no such image was found,
        default Base pack image path is used and it's gcp path is returned.

        Args:
            storage_bucket (google.cloud.storage.bucket.Bucket): gcs bucket where author image will be uploaded.

        Returns:
            bool: whether the operation succeeded.
            str: public gcp path of author image.

        """
        task_status = True
        author_image_storage_path = ""

        try:
            repo_author_image_path = os.path.join(self._pack_repo_path, Pack.AUTHOR_IMAGE_NAME)

            if os.path.exists(repo_author_image_path):
                image_to_upload_storage_path = os.path.join(STORAGE_BASE_PATH, self._pack_name, Pack.AUTHOR_IMAGE_NAME)
                pack_author_image_blob = storage_bucket.blob(image_to_upload_storage_path)

                with open(repo_author_image_path, "rb") as author_image_file:
                    pack_author_image_blob.upload_from_file(author_image_file)

                author_image_storage_path = pack_author_image_blob.name if USE_GCS_RELATIVE_PATH \
                    else pack_author_image_blob.public_url

                print_color(f"Uploaded successfully {self._pack_name} pack author image", LOG_COLORS.GREEN)
            else:  # use default Base pack image
                author_image_storage_path = os.path.join(STORAGE_BASE_PATH, BASE_PACK, Pack.AUTHOR_IMAGE_NAME)

                if not USE_GCS_RELATIVE_PATH:
                    # disable-secrets-detection-start
                    author_image_storage_path = os.path.join(GCS_PUBLIC_URL, storage_bucket.name,
                                                             author_image_storage_path)
                    # disable-secrets-detection-end
                print_color((f"Skipping uploading of {self._pack_name} pack author image "
                             f"and use default {BASE_PACK} pack image"), LOG_COLORS.GREEN)

        except Exception as e:
            print_error(f"Failed uploading {self._pack_name} pack author image. Additional info:\n {e}")
            task_status = False
            author_image_storage_path = ""
        finally:
            return task_status, author_image_storage_path

    def cleanup(self):
        """Finalization action, removes extracted pack folder.

        """
        if os.path.exists(self._pack_path):
            shutil.rmtree(self._pack_path)
            print(f"Cleanup {self._pack_name} pack from: {self._pack_path}")


def get_modified_packs(specific_packs=""):
    """Detects and returns modified or new packs names.

    Checks the git difference between two commits, current and previous and greps only ones with prefix Packs/.
    After content repo will move only for Packs structure, the grep pipe can be removed.
    In case of local dev mode, the function will receive comma separated list of target packs.

    Args:
        specific_packs (str): comma separated packs names or `All` for all available packs in content.

    Returns:
        set: unique collection of modified/new packs names.

    """
    if specific_packs.lower() == "all":
        if os.path.exists(PACKS_FULL_PATH):
            all_packs = {p for p in os.listdir(PACKS_FULL_PATH) if p not in IGNORED_FILES}
            print(f"Number of selected packs is: {len(all_packs)}")
            return all_packs
        else:
            print(f"Folder {CONTENT_PACKS_FOLDER} was not found at the following path: {PACKS_FULL_PATH}")
            sys.exit(1)

    elif specific_packs:
        modified_packs = {p.strip() for p in specific_packs.split(',')}
        print(f"Number of selected packs is: {len(modified_packs)}")
        return modified_packs
    else:
        cmd = f"git diff --name-only HEAD..HEAD^ | grep 'Packs/'"
        modified_packs_path = run_command(cmd, use_shell=True).splitlines()
        modified_packs = {p.split('/')[1] for p in modified_packs_path if p not in IGNORED_PATHS}
        print(f"Number of modified packs is: {len(modified_packs)}")

        return modified_packs


def input_to_list(input_data):
    # todo add docstring and unit tests
    input_data = input_data if input_data else []
    return input_data if isinstance(input_data, list) else [s for s in input_data.split(',') if s]


def extract_packs_artifacts(packs_artifacts_path, extract_destination_path):
    """Extracts all packs from content pack artifact zip.

    Args:
        packs_artifacts_path (str): full path to content artifacts zip file.
        extract_destination_path (str): full path to directory where to extract the packs.

    """
    with ZipFile(packs_artifacts_path) as packs_artifacts:
        packs_artifacts.extractall(extract_destination_path)
    print("Finished extracting packs artifacts")


def init_storage_client(service_account=None):
    """Initialize google cloud storage client.

    In case of local dev usage the client will be initialized with user default credentials.
    Otherwise, client will be initialized from service account json that is stored in CirlceCI.

    Args:
        service_account (str): full path to service account json.

    Return:
        storage.Client: initialized google cloud storage client.
    """
    if service_account:
        storage_client = storage.Client.from_service_account_json(service_account)
        print("Created gcp service account")

        return storage_client
    else:
        # in case of local dev use, ignored the warning of non use of service account.
        warnings.filterwarnings("ignore", message=google.auth._default._CLOUD_SDK_CREDENTIALS_WARNING)
        credentials, project = google.auth.default()
        storage_client = storage.Client(credentials=credentials, project=project)
        print("Created gcp private account")

        return storage_client


def download_and_extract_index(storage_bucket, extract_destination_path):
    """Downloads and extracts index zip from cloud storage.

    Args:
        storage_bucket (google.cloud.storage.bucket.Bucket): google storage bucket where index.zip is stored.
        extract_destination_path (str): the full path of extract folder.

    Returns:
        str: extracted index folder full path.
        Blob: google cloud storage object that represents index.zip blob.

    """
    index_storage_path = os.path.join(STORAGE_BASE_PATH, f"{Pack.INDEX_NAME}.zip")
    download_index_path = os.path.join(extract_destination_path, f"{Pack.INDEX_NAME}.zip")

    index_blob = storage_bucket.blob(index_storage_path)
    index_folder_path = os.path.join(extract_destination_path, Pack.INDEX_NAME)

    if not index_blob.exists():
        os.mkdir(index_folder_path)
        return index_folder_path, index_blob

    index_blob.cache_control = "no-cache"  # index zip should never be cached in the memory, should be updated version
    index_blob.reload()
    index_blob.download_to_filename(download_index_path)

    if os.path.exists(download_index_path):
        with ZipFile(download_index_path, 'r') as index_zip:
            index_zip.extractall(extract_destination_path)

        if not os.path.exists(index_folder_path):
            print_error(f"Failed creating {Pack.INDEX_NAME} folder with extracted data.")
            sys.exit(1)

        os.remove(download_index_path)
        print(f"Finished downloading and extracting {Pack.INDEX_NAME} file to {extract_destination_path}")

        return index_folder_path, index_blob
    else:
        print_error(f"Failed to download {Pack.INDEX_NAME}.zip file from cloud storage.")
        sys.exit(1)


def update_index_folder(index_folder_path, pack_name, pack_path):
    """Copies pack folder into index folder.

    Args:
        index_folder_path (str): full path to index folder.
        pack_name (str): pack folder name to copy.
        pack_path (str): pack folder full path.

    Returns:
        bool: whether the operation succeeded.
    """
    task_status = False

    try:
        index_folder_subdirectories = [d for d in os.listdir(index_folder_path) if
                                       os.path.isdir(os.path.join(index_folder_path, d))]
        index_pack_path = os.path.join(index_folder_path, pack_name)

        if pack_name in index_folder_subdirectories:
            shutil.rmtree(index_pack_path)
        shutil.copytree(pack_path, index_pack_path)
        task_status = True
    except Exception as e:
        print_error(f"Failed in updating index folder for {pack_name} pack\n. Additional info: {e}")
    finally:
        return task_status


def upload_index_to_storage(index_folder_path, extract_destination_path, index_blob, build_number):
    """Upload updated index zip to cloud storage.

    Args:
        index_folder_path (str): index folder full path.
        extract_destination_path (str): extract folder full path.
        index_blob (Blob): google cloud storage object that represents index.zip blob.
        build_number (str): circleCI build number, used as an index revision.

    """
    with open(os.path.join(index_folder_path, f"{Pack.INDEX_NAME}.json"), "w+") as index_file:
        index = {
            'description': 'Master index for Demisto Content Packages',
            'baseUrl': 'https://marketplace.demisto.ninja/content/packs',  # disable-secrets-detection
            'revision': build_number,
            'modified': datetime.utcnow().strftime(Pack.DATE_FORMAT),
            'landingPage': {
                'sections': [
                    'Trending',
                    'Recommended by Demisto',
                    'New',
                    'Getting Started'
                ]
            }
        }
        json.dump(index, index_file, indent=4)

    index_zip_name = os.path.basename(index_folder_path)
    index_zip_path = shutil.make_archive(base_name=index_folder_path, format="zip",
                                         root_dir=extract_destination_path, base_dir=index_zip_name)

    index_blob.cache_control = "no-cache"  # disabling caching for index blob
    if index_blob.exists():
        index_blob.reload()

    index_blob.upload_from_filename(index_zip_path)
    shutil.rmtree(index_folder_path)
    print_color(f"Finished uploading {Pack.INDEX_NAME}.zip to storage.", LOG_COLORS.GREEN)


def _build_summary_table(packs_input_list):
    """Build summary table from pack list

    Args:
        packs_input_list (list): list of Packs

    Returns:
        PrettyTable: table with upload result of packs.

    """
    table_fields = ["Index", "Pack Name", "Public uploaded URL", "Version", "Status"]
    table = prettytable.PrettyTable()
    table.field_names = table_fields

    for index, pack in enumerate(packs_input_list, start=1):
        pack_status_message = PackStatus[pack.status].value
        row = [index, pack.name, pack.relative_storage_path, pack.latest_version, pack_status_message]
        table.add_row(row)

    return table


def print_packs_summary(packs_list):
    """Prints summary of packs uploaded to gcs.

    Args:
        packs_list (list): list of initialized packs.

    """
    successful_packs = [pack for pack in packs_list if pack.status == PackStatus.SUCCESS.name]
    skipped_packs = [pack for pack in packs_list if pack.status == PackStatus.PACK_ALREADY_EXISTS.name]
    failed_packs = [pack for pack in packs_list if pack not in successful_packs and pack not in skipped_packs]

    print("\n")
    print("--------------------------------------- Packs Upload Summary ---------------------------------------")
    print(f"Total number of packs: {len(packs_list)}")

    if successful_packs:
        print_color(f"Number of successful uploaded packs: {len(successful_packs)}", LOG_COLORS.GREEN)
        successful_packs_table = _build_summary_table(successful_packs)
        print_color(successful_packs_table, LOG_COLORS.GREEN)
    if skipped_packs:
        print_warning(f"Number of skipped packs: {len(skipped_packs)}")
        skipped_packs_table = _build_summary_table(skipped_packs)
        print_warning(skipped_packs_table)
    if failed_packs:
        print_error(f"Number of failed packs: {len(failed_packs)}")
        failed_packs_table = _build_summary_table(failed_packs)
        print_error(failed_packs_table)


def option_handler():
    """Validates and parses script arguments.

    Returns:
        Namespace: Parsed arguments object.

    """
    parser = argparse.ArgumentParser(description="Store packs in cloud storage.")
    # disable-secrets-detection-start
    parser.add_argument('-a', '--artifacts_path', help="The full path of packs artifacts", required=True)
    parser.add_argument('-e', '--extract_path', help="Full path of folder to extract wanted packs", required=True)
    parser.add_argument('-s', '--service_account',
                        help=("Path to gcloud service account, is for circleCI usage. "
                              "For local development use your personal account and "
                              "authenticate using Google Cloud SDK by running: "
                              "`gcloud auth application-default login` and leave this parameter blank. "
                              "For more information go to: "
                              "https://googleapis.dev/python/google-api-core/latest/auth.html"),
                        required=False)
    parser.add_argument('-p', '--pack_names',
                        help=("Comma separated list of target pack names. "
                              "Define `All` in order to store all available packs."),
                        required=False, default="")
    parser.add_argument('-b', '--bucket_name', help="Storage bucket name", required=True)
    parser.add_argument('-n', '--ci_build_number',
                        help="CircleCi build number (will be used as hash revision at index file)", required=False)
    parser.add_argument('-o', '--override_pack', help="Override existing packs in cloud storage", default=False,
                        action='store_true', required=False)
    parser.add_argument('-k', '--key_string', help="Base64 encoded signature key used for signing packs.",
                        required=False)
    # disable-secrets-detection-end
    return parser.parse_args()


def main():
    option = option_handler()
    packs_artifacts_path = option.artifacts_path
    extract_destination_path = option.extract_path
    storage_bucket_name = option.bucket_name
    service_account = option.service_account
    specific_packs = option.pack_names
    build_number = option.ci_build_number if option.ci_build_number else str(uuid.uuid4())
    override_pack = option.override_pack
    signature_key = option.key_string

    # detect new or modified packs
    modified_packs = get_modified_packs(specific_packs)
    extract_packs_artifacts(packs_artifacts_path, extract_destination_path)
    packs_list = [Pack(pack_name, os.path.join(extract_destination_path, pack_name)) for pack_name in modified_packs
                  if os.path.exists(os.path.join(extract_destination_path, pack_name))]

    # google cloud storage client initialized
    storage_client = init_storage_client(service_account)
    storage_bucket = storage_client.bucket(storage_bucket_name)
    index_folder_path, index_blob = download_and_extract_index(storage_bucket, extract_destination_path)
    index_was_updated = False  # indicates whether one or more index folders were updated

    for pack in packs_list:
        task_status, integration_images = pack.upload_integration_images(storage_bucket)
        if not task_status:
            pack.status = PackStatus.FAILED_IMAGES_UPLOAD.name
            pack.cleanup()
            continue

        task_status, author_image = pack.upload_author_image(storage_bucket)
        if not task_status:
            pack.status = PackStatus.FAILED_AUTHOR_IMAGE_UPLOAD.name
            pack.cleanup()
            continue

        task_status, pack_content_items = pack.collect_content_items()
        if not task_status:
            pack.status = PackStatus.FAILED_COLLECT_ITEMS.name
            pack.cleanup()
            continue

        task_status = pack.format_metadata(pack_content_items, integration_images, author_image,
                                           index_folder_path)
        if not task_status:
            pack.status = PackStatus.FAILED_METADATA_PARSING.name
            pack.cleanup()
            continue

        # todo finish implementation of release notes
        # pack.parse_release_notes()

        task_status = pack.remove_unwanted_files()
        if not task_status:
            pack.status = PackStatus.FAILED_REMOVING_PACK_SKIPPED_FOLDERS
            pack.cleanup()
            continue

        task_status = pack.sign_pack(signature_key)
        if not task_status:
            pack.status = PackStatus.FAILED_SIGNING_PACKS.name
            pack.cleanup()
            continue

        task_status, zip_pack_path = pack.zip_pack()
        if not task_status:
            pack.status = PackStatus.FAILED_ZIPPING_PACK_ARTIFACTS.name
            pack.cleanup()
            continue

        task_status, skipped_pack_uploading = pack.upload_to_storage(zip_pack_path, pack.latest_version, storage_bucket,
                                                                     override_pack)
        if not task_status:
            pack.status = PackStatus.FAILED_UPLOADING_PACK.name
            pack.cleanup()
            continue

        # in case that pack already exist at cloud storage path, skipped further steps
        if skipped_pack_uploading:
            pack.status = PackStatus.PACK_ALREADY_EXISTS.name
            pack.cleanup()
            continue

        task_status = pack.prepare_for_index_upload()
        if not task_status:
            pack.status = PackStatus.FAILED_PREPARING_INDEX_FOLDER.name
            pack.cleanup()
            continue

        task_status = update_index_folder(index_folder_path=index_folder_path, pack_name=pack.name, pack_path=pack.path)
        if not task_status:
            pack.status = PackStatus.FAILED_UPDATING_INDEX_FOLDER.name
            pack.cleanup()
            continue

        # detected index update
        index_was_updated = True
        pack.status = PackStatus.SUCCESS.name

    # finished iteration over content packs
    if index_was_updated:
        upload_index_to_storage(index_folder_path, extract_destination_path, index_blob, build_number)
    else:
        print_warning(f"Skipping uploading index.zip to storage.")

    # summary of packs status
    print_packs_summary(packs_list)


if __name__ == '__main__':
    main()<|MERGE_RESOLUTION|>--- conflicted
+++ resolved
@@ -16,12 +16,7 @@
 from distutils.version import LooseVersion
 from datetime import datetime
 from zipfile import ZipFile, ZIP_DEFLATED
-<<<<<<< HEAD
-from demisto_sdk.commands.common.tools import run_command, print_error, print_warning, print_color, LOG_COLORS, \
-    collect_pack_content_items, input_to_list
-=======
 from Tests.test_utils import run_command, print_error, print_warning, print_color, LOG_COLORS
->>>>>>> 6b72bda8
 
 # global constants
 STORAGE_BASE_PATH = "content/packs"  # base path for packs in gcs
