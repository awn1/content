--- conflicted
+++ resolved
@@ -85,11 +85,7 @@
             try:
                 success &= future.result()
             except Exception as ex:
-<<<<<<< HEAD
-                logging.exception(f'Failed to run reinstall packs test. Additional info: {ex!s}')
-=======
-                logging.exception(f"Failed to run reinstall packs test. Additional info: {str(ex)}")
->>>>>>> 4592fac5
+                logging.exception(f"Failed to run reinstall packs test. Additional info: {ex!s}")
                 success = False
 
     if not success:
