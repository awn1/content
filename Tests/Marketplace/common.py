--- conflicted
+++ resolved
@@ -120,11 +120,7 @@
             logging.debug(f"{retries_message}, sleeping for {sleep_interval} seconds.")
             time.sleep(sleep_interval)
     except Exception as e:
-<<<<<<< HEAD
-        logging.exception(f'{exception_message}. Additional info: {e!s}')
-=======
-        logging.exception(f"{exception_message}. Additional info: {str(e)}")
->>>>>>> 4592fac5
+        logging.exception(f"{exception_message}. Additional info: {e!s}")
     return False, None
 
 
@@ -286,11 +282,7 @@
             logging.debug(f"{retries_message}, sleeping for {sleep_interval} seconds.")
             time.sleep(sleep_interval)
     except Exception as e:
-<<<<<<< HEAD
-        logging.exception(f'{exception_message}. Additional info: {e!s}')
-=======
-        logging.exception(f"{exception_message}. Additional info: {str(e)}")
->>>>>>> 4592fac5
+        logging.exception(f"{exception_message}. Additional info: {e!s}")
     return False
 
 
