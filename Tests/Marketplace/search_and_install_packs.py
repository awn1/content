import base64
import contextlib
import glob
import json
import os
import re
import sys
import time
import traceback
from concurrent.futures import ThreadPoolExecutor, as_completed
from datetime import datetime
from functools import lru_cache
from pathlib import Path

import demisto_client
import humanize
from demisto_client.demisto_api.rest import ApiException
from demisto_sdk.commands.common import tools
from demisto_sdk.commands.content_graph.common import PACK_METADATA_FILENAME
from google.cloud.storage import Bucket  # noqa type: ignore
from packaging.version import Version
from requests import Session
from urllib3.exceptions import HTTPWarning, HTTPError

from Tests.Marketplace.marketplace_constants import (
    IGNORED_FILES,
    PACKS_FOLDER,
    PACKS_FULL_PATH,
    GCPConfig,
    Metadata,
)
from Tests.Marketplace.marketplace_services import Pack, init_storage_client, load_json
from Tests.Marketplace.upload_packs import download_and_extract_index
from Tests.scripts.utils import logging_wrapper as logging

PACK_PATH_VERSION_REGEX = re.compile(
    rf"^{GCPConfig.PRODUCTION_STORAGE_BASE_PATH}/[A-Za-z0-9-_.]+/(\d+\.\d+\.\d+)/[A-Za-z0-9-_.]"
    r"+\.zip$"
)
WLM_TASK_FAILED_ERROR_CODE = 101704

GITLAB_SESSION = Session()
CONTENT_PROJECT_ID = "2596"
PACKS_DIR = "Packs"
PACK_METADATA_FILE = Pack.USER_METADATA
MAX_WORKERS = 130
GITLAB_PACK_METADATA_URL = (
    f"{{gitlab_url}}/api/v4/projects/{CONTENT_PROJECT_ID}/repository/files/{PACKS_DIR}%2F{{pack_id}}%2F"
    f"{PACK_METADATA_FILE}"
)


@lru_cache
def get_env_var(var_name: str) -> str:
    """
    Get an environment variable.
    This method adds a cache layer to the 'os.getenv' method, and raises an error if the variable is not set.

    Args:
        var_name (str): Name of the environment variable to get.

    Returns:
        str: Value of the environment variable.
    """
    var_value = os.getenv(var_name)
    if not var_value:
        raise ValueError(f"Environment variable '{var_name}' is not set.")

    return var_value


@lru_cache(maxsize=128)
def fetch_pack_metadata_from_gitlab(pack_id: str, commit_hash: str) -> dict:
    """
    Fetch pack metadata from master (a commit hash of the master branch when the build was triggered) using GitLab's API.

    Args:
        pack_id (str): ID of the pack to fetch metadata for (name of Pack's folder).
        commit_hash (str): A commit hash to fetch the metadata file from.

    Returns:
        dict: A dictionary containing pack's metadata.
    """
    api_url = GITLAB_PACK_METADATA_URL.format(
        gitlab_url=get_env_var("CI_SERVER_URL"), pack_id=pack_id
    )
    logging.debug(
        f"Fetching 'pack_metadata.json' file from GitLab for pack '{pack_id}'..."
    )
    response = GITLAB_SESSION.get(
        api_url,
        headers={"PRIVATE-TOKEN": get_env_var("GITLAB_API_READ_TOKEN")},
        params={"ref": commit_hash},
    )

    if response.status_code != 200:
        logging.error(
            f"Failed to fetch pack metadata from GitLab for pack '{pack_id}'.\n"
            f"Response code: {response.status_code}\nResponse body: {response.text}"
        )
        response.raise_for_status()

    file_data_b64 = response.json()["content"]
    file_data = base64.b64decode(file_data_b64).decode("utf-8")

    return json.loads(file_data)


def is_pack_deprecated(
    pack_id: str,
    production_bucket: bool = True,
    commit_hash: str | None = None,
    pack_api_data: dict | None = None,
) -> bool:
    """
    Check whether a pack is deprecated or not.
    If an error is encountered, and status can't be checked properly,
    the deprecation status will be set to a default value of False.

    Note:
        If 'production_bucket' is True, one of 'master_commit_hash' or 'pack_api_data' must be provided
        in order to determine whether the pack is deprecated or not.
        'commit_hash' is used to fetch pack's metadata from a specific commit hash (ex: production bucket's last commit)
        'pack_api_data' is the API data of a specific pack item (and not the complete response with a list of packs).

    Args:
        pack_id (str): ID of the pack to check.
        production_bucket (bool): Whether we want to check deprecation status on production bucket.
            Otherwise, deprecation status will be determined by checking the local 'pack_metadata.json' file.
        commit_hash (str, optional): Commit hash branch to use if 'production_bucket' is False.
            If 'pack_api_data' is not provided, will be used for fetching 'pack_metadata.json' file from GitLab.
        pack_api_data (dict | None, optional): Marketplace API data to use if 'production_bucket' is False.
            Needs to be the API data of a specific pack item (and not the complete response with a list of packs).

    Returns:
        bool: True if the pack is deprecated, False otherwise
    """
    if production_bucket:
        if pack_api_data:
            try:
                return pack_api_data["extras"]["pack"].get("deprecated", False)

            except Exception as ex:
                logging.error(
                    f"Failed to parse API response data for '{pack_id}'.\n"
                    f"API Data: {pack_api_data}\nError: {ex}"
                )

        elif commit_hash:
            try:
                return fetch_pack_metadata_from_gitlab(
                    pack_id=pack_id, commit_hash=commit_hash
                ).get("hidden", False)

            except Exception as ex:
                logging.error(
                    f"Failed to fetch pack metadata from GitLab for pack '{pack_id}'.\nError: {ex}"
                )

        else:
            raise ValueError(
                "Either 'master_commit_hash' or 'pack_api_data' must be provided."
            )

    else:  # Check locally
        pack_metadata_path = Path(PACKS_FOLDER) / pack_id / PACK_METADATA_FILENAME

        if pack_metadata_path.is_file():
            try:
                return tools.get_pack_metadata(str(pack_metadata_path)).get(
                    "hidden", False
                )

            except Exception as ex:
                logging.error(
                    f"Failed to open file '{pack_metadata_path}'.\nError: {ex}"
                )

        else:
            logging.warning(
                f"File '{pack_metadata_path}' could not be found, or isn't a file."
            )

    # If we got here, it means that nothing was returned and an error was encountered
    logging.warning(
        f"Deprecation status of '{pack_id}' could not be determined, "
        "and has been set to a default value of 'False'.\n"
        "Note that this might result in potential errors if it is deprecated."
    )
    return False


def get_latest_version_from_bucket(pack_id: str, production_bucket: Bucket) -> str:
    """
    Retrieves the latest version of pack in a production bucket

    Args:
        pack_id (str): The pack id to retrieve the latest version
        production_bucket (Bucket): The GCS production bucket

    Returns:
        The latest version of the pack as it is in the production bucket
    """
    pack_bucket_path = os.path.join(GCPConfig.PRODUCTION_STORAGE_BASE_PATH, pack_id)
    logging.debug(
        f"Trying to get the latest version of pack {pack_id} from bucket path {pack_bucket_path}"
    )
    # Adding the '/' in the end of the prefix to search for the exact pack id
    pack_versions_paths = [
        f.name
        for f in production_bucket.list_blobs(prefix=f"{pack_bucket_path}/")
        if f.name.endswith(".zip")
    ]

    pack_versions = []
    for path in pack_versions_paths:
        versions = PACK_PATH_VERSION_REGEX.findall(path)
        if not versions:
            continue
        pack_versions.append(Version(versions[0]))

    logging.debug(f"Found the following versions for pack {pack_id}: {pack_versions}")
    if pack_versions:
        return str(max(pack_versions))
    logging.error(
        f"Could not find any versions for pack {pack_id} in bucket path {pack_bucket_path}"
    )
    return ""


def get_pack_installation_request_data(pack_id: str, pack_version: str):
    """
    Returns the installation request data of a given pack and its version. The request must have the ID and Version.

    :param pack_id: ID of the pack to add.
    :param pack_version: Version of the pack to add.
    :return: The request data part of the pack
    """
    return {"id": pack_id, "version": pack_version}


def install_all_content_packs_for_nightly(
    client: demisto_client, host: str, service_account: str
):
    """Iterates over the packs currently located in the Packs directory. Wrapper for install_packs.
    Retrieving the latest version of each pack from the production bucket.

    :param client: Demisto-py client to connect to the server.
    :param host: FQDN of the server.
    :param service_account: The full path to the service account json.
    :return: None. Prints the response from the server in the build.
    """
    all_packs = []

    # Initiate the GCS client and get the production bucket
    storage_client = init_storage_client(service_account)
    production_bucket = storage_client.bucket(GCPConfig.PRODUCTION_BUCKET)
    logging.debug(f"Installing all content packs for nightly flow in server {host}")

    # Add deprecated packs to IGNORED_FILES list:
    for pack_id in os.listdir(PACKS_FULL_PATH):
        if is_pack_deprecated(pack_id=pack_id, production_bucket=False):
            logging.debug(f'Skipping installation of deprecated pack "{pack_id}"')
            IGNORED_FILES.append(pack_id)

    for pack_id in os.listdir(PACKS_FULL_PATH):
        if pack_id not in IGNORED_FILES:
            pack_version = get_latest_version_from_bucket(pack_id, production_bucket)
            if pack_version:
                all_packs.append(
                    get_pack_installation_request_data(pack_id, pack_version)
                )
                # FIXME add logging logging.debug(f'Skipping installation of ignored pack "{pack_id}"')
    install_packs(client, host, all_packs)


def install_all_content_packs_from_build_bucket(
    client: demisto_client,
    host: str,
    server_version: str,
    bucket_packs_root_path: str,
    service_account: str,
    extract_destination_path: str,
):
    """Iterates over the packs currently located in the Build bucket. Wrapper for install_packs.
    Retrieving the metadata of the latest version of each pack from the index.zip of the build bucket.

    :param client: Demisto-py client to connect to the server.
    :param host: FQDN of the server.
    :param server_version: The version of the server the packs are installed on.
    :param bucket_packs_root_path: The prefix to the root of packs in the bucket
    :param service_account: Google Service Account
    :param extract_destination_path: the full path of extract folder for the index.
    :return: None. Prints the response from the server in the log.
    """
    all_packs = []
    logging.debug(
        f"Installing all content packs in server {host} from packs path {bucket_packs_root_path}"
    )

    storage_client = init_storage_client(service_account)
    build_bucket = storage_client.bucket(GCPConfig.CI_BUILD_BUCKET)
    index_folder_path, _, _ = download_and_extract_index(
        build_bucket, extract_destination_path, bucket_packs_root_path
    )

    for pack_id in os.listdir(index_folder_path):
        if Path(os.path.join(index_folder_path, pack_id)).is_dir():
            metadata_path = os.path.join(index_folder_path, pack_id, Pack.METADATA)
            pack_metadata = load_json(metadata_path)
            if "partnerId" in pack_metadata:  # not installing private packs
                logging.debug(f'Skipping installation of partner pack "{pack_id}"')
                continue
            pack_version = pack_metadata.get(
                Metadata.CURRENT_VERSION, Metadata.SERVER_DEFAULT_MIN_VERSION
            )
            server_min_version = pack_metadata.get(
                Metadata.SERVER_MIN_VERSION, Metadata.SERVER_DEFAULT_MIN_VERSION
            )
            hidden = pack_metadata.get(Metadata.HIDDEN, False)
            # Check if the server version is greater than the minimum server version required for this pack or if the
            # pack is hidden (deprecated):
            if (
                "Master" in server_version
                or Version(server_version) >= Version(server_min_version)
            ) and not hidden:
                logging.debug(f"Appending pack id {pack_id}")
                all_packs.append(
                    get_pack_installation_request_data(pack_id, pack_version)
                )
            else:
                reason = (
                    "Is hidden"
                    if hidden
                    else f"min server version is {server_min_version} and server version is {server_version}"
                )
                logging.debug(
                    f"Pack: {pack_id} with version: {pack_version} will not be installed on {host}. "
                    f"Pack {reason}."
                )
    return install_packs(client, host, all_packs)


def upload_zipped_packs(client: demisto_client, host: str, pack_path: str):
    """
    Install packs from zip file.

    Args:
        client (demisto_client): The configured client to use.
        host (str): The server URL.
        pack_path (str): path to pack zip.
    """
    header_params = {"Content-Type": "multipart/form-data"}
    auth_settings = ["api_key", "csrf_token", "x-xdr-auth-id"]
    file_path = str(Path(pack_path).resolve())
    files = {"file": file_path}

    logging.info(
        f'Making "POST" request to server {host} - to install all packs from file {pack_path}'
    )

    # make the pack installation request
    try:
        response_data, status_code, _ = client.api_client.call_api(
            resource_path="/contentpacks/installed/upload",
            method="POST",
            auth_settings=auth_settings,
            header_params=header_params,
            files=files,
            response_type="object",
        )

        if 200 <= status_code < 300:  # FIXME exclude 204
            logging.info(
                f"All packs from file {pack_path} were successfully installed on server {host}"
            )
        else:
            message = response_data.get("message", "")
            raise Exception(
                f"Failed to install packs from file {pack_path} with status code {status_code}\n{message}"
            )
    except Exception:  # noqa E722
        logging.exception("The request to install packs from file {pack_path} has failed. Exiting.")
        sys.exit(1)


def search_and_install_packs_and_their_dependencies_private(
    test_pack_path: str, pack_ids: list, client: demisto_client
):
    """Searches for the packs from the specified list, searches their dependencies, and then installs them.
    Args:
        test_pack_path (str): Path of where the test packs are located.
        pack_ids (list): A list of the pack ids to search and install.
        client (demisto_client): The client to connect to.

    Returns (list, bool):
        A list of the installed packs' ids, or an empty list if is_nightly == True.
        A flag that indicates if the operation succeeded or not.
    """
    host = client.api_client.configuration.host

    logging.info(f"Starting to search and install packs in server: {host}")

    install_packs_private(client, host, pack_ids, test_pack_path)


def get_pack_id_from_error_with_gcp_path(error: str) -> str:
    """
    Gets the id of the pack from the pack's path in GCP that is mentioned in the error msg.

<<<<<<< HEAD
    Args:
        error: path of pack in GCP.
=======
            elif isinstance(ex, HTTPError | HTTPWarning):
                logging.warning(f"Failed to perform HTTP request : {ex}")
>>>>>>> 6560ee57

    Returns:
        str: The id of given pack.
    """
    return error.split("/packs/")[1].split(".zip")[0].split("/")[0]


def install_packs_private(
    client: demisto_client, host: str, pack_ids_to_install: list, test_pack_path: str
):
    """Make a packs installation request.

    Args:
        client (demisto_client): The configured client to use.
        host (str): The server URL.
        pack_ids_to_install (list): List of Pack IDs to install.
        test_pack_path (str): Path where test packs are located.
    """
    install_packs_from_artifacts(
        client,
        host,
        pack_ids_to_install=pack_ids_to_install,
        test_pack_path=test_pack_path,
    )


def find_malformed_pack_id(body: str) -> list:
    """
    Find the pack ID from the installation error message in the case the error is that the pack is not found or
    in case that the error is that the pack's version is invalid.
    Args:
        body (str): The response message of the failed installation pack.

    Returns: list of malformed ids (list)

    """
    malformed_ids = []
    if body:
        with contextlib.suppress(json.JSONDecodeError):
            response_info = json.loads(body)
            if error_info := response_info.get("error"):
                errors_info = [error_info]
            else:
                # the errors are returned as a list of error
                errors_info = response_info.get("errors", [])
            malformed_pack_pattern = re.compile( # FIXME move to const
                r"invalid version [0-9.]+ for pack with ID ([\w_-]+)"
            )
            for error in errors_info:
                if "pack id: " in error:
                    malformed_ids.extend( # FIXME malformed error id
                        error.split("pack id: ")[1]
                        .replace("]", "")
                        .replace("[", "")
                        .replace(" ", "")
                        .split(",")
                    )
                else:
                    malformed_pack_id = malformed_pack_pattern.findall(str(error))
                    if malformed_pack_id and error:
                        malformed_ids.extend(malformed_pack_id)
    return malformed_ids


def handle_malformed_pack_ids(malformed_pack_ids, packs_to_install):
    """
    Handles the case where the malformed id failed the installation, but it was not a part of the initial installation.
    This is in order to prevent an infinite loop for this such edge case.
    Args:
        malformed_pack_ids: the ids found from the error msg
        packs_to_install: list of packs that was already installed that caused the failure.

    Returns:
        raises an error.
    """
    for malformed_pack_id in malformed_pack_ids:
        if malformed_pack_id not in {pack["id"] for pack in packs_to_install}:
            raise Exception(
                f"The pack {malformed_pack_id} has failed to install even "
                f"though it was not in the installation list"
            )


def install_packs_from_artifacts(
    client: demisto_client, host: str, test_pack_path: str, pack_ids_to_install: list
): # FIXME typo in the next line BitHub
    """
    Installs all the packs located in the artifacts folder of the BitHub actions build. Please note:
    The server always returns a 200 status even if the pack was not installed.

    :param client: Demisto-py client to connect to the server.
    :param host: FQDN of the server.
    :param test_pack_path: Path to the test pack directory.
    :param pack_ids_to_install: List of pack IDs to install.
    :return: None. Call to server waits until a successful response.
    """
    logging.info(f"Test pack path is: {test_pack_path}")
    logging.info(f"Pack IDs to install are: {pack_ids_to_install}")

    local_packs = glob.glob(f"{test_pack_path}/*.zip")

    for local_pack in local_packs:
        if any(pack_id in local_pack for pack_id in pack_ids_to_install):
            logging.info(f"Installing the following pack: {local_pack}")
            upload_zipped_packs(client=client, host=host, pack_path=local_pack)


<<<<<<< HEAD
def get_error_ids(body: str) -> set[str]:
    with contextlib.suppress(json.JSONDecodeError):
        response_info = json.loads(body)
        return {
            error["id"] for error in response_info.get("errors", []) if "id" in error
        }
    return set()
=======
def install_packs_private(client: demisto_client,
                          host: str,
                          pack_ids_to_install: list,
                          test_pack_path: str):
    """ Make a packs installation request.

    Args:
        client (demisto_client): The configured client to use.
        host (str): The server URL.
        pack_ids_to_install (list): List of Pack IDs to install.
        test_pack_path (str): Path where test packs are located.
    """
    install_packs_from_artifacts(client,
                                 host,
                                 pack_ids_to_install=pack_ids_to_install,
                                 test_pack_path=test_pack_path)


def get_error_ids(body: str) -> dict[int, str]:
    with contextlib.suppress(json.JSONDecodeError):
        response_info = json.loads(body)
        return {error["id"]: error.get("details", "") for error in response_info.get("errors", []) if "id" in error}
    return {}
>>>>>>> 6560ee57


def install_packs(
    client: demisto_client,
    host: str,
    packs_to_install: list,
    request_timeout: int = 3600,
    attempts_count: int = 5,
    sleep_interval: int = 60,
) -> list[dict] | None:
    """Make a packs installation request.
       If a pack fails to install due to malformed pack, this function catches the corrupted pack and call another
       request to install packs again, this time without the corrupted pack.
       If a pack fails to install due to timeout when sending a request to GCP,
       request to install all packs again once more.

    Args:
        client (demisto_client): The configured client to use.
        host (str): The server URL.
        packs_to_install (list): A list of the packs to install.
        request_timeout (int): Timeout setting, in seconds, for the installation request.
        attempts_count (int): The number of attempts to install the packs.
        sleep_interval (int): The sleep interval, in seconds, between install attempts.
    """
    if not packs_to_install:
        logging.info(
            "There are no packs to install on server. Consolidating installation as success"
        )
        return []
    try:
        for attempt in range(attempts_count - 1, -1, -1):
            try:
                logging.info(
                    f"Installing packs {', '.join([p['id'] for p in packs_to_install])} on server {host}. "
                    f"Attempt: {attempts_count - attempt}/{attempts_count}"
                )
                response, status_code, headers = demisto_client.generic_request_func(
                    client,
                    path="/contentpacks/marketplace/install",
                    method="POST",
                    body={"packs": packs_to_install, "ignoreWarnings": True},
                    accept="application/json",
                    _request_timeout=request_timeout,
                    response_type="object",
                )

                if 200 <= status_code < 300 and status_code != 204:
                    packs_data = [
                        {
                            "ID": pack.get("id"),
                            "CurrentVersion": pack.get("currentVersion"),
                        }
                        for pack in response
                    ]
                    logging.success(
                        f"Packs were successfully installed on server {host}"
                    )
                    logging.debug(
                        f"The packs that were successfully installed on server {host}:\n{packs_data}"
                    )
                    return packs_data

                if not attempt:
                    raise Exception(
                        f"Got bad status code: {status_code}, headers: {headers}"
                    )

                logging.warning(
                    f"Got bad status code: {status_code} from the server, headers:{headers}"
                )

            except ApiException as ex:
                if malformed_ids := find_malformed_pack_id(ex.body):
                    handle_malformed_pack_ids(malformed_ids, packs_to_install)
                    if not attempt:
                        raise Exception(f"malformed packs: {malformed_ids}") from ex

                    # We've more attempts, retrying without tho malformed packs.
<<<<<<< HEAD
                    logging.error(
                        f"Unable to install malformed packs: {malformed_ids}, retrying without them."
                    )
                    packs_to_install = [
                        pack
                        for pack in packs_to_install
                        if pack["id"] not in malformed_ids
                    ]

                if (
                    error_ids := get_error_ids(ex.body)
                ) and WLM_TASK_FAILED_ERROR_CODE in error_ids:
                    # If we got this error code, it means that the modeling rules are not valid, exiting install flow.
                    raise Exception(
                        f"Got [{WLM_TASK_FAILED_ERROR_CODE}] error code - Modeling rules and Dataset validations "
                        f"failed. Please check the GCP logs to understand why it failed."
                    ) from ex

                if (
                    not attempt
                ):  # exhausted all attempts, understand what happened and exit.
                    if "timeout awaiting response" in ex.body:
                        if "/packs/" in ex.body:
=======
                    SUCCESS_FLAG = False
                    logging.error(f"Unable to install malformed packs: {malformed_ids}, retrying without them.")
                    packs_to_install = [pack for pack in packs_to_install if pack['id'] not in malformed_ids]

                error_ids = get_error_ids(ex.body)
                if WLM_TASK_FAILED_ERROR_CODE in error_ids:
                    if "polling request failed for task ID" in error_ids[WLM_TASK_FAILED_ERROR_CODE].lower():
                        logging.error(f"Got {WLM_TASK_FAILED_ERROR_CODE} error code - polling request failed for task ID, "
                                      f"retrying.")
                    else:
                        # If we got this error code, it means that the modeling rules are not valid, exiting install flow.
                        raise Exception(f"Got [{WLM_TASK_FAILED_ERROR_CODE}] error code - Modeling rules and Dataset validations "
                                        f"failed. Please look at GCP logs to understand why it failed.") from ex

                if not attempt:  # exhausted all attempts, understand what happened and exit.
                    if 'timeout awaiting response' in ex.body:
                        if '/packs/' in ex.body:
>>>>>>> 6560ee57
                            pack_id = get_pack_id_from_error_with_gcp_path(ex.body)
                            raise Exception(
                                f"timeout awaiting response headers while trying to install pack {pack_id}"
                            ) from ex

                        raise Exception(
                            "timeout awaiting response headers while trying to install, "
                            "couldn't determine pack id."
                        ) from ex

                    if "Item not found" in ex.body:
                        raise Exception(
                            f"Item not found error, headers:{ex.headers}."
                        ) from ex

                    # Unknown exception reason, re-raise.
                    raise Exception(
                        f"Got {ex.status} from server, message:{ex.body}, headers:{ex.headers}"
                    ) from ex
            except (HTTPError, HTTPWarning) as http_ex:
                if not attempt:
                    raise Exception(
                        "Failed to perform http request to the server"
                    ) from http_ex

            # There are more attempts available, sleep and retry.
            logging.debug(
                f"Failed to install packs: {packs_to_install}. Sleeping for {sleep_interval} seconds."
            )
            time.sleep(sleep_interval)
    except Exception as e:
        logging.exception(
            f"The request to install packs: {packs_to_install} has failed. Additional info: {str(e)}"
        )
    return None


def create_dependencies_data_structure(
    response_data: dict, dependants_ids: list, checked_packs: list
):
    """
    Recursively create packs' dependencies data structure for installation requests (only required and uninstalled).

    Args:
        response_data (dict): Dependencies data from the '/search/dependencies' endpoint response.
        dependants_ids (list): A list of the dependant packs IDs.
        checked_packs (list): Required dependants that were already found.
    """
<<<<<<< HEAD
    next_call_dependants_ids: list = []
    dependencies_data: list = []
    for dependency in response_data:
        dependants = dependency.get("dependants", {})
=======
    global SUCCESS_FLAG
    if is_pack_deprecated(pack_id=pack_id, production_bucket=production_bucket, commit_hash=commit_hash):
        logging.warning(f"Pack '{pack_id}' is deprecated (hidden) and will not be installed.")
        return

    api_data = get_pack_dependencies(client=client, pack_id=pack_id, lock=lock)

    if not api_data:
        return

    dependencies_data: list[dict] = []

    try:
        pack_api_data = api_data['packs'][0]
        current_packs_to_install = [pack_api_data]

        create_dependencies_data_structure(response_data=api_data.get('dependencies', []),
                                           dependants_ids=[pack_id],
                                           dependencies_data=dependencies_data,
                                           checked_packs=[pack_id])

    except Exception as ex:
        logging.error(f"Error: {ex}\n\nStack trace:\n{traceback.format_exc()}")
        SUCCESS_FLAG = False
        return

    if dependencies_data:
        dependencies_ids = [dependency['id'] for dependency in dependencies_data]
        logging.debug(f"Found dependencies for '{pack_id}': {dependencies_ids}")

        for dependency in dependencies_data:
            dependency_id = dependency['id']
            is_deprecated = is_pack_deprecated(pack_id=dependency_id,
                                               production_bucket=production_bucket, pack_api_data=dependency)

            if is_deprecated:
                logging.critical(f"Pack '{pack_id}' depends on pack '{dependency_id}' which is a deprecated pack.")
                SUCCESS_FLAG = False
                return
>>>>>>> 6560ee57

        for dependant in dependants:
            if (
                dependants[dependant].get("level", "") == "required"
                and dependency["id"] not in checked_packs
                and dependant in dependants_ids
            ):
                dependencies_data.append(dependency)
                next_call_dependants_ids.append(dependency["id"])
                checked_packs.append(dependency["id"])

    if next_call_dependants_ids:
        dependencies_data.extend(
            create_dependencies_data_structure(
                response_data, next_call_dependants_ids, checked_packs
            )
        )
    return dependencies_data


def get_pack_dependencies(
    client: demisto_client,
    pack_id: str,
    attempts_count: int = 5,
    sleep_interval: int = 60,
) -> dict | None:
    """
    Get pack's required dependencies.

    Args:
        client (demisto_client): The configured client to use.
        pack_id (str): ID of the pack to get dependencies for.
        attempts_count (int): The number of attempts to install the packs.
        sleep_interval (int): The sleep interval, in seconds, between request retry attempts.

    Returns:
        dict | None: API response data for the /search/dependencies endpoint. None if the request failed.
    """

    for attempt in range(attempts_count - 1, -1, -1):
        logging.debug(
            f"Fetching dependencies information for '{pack_id}' using Marketplace API "
            f"(Attempt {attempts_count - attempt}/{attempts_count})"
        )
        try:
            response, _, _ = demisto_client.generic_request_func(
                client,
                path="/contentpacks/marketplace/search/dependencies",
                method="POST",
                body=[
                    {"id": pack_id}
                ],  # Not specifying a "version" key will return the latest version of the pack.
                accept="application/json",
                _request_timeout=None,
                response_type="object",
            )

            logging.debug(
                f"Successfully fetched dependencies for pack '{pack_id}'.\nResponse: '{json.dumps(response)}'"
            )
            return response

        except Exception as ex:
            if isinstance(ex, ApiException):
                logging.warning(
                    f"API request to fetch dependencies of pack '{pack_id}' has failed.\n"
                    f"Response code '{ex.status}'\nResponse: '{ex.body}'\nResponse Headers: '{ex.headers}'"
                )

            elif isinstance(ex, HTTPError | HTTPWarning):
                logging.warning(f"Failed to perform HTTP request : {ex}")

            else:
                logging.warning(
                    f"API call to fetch dependencies of '{pack_id}' has failed.\nError: {ex}."
                )
                logging.debug(f"Stack trace:\n{traceback.format_exc()}")

            if attempt:  # There are remaining retry attempts
                logging.debug(f"Sleeping for {sleep_interval} seconds and retrying...")
                time.sleep(sleep_interval)

            else:  # No retry attempts remaining
                logging.error(f"All {attempts_count} attempts have failed.")
                break

    return None


def search_pack_and_its_dependencies(  # FIXME -> get_pack_and_its_dependencies
    client: demisto_client,
    pack_id: str,
    production_bucket: bool,
    commit_hash: str,
) -> tuple[str, list[dict] | None]:
    """
    Update 'packs_to_install' (a pointer to a list that's reused and updated by the function on every iteration)
    with 'pack_id' and its dependencies, if 'pack_id' is not deprecated.
    The way deprecation status is determined depends on the 'production_bucket' flag.

    If 'production_bucket' is True, deprecation status is determined by checking the 'pack_metadata.json' file
    in the commit hash that was used for the last upload. If it's False, the deprecation status is checking the
    'pack_metadata.json' file locally (with changes applied on the branch).

    Args:
        client (demisto_client): The configured client to use.
        pack_id (str): The id of the pack to be installed.
        production_bucket (bool): Whether pack deprecation status  is determined using production bucket.
        commit_hash (str): Commit hash to use for checking pack's deprecations status if GitLab's API is used.
            If 'pack_api_data' is not provided, will be used for fetching 'pack_metadata.json' file from GitLab.
    """
    if is_pack_deprecated(
        pack_id=pack_id, production_bucket=production_bucket, commit_hash=commit_hash
    ):
        logging.warning(
            f"Pack '{pack_id}' is deprecated (hidden) and will not be installed."
        )
        return pack_id, None  # Don't install deprecated packs

    api_data = get_pack_dependencies(client=client, pack_id=pack_id)

    if not api_data:
        return pack_id, []

    dependencies_data: list[dict] = create_dependencies_data_structure(
        response_data=api_data.get("dependencies", []),
        dependants_ids=[pack_id],
        checked_packs=[pack_id],
    )
    pack_api_data = api_data["packs"][0]
    current_packs_to_install = [pack_api_data]

    if dependencies_data:
        logging.debug(
            f"Found dependencies for '{pack_id}': {[dependency['id'] for dependency in dependencies_data]}"
        )

        for dependency in dependencies_data:
            if is_pack_deprecated(
                pack_id=dependency["id"],
                production_bucket=production_bucket,
                pack_api_data=dependency,
            ):
                logging.critical(
                    f"Pack '{pack_id}' depends on pack '{dependency['id']}' which is a deprecated pack."
                )
                return pack_id, None
            else:
                current_packs_to_install.append(dependency)

    dependencies = [
        get_pack_installation_request_data(
            pack_id=pack["id"],
            pack_version=pack["extras"]["pack"]["currentVersion"],
        )
        for pack in current_packs_to_install
    ]
    return pack_id, dependencies


def flatten_dependencies(pack_id: str, pack_dependencies: list[dict], all_packs_dependencies: dict[str, list[dict]]):  # FIXME add type hint
    dependencies_flatten = []
    for pack_dependency in pack_dependencies:
        if pack_dependency["id"] != pack_id:
            dependencies_flatten.extend(
                flatten_dependencies(
                    pack_dependency["id"],
                    all_packs_dependencies.get(pack_dependency["id"], []),
                    all_packs_dependencies,
                )
            )
        dependencies_flatten.append(pack_dependency)
    return dependencies_flatten


def search_and_install_packs_and_their_dependencies(
    pack_ids: list,
    client: demisto_client,
    hostname: str | None = None,
    production_bucket: bool = True,
    multithreading=False,
    max_packs_to_install: int = 20,
) -> tuple[set[str], bool]:
    """
    Searches for the packs from the specified list, searches their dependencies, and then
    installs them.

    Args:
        multithreading(bool): Either to run the search process with multiple threads.
        max_packs_to_install (int): The maximum number of packs to install in one iteration.
        pack_ids (list): A list of the pack ids to search and install.
        client (demisto_client): The client to connect to.
        hostname (str): Hostname of instance. Using for logs.
        production_bucket (bool): Whether the installation is in post update mode. Defaults to False.
    Returns (list, bool):
        A list of the installed packs' ids.
        A flag that indicates if the operation succeeded or not.
    """
    host = hostname or client.api_client.configuration.host
    commit_hash: str = get_env_var("LAST_UPLOAD_COMMIT")

    logging.info(f"Starting to search and install packs on server {host}")
    start_time = datetime.utcnow()
    success = True
    all_packs_dependencies = {}
    with ThreadPoolExecutor(max_workers=MAX_WORKERS if multithreading else 1) as pool:
        futures = [
            pool.submit(
                search_pack_and_its_dependencies,
                pack_id=pack_id,
                client=client,
                production_bucket=production_bucket,
                commit_hash=commit_hash,
            )
            for pack_id in pack_ids
        ]

        for future in as_completed(futures):
            try:
                pack_id, dependencies_for_packs = future.result()
                if dependencies_for_packs is not None:
                    all_packs_dependencies[pack_id] = dependencies_for_packs
                else:
                    logging.error(
                        f"Failed to search for dependencies of pack '{pack_id}'"
                    )
                    success = False
            except Exception:  # noqa E722
                logging.error(
                    f"Failed to search for dependencies of pack '{pack_ids[futures.index(future)]}'"
                )
                success = False

    if not success:
        logging.critical(
            "Failure while searching for packs dependencies, installing packs regardless."
        )

    logging.info(f"Starting to install packs on {host}")
    # Gather all dependencies and install them in batches.
    packs_installed_successfully: set[str] = set()
    packs_to_install = []
    for i, (pack_id, pack_dependencies) in enumerate(all_packs_dependencies.items()):
        packs = flatten_dependencies(pack_id, pack_dependencies, all_packs_dependencies)
        packs_to_install.extend(
            [pack for pack in packs if pack["id"] not in packs_installed_successfully]
        )

        if (
            len(packs_to_install) >= max_packs_to_install
            or i == len(all_packs_dependencies) - 1
        ):
            logging.info(f"Installing packs: {packs_to_install}")
            installed_packs = install_packs(client, host, packs_to_install)
            packs_to_install = []
            if installed_packs is not None:
                packs_installed_successfully |= {installed_pack["ID"] for installed_pack in installed_packs}
            else:
                success = False
    if success:
        logging.info(
            f"Finished successfully, Installing packs on {host} took "
            f"{humanize.naturaldelta(datetime.utcnow() - start_time, minimum_unit='milliseconds')} seconds"
        )
    else:
        logging.critical(
            f"Finished with errors, Installing packs on {host} took "
            f"{humanize.naturaldelta(datetime.utcnow() - start_time, minimum_unit='milliseconds')} seconds"
        )
    return packs_installed_successfully, success<|MERGE_RESOLUTION|>--- conflicted
+++ resolved
@@ -407,14 +407,6 @@
 def get_pack_id_from_error_with_gcp_path(error: str) -> str:
     """
     Gets the id of the pack from the pack's path in GCP that is mentioned in the error msg.
-
-<<<<<<< HEAD
-    Args:
-        error: path of pack in GCP.
-=======
-            elif isinstance(ex, HTTPError | HTTPWarning):
-                logging.warning(f"Failed to perform HTTP request : {ex}")
->>>>>>> 6560ee57
 
     Returns:
         str: The id of given pack.
@@ -522,15 +514,7 @@
             upload_zipped_packs(client=client, host=host, pack_path=local_pack)
 
 
-<<<<<<< HEAD
-def get_error_ids(body: str) -> set[str]:
-    with contextlib.suppress(json.JSONDecodeError):
-        response_info = json.loads(body)
-        return {
-            error["id"] for error in response_info.get("errors", []) if "id" in error
-        }
-    return set()
-=======
+
 def install_packs_private(client: demisto_client,
                           host: str,
                           pack_ids_to_install: list,
@@ -554,7 +538,6 @@
         response_info = json.loads(body)
         return {error["id"]: error.get("details", "") for error in response_info.get("errors", []) if "id" in error}
     return {}
->>>>>>> 6560ee57
 
 
 def install_packs(
@@ -633,31 +616,6 @@
                         raise Exception(f"malformed packs: {malformed_ids}") from ex
 
                     # We've more attempts, retrying without tho malformed packs.
-<<<<<<< HEAD
-                    logging.error(
-                        f"Unable to install malformed packs: {malformed_ids}, retrying without them."
-                    )
-                    packs_to_install = [
-                        pack
-                        for pack in packs_to_install
-                        if pack["id"] not in malformed_ids
-                    ]
-
-                if (
-                    error_ids := get_error_ids(ex.body)
-                ) and WLM_TASK_FAILED_ERROR_CODE in error_ids:
-                    # If we got this error code, it means that the modeling rules are not valid, exiting install flow.
-                    raise Exception(
-                        f"Got [{WLM_TASK_FAILED_ERROR_CODE}] error code - Modeling rules and Dataset validations "
-                        f"failed. Please check the GCP logs to understand why it failed."
-                    ) from ex
-
-                if (
-                    not attempt
-                ):  # exhausted all attempts, understand what happened and exit.
-                    if "timeout awaiting response" in ex.body:
-                        if "/packs/" in ex.body:
-=======
                     SUCCESS_FLAG = False
                     logging.error(f"Unable to install malformed packs: {malformed_ids}, retrying without them.")
                     packs_to_install = [pack for pack in packs_to_install if pack['id'] not in malformed_ids]
@@ -675,7 +633,6 @@
                 if not attempt:  # exhausted all attempts, understand what happened and exit.
                     if 'timeout awaiting response' in ex.body:
                         if '/packs/' in ex.body:
->>>>>>> 6560ee57
                             pack_id = get_pack_id_from_error_with_gcp_path(ex.body)
                             raise Exception(
                                 f"timeout awaiting response headers while trying to install pack {pack_id}"
@@ -724,12 +681,6 @@
         dependants_ids (list): A list of the dependant packs IDs.
         checked_packs (list): Required dependants that were already found.
     """
-<<<<<<< HEAD
-    next_call_dependants_ids: list = []
-    dependencies_data: list = []
-    for dependency in response_data:
-        dependants = dependency.get("dependants", {})
-=======
     global SUCCESS_FLAG
     if is_pack_deprecated(pack_id=pack_id, production_bucket=production_bucket, commit_hash=commit_hash):
         logging.warning(f"Pack '{pack_id}' is deprecated (hidden) and will not be installed.")
@@ -769,7 +720,6 @@
                 logging.critical(f"Pack '{pack_id}' depends on pack '{dependency_id}' which is a deprecated pack.")
                 SUCCESS_FLAG = False
                 return
->>>>>>> 6560ee57
 
         for dependant in dependants:
             if (
