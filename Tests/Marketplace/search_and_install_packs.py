--- conflicted
+++ resolved
@@ -18,24 +18,16 @@
 from demisto_sdk.commands.content_graph.common import PACK_METADATA_FILENAME, ContentType
 from demisto_sdk.commands.content_graph.interface.neo4j.neo4j_graph import Neo4jContentGraphInterface
 from demisto_sdk.commands.test_content.ParallelLoggingManager import ARTIFACTS_PATH
-from google.cloud.storage import Bucket
+from google.cloud.storage import Bucket  # noqa
 from networkx import DiGraph
 from packaging.version import Version
 from requests import Session
-<<<<<<< HEAD
 
 from Tests.Marketplace.common import (
     ALREADY_IN_PROGRESS,
     generic_request_with_retries,
     get_packs_with_higher_min_version,
     wait_until_not_updating,
-=======
-from Tests.Marketplace.common import (
-    ALREADY_IN_PROGRESS,
-    wait_until_not_updating,
-    generic_request_with_retries,
-    get_packs_with_higher_min_version,
->>>>>>> 4592fac5
 )
 from Tests.Marketplace.marketplace_constants import PACKS_FOLDER, GCPConfig, Metadata
 from Tests.Marketplace.marketplace_services import Pack, init_storage_client, load_json
@@ -43,15 +35,10 @@
 from Tests.scripts.utils import logging_wrapper as logging
 from Tests.test_content import get_server_numeric_version
 
-<<<<<<< HEAD
-PACK_PATH_VERSION_REGEX = re.compile(fr'^{GCPConfig.PRODUCTION_STORAGE_BASE_PATH}/[A-Za-z0-9-_.]+/(\d+\.\d+\.\d+)/[A-Za-z0-9-_.]'
-                                     r'+\.zip$')
-=======
 PACK_PATH_VERSION_REGEX = re.compile(
     rf"^{GCPConfig.PRODUCTION_STORAGE_BASE_PATH}/[A-Za-z0-9-_.]+/(\d+\.\d+\.\d+)/[A-Za-z0-9-_.]"  # noqa: E501
     r"+\.zip$"
 )
->>>>>>> 4592fac5
 WLM_TASK_FAILED_ERROR_CODE = 101704
 POLLING_FAILURE = "polling request failed for task id"
 ITEM_NOT_FOUND_ERROR = "item not found"
@@ -560,17 +547,10 @@
         if 200 <= status_code < 300:
             logging.info(f"All packs from file {pack_path} were successfully installed on server {host}")
         else:
-<<<<<<< HEAD
-            message = response_data.get('message', '')
-            raise Exception(f'Failed to install packs - with status code {status_code}\n{message}')
-    except Exception:
-        logging.exception('The request to install packs has failed.')
-=======
             message = response_data.get("message", "")
             raise Exception(f"Failed to install packs - with status code {status_code}\n{message}")
     except Exception:  # noqa
         logging.exception("The request to install packs has failed.")
->>>>>>> 4592fac5
         return False
     return True
 
