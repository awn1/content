import logging
import warnings
from datetime import timedelta
from pprint import pformat

import google.auth
from google.cloud import bigquery
from google.cloud.bigquery.client import Client
from pandas.core.frame import DataFrame, Series

import Tests.Marketplace.marketplace_services as mp_services
from Tests.Marketplace.marketplace_constants import LANDING_PAGE_SECTIONS_PATH, Metadata


class PackStatisticsHandler:
    """ " A class that manipulates the needed statistics of a given pack.

    Attributes:
        pack_name (str): The pack name.
        _packs_dc_desc (Series): A pandas Series of packs sorted descending by download count
        _packs_statistics_df (DataFrame): The pandas statistics dataframe.
        download_count (int): The pack's downloads count.

    """

    def __init__(
        self, pack_name, packs_statistics_df: DataFrame, packs_download_count_desc: Series, displayed_dependencies: list
    ):
        self.pack_name: str = pack_name
        self._packs_statistics_df: DataFrame = packs_statistics_df
        self._packs_dc_desc: Series = packs_download_count_desc
        self._displayed_dependencies = displayed_dependencies
        self.displayed_dependencies_sorted: list = self._get_pack_dependencies_sorted()
        self.download_count: int = self._get_pack_downloads_count()

    def _get_pack_dependencies_sorted(self):
        """Filters the packs download count series by the pack dependencies

        Returns:
            list: pack names that are dependencies of the current pack by descending download count

        """
        full_series_index = self._packs_dc_desc.index
        packs_dependencies_sorted_series = self._packs_dc_desc.loc[full_series_index.isin(self._displayed_dependencies)]
        packs_dependencies_sorted = list(packs_dependencies_sorted_series.index.array)
        # Adds a new packs that does not yet exist in the market place
        for dep_pack_name in self._displayed_dependencies:
            if dep_pack_name not in packs_dependencies_sorted:
                packs_dependencies_sorted.append(dep_pack_name)

        logging.debug(f"{self.pack_name} pack sorted dependencies: {packs_dependencies_sorted}")
        return packs_dependencies_sorted

    def _get_pack_downloads_count(self):
        """Returns number of packs downloads from big query dataframe.

        Returns:
            int: number of packs downloads.
        """
        downloads_count = 0
        if self.pack_name in self._packs_dc_desc:
            downloads_count = int(self._packs_dc_desc[self.pack_name])

        return downloads_count

    @staticmethod
    def calculate_search_rank(tags, certification, content_items):
        """Returns pack search rank.

        The initial value is 0
        In case the pack has the tag Featured, its search rank will increase by 10
        In case the pack was released in the last 30 days, its search rank will increase by 10
        In case the pack is certified, its search rank will increase by 10
        In case all the pack's integration are deprecated and there is at least 1 integration in the pack,
        the pack's search rank will decrease by 50

        Args:
            tags (set): the pack's tags.
            certification (str): certification value from pack_metadata, if exists.
            content_items (dict): all the pack's content items, including integrations info

        Returns:
            str: certification value
        """
        search_rank = 0
        all_deprecated = False

        if "Featured" in tags:
            search_rank += 10
        if "New" in tags:
            search_rank += 10
        if certification == Metadata.CERTIFIED:
            search_rank += 10

        if content_items:
            integrations = content_items.get("integration")
            if isinstance(integrations, list):
                for integration in integrations:
                    if "deprecated" in integration.get("name").lower():
                        all_deprecated = True
                    else:
                        all_deprecated = False
                        break

        if all_deprecated:
            search_rank -= 50

        return search_rank


class StatisticsHandler:
    """ " A class that handles all-packs related statistics.

    Attributes:
        _bq_client (google.cloud.bigquery.client.Client): The Google Big-Query client.
        _index_folder_path (str): The index root folder path.
        packs_statistics_df (DataFrame): All packs statistics dataframe from Google Big-Query.
        landing_page_sections (list): Marketplace landing page sections.
        trending_packs (list): A list of trending packs.

    """

    DOWNLOADS_TABLE = "oproxy-dev.shared_views.top_packs"  # packs downloads statistics table
    TOP_PACKS_14_DAYS_TABLE = "oproxy-dev.shared_views.top_packs_14_days"
    BIG_QUERY_MAX_RESULTS = 2000  # big query max row results

    def __init__(self, service_account: str, index_folder_path: str):
        self._bq_client: Client = init_bigquery_client(service_account)
        self._index_folder_path: str = index_folder_path
        self.packs_statistics_df: DataFrame = self._get_packs_statistics_df()
        self.packs_download_count_desc: Series = self.packs_statistics_df.num_count.sort_values(ascending=False).astype("int32")
        self.landing_page_sections = self.get_landing_page_sections()
        self.trending_packs = self._get_trending_packs()

    def _get_packs_statistics_df(self) -> DataFrame:
        """Runs big query, selects all columns from top_packs table and returns table as pandas data frame.
        Additionally table index is set to pack_name (pack unique id).


        Returns:
            downloads statistics table dataframe.
        """
        query = f"SELECT * FROM `{StatisticsHandler.DOWNLOADS_TABLE}` LIMIT {StatisticsHandler.BIG_QUERY_MAX_RESULTS}"
        # ignore missing package warning
        warnings.filterwarnings("ignore", message="Cannot create BigQuery Storage client, the dependency ")
        packs_statistic_table = self._bq_client.query(query).result().to_dataframe()
<<<<<<< HEAD
        packs_statistic_table.set_index('pack_name', inplace=True)
=======
        packs_statistic_table.set_index("pack_name", inplace=True)  # noqa: PD002
>>>>>>> 4592fac5

        return packs_statistic_table

    @staticmethod
    def get_landing_page_sections() -> dict:
        """Returns the landing page sections file content"""
        return mp_services.load_json(LANDING_PAGE_SECTIONS_PATH)

    def _filter_packs_from_before_3_months(self, pack_list_to_filter: list) -> list[str]:
        """
        Filtering packs from 'pack_list_to_filter' that were created more than 3 months ago by checking in the index file
        Args:
            pack_list_to_filter: The list of packs sorted by download rate to filter by creation date.

        Returns:
            A list with pack names that were created within the last 3 months.
        """
        three_months_delta = timedelta(days=90)
        filtered_packs_list = []

        for pack_name in pack_list_to_filter:
            if mp_services.Pack.pack_created_in_time_delta(pack_name, three_months_delta, self._index_folder_path):
                filtered_packs_list.append(pack_name)

        logging.debug(f"packs with less than 3 months creation time: {pformat(filtered_packs_list)}")
        return filtered_packs_list

    def _get_trending_packs(self) -> list:
        """
        Updates the landing page sections data with Trending packs.
        Trending packs: top 20 downloaded packs in the last 14 days.

        Returns:
            A list with 20 pack names that has the highest download rate.
        """
        query = f"SELECT pack_name FROM `{StatisticsHandler.TOP_PACKS_14_DAYS_TABLE}` ORDER BY num_count DESC"
        packs_sorted_by_download_count_dataframe = self._bq_client.query(query).result().to_dataframe()
        packs_sorted_by_download_count = [pack_array[0] for pack_array in packs_sorted_by_download_count_dataframe.to_numpy()]
        filtered_pack_list = self._filter_packs_from_before_3_months(packs_sorted_by_download_count)
        top_downloaded_packs = filtered_pack_list[:20]

        current_iteration_index = 0
        while len(top_downloaded_packs) < 20:
            current_pack = packs_sorted_by_download_count[current_iteration_index]
            if current_pack not in top_downloaded_packs:
                top_downloaded_packs.append(current_pack)
            current_iteration_index += 1

        logging.debug(f"Found the following trending packs {pformat(top_downloaded_packs)}")
        return top_downloaded_packs


# ========== HELPER FUNCTIONS ==========


def init_bigquery_client(service_account=None):
    """Initialize google cloud big query client.

    In case of local dev usage the client will be initialized with user default credentials.
    Otherwise, client will be initialized from service account json that is stored in CirlceCI.

    Args:
        service_account (str): full path to service account json.

    Return:
         google.cloud.bigquery.client.Client: initialized google cloud big query client.
    """
    if service_account:
        bq_client = bigquery.Client.from_service_account_json(service_account)
        logging.info("Created big query service account")
    else:
        # in case of local dev use, ignored the warning of non use of service account.
        warnings.filterwarnings("ignore", message=google.auth._default._CLOUD_SDK_CREDENTIALS_WARNING)
        credentials, project = google.auth.default()
        bq_client = bigquery.Client(credentials=credentials, project=project)
        logging.info("Created big query private account")

    return bq_client<|MERGE_RESOLUTION|>--- conflicted
+++ resolved
@@ -144,11 +144,7 @@
         # ignore missing package warning
         warnings.filterwarnings("ignore", message="Cannot create BigQuery Storage client, the dependency ")
         packs_statistic_table = self._bq_client.query(query).result().to_dataframe()
-<<<<<<< HEAD
-        packs_statistic_table.set_index('pack_name', inplace=True)
-=======
         packs_statistic_table.set_index("pack_name", inplace=True)  # noqa: PD002
->>>>>>> 4592fac5
 
         return packs_statistic_table
 
