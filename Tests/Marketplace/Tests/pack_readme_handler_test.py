import os
from pathlib import Path

import pytest
from google.cloud.storage.blob import Blob

from Tests.Marketplace.marketplace_constants import BucketUploadFlow, GCPConfig
from Tests.Marketplace.pack_readme_handler import (
    copy_markdown_images,
    decode_before_upload,
    download_markdown_images_from_artifacts,
<<<<<<< HEAD
=======
    decode_before_upload,
>>>>>>> 4592fac5
)


def test_copy_markdown_images(mocker):
    """
    Given:
        - Readme Image.
    When:
        - Performing copy and upload of all the pack's Readme images.
    Then:
        - Validate that the image has been copied from build bucket to prod bucket
    """
    dummy_build_bucket = mocker.MagicMock()
    dummy_prod_bucket = mocker.MagicMock()
    mocker.patch("Tests.Marketplace.marketplace_services.logging")
    dummy_build_bucket.copy_blob.return_value = Blob("copied_blob", dummy_prod_bucket)
    images_data = {
        BucketUploadFlow.MARKDOWN_IMAGES: {
            "Malwarebytes": {
                "integration_description_images": [
                    "image1.png",
                    "image2.png",
                    "image3.jpg",
                ],
                "readme_images": ["image4.png"],
            },
            "pack_2": {"readme_images": ["image5.png"]},
            "pack_3": {},
        }
    }
    assert copy_markdown_images(
        dummy_prod_bucket,
        dummy_build_bucket,
        images_data,
        GCPConfig.CONTENT_PACKS_PATH,
        GCPConfig.BUILD_BASE_PATH,
    )


def test_download_markdown_images_from_artifacts(mocker):
    readme_images_artifact_path = os.path.join(
        os.path.dirname(os.path.abspath(__file__)),
        "test_data",
        BucketUploadFlow.MARKDOWN_IMAGES_ARTIFACT_FILE_NAME,
    )

    mocker.patch(
        "Tests.Marketplace.pack_readme_handler.download_markdown_image_from_url_and_upload_to_gcs",
        return_value=None,
    )
    pack_images_names = download_markdown_images_from_artifacts(
        Path(readme_images_artifact_path), "storage_bucket", "storage_base_path"
    )
    expected_res = {
        "Malwarebytes": {
            "integration_description_images": [
                "image1.png",
                "image2.png",
                "image3.jpg",
            ],
            "readme_images": ["image4.png"],
        },
        "pack_2": {"readme_images": ["image5.png"]},
        "pack_3": {},
    }
    assert pack_images_names == expected_res


@pytest.mark.parametrize(
    "name, res",
    [("%26%20%25", "& %"), ("ABC", "ABC"), ("A B C", "A B C"), ("$$ $$", "$$ $$"), ("%24%24%20%24%24", "$$ $$"), ("", "")],
)
def test_decode_before_upload(name, res):
    """
    Given:
        - A name of a file or path
    When:
        - Uploaing the file path or file name to GCP
    Then:
        - Decode the path/name before upload to prevent double encoding.
    """
    assert decode_before_upload(name) == res<|MERGE_RESOLUTION|>--- conflicted
+++ resolved
@@ -9,10 +9,6 @@
     copy_markdown_images,
     decode_before_upload,
     download_markdown_images_from_artifacts,
-<<<<<<< HEAD
-=======
-    decode_before_upload,
->>>>>>> 4592fac5
 )
 
 
