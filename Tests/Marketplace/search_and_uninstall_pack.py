--- conflicted
+++ resolved
@@ -1,49 +1,35 @@
 import argparse
 import ast
-<<<<<<< HEAD
-=======
 import json
->>>>>>> 6f77591c
 import math
 import os
 import sys
 from concurrent.futures import ThreadPoolExecutor, as_completed
 from datetime import datetime
-<<<<<<< HEAD
-=======
 from pathlib import Path
->>>>>>> 6f77591c
 from time import sleep
 from typing import Any
 
 import demisto_client
 
-<<<<<<< HEAD
-from Tests.Marketplace.common import generic_request_with_retries, wait_until_not_updating, ALREADY_IN_PROGRESS
-=======
 from Tests.Marketplace.common import generic_request_with_retries, wait_until_not_updating, ALREADY_IN_PROGRESS, \
     send_api_request_with_retries
->>>>>>> 6f77591c
 from Tests.Marketplace.configure_and_install_packs import search_and_install_packs_and_their_dependencies
 from Tests.configure_and_test_integration_instances import CloudBuild, get_custom_user_agent
 from Tests.scripts.utils import logging_wrapper as logging
 from Tests.scripts.utils.log_util import install_logging
 
 
-<<<<<<< HEAD
-=======
 TEST_DATA_PATTERN = '*_testdata.json'
 DATASET_NOT_FOUND_ERROR_CODE = 599
 
 
->>>>>>> 6f77591c
 def check_if_pack_still_installed(client: demisto_client,
                                   pack_id: str,
                                   attempts_count: int = 3,
                                   sleep_interval: int = 30,
                                   request_timeout: int = 300,
                                   ):
-<<<<<<< HEAD
     """
 
     Args:
@@ -79,43 +65,6 @@
     """
 
     Args:
-=======
-    """
-
-    Args:
-       client (demisto_client): The client to connect to.
-       attempts_count (int): The number of attempts to install the packs.
-       sleep_interval (int): The sleep interval, in seconds, between install attempts.
-       pack_id: pack id to check id still installed on the machine.
-       request_timeout (int): The timeout per call to the server.
-
-    Returns:
-        True if the pack is still installed, False otherwise.
-
-    """
-    def success_handler(response_data):
-        installed_packs = ast.literal_eval(response_data)
-        installed_packs_ids = [pack.get('id') for pack in installed_packs]
-        return pack_id in installed_packs_ids, None
-
-    return generic_request_with_retries(client=client,
-                                        retries_message="Failed to get all installed packs.",
-                                        exception_message="Failed to get installed packs.",
-                                        prior_message=f"Checking if pack {pack_id} is still installed",
-                                        path='/contentpacks/metadata/installed',
-                                        method='GET',
-                                        attempts_count=attempts_count,
-                                        sleep_interval=sleep_interval,
-                                        success_handler=success_handler,
-                                        request_timeout=request_timeout,
-                                        )
-
-
-def get_all_installed_packs(client: demisto_client, non_removable_packs: list):
-    """
-
-    Args:
->>>>>>> 6f77591c
         non_removable_packs: list of packs that can't be uninstalled.
         client (demisto_client): The client to connect to.
 
@@ -392,8 +341,6 @@
     return success
 
 
-<<<<<<< HEAD
-=======
 def delete_datasets(dataset_names, base_url, api_key, auth_id):
     """
     Return dataset names from testdata files.
@@ -479,28 +426,20 @@
     return success
 
 
->>>>>>> 6f77591c
 def options_handler() -> argparse.Namespace:
     """
 
     Returns: options parsed from input arguments.
 
     """
-<<<<<<< HEAD
-    parser = argparse.ArgumentParser(description='Utility for instantiating and testing integration instances')
-=======
     parser = argparse.ArgumentParser(description='Utility for cleaning Cloud machines.')
->>>>>>> 6f77591c
     parser.add_argument('--cloud_machine', help='cloud machine to use, if it is cloud build.')
     parser.add_argument('--cloud_servers_path', help='Path to secret cloud server metadata file.')
     parser.add_argument('--cloud_servers_api_keys', help='Path to the file with cloud Servers api keys.')
     parser.add_argument('--non-removable-packs', help='List of packs that cant be removed.')
     parser.add_argument('--one-by-one', help='Uninstall pack one pack at a time.', action='store_true')
     parser.add_argument('--build-number', help='CI job number where the instances were created', required=True)
-<<<<<<< HEAD
-=======
     parser.add_argument('--modeling_rules_to_test_files', help='List of modeling rules test data to check.', required=True)
->>>>>>> 6f77591c
 
     options = parser.parse_args()
 
@@ -531,15 +470,12 @@
             success = uninstall_all_packs(client, cloud_machine, non_removable_packs) and \
                 wait_for_uninstallation_to_complete(client, non_removable_packs)
     success &= sync_marketplace(client=client)
-<<<<<<< HEAD
-=======
     success &= delete_datasets_by_testdata(base_url=base_url,
                                            api_key=api_key,
                                            auth_id=xdr_auth_id,
                                            dataset_names=get_datasets_to_delete(
                                                modeling_rules_file=options.modeling_rules_to_test_files)
                                            )
->>>>>>> 6f77591c
     return success
 
 
