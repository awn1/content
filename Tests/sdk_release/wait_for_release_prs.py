--- conflicted
+++ resolved
@@ -53,22 +53,14 @@
     try:
         content_pr_id = Path(artifacts_folder, CONTENT_PR_NUMBER_FILE).read_text()
     except Exception as e:
-<<<<<<< HEAD
-        logging.error(f'Failed to read the file {CONTENT_PR_NUMBER_FILE}, error: {e!s}')
-=======
-        logging.error(f"Failed to read the file {CONTENT_PR_NUMBER_FILE}, error: {str(e)}")
->>>>>>> 4592fac5
+        logging.error(f"Failed to read the file {CONTENT_PR_NUMBER_FILE}, error: {e!s}")
         sys.exit(1)
 
     # get the sdk pr id from the file
     try:
         sdk_pr_id = Path(artifacts_folder, SDK_PR_NUMBER_FILE).read_text()
     except Exception as e:
-<<<<<<< HEAD
-        logging.error(f'Failed to read the file {SDK_PR_NUMBER_FILE}, error: {e!s}')
-=======
-        logging.error(f"Failed to read the file {SDK_PR_NUMBER_FILE}, error: {str(e)}")
->>>>>>> 4592fac5
+        logging.error(f"Failed to read the file {SDK_PR_NUMBER_FILE}, error: {e!s}")
         sys.exit(1)
 
     content_pr = get_pr_by_id("content", content_pr_id, access_token)
