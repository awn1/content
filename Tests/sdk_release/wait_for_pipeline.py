--- conflicted
+++ resolved
@@ -30,13 +30,8 @@
         pipeline_status = jobs_info[0].get("pipeline", {}).get("status")
 
     except Exception as e:
-<<<<<<< HEAD
-        logging.error(f'Unable to parse pipeline status response: {res.text}, error: {e!s}')
-        return ''
-=======
-        logging.error(f"Unable to parse pipeline status response: {res.text}, error: {str(e)}")
+        logging.error(f"Unable to parse pipeline status response: {res.text}, error: {e!s}")
         return ""
->>>>>>> 4592fac5
 
     return pipeline_status
 
@@ -52,11 +47,7 @@
     try:
         pipeline_info = json.loads(res.content)
     except Exception as e:
-<<<<<<< HEAD
-        logging.error(f'Unable to parse pipeline status response: {res.text}, error: {e!s}')
-=======
-        logging.error(f"Unable to parse pipeline status response: {res.text}, error: {str(e)}")
->>>>>>> 4592fac5
+        logging.error(f"Unable to parse pipeline status response: {res.text}, error: {e!s}")
         sys.exit(1)
 
     return pipeline_info
