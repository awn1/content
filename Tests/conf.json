{
    "testTimeout": 120,
    "testInterval": 30,
    "tests": [
        {
            "integrations": [
<<<<<<< HEAD
                "AlienVault OTX",
                "urlscan.io"
            ],
            "playbookID": "url_enrichment_-_generic_test",
            "timeout": 500
=======
                "FalconHost",
                "McAfee Threat Intelligence Exchange",
                {
                    "name": "carbonblack",
                    "byoi": false
                },
                {
                    "name": "carbonblackprotection",
                    "byoi": false
                }
            ],
            "playbookID": "get_file_endpoint_history_-_generic_-_test",
            "timeout": 240
>>>>>>> 3aa17d13
        },
        {
            "integrations": {
                "name": "carbonblackprotection",
                "byoi": false
            },
            "playbookID": "get_file_endpoint_history_-_carbon_black_protection_-_test",
            "timeout": 240
        },
        {
            "playbookID": "process_email_-_generic_-_test",
            "timeout": 240
        },
        {
            "integrations": "McAfee Threat Intelligence Exchange",
            "playbookID": "get_file_endpoint_history_-_tie_-_test",
            "timeout": 240
        },
        {
            "integrations": {
                "name": "carbonblack",
                "byoi": false
            },
            "playbookID": "get_file_endpoint_history_-_carbon_black_response_-_test",
            "timeout": 240
        },
        {
            "integrations": [
              "AlienVault OTX",
              {
                "name": "activedir",
                "byoi": false
              }],
            "playbookID": "entity_enrichment_generic_test",
            "timeout": 240
        },
        {
            "integrations":"Cylance Protect",
            "playbookID": "get_file_sample_by_hash_-_cylance_protect_-_test",
            "timeout": 240
        },
        {
            "integrations": {
                "name": "carbonblack",
                "byoi": false
            },
            "playbookID": "get_file_sample_by_hash_-_carbon_black_enterprise_Response_-_test"
        },
        {
            "integrations": "ThreatExchange",
            "playbookID": "extract_indicators_-_generic_-_test",
            "timeout": 240
        },
        {
            "integrations": {
                "name": "activedir",
                "byoi": false
            },
            "playbookID": "account_enrichment_-_generic_test"
        },
        {
            "integrations": {
                "name": "carbonblack",
                "byoi": false
            },
            "playbookID": "block_endpoint_-_carbon_black_response_-_test"
        },
        {
            "integrations": {
                "name": "carbonblack",
                "byoi": false
            },
            "playbookID": "get_file_sample_from_path_-_carbon_black_enterprise_response_-_test",
            "timeout": 240
        },
        {
            "integrations": {
                "name": "carbonblack",
                "byoi": false
            },
            "playbookID": "get_file_sample_from_path_-_generic_-_test"
        },
        {
            "integrations": "FalconHost",
            "playbookID": "Get File Endpoint History - CrowdStrike"
        },
        {
            "integrations": "FalconHost",
            "playbookID": "crowdstrike_endpoint_enrichment_-_test"
        },
        {
          "integrations": "AlienVault OTX",
          "playbookID": "ip_enrichment_generic_test"
        },
        {
            "integrations": "Cylance Protect",
            "playbookID": "endpoint_enrichment_-_generic_test"
        },
        {
            "playbookID": "ExposeIncidentOwner-Test"
        },
        {
            "integrations": "OpenPhish",
            "playbookID": "email_test"
        },
        {
            "integrations": [],
            "playbookID": "Test CommonServer"
        },
        {
            "integrations": "GoogleSafeBrowsing",
            "playbookID": "Google Safe Browsing Test"
        },
        {
          "integrations": "AlienVault OTX",
          "playbookID": "domain_enrichment_generic_test"
        },
        {
            "integrations": "PostgreSQL",
            "playbookID": "PostgreSQL Test"
        },
        {
            "integrations": "Qualys",
            "playbookID": "Qualys-Test"
        },
        {
            "integrations": {
                "name": "google",
                "byoi": false
            },
            "playbookID": "GsuiteTest"
        },
        {
            "integrations": "OpenPhish",
            "playbookID": "OpenPhish Test Playbook"
        },
        {
            "integrations": "RSA Archer",
            "playbookID": "Archer-Test-Playbook",
            "nightly": true
        },
        {
            "integrations": "ThreatExchange",
            "playbookID": "ThreatExchange-test"
        },
        {
            "integrations": "jira",
            "playbookID": "Jira-Test"
        },
        {
            "integrations": "ThreatConnect",
            "playbookID": "test-ThreatConnect"
        },
        {
            "integrations": "XFE",
            "playbookID": "XFE Test",
            "timeout": 140,
            "nightly": true
        },
        {
            "integrations": "ipinfo",
            "playbookID": "IPInfoTest"
        },
        {
            "integrations": "jira",
            "playbookID": "VerifyHumanReadableFormat"
        },
        {
            "playbookID": "ExtractURL Test"
        },
        {
            "integrations": {
                "name": "carbonblack",
                "byoi": false
            },
            "playbookID": "CB-Response-Test",
            "nightly": true
        },
        {
            "playbookID": "TestCommonPython"
        },
        {
            "playbookID": "TestFileCreateAndUpload"
        },
        {
            "playbookID": "TestIsValueInArray"
        },
        {
            "playbookID": "TestStringReplace"
        },
        {
            "playbookID": "TestHttpPlaybook"
        },
        {
            "integrations": "VxStream",
            "playbookID": "VxStream Test"
        },
        {
            "integrations": "SplunkPy",
            "playbookID": "Splunk-Test"
        },
        {
            "integrations" : "McAfee NSM",
            "playbookID" : "McAfeeNSMTest",
            "timeout" : 400,
            "nightly": true
        },
        {
            "integrations": "McAfee Active Response",
            "playbookID": "McAfee-MAR_Test"
        },
        {
            "integrations": "PhishTank",
            "playbookID": "PhishTank Testing"
        },
        {
            "integrations": "McAfee Web Gateway",
            "playbookID": "McAfeeWebGatewayTest",
            "timeout" : 500
        },
        {
            "integrations": "TCPIPUtils",
            "playbookID": "TCPUtils-Test"
        },
        {
            "integrations": "McAfee Threat Intelligence Exchange",
            "playbookID": "McAfee-TIE Test"
        },
        {
            "integrations": "Tanium",
            "playbookID": "Tanium Demo Playbook",
            "nightly": true,
            "timeout": 1200
        },
        {
            "playbookID": "ProofpointDecodeURL-Test",
            "timeout": 300,
            "interval": 20
        },
        {
            "playbookID": "listExecutedCommands-Test"
        },
        {
            "integrations": "Service Manager",
            "playbookID": "TestHPServiceManager",
            "timeout": 400
        },
        {
            "integrations": "iDefense",
            "playbookID": "iDefenseTest",
            "timeout": 300
        },
        {
            "playbookID": "LanguageDetect-Test",
            "timeout": 300
        },
        {
            "playbookID": "TestWordFileToIOC",
            "timeout": 300
        },
        {
            "integrations": "ArcSight Logger",
            "playbookID": "ArcSight Logger test"
        },
        {
            "integrations": "Forcepoint",
            "playbookID": "forcepoint test",
            "timeout": 500,
            "nightly": true
        },
        {
            "playbookID": "GeneratePassword-Test"
        }
    ],
    "skipped": [
        {
            "integrations": "Cisco Umbrella Investigate",
            "playbookID": "Cisco-Umbrella-Test"
        },
        {
            "integrations": "icebrg",
            "playbookID": "Icebrg Test",
            "timeout" : 500
        },
        {
            "integrations": "Symantec MSS",
            "playbookID": "SymantecMSSTest"
        },
        {
            "integrations": "Joe Security",
            "playbookID": "JoeSecurityTestPlaybook",
            "timeout": 500
        },
        {
            "integrations": "McAfee ESM-v10",
            "playbookID": "McAfeeESMTest",
            "timeout": 500
        },
        {
            "playbookID": "TestParseCSV"
        },
        {
            "integrations": "VMware",
            "playbookID": "VMWare Test"
        },
        {
            "integrations": [
                "AlienVault OTX",
                "urlscan.io"
            ],
            "playbookID": "url_enrichment_-_generic_test",
            "timeout": 400
        }
    ]
}<|MERGE_RESOLUTION|>--- conflicted
+++ resolved
@@ -4,13 +4,14 @@
     "tests": [
         {
             "integrations": [
-<<<<<<< HEAD
                 "AlienVault OTX",
                 "urlscan.io"
             ],
             "playbookID": "url_enrichment_-_generic_test",
             "timeout": 500
-=======
+        },
+        {
+            "integrations": [
                 "FalconHost",
                 "McAfee Threat Intelligence Exchange",
                 {
@@ -24,7 +25,6 @@
             ],
             "playbookID": "get_file_endpoint_history_-_generic_-_test",
             "timeout": 240
->>>>>>> 3aa17d13
         },
         {
             "integrations": {
