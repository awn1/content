{
    "testTimeout": 160,
    "testInterval": 20,
    "tests": [
        {
<<<<<<< HEAD
            "integrations": "ThreatQ v2",
            "playbookID": "ThreatQ - Test"
=======
            "integrations": "AttackIQFireDrill",
            "playbookID": "AttackIQ - Test"
>>>>>>> ab41b84f
        },
        {
            "integrations": "ZeroFox",
            "playbookID": "ZeroFox-Test",
            "fromversion": "4.1.0"
        },
        {
            "integrations": "SlackV2",
            "playbookID": "Slack Test Playbook",
            "fromversion": "5.0.0"
        },
        {
            "integrations": "Cortex XDR - IR",
            "playbookID": "Test XDR Playbook",
            "fromversion": "4.1.0"
        },
        {
            "integrations": "MicrosoftGraphMail",
            "playbookID": "MicrosoftGraphMail-Test",
            "instance_names": "ms_graph_mail_dev"
        },
        {
            "integrations": "MicrosoftGraphMail",
            "playbookID": "MicrosoftGraphMail-Test",
            "instance_names": "ms_graph_mail_prod"
        },
        {
            "integrations": "Cloaken",
            "playbookID": "Cloaken-Test"
        },
        {
            "integrations": "Uptycs",
            "playbookID": "TestUptycs"
        },
        {
            "integrations": "ThreatX",
            "playbookID": "ThreatX-test"
        },
        {
            "integrations": "AlienVault OTX",
            "playbookID": "AlienVaultOTX Test"
        },
        {
            "integrations": "Cofense Triage",
            "playbookID": "Cofense Triage Test"
        },
        {
            "integrations": "Minerva Labs Anti-Evasion Platform",
            "playbookID": "Minerva Test playbook"
        },
        {
            "integrations": "CheckPhish",
            "playbookID": "CheckPhish-Test"
        },
        {
            "integrations": "Symantec Management Center",
            "playbookID": "SymantecMC_TestPlaybook"
        },
        {
            "integrations": "Tufin",
            "playbookID": "Tufin Test"
        },
        {
            "integrations": "Looker",
            "playbookID": "Test-Looker"
        },
        {
            "integrations": "Vertica",
            "playbookID": "Vertica Test"
        },
        {
            "integrations": "Server Message Block (SMB)",
            "playbookID": "SMB test"
        },
        {
            "playbookID": "TestParseEmailHeaders"
        },
        {
            "playbookID": "TestParseEmailFile-deprecated-script"
        },
        {
            "integrations": "RSA NetWitness Packets and Logs",
            "playbookID": "rsa_packets_and_logs_test"
        },
        {
            "playbookID": "test_similar_incidents"
        },
        {
            "playbookID": "autofocus_test",
            "integrations": "Autofocus"
        },
        {
            "playbookID": "CheckpointFW-test",
            "integrations": "Check Point"
        },
        {
            "playbookID": "RegPathReputationBasicLists_test"
        },
        {
            "playbookID": "EmailDomainSquattingReputation-Test"
        },
        {
            "playbookID": "RandomStringGenerateTest"
        },
        {
            "playbookID": "DocumentationTest",
            "integrations": "ipinfo"
        },
        {
            "playbookID": "playbook-checkEmailAuthenticity-test"
        },
        {
            "playbookID": "HighlightWords_Test"

        },
        {
            "playbookID": "StringContainsArray_test"
        },
        {
            "integrations": "Fidelis Elevate Network",
            "playbookID": "Fidelis-Test"
        },
        {
            "integrations": "AWS - ACM",
            "playbookID": "ACM-Test"
        },
        {
            "integrations": "Thinkst Canary",
            "playbookID": "CanaryTools Test"
        },
        {
            "integrations": "ThreatMiner",
            "playbookID": "ThreatMiner-Test"
        },
        {
            "playbookID": "StixCreator-Test"
        },
        {
            "playbookID": "CompareIncidentsLabels-test-playbook"
        },
        {
            "integrations": "Have I Been Pwned? V2",
            "playbookID": "Pwned test",
            "nightly": true
        },
        {
            "integrations": "Have I Been Pwned? V2",
            "playbookID": "Pwned v2 test"
        },
        {
            "integrations": "Alexa Rank Indicator",
            "playbookID": "Alexa Test Playbook"
        },
        {
            "playbookID": "UnEscapeURL-Test"
        },
        {
            "playbookID": "UnEscapeIPs-Test"
        },
        {
            "playbookID": "ExtractDomainFromUrlAndEmail-Test"
        },
        {
            "playbookID": "ConvertKeysToTableFieldFormat_Test"
        },
        {
            "integrations": "CVE Search",
            "playbookID": "cveReputation Test"
        },
        {
            "integrations": "HashiCorp Vault",
            "playbookID": "hashicorp_test"
        },
        {
            "integrations": "AWS - Athena - Beta",
            "playbookID": "Beta-Athena-Test"
        },
        {
            "integrations": "BeyondTrust Password Safe",
            "playbookID": "BeyondTrust-Test"
        },
        {
            "integrations": "Dell Secureworks",
            "playbookID": "secureworks_test"
        },
        {
            "integrations": "ServiceNow",
            "playbookID": "servicenow_test_new"
        },
        {
            "integrations": "ExtraHop",
            "playbookID": "ExtraHop-Test"
        },
        {
            "playbookID": "Test CommonServer"
        },
        {
            "integrations": "CIRCL",
            "playbookID": "CirclIntegrationTest"
        },
        {
            "integrations": "MISP V2",
            "playbookID": "MISP V2 Test"
        },
        {
            "playbookID": "test-LinkIncidentsWithRetry"
        },
        {
            "playbookID": "CopyContextToFieldTest"
        },
        {
            "integrations": "OTRS",
            "playbookID": "OTRS Test",
            "fromversion": "4.1.0"
        },
        {
            "integrations": "Attivo Botsink",
            "playbookID": "AttivoBotsinkTest"
        },
        {
            "playbookID": "CreatePhishingClassifierMLTest",
            "timeout" : 2400
        },
        {
            "integrations": "Cymon",
            "playbookID": "playbook-Cymon_Test"
        },
        {
            "integrations": "FortiGate",
            "playbookID": "Fortigate Test"
        },
        {
            "playbookID": "FormattedDateToEpochTest"
        },
        {
            "integrations": "SNDBOX",
            "playbookID": "SNDBOX_Test"
        },
        {
            "integrations": "SNDBOX",
            "playbookID": "Detonate File - SNDBOX - Test",
            "timeout": 2400,
            "nightly": true
        },
        {
            "integrations": "VxStream",
            "playbookID": "Detonate File - HybridAnalysis - Test",
            "timeout": 2400
        },
        {
            "playbookID": "WordTokenizeTest"
        },
        {
            "integrations": "Awake Security",
            "playbookID": "awake_security_test_pb"
        },
        {
          "integrations": "Tenable.sc",
          "playbookID": "tenable-sc-test",
          "timeout": 240,
          "nightly": true
        },
        {
            "integrations": "MimecastV2",
            "playbookID": "Mimecast test"
        },
        {
            "playbookID": "CreateEmailHtmlBody_test_pb",
            "fromversion": "4.1.0"
        },
        {
          "playbookID": "ReadPDFFile-Test"
        },
        {
            "playbookID": "ReadPDFFileV2-Test"
        },
        {
          "playbookID": "JSONtoCSV-Test"
        },
        {
            "integrations": "Panorama",
            "instance_names": "palo_alto_firewall",
            "playbookID": "palo_alto_firewall_test_pb",
            "timeout": 1000,
            "nightly": true
        },
        {
            "integrations": "Panorama",
            "instance_names": "palo_alto_panorama",
            "playbookID": "palo_alto_panorama_test_pb",
            "timeout": 1000,
            "nightly": true
        },
        {
            "integrations": "Panorama",
            "instance_names": "palo_alto_panorama",
            "playbookID": "Panorama Query Logs - Test",
            "timeout": 1000,
            "nightly": true
        },
        {
            "integrations": "Panorama",
            "instance_names": "palo_alto_firewall_9.0",
            "playbookID": "palo_alto_firewall_test_pb",
            "timeout": 1000,
            "nightly": true
        },
        {
            "integrations": "Panorama",
            "instance_names": "palo_alto_panorama_9.0",
            "playbookID": "palo_alto_panorama_test_pb",
            "timeout": 1000,
            "nightly": true
        },
        {
          "integrations": "Tenable.io",
          "playbookID": "Tenable.io test"
        },
        {
          "playbookID": "URLDecode-Test"
        },
        {
          "playbookID": "GetTime-Test"
        },
        {
          "integrations": "Tenable.io",
          "playbookID": "Tenable.io Scan Test",
          "nightly": true,
          "timeout": 900
        },
        {
            "integrations": "Tenable.sc",
            "playbookID": "tenable-sc-scan-test",
            "nightly": true,
            "timeout": 600
        },
        {
            "integrations": "google-vault",
            "playbookID": "Google-Vault-Generic-Test",
            "nightly": true,
            "timeout": 3600
        },
        {
            "integrations": "google-vault",
            "playbookID": "Google_Vault-Search_And_Display_Results_test",
            "nightly": true,
            "timeout": 3600
        },
        {
            "playbookID": "Luminate-TestPlaybook",
            "integrations": "Luminate"
        },
        {
            "playbookID": "Palo Alto Networks - Malware Remediation Test",
            "integrations": "Palo Alto Minemeld",
            "fromversion": "4.5.0"
        },
        {
            "playbookID": "SumoLogic-Test",
            "integrations": "SumoLogic",
            "fromversion": "4.1.0"
        },
        {
            "playbookID": "ParseEmailFiles-test"
        },
        {
            "playbookID": "PAN-OS - Block IP and URL - External Dynamic List Test",
            "integrations": "palo_alto_networks_pan_os_edl_management",
            "fromversion": "4.0.0"

        },
        {
            "playbookID": "PAN-OS - Block IP - Custom Block Rule Test",
            "integrations": "Panorama",
            "instance_names": "palo_alto_panorama",
            "fromversion": "4.0.0"
        },
        {
            "playbookID": "PAN-OS - Block IP - Static Address Group Test",
            "integrations": "Panorama",
            "instance_names": "palo_alto_panorama",
            "fromversion": "4.0.0"
        },
        {
            "playbookID": "PAN-OS - Block URL - Custom URL Category Test",
            "integrations": "Panorama",
            "instance_names": "palo_alto_panorama",
            "fromversion": "4.0.0"
        },
        {
            "playbookID": "ParseExcel-test"
        },
        {
            "playbookID": "Detonate File - No Files test"
        },
        {
            "integrations": [
                "Panorama",
                "Check Point"
            ],
            "instance_names": "palo_alto_firewall",
            "playbookID": "blockip_test_playbook"
        },
        {
            "integrations": "Palo Alto Minemeld",
            "playbookID": "minemeld_test"
        },
        {
            "integrations": "SentinelOne V2",
            "playbookID": "SentinelOne V2 - test"
        },
        {
            "integrations": "InfoArmor VigilanteATI",
            "playbookID": "InfoArmorVigilanteATITest"
        },
        {
            "integrations": "IntSights",
            "instance_names": "intsights_standard_account",
            "playbookID": "IntSights Test",
            "nightly": true,
            "timeout": 500
        },
        {
            "integrations": "IntSights",
            "playbookID": "IntSights Mssp Test",
            "instance_names": "intsights_mssp_account",
            "nightly": true,
            "timeout": 500
        },
        {
            "integrations": "dnstwist",
            "playbookID": "dnstwistTest"
        },
        {
            "integrations": "BitDam",
            "playbookID": "Detonate File - BitDam Test"
        },
        {
            "integrations": "Threat Grid",
            "playbookID": "Test-Detonate URL - ThreatGrid",
            "timeout": 600
        },
        {
            "integrations": "Threat Grid",
            "playbookID": "ThreatGridTest",
            "timeout": 600
        },
        {
            "integrations": [
                "Palo Alto Minemeld",
                "Panorama"
            ],
            "instance_names": "palo_alto_firewall",
            "playbookID": "block_indicators_-_generic_-_test"
        },
        {
          "integrations": "Signal Sciences WAF",
          "playbookID": "SignalSciences-Test"
        },
        {
            "integrations": "RTIR",
            "playbookID": "RTIR Test"
        },
        {
            "integrations": "RedCanary",
            "playbookID": "RedCanaryTest",
            "nightly" : true
        },
        {
          "integrations": "Devo",
          "playbookID": "devo_test_playbook"
        },
        {
          "playbookID": "URL Enrichment - Generic v2 - Test",
          "integrations": [
              "Rasterize",
              "VirusTotal - Private API"
          ],
            "instance_names": "virus_total_private_api_general",
            "timeout": 500
        },
        {
            "playbookID": "CutTransformerTest"
        },
        {
            "integrations": "SCADAfence CNM",
            "playbookID": "SCADAfence_test"
        },
        {
            "integrations": "ProtectWise",
            "playbookID": "Protectwise-Test"
        },
        {
            "integrations": "WhatsMyBrowser",
            "playbookID": "WhatsMyBrowser-Test"
        },
        {

            "integrations": "BigFix",
            "playbookID": "BigFixTest"
        },
        {
            "integrations": "Lastline",
            "playbookID": "Lastline - testplaybook",
            "nightly": true
        },
        {
            "integrations": "epo",
            "playbookID": "Test Playbook McAfee ePO"
        },
        {
            "integrations": "activedir",
            "playbookID": "calculate_severity_-_critical_assets_-_test"
        },
        {
            "playbookID": "TextFromHTML_test_playbook"
        },
        {
            "playbookID": "PortListenCheck-test"
        },
        {
            "integrations": "ThreatExchange",
            "playbookID": "ThreatExchange-test"
        },
        {
            "integrations": "ThreatExchange",
            "playbookID": "extract_indicators_-_generic_-_test",
            "timeout": 240
        },
        {
            "integrations": "Joe Security",
            "playbookID": "JoeSecurityTestPlaybook",
            "timeout": 500,
            "nightly": true
        },
        {
            "integrations": "Joe Security",
            "playbookID": "JoeSecurityTestDetonation",
            "timeout": 2000,
            "nightly": true
        },
        {
            "integrations": "WildFire-v2",
            "playbookID": "Wildfire Test"
        },
        {
            "integrations": "WildFire-v2",
            "playbookID": "Detonate URL - WildFire-v2 - Test"
        },
        {
            "integrations": "GRR",
            "playbookID": "grr_test",
            "nightly": true
        },
        {
            "integrations": "VirusTotal",
            "instance_names": "virus_total_general",
            "playbookID": "virusTotal-test-playbook",
            "timeout": 1400,
            "nightly": true
        },
        {
            "integrations": "VirusTotal",
            "instance_names": "virus_total_preferred_vendors",
            "playbookID": "virusTotaI-test-preferred-vendors",
            "timeout": 1400,
            "nightly": true
        },
        {
            "integrations": "Preempt",
            "playbookID": "Preempt Test"
        },
        {   "integrations": "Gmail",
            "playbookID": "get_original_email_-_gmail_-_test"
        },
        {
            "integrations": "EWS v2",
            "playbookID": "get_original_email_-_ews-_test"
        },
        {
            "integrations": ["EWS v2","EWS Mail Sender"],
            "playbookID": "EWS search-mailbox test",
            "timeout": 300
        },
        {
            "integrations": "PagerDuty v2",
            "playbookID": "PagerDuty Test"
        },
        {
            "playbookID": "test_delete_context"
        },
        {
            "playbookID": "GmailTest",
            "integrations": "Gmail"
        },
        {
            "playbookID": "Gmail Convert Html Test",
            "integrations": "Gmail"
        },
        {
            "playbookID": "reputations.json Test"
        },
        {
            "playbookID": "Test IP Indicator Fields",
            "fromversion": "5.0.0"
        },
        {
            "integrations": "Shodan",
            "playbookID": "ShodanTest"
        },
        {
            "playbookID": "Extract Indicators From File - test",
            "timeout": 2000
        },
        {
            "playbookID": "dedup_-_generic_-_test"
        },
        {
            "playbookID": "TestDedupIncidentsPlaybook"
        },
        {
            "playbookID": "TestDedupIncidentsByName"
        },
        {
            "integrations": "McAfee Advanced Threat Defense",
            "playbookID": "Test Playbook McAfee ATD",
            "timeout": 700
        },
        {
            "playbookID": "stripChars - Test"
        },
        {
            "integrations": "McAfee Advanced Threat Defense",
            "playbookID": "Test Playbook McAfee ATD Upload File"
        },
        {
            "playbookID": "exporttocsv_script_test"
        },
        {
            "integrations": "Intezer",
            "playbookID": "Intezer Testing",
            "nightly": true,
            "timeout": 500
        },
        {
            "integrations": "Intezer v2",
            "playbookID": "Intezer Testing v2",
            "fromversion": "4.1.0",
            "timeout": 700
        },
        {
            "integrations": "FalconIntel",
            "playbookID": "CrowdStrike Falcon Intel v2"
        },
        {
          "playbookID": "ContextGetters_Test"
        },
        {
            "integrations": [
                "Mail Sender (New)",
                "google"
            ],
            "playbookID": "Mail Sender (New) Test"
        },
        {
            "playbookID": "buildewsquery_test"
        },
        {
            "integrations": "Rapid7 Nexpose",
            "playbookID": "nexpose_test",
            "timeout": 240
        },
        {
            "playbookID": "GetIndicatorDBotScore Test"
        },
        {
            "integrations": "EWS Mail Sender",
            "playbookID": "EWS Mail Sender Test"
        },
        {
            "integrations": [
                "EWS Mail Sender",
                "Rasterize"
            ],
            "playbookID": "EWS Mail Sender Test 2"
        },
        {
            "playbookID": "decodemimeheader_-_test"
        },
        {
            "integrations": "CVE Search",
            "playbookID": "cve_enrichment_-_generic_-_test"
        },
        {
            "playbookID": "test_url_regex"
        },
        {
            "integrations": "Skyformation",
            "playbookID": "TestSkyformation"
        },
        {
            "integrations": "okta",
            "playbookID": "okta_test_playbook",
            "timeout": 240
        },
        {
            "playbookID": "Test filters & transformers scripts"
        },
        {
            "integrations": "Salesforce",
            "playbookID": "SalesforceTestPlaybook"
        },
        {
            "integrations": "McAfee ESM-v10",
            "instance_names": "v10.2.0",
            "playbookID": "McAfeeESMTest",
            "timeout": 500
        },
        {
            "integrations": "McAfee ESM-v10",
            "instance_names": "v10.3.0",
            "playbookID": "McAfeeESMTest",
            "timeout": 500
        },
        {
            "integrations": "McAfee ESM-v10",
            "instance_names": "v11.1.3",
            "playbookID": "McAfeeESMTest",
            "timeout": 500
        },
        {
            "integrations": "GoogleSafeBrowsing",
            "playbookID": "Google Safe Browsing Test",
            "timeout": 240
        },
        {
            "integrations": "EWS v2",
            "playbookID": "EWSv2_empty_attachment_test"
        },
        {
            "integrations": "EWS v2",
            "playbookID": "EWS Public Folders Test"
        },
        {
            "playbookID": "TestWordFileToIOC",
            "timeout": 300
        },
        {
            "integrations": "Symantec Endpoint Protection V2",
            "playbookID": "SymantecEndpointProtection_Test"
        },
        {
            "integrations": "carbonblackprotection",
            "playbookID": "search_endpoints_by_hash_-_carbon_black_protection_-_test",
            "timeout": 500
        },
        {
            "playbookID": "process_email_-_generic_-_test",
            "integrations": "Rasterize",
            "timeout": 240
        },
        {
            "integrations": "activedir",
            "playbookID": "account_enrichment_-_generic_test"
        },
        {
            "integrations": "FalconHost",
            "playbookID": "search_endpoints_by_hash_-_crowdstrike_-_test",
            "timeout": 500
        },
        {
            "integrations": "FalconHost",
            "playbookID": "CrowdStrike Endpoint Enrichment - Test"
        },
        {
          "integrations": "FalconHost",
          "playbookID": "crowdstrike_falconhost_test"
        },
        {
            "integrations": "CrowdstrikeFalcon",
            "playbookID": "Test - CrowdStrike Falcon",
            "fromversion": "4.1.0"
        },
        {
            "integrations": [
                "VirusTotal"
            ],
            "instance_names": "virus_total_general",
            "playbookID": "ip_enrichment_generic_test"
        },
        {
            "playbookID": "ExposeIncidentOwner-Test"
        },
        {
            "integrations": "OpenPhish",
            "playbookID": "email_test"
        },
        {
            "integrations": "VirusTotal",
            "instance_names": "virus_total_general",
            "playbookID": "domain_enrichment_generic_test"
        },
        {
            "integrations": "PostgreSQL",
            "playbookID": "PostgreSQL Test"
        },
        {
            "integrations": "google",
            "playbookID": "GsuiteTest"
        },
        {
            "integrations": "OpenPhish",
            "playbookID": "OpenPhish Test Playbook"
        },
        {
            "integrations": "RSA Archer",
            "playbookID": "Archer-Test-Playbook",
            "nightly": true
        },
        {
            "integrations": "jira",
            "playbookID": "Jira-Test"
        },
        {
            "integrations": "jira-v2",
            "playbookID": "Jira-v2-Test"
        },
        {
            "integrations": "ipinfo",
            "playbookID": "IPInfoTest"
        },
        {
            "integrations": "jira",
            "playbookID": "VerifyHumanReadableFormat"
        },
        {
            "playbookID": "ExtractURL Test"
        },
        {
            "playbookID": "strings-test"
        },
        {
            "playbookID": "TestCommonPython"
        },
        {
            "playbookID": "TestFileCreateAndUpload"
        },
        {
            "playbookID": "TestIsValueInArray"
        },
        {
            "playbookID": "TestStringReplace"
        },
        {
            "playbookID": "TestHttpPlaybook"
        },
        {
            "integrations": "SplunkPy",
            "playbookID": "Splunk-Test"
        },
        {
            "integrations": "SplunkPy",
            "playbookID": "SplunkPySearch_Test"
        },
        {
            "integrations" : "McAfee NSM",
            "playbookID" : "McAfeeNSMTest",
            "timeout" : 400,
            "nightly": true
        },
        {
            "integrations": "PhishTank",
            "playbookID": "PhishTank Testing"
        },
        {
            "integrations": "McAfee Web Gateway",
            "playbookID": "McAfeeWebGatewayTest",
            "timeout" : 500
        },
        {
            "integrations": "TCPIPUtils",
            "playbookID": "TCPUtils-Test"
        },
        {
            "playbookID": "ProofpointDecodeURL-Test",
            "timeout": 300
        },
        {
            "playbookID": "listExecutedCommands-Test"
        },
        {
            "integrations": "AWS - Lambda",
            "playbookID": "AWS-Lambda-Test (Read-Only)"
        },
        {
            "integrations": "Service Manager",
            "playbookID": "TestHPServiceManager",
            "timeout": 400
        },
        {
            "playbookID": "LanguageDetect-Test",
            "timeout": 300
        },
        {
            "integrations": "Forcepoint",
            "playbookID": "forcepoint test",
            "timeout": 500,
            "nightly": true
        },
        {
            "playbookID": "GeneratePassword-Test"
        },
        {
            "playbookID": "ZipFile-Test"
        },
        {
            "playbookID": "ExtractDomainTest"
        },
        {
            "playbookID": "Test-IsMaliciousIndicatorFound"
        },
        {
            "playbookID": "TestExtractHTMLTables"
        },
        {
            "integrations": "carbonblackliveresponse",
            "playbookID": "CarbonBlackLiveResponseTest",
            "nightly": true
        },
        {
            "playbookID": "TestSafeBreach",
            "integrations": "SafeBreach"
        },
        {
            "integrations": "urlscan.io",
            "playbookID": "urlscan_malicious_Test",
            "timeout": 500
        },
        {
            "integrations": "EWS v2",
            "playbookID": "pyEWS_Test"
        },
        {
            "integrations": "remedy_sr_beta",
            "playbookID": "remedy_sr_test_pb"
        },
        {

            "integrations": "Netskope",
            "playbookID": "Netskope Test"
        },
        {
            "integrations": "Cylance Protect v2",
            "playbookID": "Cylance Protect v2 Test"
        },
        {
            "integrations": "ReversingLabs Titanium Cloud",
            "playbookID": "ReversingLabsTCTest"
        },
        {
            "integrations": "ReversingLabs A1000",
            "playbookID": "ReversingLabsA1000Test"
        },
        {
            "integrations": "Demisto Lock",
            "playbookID": "DemistoLockTest"
        },
        {
            "playbookID": "test-domain-indicator",
            "timeout": 400
        },
        {
            "playbookID": "Cybereason Test",
            "integrations": "Cybereason",
            "timeout": 1200,
            "fromversion": "4.1.0"
        },
        {
            "integrations": "VirusTotal - Private API",
            "instance_names": "virus_total_private_api_general",
            "playbookID": "File Enrichment - Virus Total Private API Test",
            "nightly": true
        },
        {
            "integrations": "VirusTotal - Private API",
            "instance_names": "virus_total_private_api_general",
            "playbookID": "virusTotalPrivateAPI-test-playbook",
            "timeout": 1400,
            "nightly": true
        },
        {
            "integrations": "VirusTotal - Private API",
            "instance_names": "virus_total_private_api_preferred_vendors",
            "playbookID": "virusTotalPrivateAPI-test-preferred-vendors",
            "timeout": 1400,
            "nightly": true
        },
        {
            "integrations": "Cisco Meraki",
            "playbookID": "Cisco-Meraki-Test"
        },
        {
            "integrations": "Windows Defender Advanced Threat Protection",
            "playbookID": "Test - Windows Defender Advanced Threat Protection",
            "instance_names": "windows_defender_atp_dev"
        },
        {
            "integrations": "Windows Defender Advanced Threat Protection",
            "playbookID": "Test - Windows Defender Advanced Threat Protection",
            "instance_names": "windows_defender_atp_prod"
        },
        {
            "integrations": "Tanium",
            "playbookID": "Tanium Test Playbook",
            "nightly": true,
            "timeout": 1200
        },
        {
            "integrations": "Recorded Future",
            "playbookID": "Recorded Future Test",
            "nightly": true
        },
        {
            "integrations": "Microsoft Graph",
            "playbookID": "Microsoft Graph Test",
            "instance_names": "ms_graph_security_dev"
        },
        {
            "integrations": "Microsoft Graph",
            "playbookID": "Microsoft Graph Test",
            "instance_names": "ms_graph_security_prod"
        },
        {
            "integrations": "Microsoft Graph User",
            "playbookID": "Microsoft Graph - Test",
            "instance_names": "ms_graph_user_dev"
        },
        {
            "integrations": "Microsoft Graph User",
            "playbookID": "Microsoft Graph - Test",
            "instance_names": "ms_graph_user_prod"
        },
        {
            "integrations": "RedLock",
            "playbookID": "RedLockTest",
            "nightly": true
        },
        {
            "integrations": "Symantec Messaging Gateway",
            "playbookID": "Symantec Messaging Gateway Test"
        },
        {
            "integrations": "ThreatConnect",
            "playbookID": "test-ThreatConnect"
        },
        {
            "integrations": "VxStream",
            "playbookID": "VxStream Test",
            "nightly": true
        },
        {
            "integrations":"Cylance Protect",
            "playbookID": "get_file_sample_by_hash_-_cylance_protect_-_test",
            "timeout": 240
        },
        {
            "integrations": "Cylance Protect",
            "playbookID": "endpoint_enrichment_-_generic_test"
        },
        {
            "integrations": "QRadar",
            "playbookID": "test_Qradar"
        },
        {
            "integrations": "VMware",
            "playbookID": "VMWare Test"
        },
        {
            "integrations": "Anomali ThreatStream",
            "playbookID": "Anomali_ThreatStream_Test"
        },
        {
            "integrations": "Farsight DNSDB",
            "playbookID": "DNSDBTest"
        },
        {
            "integrations": "carbonblack-v2",
            "playbookID": "CarbonBlackResponseTest"
        },
        {
            "integrations": "Cisco Umbrella Investigate",
            "playbookID": "Cisco Umbrella Test"
        },
        {
            "integrations": "icebrg",
            "playbookID": "Icebrg Test",
            "timeout" : 500
        },
        {
            "integrations": "Symantec MSS",
            "playbookID": "SymantecMSSTest"
        },
        {
            "integrations": "Remedy AR",
            "playbookID": "Remedy AR Test"
        },
        {
            "integrations": "McAfee Active Response",
            "playbookID": "McAfee-MAR_Test",
            "timeout": 700
        },
        {
            "integrations": "McAfee Threat Intelligence Exchange",
            "playbookID": "McAfee-TIE Test",
            "timeout": 700
        },
        {
            "integrations": "ArcSight Logger",
            "playbookID": "ArcSight Logger test"
        },
        {
            "integrations": "ArcSight ESM v2",
            "playbookID": "ArcSight ESM v2 Test"
        },
        {
            "integrations": "ArcSight ESM v2",
            "playbookID": "test Arcsight - Get events related to the Case"
        },
        {
            "integrations": "XFE",
            "playbookID": "XFE Test",
            "timeout": 140,
            "nightly": true
        },
        {
            "integrations": "McAfee Threat Intelligence Exchange",
            "playbookID": "search_endpoints_by_hash_-_tie_-_test",
            "timeout": 500
        },
        {
            "integrations": "iDefense",
            "playbookID": "iDefenseTest",
            "timeout": 300
        },
        {
            "integrations": "AbuseIPDB",
            "playbookID": "AbuseIPDB Test",
            "nightly": true
        },
        {
            "integrations": "AbuseIPDB",
            "playbookID": "AbuseIPDB PopulateIndicators Test",
            "nightly": true
        },
        {
            "integrations" : "jira",
            "playbookID" : "JiraCreateIssue-example-test"
        },
        {
            "integrations": "LogRhythm",
            "playbookID": "LogRhythm-Test-Playbook",
            "timeout": 200
        },
        {
            "integrations": "FireEye HX",
            "playbookID": "FireEye HX Test"
        },
        {
            "integrations": "Phish.AI",
            "playbookID": "PhishAi-Test"
        },
        {
            "integrations": "Phish.AI",
            "playbookID": "Test-Detonate URL - Phish.AI"
        },
        {
            "integrations": "Centreon",
            "playbookID": "Centreon-Test-Playbook"
        },
        {
            "playbookID": "ReadFile test"
        },
        {
            "integrations": "TruSTAR",
            "playbookID": "TruSTAR Test"
        },
        {
            "integrations": "AlphaSOC Wisdom",
            "playbookID": "AlphaSOC-Wisdom-Test"
        },
        {
            "integrations": "carbonblack-v2",
            "playbookID": "CBFindIP - Test"
        },
        {
            "integrations": "Jask",
            "playbookID": "Jask_Test",
            "fromversion": "4.1.0"
        },
        {
            "integrations": "Qualys",
            "playbookID": "Qualys-Test",
            "nightly": true
        },
        {
            "integrations": "Whois",
            "playbookID": "whois_test",
            "fromversion": "4.1.0"
        },
        {
            "integrations": "RSA NetWitness Endpoint",
            "playbookID": "NetWitness Endpoint Test"
        },
        {
            "integrations": "Check Point Sandblast",
            "playbookID": "Sandblast_malicious_test"
        },
        {
            "playbookID": "TestMatchRegex"
        },
        {
            "integrations": "ActiveMQ",
            "playbookID": "ActiveMQ Test"
        },
        {
            "playbookID": "RegexGroups Test"
        },
        {
            "integrations": "Cisco ISE",
            "playbookID": "cisco-ise-test-playbook"
        },
        {
            "integrations": "RSA NetWitness v11.1",
            "playbookID": "RSA NetWitness Test"
        },
        {
            "playbookID": "ExifReadTest"
        },
        {
          "integrations": "Cuckoo Sandbox",
          "playbookID": "CuckooTest",
          "timeout": 700
        },
        {
            "integrations" : "VxStream",
            "playbookID" : "Test-Detonate URL - Crowdstrike",
            "timeout" : 1200
        },
        {
            "playbookID": "Detonate File - Generic Test",
            "timeout": 500
        },
        {
            "integrations": [
                "Lastline",
                "WildFire-v2",
                "SNDBOX",
                "VxStream",
                "McAfee Advanced Threat Defense"
            ],
            "playbookID" : "Detonate File - Generic Test",
            "timeout" : 2400,
            "nightly" : true
        },
        {
            "playbookID": "detonate_file_-_generic_test",
            "toversion": "3.6.0"
        },
        {
            "playbookID": "STIXParserTest"
        },
        {
           "playbookID": "Detonate URL - Generic Test",
           "timeout": 2000,
           "nightly": true,
           "integrations": [
             "McAfee Advanced Threat Defense",
             "VxStream",
             "Lastline"
           ]
        },
        {
            "playbookID": "ReadPDFFile-Test"
        },
        {
            "integrations": [
                "VirusTotal",
                "urlscan.io",
                "activedir"
            ],
            "instance_names": "virus_total_general",
            "playbookID": "entity_enrichment_generic_test",
            "timeout": 240
        },
        {
            "integrations": [
                "FalconHost",
                "McAfee Threat Intelligence Exchange",
                "carbonblackprotection",
                "carbonblack"
            ],
            "playbookID": "search_endpoints_by_hash_-_generic_-_test",
            "timeout": 500
        },
        {
            "integrations": "Zscaler",
            "playbookID": "Zscaler Test",
            "nightly": true,
            "timeout": 500
        },
        {
            "playbookID": "DemistoUploadFileToIncident Test",
            "integrations": "Demisto REST API"
        },
        {
            "playbookID": "DemistoUploadFile Test",
            "integrations": "Demisto REST API"
        },
        {
            "playbookID": "MaxMind Test",
            "integrations": "MaxMind GeoIP2"

        },
        {
            "playbookID": "Test_Sagemaker",
            "integrations": "AWS Sagemaker"

        },
        {
            "playbookID": "C2sec-Test",
            "integrations": "C2sec irisk",
            "fromversion": "5.0.0"
        },
        {
            "playbookID": "Phishing test - attachment",
            "timeout": 600,
            "nightly": true,
            "integrations": [
                "EWS Mail Sender",
                "Have I Been Pwned? V2",
                "Demisto REST API",
                "Palo Alto Minemeld",
                "Rasterize"
            ]
        },
        {
            "playbookID": "Phishing test - Inline",
            "timeout": 500,
            "nightly": true,
            "integrations": [
                "EWS Mail Sender",
                "Have I Been Pwned? V2",
                "Demisto REST API",
                "Palo Alto Minemeld",
                "Rasterize"
            ]
        },
        {
            "playbookID": "Phishing v2 Test - Attachment",
            "timeout": 1200,
            "nightly": true,
            "integrations": [
                "EWS Mail Sender",
                "Have I Been Pwned? V2",
                "Demisto REST API",
                "Palo Alto Minemeld",
                "Rasterize"
            ]
        },
        {
            "playbookID": "Phishing v2 Test - Inline",
            "timeout": 1200,
            "nightly": true,
            "integrations": [
                "EWS Mail Sender",
                "Have I Been Pwned? V2",
                "Demisto REST API",
                "Palo Alto Minemeld",
                "Rasterize"
            ]
        },
        {
            "integrations": "duo",
            "playbookID": "DUO Test Playbook"
        },
        {
            "playbookID": "SLA Scripts - Test",
            "fromversion": "4.1.0"
        },
        {
            "playbookID": "PcapHTTPExtractor-Test"
        },
        {
            "playbookID": "Ping Test Playbook"
        },
        {
            "playbookID": "Active Directory Test",
            "instance_names": "active_directory_query_v2",
            "integrations": "Active Directory Query v2"
        },
        {
            "integrations": "Active Directory Query v2",
            "instance_names": "active_directory_query_v2_with_port_configuration",
            "playbookID": "Active Directory Query V2 configuration with port"
        },
        {
            "integrations": "mysql",
            "playbookID": "MySQL Test"
        },
        {
            "playbookID": "Email Address Enrichment - Generic v2 - Test"
        },
        {
            "playbookID": "Email Address Enrichment - Generic v2.1 - Test",
            "integrations": "Active Directory Query v2"
        },
        {
            "integrations": "Cofense Intelligence",
            "playbookID": "Test - Cofense Intelligence",
            "timeout": 500
        },
        {
            "playbookID": "GDPRContactAuthorities Test"
        },
        {
            "integrations": "Google Resource Manager",
            "playbookID": "GoogleResourceManager-Test",
            "timeout": 500,
            "nightly": true
        },
        {
            "integrations": "Google Cloud Storage",
            "playbookID": "GCS - Test",
            "timeout": 500,
            "nightly": true
        },
        {
            "playbookID": "Calculate Severity - Generic v2 - Test",
            "integrations": [
                "Palo Alto Minemeld",
                "Active Directory Query v2"
            ],
            "fromversion": "4.5.0"
        },
        {
            "integrations": "Freshdesk",
            "playbookID": "Freshdesk-Test",
            "timeout": 500,
            "nightly": true
        },
        {
            "playbookID": "Autoextract - Test",
            "fromversion": "4.1.0"
        },
        {
            "playbookID": "FilterByList - Test",
            "fromversion": "4.1.0"
        },
        {
            "integrations": "Kafka V2",
            "playbookID": "Kafka Test"
        },
        {
            "playbookID": "File Enrichment - Generic v2 - Test",
            "instance_names": "virus_total_private_api_general",
            "integrations": [
                "VirusTotal - Private API",
                "Cylance Protect v2"
            ]
        },
        {
            "integrations": "McAfee Active Response",
            "playbookID": "Endpoint data collection test",
            "timeout": 500
        },
        {
            "integrations": "McAfee Active Response",
            "playbookID": "MAR - Endpoint data collection test",
            "timeout": 500
        },
        {

            "integrations": "DUO Admin",
            "playbookID": "DuoAdmin API test playbook"
        },
        {
            "playbookID": "TestShowScheduledEntries"
        },
        {
            "playbookID": "Calculate Severity - Standard - Test",
            "integrations": "Palo Alto Minemeld",
            "fromversion": "4.5.0"
        },
        {
            "integrations": "Symantec Advanced Threat Protection",
            "playbookID": "Symantec ATP Test"

        },
        {
            "playbookID": "HTTPListRedirects - Test SSL"
        },
        {
            "playbookID": "HTTPListRedirects Basic Test"
        },
        {
            "playbookID": "CheckDockerImageAvailableTest"
        },
        {
            "playbookID": "ExtractDomainFromEmailTest"
        },
        {
            "integrations": "Threat Grid",
            "playbookID": "Test-Detonate URL - ThreatGrid"
        },
        {
            "playbookID": "Account Enrichment - Generic v2 - Test",
            "integrations": "activedir"
        },
        {
            "playbookID": "Extract Indicators From File - Generic v2 - Test",
            "integrations": "Image OCR",
            "timeout": 300
        },
        {
            "playbookID": "Endpoint Enrichment - Generic v2 - Test",
            "integrations": [
                "FalconHost",
                "Cylance Protect",
                "carbonblack",
                "epo",
                "activedir"
            ]
        },
        {
            "playbookID": "Endpoint Enrichment - Generic v2.1 - Test",
            "integrations": [
                "FalconHost",
                "Cylance Protect v2",
                "carbonblack-v2",
                "epo",
                "Active Directory Query v2"
            ]
        },
        {
            "playbookID": "EmailReputationTest",
            "integrations": "Have I Been Pwned? V2"
        },
        {
            "integrations": "Symantec Deepsight Intelligence",
            "playbookID": "Symantec Deepsight Test"
        },
        {
            "playbookID": "ExtractDomainFromEmailTest"
        },
        {
            "playbookID": "PAN OS EDL Management - Test",
            "integrations": "palo_alto_networks_pan_os_edl_management"
        },
        {
            "playbookID": "PAN-OS DAG Configuration Test",
            "integrations": "Panorama",
            "instance_names": "palo_alto_panorama",
            "timeout": 1000
        },
        {
            "playbookID": "PAN-OS EDL Setup Test",
            "integrations": ["Panorama","palo_alto_networks_pan_os_edl_management"],
            "instance_names": "palo_alto_panorama",
            "timeout": 1000
        },
        {
            "integrations": "Snowflake",
            "playbookID": "Snowflake-Test"
        },
        {
            "playbookID": "Account Enrichment - Generic v2.1 - Test",
            "integrations": "Active Directory Query v2"
        },
        {
            "integrations": "Cisco Umbrella Investigate",
            "playbookID": "Domain Enrichment - Generic v2 - Test"
        },
        {
            "integrations": "Google BigQuery",
            "playbookID": "Google BigQuery Test"
        },
        {
            "integrations": "nmap",
            "playbookID": "af2f5a99-d70b-48c1-8c25-519732b733f2"
        },
        {
            "integrations": "Zoom",
            "playbookID": "Zoom_Test"
        },
        {
            "integrations": "Palo Alto Networks Cortex",
            "playbookID": "Palo Alto Networks Cortex Test",
            "fromversion": "4.1.0"
        },
        {
            "playbookID": "IP Enrichment - Generic v2 - Test",
            "integrations": "Threat Crowd",
            "fromversion": "4.1.0"
        },
        {
            "integrations": "Cherwell",
            "playbookID": "Cherwell Example Scripts - test"
        },
        {
            "integrations": "Cherwell",
            "playbookID": "Cherwell - test"
        },
        {
            "integrations": "CarbonBlackProtectionV2",
            "playbookID": "Carbon Black Enterprise Protection V2 Test"
        },
        {
            "integrations": "Active Directory Query v2",
            "instance_names": "active_directory_query_v2",
            "playbookID": "Test ADGetUser Fails with no instances 'Active Directory Query' (old version)"
        },
        {
            "integrations": "ANYRUN",
            "playbookID": "ANYRUN-Test"
        },
        {
            "integrations": "ANYRUN",
            "playbookID": "Detonate File - ANYRUN - Test"
        },
        {
            "integrations": "ANYRUN",
            "playbookID": "Detonate URL - ANYRUN - Test"
        },
        {
            "integrations": "Netcraft",
            "playbookID": "Netcraft test"
        },
        {
            "integrations": "EclecticIQ Platform",
            "playbookID": "EclecticIQ Test"
        },
        {
            "playbookID": "FormattingPerformance - Test",
            "fromversion": "5.0.0"
        },
        {
            "integrations": "AWS - EC2",
            "playbookID": "2142f8de-29d5-4288-8426-0db39abe988b"
        },
        {
            "integrations": "AWS - EC2",
            "playbookID": "d66e5f86-e045-403f-819e-5058aa603c32"
        },
        {
            "integrations": "ANYRUN",
            "playbookID": "Detonate File From URL - ANYRUN - Test"
        },
        {
            "integrations": "AWS - CloudWatchLogs",
            "playbookID": "2cddaacb-4e4c-407e-8ef5-d924867b810c"
        },
        {
            "integrations": "AWS - CloudTrail",
            "playbookID": "3da2e31b-f114-4d7f-8702-117f3b498de9"
        },
        {
            "playbookID": "5dc848e5-a649-4394-8300-386770d39d75"
        },
        {
            "integrations": "carbonblackprotection",
            "playbookID": "67b0f25f-b061-4468-8613-43ab13147173"
        },
        {
            "integrations": "DomainTools",
            "playbookID": "DomainTools-Test"
        },
        {
            "integrations": "Cisco Spark",
            "playbookID": "efc817d2-6660-4d4f-890d-90513ca1e180"
        },
        {
            "playbookID": "Get File Sample By Hash - Generic - Test"
        },
        {
            "playbookID": "Get File Sample From Hash - Generic - Test"
        },
        {
            "playbookID": "get_file_sample_by_hash_-_carbon_black_enterprise_Response_-_test"
        },
        {
            "playbookID": "get_file_sample_from_path_-_d2_-_test"
        },
        {
            "integrations": "Remedy On-Demand",
            "playbookID": "Remedy-On-Demand-Test"
        },
        {
            "playbookID": "ssdeepreputationtest"
        },
        {
            "playbookID": "TestIsEmailAddressInternal"
        },
        {
            "playbookID": "search_endpoints_by_hash_-_carbon_black_response_-_test"
        },
        {
            "integrations": "Google Cloud Compute",
            "playbookID": "GoogleCloudCompute-Test"
        },
        {
            "playbookID": "FormattingPerformance - Test",
            "fromversion": "5.0.0"
        },
        {
            "integrations": "AWS - S3",
            "playbookID": "97393cfc-2fc4-4dfe-8b6e-af64067fc436"
        },
        {
            "integrations": "Image OCR",
            "playbookID": "TestImageOCR"
        },
        {
            "playbookID": "EWS test"
        },
        {
            "integrations": "fireeye",
            "playbookID": "Detonate File - FireEye AX - Test"
        },
        {
            "integrations": "Rasterize",
            "playbookID": "Rasterize Test"
        },
        {
            "integrations": "Rasterize",
            "playbookID": "RasterizeImageTest"
        },
        {
            "integrations": "Ipstack",
            "playbookID": "Ipstack_Test"
        },
        {

            "integrations": "Perch",
            "playbookID": "Perch-Test"
        },
        {
            "integrations": "Forescout",
            "playbookID": "Forescout-Test"
        },
        {
            "integrations": "GitHub",
            "playbookID": "Git_Integration-Test"
        },
        {
            "integrations": "LogRhythmRest",
            "playbookID": "LogRhythm REST test"
        },
        {
            "integrations": "AlienVault USM Anywhere",
            "playbookID": "AlienVaultUSMAnywhereTest"
        },
        {
            "playbookID": "PhishLabsTestPopulateIndicators"
        },
        {
            "integrations": "PhishLabs IOC",
            "playbookID": "PhishLabsIOC TestPlaybook",
            "fromversion": "4.1.0"
        },
        {
            "integrations": "vmray",
            "playbookID": "VMRay-Test"
        },
        {
            "integrations": "PerceptionPoint",
            "playbookID": "PerceptionPoint Test",
            "fromversion": "4.1.0"
        },
        {
            "integrations": "AutoFocus V2",
            "playbookID": "AutoFocus V2 test"
        },
        {
            "playbookID": "Process Email - Generic for Rasterize"
        },
        {
            "playbookID": "Send Investigation Summary Reports - Test",
            "integrations": "EWS Mail Sender",
            "fromversion": "4.1.0"
        },
        {
            "integrations": "Anomali ThreatStream v2",
            "playbookID": "ThreatStream-Test"
        },
        {
            "integrations": "BluecatAddressManager",
            "playbookID": "Bluecat Address Manager test"
        },
        {
            "integrations": "MailListener - POP3",
            "playbookID": "MailListener-POP3 - Test"
        },
        {
            "playbookID": "sumList - Test"
        },
        {
            "integrations": "VulnDB",
            "playbookID": "Test-VulnDB"
        },
        {
            "integrations": "Threat Crowd",
            "playbookID": "ThreatCrowd - Test"
        },
        {
            "integrations": "Hybrid Analysis",
            "playbookID": "HybridAnalysis-Test",
            "timeout": 500,
            "fromversion": "4.1.0"
        },
        {
            "integrations": "Elasticsearch v2",
            "instance_names": "es_v7",
            "playbookID": "Elasticsearch_v2_test"
        },
        {
            "integrations": "Elasticsearch v2",
            "instance_names": "es_v6",
            "playbookID": "Elasticsearch_v2_test-v6"
        }
    ],
    "skipped_tests": {
        "TestParseEmailHeaders": "Fails on conditional task (Issue 18815)",
        "Pwned v2 test": "Pwned v2 test fails on conditional task (Issue 18793).",
        "CheckpointFW-test": "Test is not stable (Issue 18643)",
        "search_endpoints_by_hash_-_tie_-_test": "Test is unstable - from time to time fails to create an instance (issue #18350)",
        "McAfee-TIE Test": "Test is unstable - from time to time fails to create an instance (issue #18350)",
        "Autoextract - Test": "See issue #18343 for further information",
        "rsa_packets_and_logs_test": "A command searches for a session ID which doesn't exist on our local server - asked RSA to help (issue #18332)",
        "TestUptycs": "There is not enough data in uptycs instance in order the test to pass. Data need to be generated like open connections",
        "InfoArmorVigilanteATITest": "Test fails on verify context (issue 17358)",
        "calculate_severity_-_critical_assets_-_test": "Fails on verify context (issue 17924)",
        "Forescout-Test": "Should be skipped (issue 17016)",
        "domain_enrichment_generic_test": "Test is old and uses VirusTotal which has quota problems. The v2 playbook has a better test",
        "EWS test": "Old test",
        "Lastline - testplaybook": "Checking the integration via Generic detonation playbooks, don't want to load the daily quota",
        "entity_enrichment_generic_test": "Flaky test - fails for changing reasons, requires more investigation (issue 16490)",
        "ArcSight Logger test": "Possibly outdated API calls",
        "Qualys-Test": "Test is failing on qualys-report-list not returning results, and also seems there's a proxy issue (issue 16486)",
        "TruSTAR Test": "The test runs even when not supposed to, which causes its quota to run out",
        "TestDedupIncidentsByName": "skipped on purpose - this is part of the TestDedupIncidentsPlaybook - no need to execute separately as a test",
        "TestSafeBreach": "Instance configuration change causes test failure (issue 15909)",
        "Endpoint Enrichment - Generic v2 - Test": "Uses the deprecated script ADGetComputer which is bugged and won't be fixed and deprecated carbon black integration",
        "Test-IsMaliciousIndicatorFound": "Unstable test (issue 15940)",
        "Test-Detonate URL - ThreatGrid": "Outdated test",
        "ip_enrichment_generic_test": "Need to check if test is valid, and the playbook is going to be deprecated now.",
        "email_test": "Old test for deprecated playbook. Need to check if test is even valid",
        "JoeSecurityTestDetonation": "command joe-download-report fails (issue 16118)",
        "af2f5a99-d70b-48c1-8c25-519732b733f2": "Added here because test existed but was not configured - need to review the test",
        "Zoom_test": "Added here because test existed but was not configured - need to review the test",
        "Test - CrowdStrike Falcon": "Test is unmockable, and has its data deleted every few weeks",
        "DomainTools-Test": "No instance",
        "Beta-Athena-Test": "Beta integration & test is expensive to run",
        "Remedy-On-Demand-Test": "No instance",
        "2cddaacb-4e4c-407e-8ef5-d924867b810c": "Skipped pending PR",
        "3da2e31b-f114-4d7f-8702-117f3b498de9": "Skipped pending PR",
        "d66e5f86-e045-403f-819e-5058aa603c32": "skipped until PR is merged (pr 3220)",
        "Carbon Black Enterprise Protection V2 Test": "Data changes within Carbon Black on a weekly basis - which requires to update the test",
        "5dc848e5-a649-4394-8300-386770d39d75": "old test, needs to check if relevant",
        "Get File Sample By Hash - Generic - Test": "old test, needs to check if relevant",
        "Get File Sample From Hash - Generic - Test": "old test, needs to check if relevant",
        "get_file_sample_by_hash_-_carbon_black_enterprise_Response_-_test": "old test, needs to check if relevant",
        "get_file_sample_from_path_-_d2_-_test": "old test, needs to check if relevant",
        "ssdeepreputationtest": "old test, needs to check if relevant",
        "search_endpoints_by_hash_-_carbon_black_response_-_test": "old test, needs to check if relevant",
        "Detonate File - FireEye AX - Test": "No instance",
        "Cofense Triage Test": "Creds only works on demo4",
        "Intezer Testing": "Old test for old version of inteze",
        "Test - Windows Defender Advanced Threat Protection": "One of the commands has an internal server error. Check again 20/08/2019. Issue - #18552",
        "CarbonBlackLiveResponseTest": "Task: cb-session-create-and-wait fails (issue 18691)",
        "nexpose_test": "Failed to create site (issue 18694)",
        "Recorded Future Test": "Looks like a bug in the product, pending support answer (issue 18922)",
        "IntSights Mssp Test": "Account Expired (issue #16351)",
        "CarbonBlackResponseTest": "Instance content has been altered causing test failure #19180",
        "Pwned test": "API Deprecated, use Pwned test v2 instead",
        "CheckPhish-Test": "Test is unstable, requires redesign #19188"
    },
    "skipped_integrations": {
      "_comment": "~~~ NO INSTANCE - will not be resolved ~~~",
        "FortiGate": "License expired, and not going to get one (issue 14723)",
        "Attivo Botsink": "no instance, not going to get it",
        "VMware": "no License, and probably not going to get it",
        "AWS Sagemaker": "License expired, and probably not going to get it",
        "Symantec MSS": "No instance, probably not going to get it (issue 15513)",
        "Google Cloud Compute": "Can't test yet",
        "Cymon": "The service was discontinued since April 30th, 2019.",
        "FireEye ETP": "No instance",
        "ProofpointTAP_v2": "No instance",
        "remedy_sr_beta": "No instance",
        "Minerva Labs Anti-Evasion Platform": "No instance (Issue 18835)",


      "_comment": "~~~ INSTANCE ISSUES ~~~",
        "ZeroFox": "No data (Alerts) in the product, which is required because record isn't working (issue 19161)",
        "Jask": "Returning 401 (issue 18879)",
        "SumoLogic": "No credentials (Issue 18441)",
        "Lastline": "Temporally moved to skipped in order to not fail nightly",
        "vmray": "VMRay license expired (Issue 18752)",
        "Anomali ThreatStream v2": "Credentials are invalid (issue 18561)",
        "Anomali ThreatStream": "Credentials are invalid (issue 18561)",
        "RSA Archer": "Instance does not seem to be working, Arian is checking",
        "SCADAfence CNM": "Once in a while SCADAfence CNM integration fails to create an instance, throwing a '502 bad gateway' error (issue #18376)",
        "Cortex XDR - IR": "Instance seems to have problems - returning 500 internal server error (issue #18377)",
        "ArcSight ESM v2": "License expired (issue #18328)",
        "AlienVault USM Anywhere": "License expired (issue #18273)",
        "Tufin": "Calls to instance return 502 error. @itay reached out (issue 16441)",
        "Dell Secureworks": "Instance locally installed on @liorblob PC",
        "MimecastV2": "Several issues with instance",
        "Netskope": "instance is down",
        "Farsight DNSDB": "No instance (issue 15512)",
        "Service Manager": "Expired license",
        "carbonblackprotection": "License expired",
        "icebrg": "Requires BD (issue 14312)",
        "Freshdesk": "Trial account expired",
        "Threat Grid": "instance problem (issue 16197)",
        "Kafka V2": "Can not connect to instance from remote",
        "Check Point Sandblast": "No access (issue 15948)",
        "Remedy AR": "getting 'Not Found' in test button",
        "XFE": "License expired",
        "RedLock": "Credentials and API problems (issue 15493)",
        "Salesforce": "User and password expired (issue 15901)",
        "Zscaler": "License expired (issue 17784)",
        "RedCanary": "License expired",
        "LogRhythm": "Need to fix SOAP api",
        "ANYRUN": "No instance",
        "Snowflake": "Looks like account expired, needs looking into",
        "Cisco Spark": "No instance (Issue 18940)",
        "Phish.AI": "Unauthorized. will be re-branded soon as Cofense (Issue 17291)",
        "QRadar": "No license (issue 17794)",
        "MaxMind GeoIP2": "License has expired (Issue 18932).",

      "_comment": "~~~ UNSTABLE ~~~",
        "ServiceNow": "Instance goes to hibernate every few hours",
        "Tanium": "Instance is not stable (issue 15497)",
        "Tenable.sc": "unstable instance",
        "Tenable.io": "Unstable instance (issue 16115)",

      "_comment": "~~~ OTHER ~~~",
        "EclecticIQ Platform": "Old API is deprecated (Issue 8821)",
        "Pwned": "Old API is deprecated",
        "iDefense": "DevOps investigation",
        "RSA NetWitness Endpoint": "Instance is down, waiting for devops to rebuild",
        "BitDam": "Changes in service (issue #17247)",
        "Zoom": "Added here because test existed but was not configured - need to review the test",
        "MailListener - POP3": "Failing test module (issue 18580)",

      "_comment": "~~~ QUOTA ISSUES ~~~",
        "Joe Security": "Monthly quota exceeded, remove from skipped on or after April 1st",
        "Google Resource Manager": "Cannot create projects because have reached alloted quota.",
        "VirusTotal - Private API": "reached api alloted quota.",
        "Looker": "Warehouse 'DEMO_WH' cannot be resumed because resource monitor 'LIMITER' has exceeded its quota."
    },
    "nigthly_integrations": [
        "Lastline",
        "TruSTAR"
    ],
    "unmockable_integrations": {
        "mysql": "Does not use http",
        "SlackV2": "Integration requires SSL",
        "Whois": "Mocks does not support sockets",
        "Panorama": "Exception: Proxy process took to long to go up. https://circleci.com/gh/demisto/content/24826",
        "Image OCR": "Does not perform network traffic",
        "Server Message Block (SMB)": "Does not perform http communication",
        "Active Directory Query v2": "Does not perform http communication",
        "dnstwist": "Does not peform http communication",
        "VxStream": "JS integration, problem listed in this issue https://github.com/demisto/etc/issues/15544. Detonate URL: Large mock file.",
        "PagerDuty v2": "Integration requires SSL",
        "TCPIPUtils": "Integration requires SSL",
        "Luminate": "Integration has no proxy checkbox",
        "Pwned": "Integration has no proxy checkbox",
        "Shodan": "Integration has no proxy checkbox",
        "Google BigQuery": "Integration has no proxy checkbox",
        "ReversingLabs A1000": "Checking",
        "Check Point": "Checking",
        "okta": "Test Module failing, suspect it requires SSL",
        "Awake Security": "Checking",
        "ArcSight ESM v2": "Checking",
        "Phish.AI": "Checking",
        "Intezer": "Nightly - Checking",
        "ProtectWise": "Nightly - Checking",
        "google-vault": "Nightly - Checking",
        "RSA Archer": "Nightly - Checking",
        "McAfee NSM": "Nightly - Checking",
        "Forcepoint": "Nightly - Checking",
        "palo_alto_firewall": "Need to check test module",
        "Signal Sciences WAF": "error with certificate",
        "google": "'unsecure' parameter not working",
        "EWS Mail Sender": "Inconsistent test (playback fails, record succeeds)",
        "carbonblackliveresponse": "Pending check: issue 16072",
        "ReversingLabs Titanium Cloud": "No Unsecure checkbox. proxy trying to connect when disabled.",
        "Anomali ThreatStream": "'proxy' parameter not working",
        "Palo Alto Networks Cortex": "SDK",
        "Recorded Future": "might be dynamic test",
        "AlphaSOC Wisdom": "Test module issue",
        "Microsoft Graph": "Test direct access to oproxy",
        "MicrosoftGraphMail": "Test direct access to oproxy",
        "Microsoft Graph User": "Test direct access to oproxy",
        "Windows Defender Advanced Threat Protection": "Test direct access to oproxy"
    }
}<|MERGE_RESOLUTION|>--- conflicted
+++ resolved
@@ -3,13 +3,12 @@
     "testInterval": 20,
     "tests": [
         {
-<<<<<<< HEAD
             "integrations": "ThreatQ v2",
             "playbookID": "ThreatQ - Test"
-=======
+        },
+        {
             "integrations": "AttackIQFireDrill",
             "playbookID": "AttackIQ - Test"
->>>>>>> ab41b84f
         },
         {
             "integrations": "ZeroFox",
