{
    "available_tests_fields": {
        "context_print_dt": "Prints the incident's context dt directly to the build.",
        "external_playbook_config": "Allows to configure a test playbook inputs.",
        "fromversion": "Server version to start testing from.",
        "has_api": "Determines whether a test playbook uses API, to decide if to run it on nightly. Default value for integrations is true, and for scripts is false.",
        "instance_configuration": "Allows to configure integration instance non-parameters classifier and incoming mapper.",
        "instance_names": "Specific instance names the test should run on. Can hold a list.",
        "integrations": "Integrations that the test uses. Can hold a list.",
        "is_mockable": "Determines whether the results can be mocked in the test. A boolean.",
        "memory_threshold": "Maximum amount of memory required for this test. A number.",
        "nightly": "Determines whether the test will run only on a nightly build. Relevant only for nightly packs. A boolean.",
        "pid_threshold": "Maximum amount of processes allowed for this test. A number.",
        "playbookID": "ID of the playbook that is being tested.",
        "runnable_on_docker_only": "Determines whether the test is runnable on docker only. A boolean.",
        "scripts": "Scripts that the test uses. Can hold a list.",
        "timeout": "Test specific timeout, in order to use a different timeout then default testTimeout. A number.",
        "toversion": "Server version to test up to it. Set it only when a real limit exists, otherwise use the 'marketplaces' field.",
        "marketplaces": "Marketplaces that the test should run on. Available options are: xsoar (which runs on xsoar_on_prem and xsoar_saas), xsoar_on_prem, xsoar_saas, marketplacev2 and xpanse. Can hold a list. Default value is xsoar and marketplacev2."
    },
    "testTimeout": 160,
    "testInterval": 20,
    "tests": [
        {
            "playbookID": "Endpoint Investigation Plan - Test",
            "timeout": 600
        },
        {
            "playbookID": "playbook-AzureLogAnalytics-test",
            "integrations": "Azure Log Analytics",
            "instance_names": "Azure_Log_Analytics_client_cred",
            "timeout": 800,
            "is_mockable": false
        },
        {
            "playbookID": "Test Playbook - NGFW Scan",
            "integrations": "VirusTotal (API v3)",
            "instance_names": "virus_total_v3",
            "timeout": 1600
        },
        {
            "playbookID": "Test Playbook - WildFire Malware",
            "integrations": "VirusTotal (API v3)",
            "instance_names": "virus_total_v3",
            "timeout": 1600
        },
        {
            "playbookID": "T1036 - Masquerading - Test",
            "integrations": "VirusTotal (API v3)",
            "instance_names": "virus_total_v3",
            "timeout": 800
        },
        {
            "playbookID": "T1059 - Command and Scripting Interpreter - Test",
            "integrations": "LOLBAS Feed",
            "timeout": 600
        },
        {
            "playbookID": "Eradication plan - Test",
            "timeout": 600
        },
        {
            "playbookID": "Containment Plan - Test",
            "timeout": 800,
            "integrations": "Active Directory Query v2",
            "instance_names": "active_directory_80k"
        },
        {
            "integrations": "ThreatConnect v3",
            "playbookID": "test-threatConnectv3",
            "is_mockable": false
        },
        {
            "playbookID": "Enrichment for Verdict - Test",
            "timeout": 500,
            "integrations": [
                "Active Directory Query v2",
                "VirusTotal (API v3)"
            ],
            "instance_names": [
                "active_directory_80k",
                "virus_total_v3"
            ]
        },
        {
            "integrations": "AWS-EKS",
            "playbookID": "AWSEKS-Test",
            "fromversion": "6.9.0"
        },
        {
            "integrations": "Microsoft Defender Advanced Threat Protection",
            "playbookID": "Test Playbook - MDE Malware - Incident Enrichment",
            "instance_names": "microsoft_defender_atp_dev"
        },
        {
            "integrations": "Microsoft Defender Advanced Threat Protection",
            "playbookID": "Test Playbook - MDE SIEM ingestion - Get Incident Data",
            "instance_names": "microsoft_defender_atp_dev"
        },
        {
            "integrations": "Microsoft Defender Advanced Threat Protection",
            "playbookID": "Test Playbook - MDE - Retrieve File",
            "instance_names": "microsoft_defender_atp_dev"
        },
        {
            "integrations": "CrowdstrikeFalcon",
            "playbookID": "Test Playbook - CrowdStrike Falcon - Retrieve File"
        },
        {
            "integrations": "CrowdstrikeFalcon",
            "playbookID": "Test Playbook - CrowdStrike Falcon Malware - Verify Containment Actions"
        },
        {
            "integrations": "CrowdstrikeFalcon",
            "playbookID": "Test Playbook - CrowdStrike Falcon - Get Detections by Incident"
        },
        {
            "integrations": "CrowdstrikeFalcon",
            "playbookID": "Test Playbook - CrowdStrike Falcon - Get Endpoint Forensics Data"
        },
        {
            "integrations": "Cortex XDR - IR",
            "playbookID": "Test Playbook - Cortex XDR - Endpoint Investigation"
        },
        {
            "integrations": "Cortex XDR - IR",
            "playbookID": "Test Playbook - Cortex XDR Malware - Incident Enrichment"
        },
        {
            "integrations": "Cortex XDR - IR",
            "playbookID": "Test Playbook - Cortex XDR - Retrieve File by sha256"
        },
        {
            "integrations": "Twitter v2",
            "playbookID": "playbook-Test_Twitter_v2",
            "instance_names": "Twitter v2"
        },
        {
            "playbookID": "IndicatorFormatterFilterTest",
            "timeout": 1200
        },
        {
            "integrations": "FeedURLhaus",
            "playbookID": "playbook-urlhaus-feed_Test"
        },
        {
            "integrations": "RSANetWitnessv115",
            "playbookID": "RSANetWitnessv115-Test"
        },
        {
            "integrations": [
                "FeedMandiant",
                "Core REST API"
            ],
            "playbookID": "Fetch Indicators Test",
            "fromversion": "6.1.0",
            "is_mockable": false,
            "instance_names": "FeedMandiant",
            "timeout": 2400
        },
        {
            "integrations": "LogRhythmRest V2",
            "playbookID": "LogRhythmRestV2-test"
        },
        {
            "fromversion": "6.6.0",
            "integrations": "Zendesk v2",
            "playbookID": "Zendesk V2 TEST"
        },
        {
            "playbookID": "Base64Decode - Test"
        },
        {
            "playbookID": "SupportMultithreading - Test",
            "is_mockable": false
        },
        {
            "fromversion": "5.0.0",
            "integrations": [
                "WildFire-v2"
            ],
            "playbookID": "Detonate File - WildFire - Test",
            "timeout": 400
        },
        {
            "integrations": [
                "Microsoft Management Activity API (O365 Azure Events)"
            ],
            "playbookID": "MicrosoftManagementActivity - Test"
        },
        {
            "integrations": "Microsoft Teams Management",
            "playbookID": "Microsoft Teams Management - Test",
            "instance_names": "ms_teams_management_device_code",
            "is_mockable": false,
            "timeout": 700,
            "memory_threshold": 900
        },
        {
            "integrations": "Microsoft Teams Management",
            "playbookID": "Microsoft Teams Management - Test",
            "instance_names": "ms_teams_management_client_credentials",
            "is_mockable": false,
            "timeout": 700,
            "memory_threshold": 500
        },
        {
            "playbookID": "SetIfEmpty_Test"
        },
        {
            "playbookID": "IsEmailAddressInternal_Test"
        },
        {
            "playbookID": "SetAndHandleEmpty_Test"
        },
        {
            "playbookID": "ExtractEmailTransformer_Test",
            "fromversion": "6.11.0"
        },
        {
            "playbookID": "IsIntegrationAvailable - Test"
        },
        {
            "integrations": "Tripwire",
            "playbookID": "TestplaybookTripwire",
            "fromversion": "5.0.0"
        },
        {
            "integrations": "CensysV2",
            "playbookID": "CensysV2-Test",
            "fromversion": "6.1.0"
        },
        {
            "integrations": "Bitbucket",
            "playbookID": "Test_Bitbucket",
            "fromversion": "6.5.0"
        },
        {
            "playbookID": "MapRangeValuesTest"
        },
        {
            "integrations": "McAfeeNSMv2",
            "playbookID": "Test_McAfeeNSMv2_using_v9",
            "fromversion": "6.5.0",
            "instance_names": "using_v9",
            "memory_threshold": 200,
            "timeout": 600
        },
        {
            "integrations": "McAfeeNSMv2",
            "playbookID": "Test_McAfeeNSMv2_using_v10",
            "instance_names": "using_v10",
            "fromversion": "6.5.0",
            "timeout": 600
        },
        {
            "playbookID": "Generic Polling Test",
            "timeout": 250
        },
        {
            "integrations": "Cisco Umbrella Enforcement",
            "playbookID": "Cisco Umbrella Enforcement-Test",
            "fromversion": "5.0.0"
        },
        {
            "integrations": "GCP-IAM",
            "playbookID": "playbook-GCP-IAM_Test",
            "fromversion": "6.0.0"
        },
        {
            "integrations": "GSuiteAdmin",
            "playbookID": "GSuiteAdmin-Test",
            "fromversion": "5.0.0"
        },
        {
            "integrations": "GSuiteAuditor",
            "playbookID": "GSuiteAuditor-Test",
            "fromversion": "5.5.0"
        },
        {
            "integrations": "GSuiteAdmin",
            "playbookID": "playbook-GSuiteAdmin-MobileDevices-Test",
            "fromversion": "5.5.0"
        },
        {
            "integrations": "AzureWAF",
            "instance_names": "azure_waf_prod",
            "playbookID": "Azure WAF - Test",
            "fromversion": "5.0.0",
            "memory_threshold": 300
        },
        {
            "integrations": [
                "Azure Active Directory Identity Protection",
                "Core REST API"
            ],
            "playbookID": "AzureADTest",
            "fromversion": "6.0.0",
            "timeout": 3000,
            "is_mockable": false
        },
        {
            "integrations": "GoogleCalendar",
            "playbookID": "GoogleCalendar-Test",
            "fromversion": "5.0.0"
        },
        {
            "integrations": "AWS-WAF",
            "playbookID": "TEST_AWS_WAF",
            "fromversion": "6.5.0"
        },
        {
            "integrations": "GoogleDrive",
            "playbookID": "GoogleDrive-Test",
            "fromversion": "5.0.0",
            "memory_threshold": 300
        },
        {
            "integrations": "FireEye Central Management",
            "playbookID": "FireEye Central Management - Test",
            "fromversion": "5.5.0",
            "timeout": 500
        },
        {
            "integrations": "FireEyeNX",
            "playbookID": "FireEyeNX-Test"
        },
        {
            "integrations": "FireEyeHX v2",
            "playbookID": "FireEyeHX_v2",
            "fromversion": "6.2.0",
            "timeout": 1200
        },
        {
            "integrations": "FireEyeHX v2",
            "playbookID": "FireEyeHXv2_without_polling"
        },
        {
            "integrations": "EmailRepIO",
            "playbookID": "TestEmailRepIOPlaybook",
            "fromversion": "5.0.0"
        },
        {
            "integrations": "XsoarPowershellTesting",
            "playbookID": "XsoarPowershellTesting-Test",
            "has_api": false
        },
        {
            "integrations": "Palo Alto Networks Threat Vault v2",
            "playbookID": "PANW Threat Vault v2 - Test",
            "fromversion": "6.5.0"
        },
        {
            "integrations": "Microsoft Endpoint Configuration Manager",
            "playbookID": "Microsoft ECM - Test",
            "fromversion": "5.5.0",
            "timeout": 400
        },
        {
            "integrations": "CrowdStrike Falcon Intel v2",
            "playbookID": "CrowdStrike Falcon Intel v2 - Test",
            "fromversion": "5.0.0"
        },
        {
            "integrations": "SecurityAndCompliance",
            "playbookID": "O365-SecurityAndCompliance-Test",
            "fromversion": "5.5.0",
            "memory_threshold": 300,
            "timeout": 1500
        },
        {
            "integrations": "SecurityAndCompliance",
            "playbookID": "O365-SecurityAndCompliance-ContextResults-Test",
            "fromversion": "5.5.0",
            "memory_threshold": 300,
            "timeout": 1500
        },
        {
            "integrations": "SecurityAndComplianceV2",
            "playbookID": "O365-SecurityAndComplianceV2-Test",
            "fromversion": "5.5.0",
            "memory_threshold": 300,
            "pid_threshold": 40,
            "timeout": 2500
        },
        {
            "integrations": "Azure Storage Container",
            "playbookID": "playbook-AzureStorageContainer-Test",
            "fromversion": "6.0.0"
        },
        {
            "integrations": "Azure Storage FileShare",
            "playbookID": "playbook-AzureStorageFileShare-Test",
            "fromversion": "6.0.0"
        },
        {
            "integrations": "Azure Storage Queue",
            "playbookID": "playbook-AzureStorageQueue-Test",
            "fromversion": "6.0.0"
        },
        {
            "integrations": "Azure Storage Table",
            "playbookID": "playbook-AzureStorageTable-Test",
            "fromversion": "6.0.0"
        },
        {
            "integrations": "EwsExtension",
            "playbookID": "playbook-EWS_O365_Extension_test",
            "fromversion": "6.0.0",
            "timeout": 500
        },
        {
            "integrations": "Majestic Million",
            "playbookID": "Majestic Million Test Playbook",
            "fromversion": "5.5.0",
            "memory_threshold": 300,
            "timeout": 500
        },
        {
            "integrations": "Anomali Enterprise",
            "playbookID": "Anomali Match Forensic Search - Test",
            "fromversion": "5.0.0"
        },
        {
            "integrations": [
                "Mail Listener v2",
                "Mail Sender (New)"
            ],
            "playbookID": "Mail-Listener Test Playbook",
            "fromversion": "5.0.0",
            "instance_names": [
                "Mail_Sender_(New)_STARTTLS"
            ]
        },
        {
            "integrations": "GraphQL",
            "fromversion": "5.0.0",
            "instance_names": "fetch_schema",
            "playbookID": "GraphQL - Test"
        },
        {
            "integrations": "GraphQL",
            "fromversion": "5.0.0",
            "instance_names": "no_fetch_schema",
            "playbookID": "GraphQL - Test"
        },
        {
            "integrations": "Azure Network Security Groups",
            "fromversion": "5.0.0",
            "instance_names": "azure_nsg_prod",
            "playbookID": "Azure NSG - Test"
        },
        {
            "integrations": "OpenCTI Feed 4.X",
            "playbookID": "OpenCTI Feed Test",
            "fromversion": "5.5.0"
        },
        {
            "integrations": "AWS - Security Hub",
            "playbookID": "AWS-securityhub Test",
            "timeout": 800
        },
        {
            "integrations": "Microsoft Advanced Threat Analytics",
            "playbookID": "Microsoft Advanced Threat Analytics - Test",
            "fromversion": "5.0.0",
            "is_mockable": false
        },
        {
            "integrations": "Zimperium",
            "playbookID": "Zimperium_Test",
            "fromversion": "5.0.0"
        },
        {
            "integrations": "Absolute",
            "playbookID": "Absolute_TestPlaybook",
            "fromversion": "6.0.0"
        },
        {
            "integrations": "ServiceDeskPlus",
            "playbookID": "Service Desk Plus Test",
            "instance_names": "sdp_instance_1",
            "fromversion": "5.0.0",
            "toversion": "5.9.9",
            "is_mockable": false
        },
        {
            "integrations": "ServiceDeskPlus",
            "playbookID": "Service Desk Plus - Generic Polling Test",
            "instance_names": "sdp_instance_1",
            "fromversion": "5.0.0",
            "toversion": "5.9.9"
        },
        {
            "integrations": "ServiceDeskPlus",
            "playbookID": "Service Desk Plus Test",
            "instance_names": "sdp_instance_2",
            "fromversion": "6.0.0",
            "is_mockable": false
        },
        {
            "integrations": "ServiceDeskPlus",
            "playbookID": "Service Desk Plus - Generic Polling Test",
            "instance_names": "sdp_instance_2",
            "fromversion": "6.0.0"
        },
        {
            "integrations": "ThreatConnect Feed",
            "playbookID": "FeedThreatConnect-Test",
            "fromversion": "5.5.0"
        },
        {
            "integrations": "URLhaus",
            "playbookID": "Test_URLhaus",
            "timeout": 1000
        },
        {
            "integrations": "AzureDevOps",
            "playbookID": "playbook-AzureDevOps-Test",
            "fromversion": "6.2.0"
        },
        {
            "integrations": "Microsoft Intune Feed",
            "playbookID": "FeedMicrosoftIntune_Test",
            "fromversion": "5.5.0"
        },
        {
            "integrations": "Tanium Threat Response",
            "playbookID": "Tanium Threat Response Test"
        },
        {
            "integrations": [
                "Syslog Sender"
            ],
            "playbookID": "Test Syslog",
            "fromversion": "5.5.0",
            "timeout": 600
        },
        {
            "integrations": "APIVoid",
            "playbookID": "APIVoid Test"
        },
        {
            "integrations": "CloudConvert",
            "playbookID": "CloudConvert-test",
            "fromversion": "5.0.0",
            "timeout": 3000
        },
        {
            "integrations": "Cisco Firepower",
            "playbookID": "Cisco Firepower - Test",
            "timeout": 1000,
            "fromversion": "5.0.0"
        },
        {
            "integrations": "IllusiveNetworks",
            "playbookID": "IllusiveNetworks-Test",
            "fromversion": "5.0.0",
            "timeout": 500
        },
        {
            "integrations": "JSON Feed",
            "playbookID": "JSON_Feed_Test",
            "fromversion": "5.5.0",
            "instance_names": "JSON Feed no_auto_detect"
        },
        {
            "integrations": "JSON Feed",
            "playbookID": "JSON_Feed_Test",
            "fromversion": "5.5.0",
            "instance_names": "JSON Feed_auto_detect"
        },
        {
            "integrations": "JSON Feed",
            "playbookID": "JSON_Feed_Test",
            "fromversion": "5.5.0",
            "instance_names": "JSON Feed_post"
        },
        {
            "integrations": "Google Cloud Functions",
            "playbookID": "test playbook - Google Cloud Functions",
            "fromversion": "5.0.0"
        },
        {
            "integrations": "Plain Text Feed",
            "playbookID": "PlainText Feed - Test",
            "fromversion": "5.5.0",
            "instance_names": "Plain Text Feed no_auto_detect"
        },
        {
            "integrations": "Plain Text Feed",
            "playbookID": "PlainText Feed - Test",
            "fromversion": "5.5.0",
            "instance_names": "Plain Text Feed_auto_detect"
        },
        {
            "integrations": "Silverfort",
            "playbookID": "Silverfort-test",
            "fromversion": "5.0.0"
        },
        {
            "integrations": "GoogleKubernetesEngine",
            "playbookID": "GoogleKubernetesEngine_Test",
            "timeout": 600,
            "fromversion": "5.5.0"
        },
        {
            "integrations": "Fastly Feed",
            "playbookID": "Fastly Feed Test",
            "fromversion": "5.5.0"
        },
        {
            "integrations": "Malware Domain List Active IPs Feed",
            "playbookID": "Malware Domain List Active IPs Feed Test",
            "fromversion": "5.5.0"
        },
        {
            "integrations": "Claroty",
            "playbookID": "Claroty - Test",
            "fromversion": "5.0.0"
        },
        {
            "integrations": "Trend Micro Apex",
            "playbookID": "Trend Micro Apex - Test",
            "is_mockable": false
        },
        {
            "integrations": "Blocklist_de Feed",
            "playbookID": "Blocklist_de - Test",
            "fromversion": "5.5.0"
        },
        {
            "integrations": "Cloudflare Feed",
            "playbookID": "cloudflare - Test",
            "fromversion": "5.5.0"
        },
        {
            "integrations": "AzureFeed",
            "playbookID": "AzureFeed - Test",
            "fromversion": "5.5.0"
        },
        {
            "integrations": "SpamhausFeed",
            "playbookID": "Spamhaus_Feed_Test",
            "fromversion": "5.5.0"
        },
        {
            "integrations": "Cofense Feed",
            "playbookID": "TestCofenseFeed",
            "fromversion": "5.5.0"
        },
        {
            "integrations": "Bambenek Consulting Feed",
            "playbookID": "BambenekConsultingFeed_Test",
            "fromversion": "5.5.0"
        },
        {
            "integrations": "Pipl",
            "playbookID": "Pipl Test"
        },
        {
            "integrations": "AWS Feed",
            "playbookID": "AWS Feed Test",
            "fromversion": "5.5.0"
        },
        {
            "integrations": "QuestKace",
            "playbookID": "QuestKace test",
            "fromversion": "5.0.0"
        },
        {
            "integrations": "Digital Defense FrontlineVM",
            "playbookID": "Digital Defense FrontlineVM - Scan Asset Not Recently Scanned Test"
        },
        {
            "integrations": "Digital Defense FrontlineVM",
            "playbookID": "Digital Defense FrontlineVM - Test Playbook"
        },
        {
            "integrations": "CSVFeed",
            "playbookID": "CSV_Feed_Test",
            "fromversion": "5.5.0",
            "instance_names": "CSVFeed_no_auto_detect"
        },
        {
            "integrations": "CSVFeed",
            "playbookID": "CSV_Feed_Test",
            "fromversion": "5.5.0",
            "instance_names": "CSVFeed_auto_detect"
        },
        {
            "integrations": "ProofpointFeed",
            "playbookID": "TestProofpointFeed",
            "fromversion": "5.5.0"
        },
        {
            "integrations": "Digital Shadows",
            "playbookID": "Digital Shadows - Test"
        },
        {
            "integrations": "Azure Compute v2",
            "playbookID": "Azure Compute - Test",
            "instance_names": "ms_azure_compute_dev"
        },
        {
            "integrations": "Azure Compute v2",
            "playbookID": "Azure Compute - Test",
            "instance_names": "ms_azure_compute_prod",
            "is_mockable": false
        },
        {
            "integrations": "Azure Compute v2",
            "playbookID": "Azure Compute - Login Test",
            "instance_names": "ms_azure_compute_prod",
            "is_mockable": false
        },
        {
            "integrations": "Azure Compute v2",
            "playbookID": "Azure Compute - Login Test",
            "instance_names": "ms_azure_compute_self_deployed"
        },
        {
            "integrations": [
                "Symantec Data Loss Prevention",
                "Symantec Data Loss Prevention v2"
            ],
            "playbookID": "Symantec Data Loss Prevention - Test",
            "fromversion": "4.5.0"
        },
        {
            "integrations": "Symantec Data Loss Prevention v2",
            "playbookID": "Symantec Data Loss Prevention v2 - Test",
            "fromversion": "6.0.0"
        },
        {
            "integrations": "Lockpath KeyLight v2",
            "playbookID": "Keylight v2 - Test"
        },
        {
            "integrations": "Azure Security Center v2",
            "playbookID": "Azure SecurityCenter - Test",
            "instance_names": "ms_azure_sc_prod",
            "is_mockable": false
        },
        {
            "integrations": "Azure Security Center v2",
            "playbookID": "Azure SecurityCenter - Test",
            "instance_names": "ms_azure_sc_self_deployed"
        },
        {
            "integrations": "JsonWhoIs",
            "playbookID": "JsonWhoIs-Test"
        },
        {
            "integrations": "Maltiverse",
            "playbookID": "Maltiverse Test"
        },
        {
            "integrations": "Box v2",
            "playbookID": "BoxV2_TestPlaybook"
        },
        {
            "integrations": "MicrosoftGraphMail",
            "playbookID": "MicrosoftGraphMail-Test_dev",
            "timeout": 1300,
            "instance_names": "ms_graph_mail_dev"
        },
        {
            "integrations": "MicrosoftGraphMail",
            "timeout": 900,
            "playbookID": "MicrosoftGraphMail-Test_dev_no_oproxy",
            "instance_names": "ms_graph_mail_dev_no_oproxy"
        },
        {
            "integrations": "MicrosoftGraphMail",
            "playbookID": "MicrosoftGraphMail-Test_prod",
            "instance_names": "ms_graph_mail_prod",
            "is_mockable": false,
            "memory_threshold": 300
        },
        {
            "integrations": "CloudShark",
            "playbookID": "CloudShark - Test Playbook"
        },
        {
            "integrations": "Google Vision AI",
            "playbookID": "Google Vision API - Test"
        },
        {
            "integrations": "nmap",
            "playbookID": "Nmap - Test",
            "fromversion": "5.0.0"
        },
        {
            "integrations": "Netmiko",
            "playbookID": "Netmiko_test"
        },
        {
            "integrations": "AutoFocus V2",
            "playbookID": "Autofocus Query Samples, Sessions and Tags Test Playbook",
            "fromversion": "4.5.0",
            "timeout": 1800
        },
        {
            "integrations": "HelloWorld",
            "playbookID": "HelloWorld-Test",
            "fromversion": "5.0.0"
        },
        {
            "integrations": "HelloWorld",
            "playbookID": "Sanity Test - Playbook with integration",
            "fromversion": "5.0.0"
        },
        {
            "integrations": "HelloWorld",
            "playbookID": "Sanity Test - Playbook with mocked integration",
            "fromversion": "5.0.0"
        },
        {
            "playbookID": "Sanity Test - Playbook with no integration",
            "fromversion": "5.0.0"
        },
        {
            "integrations": "Whois",
            "playbookID": "Sanity Test - Playbook with Unmockable Whois Integration",
            "fromversion": "6.5.0"
        },
        {
            "integrations": "HelloWorld",
            "playbookID": "HelloWorld_Scan-Test",
            "fromversion": "5.0.0",
            "timeout": 400
        },
        {
            "integrations": "ThreatQ v2",
            "playbookID": "ThreatQ - Test",
            "fromversion": "4.5.0"
        },
        {
            "integrations": "AttackIQFireDrill",
            "playbookID": "AttackIQ - Test"
        },
        {
            "integrations": "PhishLabs IOC EIR",
            "playbookID": "PhishlabsIOC_EIR-Test"
        },
        {
            "integrations": "Amazon DynamoDB",
            "playbookID": "AWS_DynamoDB-Test"
        },
        {
            "integrations": "PhishLabs IOC DRP",
            "playbookID": "PhishlabsIOC_DRP-Test"
        },
        {
            "playbookID": "Create Phishing Classifier V2 ML Test",
            "timeout": 60000,
            "fromversion": "6.1.0",
            "instance_names": "ml_dummy_prod",
            "integrations": "AzureWAF"
        },
        {
            "integrations": "ZeroFox",
            "playbookID": "ZeroFox-Test",
            "fromversion": "4.1.0"
        },
        {
            "integrations": "AlienVault OTX v2",
            "playbookID": "Alienvault_OTX_v2 - Test",
            "memory_threshold": 130
        },
        {
            "integrations": "AWS - CloudWatchLogs",
            "playbookID": "AWS - CloudWatchLogs Test Playbook",
            "fromversion": "5.0.0"
        },
        {
            "integrations": "SlackV2",
            "playbookID": "Slack Test Playbook",
            "timeout": 400,
            "pid_threshold": 5,
            "fromversion": "5.0.0"
        },
        {
            "integrations": "SlackV3",
            "playbookID": "SlackV3 TestPB",
            "instance_names": "cached",
            "timeout": 800,
            "pid_threshold": 8,
            "fromversion": "5.5.0"
        },
        {
            "integrations": "SlackV3",
            "playbookID": "Test_SlackV3_NonCaching",
            "instance_names": "non_cached",
            "timeout": 400,
            "pid_threshold": 8,
            "fromversion": "5.5.0"
        },
        {
            "integrations": "Cortex XDR - IR",
            "playbookID": "Test XDR Playbook execute script commands",
            "fromversion": "4.1.0",
            "timeout": 3000
        },
        {
            "integrations": "Cortex XDR - IR",
            "playbookID": "Test XDR Playbook quarantine file command",
            "fromversion": "4.1.0",
            "timeout": 2500
        },
        {
            "integrations": "Cortex XDR - IR",
            "playbookID": "Test XDR Playbook general commands",
            "fromversion": "4.1.0",
            "timeout": 2500
        },
        {
            "integrations": "Cortex XDR - IR",
            "playbookID": "Test XDR Playbook retrieve file command",
            "fromversion": "4.1.0",
            "timeout": 3500
        },
        {
            "integrations": "Cortex XDR - IOC",
            "playbookID": "Cortex XDR - IOC - Test",
            "fromversion": "5.5.0",
            "timeout": 1200
        },
        {
            "integrations": "Cloaken",
            "playbookID": "Cloaken-Test",
            "is_mockable": false
        },
        {
            "integrations": "ThreatX",
            "playbookID": "ThreatX-test",
            "timeout": 600
        },
        {
            "integrations": "Akamai WAF SIEM",
            "playbookID": "Akamai_WAF_SIEM-Test"
        },
        {
            "integrations": "FreshworksFreshservice",
            "playbookID": "FreshworkFreshservice"
        },
        {
            "integrations": "Cofense Triage v2",
            "playbookID": "Cofense Triage v2 Test"
        },
        {
            "integrations": "Akamai WAF",
            "playbookID": "Akamai_WAF-Test"
        },
        {
            "integrations": "abuse.ch SSL Blacklist Feed",
            "playbookID": "SSL Blacklist test",
            "fromversion": "5.5.0"
        },
        {
            "integrations": "CheckPhish",
            "playbookID": "CheckPhish-Test"
        },
        {
            "integrations": "Symantec Management Center",
            "playbookID": "SymantecMC_TestPlaybook"
        },
        {
            "integrations": "Looker",
            "playbookID": "Test-Looker"
        },
        {
            "integrations": "Vertica",
            "playbookID": "Vertica Test"
        },
        {
            "integrations": "Server Message Block (SMB) v2",
            "playbookID": "SMB_v2-Test",
            "has_api": false,
            "fromversion": "5.0.0"
        },
        {
            "integrations": "Server Message Block (SMB) v2",
            "playbookID": "SMB test",
            "has_api": false,
            "fromversion": "5.0.0"
        },
        {
            "playbookID": "ConvertFile-Test",
            "fromversion": "4.5.0"
        },
        {
            "playbookID": "TestAwsEC2GetPublicSGRules-Test"
        },
        {
            "integrations": "RSA NetWitness Packets and Logs",
            "playbookID": "rsa_packets_and_logs_test"
        },
        {
            "playbookID": "CheckpointFW-test",
            "integrations": "Check Point"
        },
        {
            "playbookID": "RegPathReputationBasicLists_test"
        },
        {
            "playbookID": "EmailDomainSquattingReputation-Test"
        },
        {
            "playbookID": "RandomStringGenerateTest"
        },
        {
            "playbookID": "playbook-checkEmailAuthenticity-test"
        },
        {
            "playbookID": "HighlightWords_Test"
        },
        {
            "playbookID": "StringContainsArray_test"
        },
        {
            "integrations": "Fidelis Elevate Network",
            "playbookID": "Fidelis-Test"
        },
        {
            "integrations": "AWS - ACM",
            "playbookID": "ACM-Test"
        },
        {
            "integrations": "Thinkst Canary",
            "playbookID": "CanaryTools Test",
            "is_mockable": false
        },
        {
            "integrations": "ThreatMiner",
            "playbookID": "ThreatMiner-Test"
        },
        {
            "playbookID": "StixCreator-Test"
        },
        {
            "playbookID": "CompareIncidentsLabels-test-playbook"
        },
        {
            "integrations": "Have I Been Pwned? V2",
            "playbookID": "Pwned v2 test",
            "timeout": 1500
        },
        {
            "integrations": "Alexa Rank Indicator",
            "playbookID": "Alexa Test Playbook"
        },
        {
            "playbookID": "UnEscapeURL-Test"
        },
        {
            "playbookID": "UnEscapeIPs-Test"
        },
        {
            "playbookID": "ExtractDomainFromUrlAndEmail-Test"
        },
        {
            "playbookID": "ConvertKeysToTableFieldFormat_Test"
        },
        {
            "integrations": "HashiCorp Vault",
            "playbookID": "hashicorp_test",
            "fromversion": "5.0.0"
        },
        {
            "integrations": "BeyondTrust Password Safe",
            "playbookID": "BeyondTrust-Test"
        },
        {
            "integrations": "Dell Secureworks",
            "playbookID": "SecureWorks"
        },
        {
            "integrations": "ServiceNow v2",
            "playbookID": "servicenow_test_v2",
            "instance_names": "snow_basic_auth",
            "is_mockable": false
        },
        {
            "integrations": "ServiceNow v2",
            "playbookID": "ServiceNow_OAuth_Test",
            "instance_names": "snow_oauth"
        },
        {
            "playbookID": "Create ServiceNow Ticket and Mirror Test",
            "integrations": "ServiceNow v2",
            "instance_names": "snow_basic_auth",
            "fromversion": "6.0.0",
            "timeout": 500
        },
        {
            "playbookID": "Create ServiceNow Ticket and State Polling Test",
            "integrations": "ServiceNow v2",
            "instance_names": "snow_basic_auth",
            "fromversion": "6.0.0",
            "timeout": 3000
        },
        {
            "integrations": "ServiceNow CMDB",
            "playbookID": "ServiceNow_CMDB_Test",
            "instance_names": "snow_cmdb_basic_auth"
        },
        {
            "integrations": "ServiceNow CMDB",
            "playbookID": "ServiceNow_CMDB_OAuth_Test",
            "instance_names": "snow_cmdb_oauth"
        },
        {
            "integrations": "ExtraHop v2",
            "playbookID": "ExtraHop_v2-Test"
        },
        {
            "playbookID": "Test CommonServer"
        },
        {
            "playbookID": "Test-debug-mode",
            "fromversion": "5.0.0"
        },
        {
            "integrations": "CIRCL",
            "playbookID": "CirclIntegrationTest"
        },
        {
            "integrations": "MISP V3",
            "playbookID": "MISP V3 Test",
            "timeout": 300,
            "fromversion": "5.5.0"
        },
        {
            "playbookID": "test-LinkIncidentsWithRetry"
        },
        {
            "playbookID": "CopyContextToFieldTest"
        },
        {
            "integrations": "OTRS",
            "playbookID": "OTRS Test",
            "fromversion": "4.1.0"
        },
        {
            "integrations": "Attivo Botsink",
            "playbookID": "AttivoBotsinkTest"
        },
        {
            "integrations": "FortiGate",
            "playbookID": "Fortigate Test"
        },
        {
            "playbookID": "FormattedDateToEpochTest"
        },
        {
            "integrations": "SNDBOX",
            "playbookID": "SNDBOX_Test",
            "timeout": 1000
        },
        {
            "integrations": "SNDBOX",
            "playbookID": "Detonate File - SNDBOX - Test",
            "timeout": 1000
        },
        {
            "integrations": "Awake Security",
            "playbookID": "awake_security_test_pb"
        },
        {
            "integrations": "Tenable.sc",
            "playbookID": "tenable-sc-test",
            "instance_names": "Tenable_SC_secman_api_key",
            "timeout": 240
        },
        {
            "integrations": "MimecastV2",
            "playbookID": "Mimecast test"
        },
        {
            "playbookID": "CreateEmailHtmlBody_test_pb",
            "fromversion": "4.1.0"
        },
        {
            "playbookID": "ReadPDFFileV2-Test",
            "timeout": 1000
        },
        {
            "playbookID": "JSONtoCSV-Test"
        },
        {
            "integrations": "Generic SQL",
            "playbookID": "generic-sql",
            "instance_names": "mysql instance",
            "fromversion": "5.0.0",
            "has_api": false
        },
        {
            "integrations": "Generic SQL",
            "playbookID": "generic-sql",
            "instance_names": "postgreSQL instance",
            "fromversion": "5.0.0",
            "has_api": false
        },
        {
            "integrations": "Generic SQL",
            "playbookID": "generic-sql",
            "instance_names": "Microsoft SQL instance",
            "fromversion": "5.0.0",
            "has_api": false
        },
        {
            "integrations": "Generic SQL",
            "playbookID": "generic-sql-oracle",
            "instance_names": "Oracle instance",
            "fromversion": "5.0.0",
            "has_api": false
        },
        {
            "integrations": "Generic SQL",
            "playbookID": "generic-sql-mssql-encrypted-connection",
            "instance_names": "Microsoft SQL instance",
            "fromversion": "5.0.0",
            "has_api": false
        },
        {
            "integrations": "Panorama",
            "instance_names": "palo_alto_firewall_9.0",
            "playbookID": "Panorama Query Logs - Test",
            "fromversion": "6.1.0",
            "timeout": 1500,
            "nightly": true
        },
        {
            "integrations": "Panorama",
            "instance_names": "palo_alto_firewall_9.1",
            "playbookID": "palo_alto_firewall_test_pb",
            "fromversion": "6.1.0",
            "timeout": 1000
        },
        {
            "integrations": "Panorama",
            "instance_names": "palo_alto_panorama_9.1",
            "playbookID": "PAN-OS-panorama-topology-test-pb",
            "fromversion": "6.1.0",
            "timeout": 1000
        },
        {
            "integrations": "Panorama",
            "instance_names": "palo_alto_firewall_9.1",
            "playbookID": "PAN-OS-firewall-topology-test-pb",
            "fromversion": "6.1.0",
            "timeout": 1000
        },
        {
            "integrations": "Panorama",
            "instance_names": "palo_alto_panorama_9.1",
            "playbookID": "palo_alto_panorama_test_pb",
            "fromversion": "6.1.0",
            "timeout": 2400
        },
        {
            "integrations": "Panorama",
            "instance_names": "palo_alto_firewall_9.0",
            "playbookID": "PAN-OS URL Filtering enrichment - Test",
            "fromversion": "6.1.0"
        },
        {
            "integrations": "Panorama",
            "instance_names": "panorama_instance_best_practice",
            "playbookID": "Panorama Best Practise - Test",
            "fromversion": "6.1.0"
        },
        {
            "integrations": "Tenable.io",
            "playbookID": "Tenable.io test",
            "timeout": 3600
        },
        {
            "playbookID": "URLDecode-Test"
        },
        {
            "playbookID": "GetTime-Test"
        },
        {
            "playbookID": "GetTime-ObjectVsStringTest"
        },
        {
            "integrations": "Tenable.io",
            "playbookID": "Tenable.io Scan Test",
            "timeout": 3600
        },
        {
            "integrations": "google-vault",
            "playbookID": "Google-Vault-Generic-Test",
            "timeout": 3600,
            "memory_threshold": 180
        },
        {
            "integrations": "google-vault",
            "playbookID": "Google_Vault-Search_And_Display_Results_test",
            "memory_threshold": 180,
            "timeout": 3600
        },
        {
            "integrations": "MxToolBox",
            "playbookID": "MxToolbox-test"
        },
        {
            "integrations": "Nessus",
            "playbookID": "Nessus - Test"
        },
        {
            "playbookID": "Palo Alto Networks - Malware Remediation Test",
            "fromversion": "4.5.0"
        },
        {
            "playbookID": "SumoLogic-Test",
            "integrations": "SumoLogic",
            "fromversion": "4.1.0"
        },
        {
            "playbookID": "ParseEmailFiles-test"
        },
        {
            "playbookID": "ParseEmailFilesV2-test"
        },
        {
            "playbookID": "PAN-OS - Block IP and URL - External Dynamic List v2 Test",
            "integrations": [
                "Panorama",
                "palo_alto_networks_pan_os_edl_management"
            ],
            "instance_names": "palo_alto_firewall_9.0",
            "fromversion": "6.1.0"
        },
        {
            "playbookID": "Test_EDL",
            "integrations": "EDL",
            "instance_names": "edl_update_to_7_9_9",
            "fromversion": "5.5.0",
            "marketplaces": "xsoar_on_prem",
            "pid_threshold": 8,
            "has_api": false
        },
        {
            "playbookID": "EDL Performance Test",
            "instance_names": "edl_auto_to_7_9_9",
            "integrations": [
                "EDL",
                "Create-Mock-Feed-Relationships"
            ],
            "fromversion": "6.0.0",
            "marketplaces": "xsoar_on_prem",
            "timeout": 3500,
            "memory_threshold": 900,
            "pid_threshold": 12,
            "context_print_dt": "EDLHey",
            "has_api": false
        },
        {
            "playbookID": "Test_export_indicators_service",
            "instance_names": "eis_on_demand",
            "integrations": "ExportIndicators",
            "fromversion": "5.5.0"
        },
        {
            "playbookID": "PAN-OS - Block IP - Custom Block Rule Test",
            "integrations": "Panorama",
            "instance_names": "panorama_instance_security_team",
            "fromversion": "6.1.0"
        },
        {
            "playbookID": "PAN-OS - Block IP - Static Address Group Test",
            "integrations": "Panorama",
            "instance_names": "panorama_instance_security_team",
            "fromversion": "6.1.0"
        },
        {
            "playbookID": "Block IP - Generic V3_Test",
            "fromversion": "6.0.0"
        },
        {
            "playbookID": "PAN-OS - Block URL - Custom URL Category Test",
            "integrations": "Panorama",
            "instance_names": "panorama_instance_security_team",
            "fromversion": "6.1.0"
        },
        {
            "playbookID": "Endpoint Malware Investigation - Generic - Test",
            "integrations": [
                "Cylance Protect v2",
                "Core REST API"
            ],
            "fromversion": "5.0.0",
            "timeout": 1200
        },
        {
            "playbookID": "ParseExcel-test"
        },
        {
            "playbookID": "ParseHTMLIndicators-Test",
            "has_api": true
        },
        {
            "playbookID": "Detonate File - No Files test"
        },
        {
            "integrations": "SentinelOne V2",
            "instance_names": "SentinelOne_v2.0",
            "playbookID": "SentinelOne V2.0 - Test"
        },
        {
            "integrations": "SentinelOne V2",
            "instance_names": "SentinelOne_v2.1",
            "playbookID": "SentinelOne V2.1 - Test"
        },
        {
            "integrations": "InfoArmor VigilanteATI",
            "playbookID": "InfoArmorVigilanteATITest"
        },
        {
            "integrations": "IntSights",
            "instance_names": "intsights_standard_account",
            "playbookID": "IntSights Test"
        },
        {
            "integrations": "IntSights",
            "playbookID": "IntSights Mssp Test",
            "instance_names": "intsights_mssp_account"
        },
        {
            "integrations": "dnstwist",
            "playbookID": "dnstwistTest",
            "has_api": false
        },
        {
            "integrations": "BitDam",
            "playbookID": "Detonate File - BitDam Test"
        },
        {
            "integrations": "Threat Grid",
            "playbookID": "Test-Detonate URL - ThreatGrid",
            "timeout": 600
        },
        {
            "integrations": "Threat Grid",
            "playbookID": "ThreatGridTest",
            "timeout": 600
        },
        {
            "integrations": "ThreatGridv2",
            "playbookID": "ThreatGrid_v2_Test",
            "timeout": 600
        },
        {
            "integrations": "Signal Sciences WAF",
            "playbookID": "SignalSciences-Test"
        },
        {
            "integrations": "RTIR",
            "playbookID": "RTIR Test"
        },
        {
            "integrations": "RedCanary",
            "playbookID": "RedCanaryTest"
        },
        {
            "playbookID": "URL Enrichment - Generic v2 - Test",
            "instance_names": "virus_total_v3",
            "integrations": [
                "VirusTotal (API v3)",
                "Rasterize"
            ],
            "timeout": 500,
            "pid_threshold": 200,
            "memory_threshold": 300
        },
        {
            "playbookID": "CutTransformerTest"
        },
        {
            "playbookID": "TestEditServerConfig"
        },
        {
            "playbookID": "ContentPackInstaller_Test",
            "integrations": "Core REST API",
            "fromversion": "6.0.0"
        },
        {
            "playbookID": "Default - Test",
            "integrations": [
                "ThreatQ v2",
                "Core REST API"
            ],
            "fromversion": "5.0.0",
            "marketplaces": "xsoar_on_prem"
        },
        {
            "integrations": "SCADAfence CNM",
            "playbookID": "SCADAfence_test"
        },
        {
            "integrations": "ProtectWise",
            "playbookID": "Protectwise-Test"
        },
        {
            "integrations": "WhatsMyBrowser",
            "playbookID": "WhatsMyBrowser-Test"
        },
        {
            "integrations": "BigFix",
            "playbookID": "BigFixTest"
        },
        {
            "integrations": "Lastline v2",
            "playbookID": "Lastline v2 - Test"
        },
        {
            "integrations": "McAfee DXL",
            "playbookID": "McAfee DXL - Test"
        },
        {
            "playbookID": "TextFromHTML_test_playbook"
        },
        {
            "playbookID": "PortListenCheck-test"
        },
        {
            "integrations": "ThreatExchange",
            "playbookID": "ThreatExchange-test"
        },
        {
            "integrations": "Joe Security",
            "playbookID": "JoeSecurityTestPlaybook",
            "timeout": 500
        },
        {
            "integrations": "Joe Security",
            "playbookID": "JoeSecurityTestDetonation",
            "timeout": 2000
        },
        {
            "integrations": "WildFire-v2",
            "playbookID": "Wildfire Test",
            "is_mockable": false,
            "fromversion": "5.0.0",
            "toversion": "6.1.9"
        },
        {
            "integrations": "WildFire-v2",
            "playbookID": "Wildfire Test With Polling",
            "is_mockable": false,
            "fromversion": "6.2.0",
            "timeout": 1100
        },
        {
            "integrations": "WildFire-v2",
            "playbookID": "Detonate URL - WildFire-v2 - Test",
            "timeout": 500
        },
        {
            "integrations": "WildFire-v2",
            "playbookID": "Detonate URL - WildFire v2.1 - Test"
        },
        {
            "integrations": "GRR",
            "playbookID": "GRR Test"
        },
        {
            "integrations": "VirusTotal",
            "instance_names": "virus_total_general",
            "playbookID": "virusTotal-test-playbook",
            "timeout": 1400
        },
        {
            "integrations": "VirusTotal",
            "instance_names": "virus_total_preferred_vendors",
            "playbookID": "virusTotaI-test-preferred-vendors",
            "timeout": 1400
        },
        {
            "integrations": [
                "Gmail Single User",
                "Gmail"
            ],
            "playbookID": "Gmail Single User - Test",
            "fromversion": "4.5.0",
            "memory_threshold": 150
        },
        {
            "integrations": "EWS v2",
            "playbookID": "get_original_email_-_ews-_test",
            "instance_names": "ewv2_regular"
        },
        {
            "integrations": [
                "EWSO365",
                "EWS v2"
            ],
            "playbookID": "EWS search-mailbox test",
            "instance_names": [
                "ewv2_regular",
                "ewso365_dev_team"
            ],
            "timeout": 400,
            "memory_threshold": 150
        },
        {
            "integrations": "PagerDuty v2",
            "playbookID": "PagerDuty Test"
        },
        {
            "scripts": [
                "DeleteContext"
            ],
            "playbookID": "test_delete_context"
        },
        {
            "scripts": [
                "DeleteContext"
            ],
            "playbookID": "DeleteContext-test",
            "fromversion": "6.9.0"
        },
        {
            "playbookID": "DeleteContext-auto-test"
        },
        {
            "playbookID": "GmailTest",
            "integrations": "Gmail"
        },
        {
            "playbookID": "Gmail Convert Html Test",
            "integrations": "Gmail",
            "memory_threshold": 150
        },
        {
            "playbookID": "reputations.json Test",
            "toversion": "5.0.0"
        },
        {
            "playbookID": "URL extraction test",
            "fromversion": "5.5.0"
        },
        {
            "playbookID": "Domain extraction test",
            "fromversion": "5.5.0"
        },
        {
            "playbookID": "Email extraction test",
            "fromversion": "5.5.0"
        },
        {
            "playbookID": "File extraction test",
            "fromversion": "5.5.0"
        },
        {
            "playbookID": "IPv4 extraction test",
            "fromversion": "5.5.0"
        },
        {
            "playbookID": "IPv4 CIDR extraction test",
            "fromversion": "5.5.0"
        },
        {
            "playbookID": "IPv6 CIDR extraction test",
            "fromversion": "5.5.0"
        },
        {
            "playbookID": "IPv6 extraction test",
            "fromversion": "5.5.0"
        },
        {
            "playbookID": "Test IP Indicator Fields",
            "fromversion": "5.0.0"
        },
        {
            "integrations": "McAfee Advanced Threat Defense",
            "playbookID": "Test Playbook McAfee ATD",
            "timeout": 700
        },
        {
            "integrations": "McAfee Advanced Threat Defense",
            "playbookID": "Detonate Remote File From URL -McAfee-ATD - Test",
            "timeout": 700
        },
        {
            "playbookID": "stripChars - Test"
        },
        {
            "integrations": "McAfee Advanced Threat Defense",
            "playbookID": "Test Playbook McAfee ATD Upload File"
        },
        {
            "playbookID": "exporttocsv_script_test"
        },
        {
            "playbookID": "Set - Test"
        },
        {
            "integrations": "Intezer v2",
            "playbookID": "Intezer Testing v2",
            "fromversion": "4.1.0",
            "timeout": 600
        },
        {
            "integrations": [
                "Mail Sender (New)",
                "Gmail"
            ],
            "playbookID": "Mail Sender (New) Test",
            "instance_names": [
                "Mail_Sender_(New)_STARTTLS"
            ],
            "memory_threshold": 100
        },
        {
            "playbookID": "buildewsquery_test"
        },
        {
            "integrations": "Rapid7 Nexpose",
            "playbookID": "nexpose_test",
            "timeout": 240
        },
        {
            "playbookID": "GetIndicatorDBotScore Test"
        },
        {
            "integrations": "EWS Mail Sender",
            "playbookID": "EWS Mail Sender Test",
            "instance_names": [
                "ews_mail_sender_labdemisto"
            ]
        },
        {
            "integrations": [
                "EWS v2",
                "Rasterize"
            ],
            "instance_names": [
                "ews_mail_sender_labdemisto"
            ],
            "playbookID": "EWS V2 Send Mail Test 2",
            "memory_threshold": 300,
            "pid_threshold": 200
        },
        {
            "integrations": [
                "EWS v2",
                "SMIME Messaging"
            ],
            "instance_names": [
                "ews_mail_sender_labdemisto",
                "SMIME Messaging"
            ],
            "playbookID": "EWS V2 Send Mail Test 3"
        },
        {
            "playbookID": "decodemimeheader_-_test"
        },
        {
            "playbookID": "test_url_regex"
        },
        {
            "integrations": "Skyformation",
            "playbookID": "TestSkyformation"
        },
        {
            "integrations": "okta",
            "playbookID": "okta_test_playbook",
            "timeout": 240
        },
        {
            "integrations": "Okta v2",
            "playbookID": "OktaV2-Test",
            "timeout": 300
        },
        {
            "integrations": "Okta IAM",
            "playbookID": "Okta IAM - Test Playbook",
            "fromversion": "6.0.0"
        },
        {
            "playbookID": "Test filters & transformers scripts"
        },
        {
            "integrations": "Salesforce",
            "playbookID": "SalesforceTestPlaybook"
        },
        {
            "integrations": "McAfee ESM v2",
            "instance_names": "v11.1.3",
            "playbookID": "McAfee ESM v2 - Test v11.1.3",
            "fromversion": "5.0.0",
            "is_mockable": false
        },
        {
            "integrations": "McAfee ESM v2",
            "instance_names": "v11.3",
            "playbookID": "McAfee ESM v2 (v11.3) - Test",
            "fromversion": "5.0.0",
            "timeout": 300,
            "is_mockable": false
        },
        {
            "integrations": "McAfee ESM v2",
            "instance_names": "v11.1.3",
            "playbookID": "McAfee ESM Watchlists - Test v11.1.3",
            "fromversion": "5.0.0"
        },
        {
            "integrations": "McAfee ESM v2",
            "instance_names": "v11.3",
            "playbookID": "McAfee ESM Watchlists - Test v11.3",
            "fromversion": "5.0.0"
        },
        {
            "integrations": "GoogleSafeBrowsing",
            "playbookID": "Google Safe Browsing Test",
            "timeout": 240,
            "fromversion": "5.0.0"
        },
        {
            "integrations": "Google Safe Browsing v2",
            "playbookID": "Google Safe Browsing V2 Test",
            "fromversion": "5.5.0"
        },
        {
            "integrations": "EWS v2",
            "playbookID": "EWSv2_empty_attachment_test",
            "instance_names": "ewv2_regular",
            "memory_threshold": 100
        },
        {
            "integrations": "EWS v2",
            "playbookID": "EWS Public Folders Test",
            "instance_names": "ewv2_regular",
            "is_mockable": false
        },
        {
            "integrations": "EWS v2",
            "playbookID": "EWS V2 Send Mail Test",
            "instance_names": "ews_mail_sender_labdemisto"
        },
        {
            "integrations": "Symantec Endpoint Protection V2",
            "playbookID": "SymantecEndpointProtection_Test"
        },
        {
            "integrations": "CarbonBlackProtectionV2",
            "playbookID": "search_endpoints_by_hash_-_carbon_black_protection_-_test",
            "timeout": 500
        },
        {
            "playbookID": "Process Email - Generic - Test - Incident Starter",
            "fromversion": "6.0.0",
            "integrations": "Rasterize",
            "timeout": 240,
            "memory_threshold": 300,
            "pid_threshold": 200
        },
        {
            "playbookID": "Process Email - Generic - Test - Actual Incident"
        },
        {
            "integrations": "CrowdstrikeFalcon",
            "playbookID": "Test - CrowdStrike Falcon",
            "fromversion": "4.1.0",
            "timeout": 5000,
            "is_mockable": false
        },
        {
            "playbookID": "ExposeIncidentOwner-Test"
        },
        {
            "integrations": "OpenPhish",
            "playbookID": "OpenPhish Test Playbook"
        },
        {
            "integrations": "Jira V3",
            "playbookID": "JiraV3 Test",
            "instance_names": "jira_basic_auth",
            "is_mockable": false
        },
        {
            "integrations": "ipinfo",
            "playbookID": "IPInfoTest"
        },
        {
            "integrations": "ipinfo_v2",
            "playbookID": "IPInfo_v2Test",
            "fromversion": "5.5.0"
        },
        {
            "integrations": "GoogleMaps",
            "playbookID": "GoogleMapsTest",
            "fromversion": "6.0.0"
        },
        {
            "playbookID": "VerifyHumanReadableFormat"
        },
        {
            "playbookID": "strings-test"
        },
        {
            "playbookID": "TestCommonPython",
            "timeout": 500
        },
        {
            "playbookID": "TestFileCreateAndUpload"
        },
        {
            "playbookID": "TestIsValueInArray"
        },
        {
            "playbookID": "TestStringReplace"
        },
        {
            "playbookID": "TestHttpPlaybook"
        },
        {
            "integrations": "SplunkPy",
            "playbookID": "SplunkPy parse-raw - Test",
            "memory_threshold": 250,
            "instance_names": "use_default_handler",
            "is_mockable": false
        },
        {
            "integrations": "SplunkPy",
            "playbookID": "SplunkPy-Test-V2_default_handler",
            "memory_threshold": 500,
            "instance_names": "use_default_handler",
            "is_mockable": false
        },
        {
            "integrations": "SplunkPy",
            "playbookID": "Splunk-Test_default_handler",
            "memory_threshold": 200,
            "instance_names": "use_default_handler",
            "is_mockable": false
        },
        {
            "integrations": "AnsibleTower",
            "playbookID": "AnsibleTower_Test_playbook",
            "fromversion": "5.0.0"
        },
        {
            "integrations": "SplunkPy",
            "playbookID": "SplunkPySearch_Test_default_handler",
            "memory_threshold": 200,
            "instance_names": "use_default_handler",
            "is_mockable": false
        },
        {
            "integrations": "SplunkPy",
            "playbookID": "SplunkPy_KV_commands_default_handler",
            "memory_threshold": 200,
            "instance_names": "use_default_handler",
            "is_mockable": false
        },
        {
            "integrations": "SplunkPy",
            "playbookID": "SplunkPy-Test-V2_requests_handler",
            "memory_threshold": 500,
            "instance_names": "use_python_requests_handler"
        },
        {
            "integrations": "SplunkPy",
            "playbookID": "Splunk-Test_requests_handler",
            "memory_threshold": 500,
            "instance_names": "use_python_requests_handler",
            "is_mockable": false
        },
        {
            "integrations": "SplunkPy",
            "playbookID": "SplunkPySearch_Test_requests_handler",
            "memory_threshold": 200,
            "instance_names": "use_python_requests_handler",
            "is_mockable": false
        },
        {
            "integrations": "SplunkPy",
            "playbookID": "SplunkPy_KV_commands_requests_handler",
            "memory_threshold": 200,
            "instance_names": "use_python_requests_handler"
        },
        {
            "integrations": "McAfee NSM",
            "playbookID": "McAfeeNSMTest",
            "timeout": 400
        },
        {
            "integrations": "PhishTank V2",
            "playbookID": "PhishTank Testing",
            "is_mockable": false
        },
        {
            "integrations": "McAfee Web Gateway",
            "playbookID": "McAfeeWebGatewayTest",
            "timeout": 500,
            "is_mockable": false
        },
        {
            "integrations": "TCPIPUtils",
            "playbookID": "TCPUtils-Test"
        },
        {
            "playbookID": "listExecutedCommands-Test"
        },
        {
            "integrations": "AWS - Lambda",
            "playbookID": "AWS-Lambda-Test (Read-Only)"
        },
        {
            "integrations": "Service Manager",
            "playbookID": "TestHPServiceManager",
            "timeout": 400
        },
        {
            "integrations": "ServiceNow IAM",
            "playbookID": "ServiceNow IAM - Test Playbook",
            "instance_names": "snow_basic_auth",
            "fromversion": "6.0.0"
        },
        {
            "playbookID": "LanguageDetect-Test",
            "timeout": 300
        },
        {
            "integrations": "Forcepoint",
            "playbookID": "forcepoint test",
            "timeout": 500
        },
        {
            "playbookID": "GeneratePassword-Test"
        },
        {
            "playbookID": "ZipFile-Test"
        },
        {
            "playbookID": "UnzipFile-Test"
        },
        {
            "playbookID": "Test-IsMaliciousIndicatorFound",
            "fromversion": "5.0.0"
        },
        {
            "playbookID": "TestExtractHTMLTables"
        },
        {
            "integrations": "carbonblackliveresponse",
            "playbookID": "Carbon Black Live Response Test",
            "fromversion": "5.0.0",
            "is_mockable": false
        },
        {
            "integrations": "urlscan.io",
            "playbookID": "urlscan_malicious_Test",
            "timeout": 500
        },
        {
            "integrations": "EWS v2",
            "playbookID": "pyEWS_Test",
            "instance_names": "ewv2_regular",
            "is_mockable": false
        },
        {
            "integrations": "EWS v2",
            "playbookID": "pyEWS_Test",
            "instance_names": "ewsv2_separate_process",
            "is_mockable": false
        },
        {
            "integrations": "remedy_sr_beta",
            "playbookID": "remedy_sr_test_pb"
        },
        {
            "integrations": "Cylance Protect v2",
            "playbookID": "Cylance Protect v2 Test"
        },
        {
            "integrations": "ReversingLabs Titanium Cloud",
            "playbookID": "ReversingLabsTCTest"
        },
        {
            "integrations": "ReversingLabs A1000",
            "playbookID": "ReversingLabsA1000Test"
        },
        {
            "integrations": "Demisto Lock",
            "playbookID": "DemistoLockTest",
            "instance_names": "no_sync"
        },
        {
            "playbookID": "test-domain-indicator",
            "timeout": 400
        },
        {
            "playbookID": "Cybereason Test",
            "integrations": "Cybereason",
            "timeout": 1200,
            "fromversion": "4.1.0"
        },
        {
            "integrations": "VirusTotal - Private API",
            "instance_names": "virus_total_private_api_general",
            "playbookID": "File Enrichment - Virus Total Private API Test"
        },
        {
            "integrations": "VirusTotal - Private API",
            "instance_names": "virus_total_private_api_general",
            "playbookID": "virusTotalPrivateAPI-test-playbook",
            "timeout": 1400,
            "pid_threshold": 12
        },
        {
            "integrations": [
                "VirusTotal - Private API",
                "VirusTotal"
            ],
            "playbookID": "vt-detonate test",
            "instance_names": [
                "virus_total_private_api_general",
                "virus_total_general"
            ],
            "timeout": 1400,
            "fromversion": "5.5.0",
            "is_mockable": false
        },
        {
            "integrations": "Cisco ASA",
            "playbookID": "Cisco ASA - Test Playbook"
        },
        {
            "integrations": "VirusTotal - Private API",
            "instance_names": "virus_total_private_api_preferred_vendors",
            "playbookID": "virusTotalPrivateAPI-test-preferred-vendors",
            "timeout": 1400
        },
        {
            "integrations": "Cisco Meraki",
            "playbookID": "Cisco-Meraki-Test"
        },
        {
            "integrations": "Microsoft Defender Advanced Threat Protection",
            "playbookID": "Microsoft Defender Advanced Threat Protection - Test prod",
            "instance_names": "microsoft_defender_atp_prod",
            "is_mockable": false,
            "timeout": 500
        },
        {
            "integrations": "Microsoft Defender Advanced Threat Protection",
            "playbookID": "Microsoft Defender Advanced Threat Protection - Test dev",
            "instance_names": "microsoft_defender_atp_dev",
            "timeout": 500
        },
        {
            "integrations": "Microsoft Defender Advanced Threat Protection",
            "playbookID": "Microsoft Defender Advanced Threat Protection - Test self deployed",
            "instance_names": "microsoft_defender_atp_dev_self_deployed",
            "timeout": 700
        },
        {
            "integrations": "Microsoft Defender Advanced Threat Protection",
            "playbookID": "Microsoft Defender - ATP - Indicators SC Test",
            "instance_names": "microsoft_defender_atp_dev_self_deployed",
            "is_mockable": false
        },
        {
            "integrations": "Microsoft Defender Advanced Threat Protection",
            "playbookID": "Microsoft Defender - ATP - Indicators SC Test",
            "instance_names": "microsoft_defender_atp_dev",
            "is_mockable": false
        },
        {
            "integrations": "Microsoft Defender Advanced Threat Protection",
            "playbookID": "Microsoft Defender - ATP - Indicators SC Test",
            "instance_names": "microsoft_defender_atp_prod",
            "is_mockable": false
        },
        {
            "integrations": "Microsoft 365 Defender",
            "playbookID": "Microsoft_365_Defender-Test",
            "instance_names": "ms_365_defender_device_code"
        },
        {
            "integrations": "Microsoft 365 Defender",
            "playbookID": "Microsoft_365_Defender-Test",
            "instance_names": "ms_365_defender_client_cred"
        },
        {
            "integrations": "Tanium",
            "playbookID": "Tanium Test Playbook",
            "timeout": 1200,
            "pid_threshold": 10
        },
        {
            "integrations": "Recorded Future",
            "playbookID": "Recorded Future Test"
        },
        {
            "integrations": "Microsoft Graph",
            "playbookID": "Microsoft Graph Security Test dev",
            "instance_names": "ms_graph_security_dev"
        },
        {
            "integrations": "Microsoft Graph",
            "playbookID": "MSG-ediscovery-tpb",
            "instance_names": "ms_graph_security_ediscovery"
        },
        {
            "integrations": "Microsoft Graph",
            "playbookID": "Microsoft Graph Security Test prod",
            "instance_names": "ms_graph_security_prod",
            "is_mockable": false
        },
        {
            "integrations": "Microsoft Graph",
            "playbookID": "Microsoft Graph Security Test self deployed",
            "instance_names": "ms_graph_security_client_cred",
            "is_mockable": false
        },
        {
            "integrations": "Microsoft Graph",
            "playbookID": "Microsoft Graph Security Test dev v2",
            "instance_names": "ms_graph_security_dev_v2"
        },
        {
            "integrations": "Microsoft Graph",
            "playbookID": "Microsoft Graph Security Test prod v2",
            "instance_names": "ms_graph_security_prod_v2",
            "is_mockable": false,
            "timeout": 500
        },
        {
            "integrations": "Microsoft Graph",
            "playbookID": "Microsoft Graph Security Test self deployed v2",
            "instance_names": "ms_graph_security_client_cred_v2",
            "is_mockable": false
        },
        {
            "integrations": "Microsoft Graph",
            "playbookID": "MSG-Threat-Assessment-test",
            "instance_names": "ms_graph_security_ediscovery"
        },
        {
            "integrations": "Microsoft Graph User",
            "playbookID": "Microsoft Graph User - Test",
            "instance_names": "ms_graph_user_dev"
        },
        {
            "integrations": "Microsoft Graph User",
            "playbookID": "Microsoft Graph User - Test",
            "instance_names": "ms_graph_user_prod",
            "is_mockable": false
        },
        {
            "integrations": "Microsoft Graph Groups",
            "playbookID": "Microsoft Graph Groups - Test dev",
            "instance_names": "ms_graph_groups_dev"
        },
        {
            "integrations": "Microsoft Graph Groups",
            "playbookID": "Microsoft Graph Groups - Test prod",
            "instance_names": "ms_graph_groups_prod",
            "is_mockable": false
        },
        {
            "integrations": "Microsoft_Graph_Files",
            "playbookID": "test_MsGraphFiles dev",
            "instance_names": "ms_graph_files_dev",
            "fromversion": "5.0.0",
            "timeout": 1600
        },
        {
            "integrations": "Microsoft_Graph_Files",
            "playbookID": "test_MsGraphFiles prod",
            "instance_names": "ms_graph_files_prod",
            "fromversion": "5.0.0",
            "is_mockable": false,
            "timeout": 1600
        },
        {
            "integrations": "Microsoft Graph Calendar",
            "playbookID": "Microsoft Graph Calendar - Test dev",
            "instance_names": "ms_graph_calendar_dev"
        },
        {
            "integrations": "Microsoft Graph Calendar",
            "playbookID": "Microsoft Graph Calendar - Test prod",
            "instance_names": "ms_graph_calendar_prod",
            "is_mockable": false
        },
        {
            "integrations": "Microsoft Graph Device Management",
            "playbookID": "MSGraph_DeviceManagement_Test_dev",
            "instance_names": "ms_graph_device_management_oproxy_dev",
            "fromversion": "5.0.0"
        },
        {
            "integrations": "Microsoft Graph Device Management",
            "playbookID": "MSGraph_DeviceManagement_Test_prod",
            "instance_names": "ms_graph_device_management_oproxy_prod",
            "fromversion": "5.0.0",
            "is_mockable": false
        },
        {
            "integrations": "Microsoft Graph Device Management",
            "playbookID": "MSGraph_DeviceManagement_Test_self_deployed_prod",
            "instance_names": "ms_graph_device_management_self_deployed_prod",
            "fromversion": "5.0.0"
        },
        {
            "integrations": "PrismaCloud v2",
            "playbookID": "Prisma Cloud V2 Test"
        },
        {
            "integrations": "Symantec Messaging Gateway",
            "playbookID": "Symantec Messaging Gateway Test"
        },
        {
            "integrations": "ThreatConnect v2",
            "playbookID": "ThreatConnect v2 - Test",
            "fromversion": "5.0.0"
        },
        {
            "integrations": "QRadar_v2",
            "playbookID": "test_Qradar_v2",
            "fromversion": "6.0.0",
            "is_mockable": false
        },
        {
            "integrations": "VMware",
            "playbookID": "VMWare Test",
            "memory_threshold": 300,
            "timeout": 1000
        },
        {
            "integrations": "VMware Carbon Black EDR v2",
            "playbookID": "Carbon Black Edr - Test",
            "is_mockable": false,
            "fromversion": "5.5.0"
        },
        {
            "integrations": "Cisco Umbrella Investigate",
            "playbookID": "Cisco Umbrella Test"
        },
        {
            "integrations": "icebrg",
            "playbookID": "Icebrg Test",
            "timeout": 500
        },
        {
            "integrations": "Symantec MSS",
            "playbookID": "SymantecMSSTest"
        },
        {
            "integrations": "Remedy AR",
            "playbookID": "Remedy AR Test"
        },
        {
            "integrations": "AWS - IAM",
            "playbookID": "AWS - IAM Test Playbook"
        },
        {
            "integrations": "McAfee Active Response",
            "playbookID": "McAfee-MAR_Test",
            "timeout": 700
        },
        {
            "integrations": "McAfee Threat Intelligence Exchange",
            "playbookID": "McAfee-TIE Test",
            "timeout": 700
        },
        {
            "integrations": "ArcSight Logger",
            "playbookID": "ArcSight Logger test"
        },
        {
            "integrations": "ArcSight ESM v2",
            "playbookID": "ArcSight ESM v2 Test"
        },
        {
            "integrations": "ArcSight ESM v2",
            "playbookID": "test Arcsight - Get events related to the Case"
        },
        {
            "integrations": "XFE_v2",
            "playbookID": "Test_XFE_v2",
            "timeout": 500,
            "nightly": true
        },
        {
            "integrations": "McAfee Threat Intelligence Exchange",
            "playbookID": "search_endpoints_by_hash_-_tie_-_test",
            "timeout": 500
        },
        {
            "integrations": "iDefense_v2",
            "playbookID": "iDefense_v2_Test",
            "fromversion": "5.5.0"
        },
        {
            "integrations": "AWS - SQS",
            "playbookID": "AWS - SQS Test Playbook",
            "fromversion": "5.0.0"
        },
        {
            "integrations": "AbuseIPDB",
            "playbookID": "AbuseIPDB Test"
        },
        {
            "integrations": "AbuseIPDB",
            "playbookID": "AbuseIPDB PopulateIndicators Test"
        },
        {
            "integrations": "LogRhythm",
            "playbookID": "LogRhythm-Test-Playbook",
            "timeout": 200
        },
        {
            "integrations": "FireEyeFeed",
            "playbookID": "playbook-FeedFireEye_test",
            "memory_threshold": 110
        },
        {
            "integrations": "Phish.AI",
            "playbookID": "PhishAi-Test"
        },
        {
            "integrations": "Phish.AI",
            "playbookID": "Test-Detonate URL - Phish.AI"
        },
        {
            "integrations": "Centreon",
            "playbookID": "Centreon-Test-Playbook"
        },
        {
            "playbookID": "ReadFile test"
        },
        {
            "integrations": "AlphaSOC Wisdom",
            "playbookID": "AlphaSOC-Wisdom-Test"
        },
        {
            "integrations": "carbonblack-v2",
            "playbookID": "CBFindIP - Test"
        },
        {
            "integrations": "Jask",
            "playbookID": "Jask_Test",
            "fromversion": "4.1.0"
        },
        {
            "integrations": "Whois",
            "playbookID": "whois_test",
            "fromversion": "5.0.0",
            "timeout": 2000
        },
        {
            "integrations": "TeamCymru",
            "playbookID": "TeamCymruTest"
        },
        {
            "integrations": "RSA NetWitness Endpoint",
            "playbookID": "NetWitness Endpoint Test"
        },
        {
            "integrations": "Check Point Sandblast",
            "playbookID": "Sandblast_malicious_test"
        },
        {
            "playbookID": "TestMatchRegexV2"
        },
        {
            "integrations": "ActiveMQ",
            "playbookID": "ActiveMQ Test"
        },
        {
            "playbookID": "RegexGroups Test"
        },
        {
            "integrations": "Cisco ISE",
            "playbookID": "cisco-ise-test-playbook"
        },
        {
            "integrations": "RSA NetWitness v11.1",
            "playbookID": "RSA NetWitness Test"
        },
        {
            "playbookID": "ExifReadTest"
        },
        {
            "integrations": "Cuckoo Sandbox",
            "playbookID": "CuckooTest",
            "timeout": 700
        },
        {
            "playbookID": "Detonate File - Generic Test",
            "timeout": 500
        },
        {
            "integrations": [
                "Lastline v2",
                "WildFire-v2",
                "SNDBOX",
                "McAfee Advanced Threat Defense"
            ],
            "playbookID": "Detonate File - Generic Test",
            "timeout": 2400
        },
        {
            "playbookID": "VerifyJSON - Test",
            "fromversion": "5.5.0"
        },
        {
            "playbookID": "PowerShellCommon-Test",
            "fromversion": "5.5.0"
        },
        {
            "playbookID": "GetIndicatorDBotScoreFromCache-Test",
            "fromversion": "6.0.0"
        },
        {
            "playbookID": "Detonate URL - Generic Test",
            "timeout": 2000,
            "integrations": [
                "McAfee Advanced Threat Defense",
                "Lastline v2"
            ]
        },
        {
            "integrations": [
                "VMware Carbon Black EDR v2",
                "carbonblackliveresponse",
                "Cylance Protect v2"
            ],
            "playbookID": "Retrieve File from Endpoint - Generic V2 Test",
            "fromversion": "5.0.0",
            "is_mockable": false
        },
        {
            "integrations": "Zscaler",
            "playbookID": "Zscaler Test",
            "timeout": 500
        },
        {
            "playbookID": "DemistoUploadFileV2 Test",
            "integrations": "Core REST API"
        },
        {
            "playbookID": "MaxMind Test",
            "integrations": "MaxMind GeoIP2"
        },
        {
            "playbookID": "Test Sagemaker",
            "integrations": "AWS Sagemaker"
        },
        {
            "playbookID": "C2sec-Test",
            "integrations": "C2sec irisk",
            "fromversion": "5.0.0"
        },
        {
            "playbookID": "AlexaV2 Test Playbook",
            "integrations": "Alexa Rank Indicator v2",
            "fromversion": "5.5.0"
        },
        {
            "playbookID": "Phishing v2 - Test - Incident Starter",
            "fromversion": "6.0.0",
            "timeout": 1200,
            "integrations": [
                "Core REST API",
                "Rasterize",
                "EWS v2"
            ],
            "instance_names": [
                "ews_mail_sender_labdemisto"
            ],
            "memory_threshold": 150,
            "pid_threshold": 80
        },
        {
            "playbookID": "Phishing - Core - Test - Incident Starter",
            "fromversion": "6.0.0",
            "timeout": 1700,
            "integrations": [
                "Core REST API",
                "Rasterize",
                "EWS v2"
            ],
            "instance_names": [
                "ews_mail_sender_labdemisto"
            ],
            "memory_threshold": 160,
            "pid_threshold": 80
        },
        {
            "playbookID": "Phishing - Core - Test - Actual Incident",
            "fromversion": "6.0.0"
        },
        {
            "playbookID": "SLA Scripts - Test",
            "fromversion": "4.1.0"
        },
        {
            "playbookID": "test_manageOOOUsers",
            "fromversion": "5.5.0"
        },
        {
            "playbookID": "PcapHTTPExtractor-Test"
        },
        {
            "playbookID": "Ping Test Playbook"
        },
        {
            "playbookID": "ParseWordDoc-Test"
        },
        {
            "playbookID": "PDFUnlocker-Test",
            "fromversion": "6.0.0"
        },
        {
            "playbookID": "Active Directory Test",
            "integrations": "Active Directory Query v2",
            "instance_names": "active_directory_ninja",
            "memory_threshold": 100,
            "has_api": false
        },
        {
            "playbookID": "Active Directory - manual pagination check",
            "integrations": "Active Directory Query v2",
            "instance_names": "active_directory_ninja",
            "memory_threshold": 100
        },
        {
            "playbookID": "Active Directory - automatic pagination check",
            "integrations": "Active Directory Query v2",
            "instance_names": "active_directory_ninja",
            "memory_threshold": 100
        },
        {
            "playbookID": "AD v2 - debug-mode - Test",
            "integrations": "Active Directory Query v2",
            "instance_names": "active_directory_ninja",
            "memory_threshold": 100,
            "fromversion": "5.0.0",
            "has_api": false
        },
        {
            "playbookID": "AD v2 - debug-mode - Test",
            "integrations": "Active Directory Query v2",
            "instance_names": "active_directory_ninja_with_ntlm",
            "memory_threshold": 100,
            "fromversion": "5.0.0",
            "has_api": false
        },
        {
            "playbookID": "Docker Hardening Test",
            "fromversion": "5.0.0",
            "runnable_on_docker_only": true
        },
        {
            "integrations": "Active Directory Query v2",
            "instance_names": "active_directory_ninja",
            "playbookID": "Active Directory Query V2 configuration with port",
            "memory_threshold": 100,
            "has_api": false
        },
        {
            "integrations": "Active Directory Query v2",
            "instance_names": "active_directory_ninja",
            "playbookID": "Active Directory - ad-get-user limit check",
            "memory_threshold": 100,
            "has_api": false
        },
        {
            "integrations": "Active Directory Query v2",
            "instance_names": "active_directory_ninja",
            "playbookID": "active directory search user with parentheses test",
            "memory_threshold": 100,
            "has_api": false
        },
        {
            "playbookID": "Email Address Enrichment - Generic v2.1 - Test",
            "integrations": "Active Directory Query v2",
            "memory_threshold": 100,
            "instance_names": "active_directory_ninja",
            "has_api": false
        },
        {
            "integrations": "Cofense Intelligence",
            "playbookID": "Test - Cofense Intelligence",
            "timeout": 500
        },
        {
            "playbookID": "GDPRContactAuthorities Test"
        },
        {
            "integrations": "Google Resource Manager",
            "playbookID": "GoogleResourceManager-Test",
            "timeout": 500
        },
        {
            "integrations": "SlashNext Phishing Incident Response",
            "playbookID": "SlashNextPhishingIncidentResponse-Test",
            "timeout": 500
        },
        {
            "integrations": "Google Cloud Storage",
            "playbookID": "GCS - Test",
            "timeout": 500,
            "memory_threshold": 80
        },
        {
            "integrations": "GooglePubSub",
            "playbookID": "GooglePubSub_Test",
            "timeout": 500,
            "fromversion": "5.0.0"
        },
        {
            "playbookID": "Calculate Severity - Generic v2 - Test",
            "integrations": [
                "Active Directory Query v2"
            ],
            "instance_names": "active_directory_ninja",
            "fromversion": "4.5.0",
            "memory_threshold": 100
        },
        {
            "integrations": "Freshdesk",
            "playbookID": "Freshdesk-Test",
            "timeout": 500
        },
        {
            "playbookID": "Autoextract - Test",
            "fromversion": "4.1.0"
        },
        {
            "playbookID": "FilterByList - Test",
            "fromversion": "4.5.0"
        },
        {
            "playbookID": "Impossible Traveler - Test",
            "integrations": [
                "Ipstack",
                "ipinfo",
                "Rasterize",
                "Active Directory Query v2",
                "Core REST API"
            ],
            "instance_names": "active_directory_ninja",
            "fromversion": "5.0.0",
            "timeout": 700,
            "memory_threshold": 300,
            "pid_threshold": 200
        },
        {
            "playbookID": "Active Directory - Get User Manager Details - Test",
            "integrations": "Active Directory Query v2",
            "memory_threshold": 100,
            "instance_names": "active_directory_80k",
            "fromversion": "5.0.0",
            "has_api": false
        },
        {
            "integrations": "Kafka V2",
            "playbookID": "Kafka Test"
        },
        {
            "playbookID": "File Enrichment - Generic v2 - Test",
            "instance_names": "virus_total_v3",
            "integrations": [
                "VirusTotal (API v3)",
                "Cylance Protect v2"
            ],
            "is_mockable": false
        },
        {
            "integrations": [
                "epo",
                "McAfee Active Response"
            ],
            "playbookID": "Endpoint data collection test",
            "timeout": 500
        },
        {
            "integrations": [
                "epo",
                "McAfee Active Response"
            ],
            "playbookID": "MAR - Endpoint data collection test",
            "timeout": 500
        },
        {
            "integrations": "DUO Admin",
            "playbookID": "DuoAdmin API test playbook",
            "fromversion": "5.0.0"
        },
        {
            "integrations": [
                "TAXII Server",
                "TAXIIFeed"
            ],
            "playbookID": "TAXII_Feed_Test",
            "fromversion": "5.5.0",
            "timeout": 300,
            "instance_names": [
                "non_https_cert",
                "instance_execute"
            ]
        },
        {
            "integrations": [
                "TAXII Server",
                "TAXIIFeed"
            ],
            "playbookID": "TAXII_Feed_Test",
            "fromversion": "5.5.0",
            "timeout": 300,
            "instance_names": [
                "https_cert",
                "local_https"
            ]
        },
        {
            "integrations": "TAXII 2 Feed",
            "playbookID": "TAXII 2 Feed Test",
            "fromversion": "5.5.0"
        },
        {
            "integrations": "iDefense Feed",
            "playbookID": "Feed iDefense Test",
            "memory_threshold": 200,
            "fromversion": "5.5.0"
        },
        {
            "playbookID": "TestShowScheduledEntries"
        },
        {
            "playbookID": "Calculate Severity - Standard - Test",
            "fromversion": "4.5.0"
        },
        {
            "playbookID": "HTTPListRedirects - Test SSL",
            "has_api": true
        },
        {
            "playbookID": "HTTPListRedirects Basic Test",
            "has_api": true
        },
        {
            "playbookID": "CheckDockerImageAvailableTest",
            "has_api": true
        },
        {
            "playbookID": "Extract Indicators From File - Generic v2 - Test",
            "integrations": [
                "Image OCR",
                "Rasterize"
            ],
            "timeout": 700,
            "memory_threshold": 300,
            "pid_threshold": 200,
            "fromversion": "4.5.0"
        },
        {
            "playbookID": "Endpoint Enrichment - Generic v2.1 - Test",
            "integrations": [
                "Cylance Protect v2",
                "carbonblack-v2",
                "McAfee ePO v2",
                "Active Directory Query v2",
                "VMware Carbon Black EDR v2"
            ],
            "memory_threshold": 100,
            "instance_names": "active_directory_ninja"
        },
        {
            "playbookID": "EmailReputationTest",
            "integrations": "Have I Been Pwned? V2",
            "timeout": 1500
        },
        {
            "integrations": "Symantec Deepsight Intelligence",
            "playbookID": "Symantec Deepsight Test"
        },
        {
            "playbookID": "ExtractDomainFromEmailTest"
        },
        {
            "playbookID": "Wait Until Datetime - Test",
            "fromversion": "4.5.0"
        },
        {
            "playbookID": "PAN-OS DAG Configuration Test",
            "integrations": "Panorama",
            "instance_names": "palo_alto_panorama_9.0",
            "timeout": 1500
        },
        {
            "playbookID": "PAN-OS EDL Setup v3 Test",
            "integrations": [
                "Panorama",
                "palo_alto_networks_pan_os_edl_management"
            ],
            "instance_names": "palo_alto_firewall_9.0",
            "timeout": 300
        },
        {
            "integrations": "Snowflake",
            "playbookID": "Snowflake-Test"
        },
        {
            "playbookID": "Account Enrichment - Generic v2.1 - Test",
            "integrations": [
                "Active Directory Query v2",
                "Cortex XDR - IR"
            ],
            "memory_threshold": 100,
            "instance_names": "active_directory_80k",
            "has_api": false
        },
        {
            "integrations": "Cisco Umbrella Investigate",
            "playbookID": "Domain Enrichment - Generic v2 - Test"
        },
        {
            "integrations": "Google BigQuery",
            "playbookID": "Google BigQuery Test"
        },
        {
            "integrations": "Zoom",
            "playbookID": "Zoom_Test"
        },
        {
            "integrations": "Cisco WebEx Feed",
            "playbookID": "Test_Cisco_WebEx_Feed",
            "fromversion": "6.0.0"
        },
        {
            "playbookID": "IP Enrichment - Generic v2 - Test",
            "integrations": "VirusTotal (API v3)",
            "instance_names": "virus_total_v3",
            "external_playbook_config": {
                "playbookID": "IP Enrichment - Generic v2",
                "input_parameters": {
                    "UseReputationCommand": {
                        "simple": "True"
                    }
                }
            },
            "fromversion": "6.1.0"
        },
        {
            "integrations": "Cherwell",
            "playbookID": "Cherwell Example Scripts - test"
        },
        {
            "integrations": "Cherwell",
            "playbookID": "Cherwell - test"
        },
        {
            "integrations": "CarbonBlackProtectionV2",
            "playbookID": "Carbon Black Enterprise Protection V2 Test"
        },
        {
            "integrations": "Active Directory Query v2",
            "memory_threshold": 100,
            "instance_names": "active_directory_ninja",
            "playbookID": "Test ADGetUser Fails with no instances 'Active Directory Query' (old version)",
            "has_api": false
        },
        {
            "integrations": "MITRE ATT&CK v2",
            "playbookID": "FeedMitreAttackv2_test",
            "memory_threshold": 150
        },
        {
            "integrations": "MITRE ATT&CK v2",
            "playbookID": "ExtractAttackPattern-Test",
            "memory_threshold": 150,
            "fromversion": "6.2.0"
        },
        {
            "integrations": "ANYRUN",
            "playbookID": "ANYRUN-Test"
        },
        {
            "integrations": "ANYRUN",
            "playbookID": "Detonate File - ANYRUN - Test"
        },
        {
            "integrations": "ANYRUN",
            "playbookID": "Detonate URL - ANYRUN - Test"
        },
        {
            "integrations": "Netcraft",
            "playbookID": "Netcraft test"
        },
        {
            "integrations": "EclecticIQ Platform",
            "playbookID": "EclecticIQ Test"
        },
        {
            "playbookID": "FormattingPerformance - Test",
            "fromversion": "5.0.0",
            "marketplaces": "xsoar_on_prem"
        },
        {
            "integrations": "AWS - EC2",
            "instance_names": "AWS - EC2",
            "playbookID": "AWS - EC2 Test Playbook",
            "fromversion": "5.0.0",
            "memory_threshold": 90,
            "timeout": 700,
            "is_mockable": false
        },
        {
            "integrations": "AWS - EC2",
            "playbookID": "d66e5f86-e045-403f-819e-5058aa603c32"
        },
        {
            "integrations": "ANYRUN",
            "playbookID": "Detonate File From URL - ANYRUN - Test"
        },
        {
            "integrations": "AWS - CloudTrail",
            "playbookID": "AWS - CloudTrail Test Playbook"
        },
        {
            "integrations": "DomainTools",
            "playbookID": "DomainTools-Test"
        },
        {
            "integrations": "Exabeam",
            "playbookID": "Exabeam - Test"
        },
        {
            "integrations": "Cisco Spark",
            "playbookID": "Cisco Spark Test New"
        },
        {
            "integrations": "Remedy On-Demand",
            "playbookID": "Remedy-On-Demand-Test"
        },
        {
            "playbookID": "ssdeepreputationtest"
        },
        {
            "playbookID": "TestIsEmailAddressInternal"
        },
        {
            "integrations": "Google Cloud Compute",
            "playbookID": "GoogleCloudComputeListTest"
        },
        {
            "integrations": "AWS - S3",
            "playbookID": "AWS - S3 Test Playbook",
            "memory_threshold": 80,
            "is_mockable": false
        },
        {
            "integrations": "AwsSecretsManager",
            "playbookID": "AwsSecretsManagerTest"
        },
        {
            "integrations": "Image OCR",
            "playbookID": "TestImageOCR"
        },
        {
            "integrations": "fireeye",
            "playbookID": "Detonate File - FireEye AX - Test"
        },
        {
            "integrations": [
                "Rasterize",
                "Image OCR"
            ],
            "playbookID": "Rasterize Test",
            "fromversion": "5.0.0",
            "memory_threshold": 300,
            "pid_threshold": 200,
            "timeout": 1500
        },
        {
            "integrations": "Rasterize",
            "playbookID": "RasterizeImageTest",
            "fromversion": "5.0.0",
            "memory_threshold": 300,
            "pid_threshold": 200
        },
        {
            "integrations": "Ipstack",
            "playbookID": "Ipstack_Test"
        },
        {
            "integrations": "Perch",
            "playbookID": "Perch-Test"
        },
        {
            "integrations": "Forescout",
            "playbookID": "Forescout-Test"
        },
        {
            "integrations": "GitHub",
            "playbookID": "Git_Integration-Test"
        },
        {
            "integrations": "GitHub IAM",
            "playbookID": "Github IAM - Test Playbook",
            "fromversion": "6.1.0"
        },
        {
            "integrations": "LogRhythmRest",
            "playbookID": "LogRhythm REST test"
        },
        {
            "integrations": "AlienVault USM Anywhere",
            "playbookID": "AlienVaultUSMAnywhereTest"
        },
        {
            "playbookID": "PhishLabsTestPopulateIndicators"
        },
        {
            "playbookID": "Test_HTMLtoMD"
        },
        {
            "integrations": "PhishLabs IOC",
            "playbookID": "PhishLabsIOC TestPlaybook",
            "fromversion": "4.1.0"
        },
        {
            "integrations": "PerceptionPoint",
            "playbookID": "PerceptionPoint Test",
            "fromversion": "4.1.0"
        },
        {
            "integrations": "vmray",
            "playbookID": "VMRay-Test-File",
            "fromversion": "5.5.0"
        },
        {
            "integrations": "vmray",
            "playbookID": "File Enrichment - VMRay - Test",
            "fromversion": "5.0.0"
        },
        {
            "integrations": "AutoFocus V2",
            "playbookID": "AutoFocus V2 test",
            "fromversion": "5.0.0",
            "timeout": 1000
        },
        {
            "playbookID": "Process Email - Generic for Rasterize"
        },
        {
            "playbookID": "Send Investigation Summary Reports - Test",
            "integrations": "EWS v2",
            "instance_names": [
                "ews_mail_sender_labdemisto"
            ],
            "fromversion": "4.5.0",
            "memory_threshold": 100
        },
        {
            "integrations": "Flashpoint",
            "playbookID": "Flashpoint_event-Test"
        },
        {
            "integrations": "Flashpoint",
            "playbookID": "Flashpoint_forum-Test"
        },
        {
            "integrations": "Flashpoint",
            "playbookID": "Flashpoint_report-Test"
        },
        {
            "integrations": "Flashpoint",
            "playbookID": "Flashpoint_reputation-Test"
        },
        {
            "integrations": "BluecatAddressManager",
            "playbookID": "Bluecat Address Manager test"
        },
        {
            "integrations": "MailListener - POP3 Beta",
            "playbookID": "MailListener-POP3 - Test"
        },
        {
            "playbookID": "sumList - Test"
        },
        {
            "playbookID": "AnyMatch_Test"
        },
        {
            "integrations": "VulnDB",
            "playbookID": "Test-VulnDB"
        },
        {
            "integrations": "Shodan_v2",
            "playbookID": "Test-Shodan_v2",
            "timeout": 1000
        },
        {
            "integrations": "Threat Crowd",
            "playbookID": "ThreatCrowd - Test"
        },
        {
            "integrations": "GoogleDocs",
            "playbookID": "GoogleDocs-test"
        },
        {
            "playbookID": "Request Debugging - Test",
            "fromversion": "5.0.0"
        },
        {
            "playbookID": "Test Convert file hash to corresponding hashes",
            "fromversion": "4.5.0",
            "integrations": [
                "VirusTotal",
                "Zimperium"
            ],
            "instance_names": "virus_total_general"
        },
        {
            "playbookID": "PAN-OS Query Logs For Indicators Test",
            "fromversion": "5.5.0",
            "timeout": 1500,
            "integrations": "Panorama",
            "instance_names": "palo_alto_panorama"
        },
        {
            "integrations": "Elasticsearch v2",
            "instance_names": "es_v7",
            "playbookID": "Elasticsearch_v2_test"
        },
        {
            "integrations": "ElasticsearchFeed",
            "instance_names": "es_demisto_feed",
            "playbookID": "Elasticsearch_Fetch_Demisto_Indicators_Test",
            "fromversion": "5.5.0"
        },
        {
            "integrations": "ElasticsearchFeed",
            "instance_names": "es_generic_feed",
            "playbookID": "Elasticsearch_Fetch_Custom_Indicators_Test",
            "fromversion": "5.5.0"
        },
        {
            "integrations": "Elasticsearch v2",
            "instance_names": "es_v6",
            "playbookID": "Elasticsearch_v2_test-v6"
        },
        {
            "integrations": "Elasticsearch v2",
            "instance_names": "es_v8",
            "playbookID": "Elasticsearch_v2_test-v8"
        },
        {
            "integrations": "PolySwarm",
            "playbookID": "PolySwarm-Test"
        },
        {
            "integrations": "Kennav2",
            "playbookID": "Kenna Test"
        },
        {
            "integrations": "SecurityAdvisor",
            "playbookID": "SecurityAdvisor-Test",
            "fromversion": "4.5.0"
        },
        {
            "integrations": "Google Key Management Service",
            "playbookID": "Google-KMS-test",
            "pid_threshold": 6,
            "memory_threshold": 60
        },
        {
            "integrations": "SecBI",
            "playbookID": "SecBI - Test"
        },
        {
            "playbookID": "ExtractFQDNFromUrlAndEmail-Test"
        },
        {
            "integrations": "EWS v2",
            "playbookID": "Get EWS Folder Test",
            "fromversion": "4.5.0",
            "instance_names": "ewv2_regular",
            "memory_threshold": 120,
            "timeout": 1200
        },
        {
            "integrations": "EWSO365",
            "instance_names": "ewso365_dev_team",
            "playbookID": "EWS_O365_test",
            "fromversion": "5.0.0",
            "timeout": 500
        },
        {
            "integrations": "EWSO365",
            "instance_names": "ewso365_dev_team",
            "playbookID": "EWS_O365_send_mail_test",
            "fromversion": "5.0.0"
        },
        {
            "integrations": "Unit42v2 Feed",
            "playbookID": "unit42_atoms",
            "fromversion": "5.5.0",
            "memory_threshold": 115
        },
        {
            "integrations": "QRadar v3",
            "playbookID": "QRadar Indicator Hunting Test",
            "instance_names": "QRadar_20",
            "timeout": 12000,
            "fromversion": "6.0.0"
        },
        {
            "integrations": "QRadar v3",
            "playbookID": "QRadar - Get Offense Logs Test",
            "instance_names": "QRadar_20",
            "timeout": 600,
            "fromversion": "6.0.0"
        },
        {
            "playbookID": "SetAndHandleEmpty test",
            "fromversion": "4.5.0"
        },
        {
            "integrations": "Tanium v2",
            "playbookID": "Tanium v2 - Test"
        },
        {
            "integrations": "Office 365 Feed",
            "playbookID": "Office365_Feed_Test",
            "fromversion": "5.5.0",
            "memory_threshold": 150
        },
        {
            "integrations": "GoogleCloudTranslate",
            "playbookID": "GoogleCloudTranslate-Test",
            "pid_threshold": 9
        },
        {
            "integrations": "Infoblox",
            "playbookID": "Infoblox Test"
        },
        {
            "playbookID": "GetValuesOfMultipleFIelds Test",
            "fromversion": "4.5.0"
        },
        {
            "playbookID": "IsInternalHostName Test",
            "fromversion": "4.5.0"
        },
        {
            "playbookID": "DigitalGuardian-Test",
            "integrations": "Digital Guardian",
            "fromversion": "5.0.0"
        },
        {
            "integrations": "SplunkPy",
            "playbookID": "Splunk Indicator Hunting Test",
            "fromversion": "5.0.0",
            "memory_threshold": 500,
            "instance_names": "use_default_handler",
            "is_mockable": false
        },
        {
            "integrations": "AutoFocus Feed",
            "playbookID": "playbook-FeedAutofocus_test",
            "fromversion": "5.5.0"
        },
        {
            "integrations": "PaloAltoNetworks_PrismaCloudCompute",
            "playbookID": "PaloAltoNetworks_PrismaCloudCompute-Test",
            "instance_names": "prisma_cloud_compute_21_04"
        },
        {
            "integrations": "SaasSecurity",
            "playbookID": "SaasSecurity-Test"
        },
        {
            "integrations": "Recorded Future Feed",
            "playbookID": "RecordedFutureFeed - Test",
            "instance_names": "recorded_future_feed",
            "timeout": 1000,
            "fromversion": "5.5.0",
            "memory_threshold": 86
        },
        {
            "integrations": "Recorded Future Feed",
            "playbookID": "RecordedFutureFeed - Test",
            "instance_names": "recorded_future_feed_with_risk_rules",
            "timeout": 1000,
            "fromversion": "5.5.0",
            "memory_threshold": 86
        },
        {
            "integrations": "Expanse",
            "playbookID": "test-Expanse-Playbook",
            "fromversion": "5.0.0"
        },
        {
            "integrations": "Expanse",
            "playbookID": "test-Expanse",
            "fromversion": "5.0.0"
        },
        {
            "integrations": "DShield Feed",
            "playbookID": "playbook-DshieldFeed_test",
            "fromversion": "5.5.0",
            "is_mockable": false
        },
        {
            "integrations": "AlienVault Reputation Feed",
            "playbookID": "AlienVaultReputationFeed_Test",
            "fromversion": "5.5.0",
            "memory_threshold": 190
        },
        {
            "integrations": "BruteForceBlocker Feed",
            "playbookID": "playbook-BruteForceBlocker_test",
            "fromversion": "5.5.0",
            "memory_threshold": 190
        },
        {
            "integrations": "F5Silverline",
            "playbookID": "F5Silverline_TestPlaybook",
            "fromversion": "6.0.0",
            "memory_threshold": 190
        },
        {
            "integrations": "Carbon Black Enterprise EDR",
            "playbookID": "Carbon Black Enterprise EDR Test",
            "fromversion": "5.0.0"
        },
        {
            "integrations": "MongoDB Key Value Store",
            "playbookID": "MongoDB KeyValueStore - Test",
            "pid_threshold": 12,
            "fromversion": "5.0.0"
        },
        {
            "integrations": "MongoDB Log",
            "playbookID": "MongoDBLog - Test",
            "pid_threshold": 12,
            "fromversion": "5.0.0"
        },
        {
            "integrations": "CyCognito",
            "playbookID": "CyCognito-Test",
            "fromversion": "6.2.0"
        },
        {
            "integrations": "FeedCyCognito",
            "playbookID": "FeedCyCognito-Test",
            "fromversion": "6.2.0"
        },
        {
            "integrations": "Google Chronicle Backstory",
            "playbookID": "Google Chronicle Backstory Asset - Test",
            "fromversion": "5.0.0"
        },
        {
            "integrations": "Google Chronicle Backstory",
            "playbookID": "Google Chronicle Backstory IOC Details - Test",
            "fromversion": "5.0.0"
        },
        {
            "integrations": "Google Chronicle Backstory",
            "playbookID": "Google Chronicle Backstory List Alerts - Test",
            "fromversion": "5.0.0"
        },
        {
            "integrations": "Google Chronicle Backstory",
            "playbookID": "Google Chronicle Backstory List IOCs - Test",
            "fromversion": "5.0.0"
        },
        {
            "integrations": "Google Chronicle Backstory",
            "playbookID": "Google Chronicle Backstory Reputation - Test",
            "fromversion": "5.0.0"
        },
        {
            "integrations": "Google Chronicle Backstory",
            "playbookID": "Google Chronicle Backstory List Events - Test",
            "fromversion": "5.0.0"
        },
        {
            "integrations": "Feodo Tracker IP Blocklist Feed",
            "instance_names": "feodo_tracker_ip_currently__active",
            "playbookID": "playbook-feodotrackeripblock_test_currently__active",
            "fromversion": "5.5.0"
        },
        {
            "integrations": "Feodo Tracker IP Blocklist Feed",
            "instance_names": "feodo_tracker_ip_30_days",
            "playbookID": "playbook-feodotrackeripblock_test_30_days",
            "fromversion": "5.5.0"
        },
        {
            "integrations": "Code42",
            "playbookID": "Code42-Test",
            "fromversion": "5.0.0",
            "timeout": 600
        },
        {
            "playbookID": "Code42 File Search Test",
            "integrations": "Code42",
            "fromversion": "5.0.0"
        },
        {
            "playbookID": "Code42 Suspicious Activity Action v2 - Test",
            "integrations": "Code42",
            "fromversion": "6.10.0"
        },
        {
            "playbookID": "HasiCoprTerraformTest",
            "integrations": "HashicorpTerraform",
            "fromversion": "6.10.0"
        },
        {
            "playbookID": "FetchIndicatorsFromFile-test",
            "fromversion": "5.5.0"
        },
        {
            "integrations": "RiskSense",
            "playbookID": "RiskSense Get Apps - Test"
        },
        {
            "integrations": "RiskSense",
            "playbookID": "RiskSense Get Host Detail - Test"
        },
        {
            "integrations": "RiskSense",
            "playbookID": "RiskSense Get Host Finding Detail - Test"
        },
        {
            "integrations": "RiskSense",
            "playbookID": "RiskSense Get Hosts - Test"
        },
        {
            "integrations": "RiskSense",
            "playbookID": "RiskSense Get Host Findings - Test"
        },
        {
            "integrations": "RiskSense",
            "playbookID": "RiskSense Get Unique Cves - Test"
        },
        {
            "integrations": "RiskSense",
            "playbookID": "RiskSense Get Unique Open Findings - Test"
        },
        {
            "integrations": "RiskSense",
            "playbookID": "RiskSense Get Apps Detail - Test"
        },
        {
            "integrations": "RiskSense",
            "playbookID": "RiskSense Apply Tag - Test"
        },
        {
            "integrations": "Indeni",
            "playbookID": "Indeni_test",
            "fromversion": "5.0.0"
        },
        {
            "integrations": "SafeBreach v2",
            "playbookID": "playbook-SafeBreach-Test",
            "fromversion": "5.5.0"
        },
        {
            "integrations": "AlienVault OTX TAXII Feed",
            "playbookID": "playbook-feedalienvaultotx_test",
            "fromversion": "5.5.0"
        },
        {
            "playbookID": "ExtractDomainAndFQDNFromUrlAndEmail-Test",
            "fromversion": "5.5.0"
        },
        {
            "integrations": "Cortex Data Lake",
            "playbookID": "Cortex Data Lake Test",
            "instance_names": "cdl_prod",
            "fromversion": "4.5.0"
        },
        {
            "integrations": "MongoDB",
            "playbookID": "MongoDB - Test"
        },
        {
            "integrations": "DNSDB_v2",
            "playbookID": "DNSDB-Test",
            "fromversion": "5.0.0"
        },
        {
            "integrations": "CreateIncidents",
            "playbookID": "DBotFindSimilarIncidentsByIndicators - Test",
            "instance_names": [
                "Create Test Incidents - Phishing Mock"
            ],
            "timeout": 300,
            "is_mockable": false
        },
        {
            "playbookID": "GetIndicatorsByQuery - Test"
        },
        {
            "playbookID": "DBotCreatePhishingClassifierV2FromFile-Test",
            "timeout": 60000,
            "fromversion": "6.1.0",
            "instance_names": "ml_dummy_prod",
            "integrations": "AzureWAF"
        },
        {
            "integrations": "IBM Resilient Systems",
            "playbookID": "IBM Resilient Systems Test"
        },
        {
            "integrations": [
                "Prisma Access",
                "Prisma Access Egress IP feed"
            ],
            "playbookID": "Prisma_Access_Egress_IP_Feed-Test",
            "timeout": 60000,
            "fromversion": "5.5.0"
        },
        {
            "integrations": "Palo Alto Networks - Prisma SASE",
            "playbookID": "PrismaSASE Test",
            "fromversion": "6.5.0",
            "timeout": 500
        },
        {
            "integrations": "Prisma Access",
            "playbookID": "Prisma_Access-Test",
            "timeout": 60000,
            "fromversion": "5.5.0"
        },
        {
            "playbookID": "EvaluateMLModllAtProduction-Test",
            "timeout": 500,
            "fromversion": "5.5.0"
        },
        {
            "integrations": "Google IP Ranges Feed",
            "playbookID": "Fetch Indicators Test",
            "fromversion": "6.0.0"
        },
        {
            "integrations": "Azure AD Connect Health Feed",
            "playbookID": "FeedAzureADConnectHealth_Test",
            "fromversion": "5.5.0"
        },
        {
            "integrations": [
                "Zoom Feed",
                "Core REST API"
            ],
            "playbookID": "FeedZoom_Test",
            "fromversion": "5.5.0"
        },
        {
            "playbookID": "PCAP Analysis Test",
            "integrations": [
                "ipinfo",
                "WildFire-v2"
            ],
            "fromversion": "5.0.0",
            "timeout": 1200
        },
        {
            "integrations": "Workday",
            "playbookID": "Workday - Test",
            "fromversion": "5.0.0",
            "timeout": 600
        },
        {
            "integrations": "Unit42 Feed",
            "playbookID": "Unit42 Feed - Test",
            "fromversion": "5.5.0",
            "timeout": 600
        },
        {
            "integrations": "CrowdStrikeMalquery",
            "playbookID": "CrowdStrikeMalquery-Test",
            "fromversion": "5.0.0",
            "timeout": 2500
        },
        {
            "integrations": "Sixgill_Darkfeed",
            "playbookID": "Sixgill-Darkfeed_Test",
            "fromversion": "5.5.0"
        },
        {
            "playbookID": "hashIncidentFields-test",
            "fromversion": "4.5.0",
            "timeout": 60000
        },
        {
            "integrations": "RSA Archer v2",
            "playbookID": "Archer v2 - Test",
            "fromversion": "5.0.0",
            "timeout": 1500
        },
        {
            "integrations": "WootCloud",
            "playbookID": "TestWootCloudPlaybook",
            "fromversion": "5.0.0"
        },
        {
            "integrations": "Ivanti Heat",
            "playbookID": "Ivanti Heat - Test"
        },
        {
            "integrations": "MicrosoftCloudAppSecurity",
            "playbookID": "MicrosoftCloudAppSecurity-Test"
        },
        {
            "integrations": "Blueliv ThreatCompass",
            "playbookID": "Blueliv_ThreatCompass_test",
            "fromversion": "5.0.0"
        },
        {
            "playbookID": "IncreaseIncidentSeverity-Test",
            "fromversion": "5.0.0"
        },
        {
            "integrations": "TrendMicro Cloud App Security",
            "playbookID": "playbook_TrendmicroCAS_Test",
            "fromversion": "5.0.0",
            "timeout": 300
        },
        {
            "playbookID": "IfThenElse-Test",
            "fromversion": "5.0.0"
        },
        {
            "playbookID": "If-Elif Test",
            "fromversion": "6.9.0"
        },
        {
            "integrations": "Imperva WAF",
            "playbookID": "Imperva WAF - Test"
        },
        {
            "integrations": "CheckPointFirewall_v2",
            "playbookID": "checkpoint-testplaybook",
            "timeout": 500
        },
        {
            "playbookID": "FailedInstances - Test",
            "integrations": "Whois",
            "fromversion": "4.5.0"
        },
        {
            "integrations": "F5 ASM",
            "playbookID": "playbook-F5_ASM-Test",
            "timeout": 600,
            "fromversion": "5.0.0"
        },
        {
            "playbookID": "Hatching Triage - Detonate File",
            "integrations": "Hatching Triage",
            "fromversion": "5.5.0"
        },
        {
            "integrations": "Rundeck",
            "playbookID": "Rundeck_test",
            "fromversion": "5.5.0",
            "is_mockable": false
        },
        {
            "playbookID": "Field polling test",
            "timeout": 600,
            "fromversion": "5.0.0"
        },
        {
            "integrations": "Generic Webhook",
            "instance_names": "Generic Webhook XSOAR on-prem",
            "playbookID": "Generic Webhook - Test",
            "has_api": false
        },
        {
            "integrations": "Palo Alto Networks Enterprise DLP",
            "playbookID": "Palo_Alto_Networks_Enterprise_DLP - Test",
            "fromversion": "5.0.0"
        },
        {
            "integrations": "Cryptocurrency",
            "playbookID": "Cryptocurrency-Test",
            "is_mockable": false
        },
        {
            "integrations": "Public DNS Feed",
            "playbookID": "Public_DNS_Feed_Test",
            "fromversion": "5.5.0"
        },
        {
            "integrations": "ExpanseV2",
            "playbookID": "ExpanseV2 Test",
            "fromversion": "6.0.0",
            "timeout": 250
        },
        {
            "integrations": "FeedExpanse",
            "playbookID": "Feed Expanse Test",
            "fromversion": "6.0.0"
        },
        {
            "integrations": "MicrosoftGraphIdentityandAccess",
            "playbookID": "Identity & Access test playbook"
        },
        {
            "integrations": "MicrosoftPolicyAndComplianceAuditLog",
            "playbookID": "Audit Log - Test",
            "memory_threshold": 220
        },
        {
            "integrations": "Nutanix Hypervisor",
            "playbookID": "Nutanix-test"
        },
        {
            "integrations": "Azure Storage",
            "playbookID": "Azure Storage - Test",
            "is_mockable": false
        },
        {
            "integrations": "MicrosoftGraphApplications",
            "playbookID": "MSGraph Applications Test",
            "instance_names": "ms_graph_applications_device_code"
        },
        {
            "integrations": "MicrosoftGraphApplications",
            "playbookID": "MSGraph Applications Test",
            "instance_names": "ms_graph_applications_client_cred"
        },
        {
            "integrations": "EWS Extension Online Powershell v2",
            "playbookID": "playbook-O365-EWS-Extension-Powershell-Online-V2-Test",
            "fromversion": "6.0.0",
            "toversion": "6.0.9",
            "timeout": 250
        },
        {
            "integrations": "EWS Extension Online Powershell v3",
            "playbookID": "playbook-O365-EWS-Extension-Powershell-Online-V3-Test",
            "fromversion": "6.0.0",
            "toversion": "6.0.9",
            "timeout": 250
        },
        {
            "integrations": "VirusTotal (API v3)",
            "playbookID": "VirusTotal (API v3) Detonate Test",
            "instance_names": [
                "virus_total_v3",
                "virus_total_v3_premium"
            ],
            "is_mockable": false
        },
        {
            "integrations": "VirusTotal (API v3)",
            "playbookID": "VirusTotalV3-test",
            "instance_names": [
                "virus_total_v3"
            ],
            "fromversion": "5.5.0"
        },
        {
            "integrations": "HostIo",
            "playbookID": "HostIo_Test"
        },
        {
            "playbookID": "CreateCertificate-Test",
            "fromversion": "5.5.0"
        },
        {
            "integrations": "LogPoint SIEM Integration",
            "playbookID": "LogPoint SIEM Integration - Test Playbook 1"
        },
        {
            "integrations": "LogPoint SIEM Integration",
            "playbookID": "LogPoint SIEM Integration - Test Playbook 2"
        },
        {
            "integrations": "Cisco Stealthwatch",
            "fromversion": "5.5.0",
            "playbookID": "Cisco Stealthwatch Test"
        },
        {
            "integrations": "cymulate_v2",
            "playbookID": "Cymulate V2 Test",
            "fromversion": "6.0.0"
        },
        {
            "integrations": "OpenCTI",
            "playbookID": "OpenCTI Test",
            "fromversion": "5.0.0"
        },
        {
            "integrations": "Microsoft Graph API",
            "playbookID": "Microsoft Graph API - Test",
            "fromversion": "5.0.0"
        },
        {
            "integrations": "QRadar v3",
            "playbookID": "QRadar_v3-test",
            "instance_names": "QRadar_20",
            "fromversion": "6.0.0",
            "timeout": 1200,
            "is_mockable": false
        },
        {
            "playbookID": "DbotPredictOufOfTheBoxTest",
            "fromversion": "4.5.0",
            "timeout": 1000
        },
        {
            "playbookID": "DbotPredictOufOfTheBoxTestV2",
            "fromversion": "5.5.0",
            "timeout": 1000
        },
        {
            "integrations": "HPEArubaClearPass",
            "playbookID": "HPEArubaClearPass_TestPlaybook",
            "fromversion": "6.0.0"
        },
        {
            "integrations": "CrowdstrikeFalcon",
            "playbookID": "Get endpoint details - Generic - test",
            "fromversion": "5.5.0"
        },
        {
            "integrations": "CrowdstrikeFalcon",
            "playbookID": "Isolate and unisolate endpoint - test",
            "fromversion": "5.5.0",
            "memory_threshold": 150
        },
        {
            "integrations": "VirusTotal - Premium (API v3)",
            "playbookID": "VirusTotal Premium v3 TestPlaybook",
            "fromversion": "5.5.0"
        },
        {
            "integrations": "Armis",
            "playbookID": "Armis-Test",
            "fromversion": "5.5.0"
        },
        {
            "playbookID": "Tidy - Test",
            "integrations": [
                "AWS - EC2",
                "Core REST API",
                "Tidy"
            ],
            "instance_names": [
                "aws_alloacte_host"
            ],
            "fromversion": "6.0.0"
        },
        {
            "integrations": "Trend Micro Deep Security",
            "playbookID": "Trend Micro Deep Security - Test"
        },
        {
            "integrations": "Carbon Black Endpoint Standard",
            "playbookID": "carbonBlackEndpointStandardTestPlaybook",
            "fromversion": "5.5.0",
            "is_mockable": false
        },
        {
            "integrations": "Proofpoint TAP v2",
            "playbookID": "ProofpointTAP-Test"
        },
        {
            "integrations": "QualysV2",
            "playbookID": "QualysVulnerabilityManagement-Test",
            "fromversion": "5.5.0",
            "timeout": 3500
        },
        {
            "integrations": "ThreatExchange v2",
            "playbookID": "ThreatExchangeV2-test",
            "fromversion": "5.5.0"
        },
        {
            "integrations": "NetscoutAED",
            "playbookID": "NetscoutAED-Test",
            "fromversion": "5.5.0"
        },
        {
            "integrations": "VMware Workspace ONE UEM (AirWatch MDM)",
            "playbookID": "VMware Workspace ONE UEM (AirWatch MDM)-Test",
            "fromversion": "6.0.0"
        },
        {
            "integrations": "CarbonBlackLiveResponseCloud",
            "playbookID": "CarbonBlackLiveResponseCloud-Test",
            "fromversion": "5.5.0",
            "is_mockable": false
        },
        {
            "integrations": "CarbonBlackProtectionV2",
            "playbookID": "CbP-PlayBook"
        },
        {
            "playbookID": "EDL Indicator Performance Test",
            "instance_names": "eis_auto",
            "integrations": [
                "ExportIndicators",
                "Create-Mock-Feed-Relationships"
            ],
            "fromversion": "6.0.0",
            "timeout": 3500,
            "memory_threshold": 900,
            "pid_threshold": 12,
            "context_print_dt": "EISHey"
        },
        {
            "integrations": "jamf v2",
            "playbookID": "Jamf_v2_test",
            "fromversion": "5.5.0"
        },
        {
            "integrations": "GuardiCore v2",
            "playbookID": "GuardiCoreV2-Test",
            "fromversion": "6.0.0"
        },
        {
            "playbookID": "DBot Build Phishing Classifier Test - Multiple Algorithms",
            "timeout": 60000,
            "fromversion": "6.1.0",
            "instance_names": "ml_dummy_prod",
            "integrations": "AzureWAF"
        },
        {
            "integrations": [
                "AutoFocus Daily Feed",
                "Core REST API"
            ],
            "playbookID": "Fetch Indicators Test",
            "fromversion": "6.0.0",
            "is_mockable": false,
            "timeout": 2400
        },
        {
            "integrations": "SOCRadarIncidents",
            "playbookID": "SOCRadarIncidents-Test"
        },
        {
            "integrations": "SOCRadarThreatFusion",
            "playbookID": "SOCRadarThreatFusion-Test"
        },
        {
            "integrations": "FeedSOCRadarThreatFeed",
            "playbookID": "FeedSOCRadarThreatFeed-Test"
        },
        {
            "integrations": "TheHive Project",
            "playbookID": "Playbook_TheHiveProject_Test",
            "fromversion": "6.0.0"
        },
        {
            "integrations": [
                "ServiceNow v2",
                "Core REST API"
            ],
            "playbookID": "ServiceNow Fetch Incidents Test",
            "instance_names": "snow_basic_auth",
            "fromversion": "6.8.0",
            "is_mockable": false,
            "timeout": 2400
        },
        {
            "integrations": [
                "MalwareBazaar Feed",
                "Core REST API"
            ],
            "playbookID": "Fetch Indicators Test",
            "fromversion": "6.0.0",
            "is_mockable": false,
            "instance_names": "malwarebazzar_auto",
            "timeout": 2400
        },
        {
            "playbookID": "SolarWinds-Test",
            "fromversion": "5.5.0",
            "integrations": [
                "SolarWinds"
            ]
        },
        {
            "playbookID": "BastilleNetworks-Test",
            "fromversion": "5.0.0",
            "integrations": [
                "Bastille Networks"
            ]
        },
        {
            "playbookID": "bc993d1a-98f5-4554-8075-68a38004c119",
            "fromversion": "5.0.0",
            "integrations": [
                "Gamma"
            ]
        },
        {
            "playbookID": "Service Desk Plus (On-Premise) Test",
            "fromversion": "5.0.0",
            "integrations": [
                "ServiceDeskPlus (On-Premise)"
            ]
        },
        {
            "playbookID": "IronDefense Test",
            "fromversion": "5.0.0",
            "integrations": [
                "IronDefense"
            ]
        },
        {
            "playbookID": "AgariPhishingDefense-Test",
            "fromversion": "5.0.0",
            "integrations": [
                "Agari Phishing Defense"
            ]
        },
        {
            "playbookID": "SecurityIntelligenceServicesFeed - Test",
            "fromversion": "5.5.0",
            "integrations": [
                "SecurityIntelligenceServicesFeed"
            ]
        },
        {
            "playbookID": "FeedTalosTestPlaybook",
            "fromversion": "5.5.0",
            "integrations": [
                "Talos Feed"
            ]
        },
        {
            "playbookID": "Netscout Arbor Sightline - Test Playbook",
            "fromversion": "5.5.0",
            "integrations": [
                "NetscoutArborSightline"
            ]
        },
        {
            "playbookID": "AlphaVantage Test Playbook",
            "fromversion": "6.0.0",
            "integrations": [
                "AlphaVantage"
            ]
        },
        {
            "playbookID": "Azure SQL - Test",
            "fromversion": "5.0.0",
            "instance_names": "azure_sql_device_code_instance",
            "integrations": [
                "Azure SQL Management"
            ]
        },
        {
            "playbookID": "Sophos Central Test",
            "fromversion": "5.0.0",
            "integrations": [
                "Sophos Central"
            ]
        },
        {
            "playbookID": "Microsoft Graph Groups - Test",
            "fromversion": "5.0.0",
            "integrations": [
                "Microsoft Graph Groups"
            ]
        },
        {
            "playbookID": "Humio-Test",
            "fromversion": "5.0.0",
            "integrations": [
                "Humio"
            ]
        },
        {
            "playbookID": "Blueliv_ThreatContext_test",
            "fromversion": "5.0.0",
            "integrations": [
                "Blueliv ThreatContext"
            ]
        },
        {
            "playbookID": "TestMBsPlaybook",
            "fromversion": "6.0.0",
            "integrations": [
                "DarktraceMBs"
            ]
        },
        {
            "playbookID": "Recorded Future Test Playbook",
            "fromversion": "5.0.0",
            "integrations": [
                "Recorded Future v2"
            ]
        },
        {
            "playbookID": "get_file_sample_by_hash_-_cylance_protect_-_test",
            "fromversion": "5.0.0",
            "integrations": [
                "Cylance Protect v2"
            ]
        },
        {
            "playbookID": "Venafi - Test",
            "fromversion": "5.0.0",
            "integrations": [
                "Venafi"
            ]
        },
        {
            "playbookID": "3da36d51-3cdf-4120-882a-cee03b038b89",
            "fromversion": "5.0.0",
            "integrations": [
                "FortiManager"
            ]
        },
        {
            "playbookID": "X509Certificate_Test_Playbook",
            "fromversion": "6.0.0"
        },
        {
            "playbookID": "Pcysys-Test",
            "fromversion": "5.0.0",
            "integrations": [
                "Pentera"
            ]
        },
        {
            "playbookID": "Pentera Run Scan and Create Incidents - Test",
            "fromversion": "5.0.0",
            "integrations": [
                "Pentera"
            ]
        },
        {
            "playbookID": "Google Chronicle Backstory List Detections - Test",
            "fromversion": "5.0.0",
            "integrations": [
                "Google Chronicle Backstory"
            ]
        },
        {
            "playbookID": "Google Chronicle Backstory List Rules - Test",
            "fromversion": "5.0.0",
            "integrations": [
                "Google Chronicle Backstory"
            ]
        },
        {
            "playbookID": "McAfee ESM v2 - Test",
            "fromversion": "5.0.0",
            "instance_names": "v11.1.3",
            "integrations": [
                "McAfee ESM v2"
            ]
        },
        {
            "playbookID": "McAfee ESM Watchlists - Test",
            "fromversion": "5.0.0",
            "instance_names": "v11.1.3",
            "integrations": [
                "McAfee ESM v2"
            ]
        },
        {
            "playbookID": "Acalvio Sample Playbook",
            "fromversion": "5.0.0",
            "integrations": [
                "Acalvio ShadowPlex"
            ]
        },
        {
            "playbookID": "playbook-SophosXGFirewall-test",
            "fromversion": "5.0.0",
            "integrations": [
                "sophos_firewall"
            ]
        },
        {
            "playbookID": "CircleCI-Test",
            "fromversion": "5.5.0",
            "integrations": [
                "CircleCI"
            ]
        },
        {
            "playbookID": "XMCyberIntegration-Test",
            "fromversion": "6.0.0",
            "integrations": [
                "XMCyber"
            ]
        },
        {
            "playbookID": "Test-AnsibleHCloud",
            "fromversion": "6.0.0",
            "integrations": [
                "AnsibleAlibabaCloud"
            ]
        },
        {
            "playbookID": "Carbon Black Enterprise EDR Process Search Test",
            "fromversion": "5.0.0",
            "integrations": [
                "Carbon Black Enterprise EDR"
            ]
        },
        {
            "playbookID": "Logzio - Test",
            "fromversion": "5.0.0",
            "integrations": [
                "Logz.io"
            ]
        },
        {
            "playbookID": "GoogleCloudSCC-Test",
            "fromversion": "5.0.0",
            "integrations": [
                "GoogleCloudSCC"
            ]
        },
        {
            "playbookID": "SailPointIdentityNow-Test",
            "fromversion": "6.0.0",
            "integrations": [
                "SailPointIdentityNow"
            ]
        },
        {
            "playbookID": "playbook-Cyberint_Test",
            "fromversion": "5.0.0",
            "integrations": [
                "cyberint"
            ]
        },
        {
            "playbookID": "Druva-Test",
            "fromversion": "5.0.0",
            "integrations": [
                "Druva Ransomware Response"
            ]
        },
        {
            "playbookID": "LogPoint SIEM Integration - Test Playbook 3",
            "fromversion": "6.0.0",
            "integrations": [
                "LogPoint SIEM Integration"
            ]
        },
        {
            "playbookID": "TestGraPlayBook",
            "fromversion": "5.0.0",
            "integrations": [
                "Gurucul-GRA"
            ]
        },
        {
            "playbookID": "TestGreatHornPlaybook",
            "fromversion": "6.0.0",
            "integrations": [
                "GreatHorn"
            ]
        },
        {
            "playbookID": "Microsoft Defender Advanced Threat Protection - Test",
            "fromversion": "5.0.0",
            "integrations": [
                "Microsoft Defender Advanced Threat Protection"
            ],
            "instance_names": [
                "microsoft_defender_atp_dev_self_deployed"
            ],
            "timeout": 500
        },
        {
            "playbookID": "Polygon-Test",
            "fromversion": "5.0.0",
            "integrations": [
                "Group-IB TDS Polygon"
            ]
        },
        {
            "playbookID": "TrustwaveSEG-Test",
            "fromversion": "5.0.0",
            "integrations": [
                "trustwave secure email gateway"
            ]
        },
        {
            "playbookID": "PassiveTotal_v2-Test",
            "fromversion": "5.0.0",
            "integrations": [
                "PassiveTotal v2",
                "PassiveTotal"
            ]
        },
        {
            "playbookID": "02ea5cef-3169-4b17-8f4d-604b44e6348a",
            "fromversion": "5.0.0",
            "integrations": [
                "Cognni"
            ]
        },
        {
            "playbookID": "playbook-InsightIDR-test",
            "fromversion": "5.0.0",
            "integrations": [
                "Rapid7 InsightIDR"
            ]
        },
        {
            "playbookID": "Cofense Intelligence v2-Test",
            "fromversion": "5.5.0",
            "integrations": [
                "CofenseIntelligenceV2"
            ]
        },
        {
            "integrations": "Cofense Vision",
            "playbookID": "CofenseVision-Test",
            "fromversion": "6.2.0"
        },
        {
            "playbookID": "opsgenie-test-playbook",
            "fromversion": "6.0.0",
            "integrations": [
                "Opsgeniev2"
            ]
        },
        {
            "playbookID": "FraudWatch-Test",
            "fromversion": "5.0.0",
            "integrations": [
                "FraudWatch"
            ]
        },
        {
            "playbookID": "SepioPrimeAPI-Test",
            "fromversion": "5.0.0",
            "integrations": [
                "Sepio"
            ]
        },
        {
            "playbookID": "SX - PC - Test Playbook",
            "fromversion": "5.5.0",
            "integrations": [
                "PingCastle"
            ]
        },
        {
            "playbookID": "JARM-Test",
            "fromversion": "5.0.0",
            "integrations": [
                "JARM"
            ]
        },
        {
            "playbookID": "Playbook-HYASInsight-Test",
            "fromversion": "6.0.0",
            "integrations": [
                "HYAS Insight"
            ]
        },
        {
            "playbookID": "ConcentricAI Demo Playbook",
            "fromversion": "6.0.0",
            "integrations": [
                "ConcentricAI"
            ]
        },
        {
            "playbookID": "Cyberpion-Test",
            "fromversion": "6.0.0",
            "integrations": [
                "Cyberpion"
            ]
        },
        {
            "playbookID": "CrowdStrike OpenAPI - Test",
            "fromversion": "6.0.0",
            "integrations": [
                "CrowdStrike OpenAPI"
            ]
        },
        {
            "playbookID": "Smokescreen IllusionBLACK-Test",
            "fromversion": "5.0.0",
            "integrations": [
                "Smokescreen IllusionBLACK"
            ]
        },
        {
            "playbookID": "TestCymptomPlaybook",
            "fromversion": "5.0.0",
            "integrations": [
                "Cymptom"
            ]
        },
        {
            "playbookID": "Test-GitLab-v2",
            "fromversion": "6.5.0",
            "integrations": "GitLabv2",
            "is_mockable": false
        },
        {
            "playbookID": "LGTM-test-playbook",
            "fromversion": "6.0.0",
            "integrations": [
                "LGTM",
                "MinIO",
                "Docker Engine API"
            ]
        },
        {
            "playbookID": "playbook-MinIO-Test",
            "fromversion": "6.0.0",
            "integrations": [
                "LGTM",
                "MinIO",
                "Docker Engine API"
            ]
        },
        {
            "playbookID": "MSGraph_DeviceManagement_Test",
            "fromversion": "5.0.0",
            "instance_names": "ms_graph_device_management_self_deployed_prod",
            "integrations": [
                "Microsoft Graph Device Management"
            ]
        },
        {
            "playbookID": "G Suite Security Alert Center-Test",
            "fromversion": "5.0.0",
            "integrations": [
                "G Suite Security Alert Center"
            ]
        },
        {
            "playbookID": "VerifyOOBV2Predictions-Test",
            "fromversion": "5.5.0"
        },
        {
            "playbookID": "PAN OS EDL Management - Test",
            "fromversion": "5.0.0",
            "integrations": [
                "palo_alto_networks_pan_os_edl_management"
            ],
            "has_api": false
        },
        {
            "playbookID": "Group-IB Threat Intelligence & Attribution-Test",
            "fromversion": "6.0.0",
            "integrations": [
                "Group-IB Threat Intelligence & Attribution Feed",
                "Group-IB Threat Intelligence & Attribution"
            ]
        },
        {
            "playbookID": "CounterCraft - Test",
            "fromversion": "5.0.0",
            "integrations": [
                "CounterCraft Deception Director"
            ]
        },
        {
            "playbookID": "Azure Kubernetes Services - Test",
            "fromversion": "5.0.0",
            "instance_names": "aks_device_code_instance",
            "is_mockable": false,
            "integrations": [
                "Azure Kubernetes Services"
            ]
        },
        {
            "playbookID": "Cortex XDR - IOC - Test without fetch",
            "fromversion": "5.5.0",
            "integrations": [
                "Cortex XDR - IR",
                "Cortex XDR - IOC"
            ]
        },
        {
            "playbookID": "PaloAltoNetworks_IoT-Test",
            "fromversion": "5.0.0",
            "integrations": [
                "Palo Alto Networks IoT"
            ]
        },
        {
            "playbookID": "GreyNoise-Test",
            "fromversion": "5.5.0",
            "integrations": [
                "GreyNoise Community",
                "GreyNoise"
            ]
        },
        {
            "playbookID": "xMatters-Test",
            "fromversion": "5.5.0",
            "integrations": [
                "xMatters"
            ]
        },
        {
            "playbookID": "TestCentrifyPlaybook",
            "fromversion": "6.0.0",
            "integrations": [
                "Centrify Vault"
            ]
        },
        {
            "playbookID": "Infinipoint-Test",
            "fromversion": "5.0.0",
            "integrations": [
                "Infinipoint"
            ]
        },
        {
            "playbookID": "CyrenThreatInDepth-Test",
            "fromversion": "6.0.0",
            "integrations": [
                "CyrenThreatInDepth"
            ]
        },
        {
            "playbookID": "CVSS Calculator Test",
            "fromversion": "5.0.0"
        },
        {
            "playbookID": "Test-AnsibleHCloud",
            "fromversion": "6.0.0",
            "integrations": [
                "AnsibleHCloud"
            ]
        },
        {
            "playbookID": "Archer-Test-Playbook",
            "fromversion": "5.0.0",
            "integrations": [
                "RSA Archer",
                "RSA Archer v2"
            ]
        },
        {
            "playbookID": "Cymulate V1 Test",
            "fromversion": "6.0.0",
            "integrations": [
                "cymulate_v2",
                "Cymulate"
            ]
        },
        {
            "playbookID": "TestUptycs",
            "fromversion": "5.0.0",
            "integrations": [
                "Uptycs"
            ]
        },
        {
            "playbookID": "Microsoft Graph Calendar - Test",
            "fromversion": "5.0.0",
            "instance_names": "ms_graph_calendar_dev",
            "integrations": [
                "Microsoft Graph Calendar"
            ]
        },
        {
            "playbookID": "VMRay-Test-URL",
            "fromversion": "5.5.0",
            "integrations": [
                "vmray"
            ]
        },
        {
            "playbookID": "Thycotic-Test",
            "fromversion": "6.0.0",
            "integrations": [
                "Thycotic"
            ]
        },
        {
            "playbookID": "Test Playbook TrendMicroDDA",
            "fromversion": "5.0.0",
            "integrations": [
                "Trend Micro Deep Discovery Analyzer"
            ]
        },
        {
            "playbookID": "Atlassian Confluence Cloud-Test",
            "fromversion": "6.2.0",
            "integrations": [
                "Atlassian Confluence Cloud"
            ]
        },
        {
            "playbookID": "CrowdStrike_Falcon_X_-Test-Detonate_URL",
            "fromversion": "6.1.0",
            "integrations": [
                "CrowdStrike Falcon X"
            ],
            "timeout": 4600
        },
        {
            "playbookID": "CrowdStrike_Falcon_X_-Test-Detonate_File",
            "fromversion": "6.1.0",
            "memory_threshold": 200,
            "integrations": [
                "CrowdStrike Falcon X"
            ],
            "timeout": 1800
        },
        {
            "playbookID": "CrowdStrike_FalconX_Test",
            "fromversion": "6.1.0",
            "memory_threshold": 160,
            "integrations": [
                "CrowdStrike Falcon X"
            ]
        },
        {
            "playbookID": "Phishing - Core - Test - Actual Incident",
            "fromversion": "6.0.0",
            "timeout": 4600,
            "integrations": [
                "Core REST API",
                "Rasterize",
                "EWS v2"
            ],
            "memory_threshold": 200
        },
        {
            "playbookID": "Phishing v2 - Test - Actual Incident",
            "fromversion": "6.0.0"
        },
        {
            "playbookID": "Detect & Manage Phishing Campaigns - Test",
            "fromversion": "6.0.0",
            "timeout": 15000,
            "integrations": [
                "Core REST API",
                "Demisto Lock",
                "EWS v2"
            ],
            "instance_names": [
                "no_sync_long_timeout",
                "ews_mail_sender_labdemisto"
            ],
            "memory_threshold": 350,
            "pid_threshold": 200,
            "is_mockable": false
        },
        {
            "playbookID": "Phishing v3 - DomainSquatting+EML+MaliciousIndicators - Test",
            "fromversion": "6.2.0",
            "timeout": 7000,
            "integrations": [
                "EWSO365",
                "Core REST API",
                "CreateIncidents",
                "Rasterize"
            ],
            "instance_names": [
                "ewso365_dev_team",
                "Create Test Incidents - Phishing Mock"
            ],
            "external_playbook_config": {
                "playbookID": "Phishing - Generic v3",
                "input_parameters": {
                    "InternalDomains": {
                        "simple": "demistodev.onmicrosoft.com"
                    }
                }
            },
            "instance_configuration": {
                "classifier_id": "EWS v2",
                "incoming_mapper_id": "EWS v2-mapper"
            },
            "memory_threshold": 400,
            "pid_threshold": 200
        },
        {
            "playbookID": "Phishing v3 - Get Original Email + Search & Delete - Test",
            "fromversion": "6.2.0",
            "toversion": "6.4.9",
            "timeout": 7000,
            "integrations": [
                "Core REST API",
                "EWSO365",
                "Rasterize",
                "SecurityAndCompliance",
                "VirusTotal (API v3)"
            ],
            "instance_names": [
                "virus_total_v3",
                "ewso365_dev_team"
            ],
            "external_playbook_config": {
                "playbookID": "Phishing - Generic v3",
                "input_parameters": {
                    "SearchAndDelete": {
                        "simple": "True"
                    },
                    "GetOriginalEmail": {
                        "simple": "True"
                    },
                    "SearchAndDeleteIntegration": {
                        "simple": "O365"
                    },
                    "O365DeleteType": {
                        "simple": "Soft"
                    }
                }
            },
            "memory_threshold": 160,
            "pid_threshold": 80
        },
        {
            "playbookID": "PCAP Search test",
            "fromversion": "5.0.0"
        },
        {
            "playbookID": "PCAP Parsing And Indicator Enrichment Test",
            "fromversion": "5.0.0"
        },
        {
            "playbookID": "PCAP File Carving Test",
            "fromversion": "5.0.0"
        },
        {
            "playbookID": "Trello Test",
            "fromversion": "6.0.0",
            "integrations": [
                "Trello"
            ]
        },
        {
            "playbookID": "Google Drive Permissions Test",
            "fromversion": "5.0.0",
            "integrations": [
                "GoogleDrive"
            ],
            "memory_threshold": 300
        },
        {
            "playbookID": "RiskIQDigitalFootprint-Test",
            "fromversion": "5.5.0",
            "integrations": [
                "RiskIQDigitalFootprint"
            ]
        },
        {
            "playbookID": "playbook-feodotrackeripblock_test",
            "fromversion": "5.5.0",
            "integrations": [
                "Feodo Tracker IP Blocklist Feed"
            ],
            "instance_names": [
                "feodo_tracker_ip_currently__active",
                "feodo_tracker_ip_30_days"
            ]
        },
        {
            "playbookID": "CyberTotal_TestPlaybook",
            "fromversion": "5.0.0",
            "integrations": [
                "CyberTotal"
            ]
        },
        {
            "playbookID": "Deep_Instinct-Test",
            "fromversion": "5.0.0",
            "integrations": [
                "Deep Instinct"
            ]
        },
        {
            "playbookID": "Zabbix - Test",
            "fromversion": "5.0.0",
            "integrations": [
                "Zabbix"
            ]
        },
        {
            "playbookID": "GCS Object Policy (ACL) - Test",
            "fromversion": "5.0.0",
            "integrations": [
                "Google Cloud Storage"
            ]
        },
        {
            "playbookID": "GetStringsDistance - Test",
            "fromversion": "5.0.0",
            "scripts": [
                "GetStringsDistance"
            ]
        },
        {
            "playbookID": "GCS Bucket Management - Test",
            "fromversion": "5.0.0",
            "integrations": [
                "Google Cloud Storage"
            ]
        },
        {
            "playbookID": "GCS Bucket Policy (ACL) - Test",
            "fromversion": "5.0.0",
            "integrations": [
                "Google Cloud Storage"
            ]
        },
        {
            "playbookID": "GCS Object Operations - Test",
            "fromversion": "5.0.0",
            "integrations": [
                "Google Cloud Storage"
            ]
        },
        {
            "playbookID": "OpenLDAP - Test",
            "fromversion": "5.0.0",
            "integrations": [
                "OpenLDAP"
            ],
            "instance_names": "LDAP Authentication (Active Directory)"
        },
        {
            "playbookID": "LDAP Authentication - Test",
            "fromversion": "6.8.0",
            "integrations": [
                "OpenLDAP"
            ],
            "instance_names": "LDAP Authentication (Active Directory)"
        },
        {
            "playbookID": "LDAP Authentication - Test",
            "fromversion": "6.8.0",
            "integrations": [
                "OpenLDAP"
            ],
            "instance_names": "LDAP Authentication (OpenLDAP)"
        },
        {
            "playbookID": "FireEye-Detection-on-Demand-Test",
            "fromversion": "6.0.0",
            "integrations": [
                "FireEye Detection on Demand"
            ]
        },
        {
            "playbookID": "TestIPQualityScorePlaybook",
            "fromversion": "5.0.0",
            "integrations": [
                "IPQualityScore"
            ]
        },
        {
            "integrations": "CrowdStrike Falcon Sandbox V2",
            "playbookID": "CrowdstrikeFalconSandbox2 Test",
            "timeout": 500
        },
        {
            "playbookID": "Send Email To Recipients",
            "fromversion": "5.0.0",
            "memory_threshold": 100,
            "integrations": [
                "EWS v2"
            ],
            "instance_names": [
                "ews_mail_sender_labdemisto"
            ]
        },
        {
            "playbookID": "Endace-Test",
            "fromversion": "5.0.0",
            "integrations": [
                "Endace"
            ]
        },
        {
            "playbookID": "StringToArray_test",
            "fromversion": "6.0.0"
        },
        {
            "playbookID": "URLSSLVerification_test",
            "fromversion": "5.0.0"
        },
        {
            "playbookID": "playbook-SearchIncidentsV2InsideGenericPollng-Test",
            "fromversion": "5.0.0",
            "timeout": 300
        },
        {
            "playbookID": "IsRFC1918-Test",
            "fromversion": "5.0.0"
        },
        {
            "playbookID": "Base64 File in List Test",
            "fromversion": "5.0.0"
        },
        {
            "playbookID": "DbotAverageScore-Test",
            "fromversion": "5.0.0"
        },
        {
            "playbookID": "ExtractEmailV2-Test",
            "fromversion": "5.5.0"
        },
        {
            "playbookID": "IsUrlPartOfDomain Test",
            "fromversion": "5.0.0"
        },
        {
            "playbookID": "URLEncode-Test",
            "fromversion": "5.0.0"
        },
        {
            "playbookID": "IsIPInRanges - Test",
            "fromversion": "5.0.0"
        },
        {
            "playbookID": "Relationships scripts - Test",
            "fromversion": "6.2.0"
        },
        {
            "playbookID": "Test-CreateDBotScore-With-Reliability",
            "fromversion": "6.0.0"
        },
        {
            "playbookID": "ValidateContent - Test",
            "fromversion": "5.5.0",
            "has_api": true
        },
        {
            "playbookID": "DeleteContext-auto-subplaybook-test",
            "fromversion": "5.0.0"
        },
        {
            "playbookID": "Process Email - Generic - Test - Actual Incident",
            "fromversion": "6.0.0",
            "integrations": [
                "XsoarPowershellTesting",
                "Create-Mock-Feed-Relationships"
            ],
            "memory_threshold": 160
        },
        {
            "playbookID": "Analyst1 Integration Demonstration - Test",
            "fromversion": "5.0.0",
            "integrations": [
                "Analyst1",
                "illuminate"
            ]
        },
        {
            "playbookID": "Analyst1 Integration Test",
            "fromversion": "5.0.0",
            "integrations": [
                "Analyst1",
                "illuminate"
            ]
        },
        {
            "playbookID": "Cofense Triage v3-Test",
            "fromversion": "6.0.0",
            "integrations": [
                "Cofense Triage v2",
                "Cofense Triage v3",
                "Cofense Triage"
            ]
        },
        {
            "playbookID": "SailPointIdentityIQ-Test",
            "fromversion": "6.0.0",
            "integrations": [
                "SailPointIdentityIQ"
            ]
        },
        {
            "playbookID": "Test - ExtFilter",
            "fromversion": "5.0.0"
        },
        {
            "playbookID": "Test - ExtFilter Main",
            "fromversion": "5.0.0"
        },
        {
            "playbookID": "Microsoft Teams - Test",
            "fromversion": "5.0.0",
            "memory_threshold": 300,
            "instance_names": "ms_teams_management_device_code",
            "integrations": [
                "Microsoft Teams Management",
                "Microsoft Teams"
            ]
        },
        {
            "playbookID": "TestTOPdeskPlaybook",
            "fromversion": "5.0.0",
            "integrations": [
                "TOPdesk"
            ]
        },
        {
            "integrations": "Cortex XDR - XQL Query Engine",
            "playbookID": "Cortex XDR - XQL Query - Test",
            "fromversion": "6.2.0",
            "memory_threshold": 90,
            "timeout": 500
        },
        {
            "playbookID": "ListUsedDockerImages - Test",
            "fromversion": "6.1.0"
        },
        {
            "integrations": "CustomIndicatorDemo",
            "playbookID": "playbook-CustomIndicatorDemo-test"
        },
        {
            "integrations": "Azure Sentinel",
            "fromversion": "5.5.0",
            "is_mockable": false,
            "playbookID": "TestAzureSentinelPlaybookV2",
            "instance_names": "azure_sentinel_dev"
        },
        {
            "integrations": "AnsibleAlibabaCloud",
            "playbookID": "Test-AlibabaCloud"
        },
        {
            "integrations": "AnsibleAzure",
            "playbookID": "Test-AnsibleAzure"
        },
        {
            "integrations": "AnsibleCiscoIOS",
            "playbookID": "Test-AnsibleCiscoIOS"
        },
        {
            "integrations": "AnsibleCiscoNXOS",
            "playbookID": "Test-AnsibleCiscoNXOS"
        },
        {
            "integrations": "AnsibleHCloud",
            "playbookID": "Test-AnsibleHCloud"
        },
        {
            "integrations": "AnsibleKubernetes",
            "playbookID": "Test-AnsibleKubernetes"
        },
        {
            "integrations": "AnsibleLinux",
            "playbookID": "Test-AnsibleLinux"
        },
        {
            "integrations": "AnsibleMicrosoftWindows",
            "playbookID": "Test-AnsibleWindows"
        },
        {
            "integrations": "AnsibleVMware",
            "playbookID": "Test-AnsibleVMware"
        },
        {
            "integrations": "Anomali ThreatStream",
            "playbookID": "Anomali_ThreatStream_Test"
        },
        {
            "integrations": "Anomali ThreatStream v2",
            "playbookID": "ThreatStream-Test"
        },
        {
            "integrations": "Anomali ThreatStream v3",
            "fromversion": "6.0.0",
            "playbookID": "ThreatStream-Test"
        },
        {
            "integrations": [
                "AutoFocusTagsFeed",
                "Core REST API"
            ],
            "playbookID": "AutoFocusTagsFeed-test",
            "timeout": 1500,
            "fromversion": "6.5.0"
        },
        {
            "integrations": [
                "Unit42IntelObjectsFeed",
                "Core REST API"
            ],
            "playbookID": "Unit42 Intel Objects Feed - Test",
            "timeout": 15000,
            "fromversion": "6.5.0"
        },
        {
            "playbookID": "Tanium Threat Response V2 Test",
            "integrations": [
                "Tanium Threat Response v2",
                "Core REST API"
            ],
            "fromversion": "6.0.0",
            "timeout": 3000
        },
        {
            "playbookID": "Tanium Threat Response - Create Connection v2 - Test",
            "integrations": "Tanium Threat Response v2",
            "fromversion": "6.0.0"
        },
        {
            "playbookID": "Tanium Threat Response - Request File Download v2 - Test",
            "integrations": "Tanium Threat Response v2",
            "fromversion": "6.0.0"
        },
        {
            "playbookID": "IndicatorMaliciousRatioCalculation_test",
            "fromversion": "5.0.0"
        },
        {
            "playbookID": "MISPfeed Test",
            "fromversion": "5.5.0",
            "integrations": [
                "MISP Feed"
            ]
        },
        {
            "integrations": [
                "MISP Feed",
                "Core REST API"
            ],
            "playbookID": "Fetch Indicators Test",
            "fromversion": "6.0.0",
            "is_mockable": false,
            "instance_names": "MISP_feed_instance",
            "timeout": 2400
        },
        {
            "integrations": [
                "CrowdStrike Indicator Feed",
                "Core REST API"
            ],
            "playbookID": "Fetch Indicators Test",
            "fromversion": "6.0.0",
            "is_mockable": false,
            "instance_names": "CrowdStrike_feed_instance",
            "timeout": 2400
        },
        {
            "playbookID": "Get Original Email - Microsoft Graph Mail - test",
            "fromversion": "6.1.0",
            "integrations": [
                "MicrosoftGraphMail"
            ],
            "instance_names": "ms_graph_mail_dev_no_oproxy"
        },
        {
            "playbookID": "Get Original Email - Gmail v2 - test",
            "fromversion": "6.1.0",
            "memory_threshold": 150,
            "integrations": [
                "Gmail"
            ]
        },
        {
            "playbookID": "Get Original Email - EWS v2 - test",
            "fromversion": "6.1.0",
            "memory_threshold": 100,
            "integrations": [
                "EWS v2"
            ],
            "instance_names": "ewv2_regular"
        },
        {
            "integrations": [
                "Core REST API"
            ],
            "playbookID": "GetTasksWithSections SetIRProcedures end to end test",
            "fromversion": "6.0.0"
        },
        {
            "integrations": "AzureDataExplorer",
            "playbookID": "playbook-AzureDataExplorer-Test",
            "fromversion": "6.0.0"
        },
        {
            "integrations": [
                "Core REST API"
            ],
            "playbookID": "TestDemistoRestAPI",
            "fromversion": "5.5.0"
        },
        {
            "scripts": [
                "SplunkShowAsset",
                "SplunkShowDrilldown",
                "SplunkShowIdentity"
            ],
            "playbookID": "SplunkShowEnrichment"
        },
        {
            "integrations": "MalwareBazaar",
            "playbookID": "MalwareBazaar_Test",
            "fromversion": "6.0.0",
            "memory_threshold": 90
        },
        {
            "playbookID": "IAMInitOktaUser - Test",
            "integrations": [
                "Okta v2",
                "EWSO365"
            ],
            "instance_names": [
                "ewso365_dev_team"
            ],
            "fromversion": "6.5.0",
            "timeout": 600,
            "memory_threshold": 300
        },
        {
            "integrations": "OpsGenieV3",
            "playbookID": "OpsGenieV3TestPlaybook",
            "fromversion": "6.2.0"
        },
        {
            "playbookID": "test_AssignToNextShiftOOO",
            "fromversion": "5.5.0"
        },
        {
            "playbookID": "JsonToTable - Test Playbook",
            "fromversion": "5.5.0"
        },
        {
            "integrations": [
                "RemoteAccess v2"
            ],
            "playbookID": "RemoteAccessTest",
            "fromversion": "6.0.0"
        },
        {
            "playbookID": "AzureRiskyUsers",
            "fromversion": "6.0.0",
            "integrations": "AzureRiskyUsers",
            "instance_names": "AzureRiskyUsers_Device_Code_Flow"
        },
        {
            "playbookID": "AzureRiskyUsers",
            "fromversion": "6.0.0",
            "integrations": "AzureRiskyUsers",
            "instance_names": "AzureRiskyUsers_Client_Credentials_Flow"
        },
        {
            "playbookID": "playbook-AzureKeyVault-Test",
            "fromversion": "6.0.0",
            "integrations": "AzureKeyVault"
        },
        {
            "integrations": "KafkaV3",
            "playbookID": "KafkaV3 Test"
        },
        {
            "playbookID": "FileCreateAndUploadV2-Test",
            "fromversion": "6.12.0"
        },
        {
            "playbookID": "FormatURL-Test"
        },
        {
            "playbookID": "TestGetErrorsFromEntry"
        },
        {
            "playbookID": "IPToHost - Test"
        },
        {
            "playbookID": "TestIsInCidrRanges"
        },
        {
            "playbookID": "TestIsNotInCidrRanges"
        },
        {
            "playbookID": "NetskopeAPIv1 Test",
            "integrations": "NetskopeAPIv1"
        },
        {
            "playbookID": "Grafana-Test",
            "fromversion": "6.0.0",
            "integrations": [
                "Grafana",
                "Core REST API"
            ],
            "is_mockable": false,
            "timeout": 2400
        },
        {
            "integrations": "McAfee ePO v2",
            "playbookID": "McAfee ePO v2 Test",
            "memory_threshold": 100
        },
        {
            "playbookID": "DBotPredictURLPhishing_test",
            "integrations": [
                "Whois",
                "Rasterize"
            ],
            "memory_threshold": 300,
            "pid_threshold": 200,
            "marketplaces": "xsoar_on_prem"
        },
        {
            "playbookID": "DBotUpdateLogoURLPhishing_test"
        },
        {
            "playbookID": "TAXII2 Server Performance Test",
            "instance_names": "taxii2server",
            "integrations": [
                "TAXII2 Server",
                "Create-Mock-Feed-Relationships"
            ],
            "fromversion": "6.2.0",
            "timeout": 6000,
            "memory_threshold": 900,
            "pid_threshold": 12,
            "is_mockable": false
        },
        {
            "integrations": "FortiSIEMV2",
            "playbookID": "playbook-FortiSIEMV2_Test",
            "fromversion": "6.0.0"
        },
        {
            "integrations": "Azure Firewall",
            "playbookID": "playbook-AzureFirewall_Test",
            "fromversion": "6.2.0"
        },
        {
            "playbookID": "HttpV2-test",
            "fromversion": "6.5.0",
            "scripts": [
                "HttpV2"
            ],
            "has_api": true
        },
        {
            "integrations": [
                "GoogleSheets",
                "GoogleDrive"
            ],
            "playbookID": "GoogleSheets-Test",
            "fromversion": "6.1.0",
            "memory_threshold": 500
        },
        {
            "integrations": "CloudflareWAF",
            "playbookID": "TestCloudflareWAFPlaybook",
            "fromversion": "6.2.0"
        },
        {
            "scripts": "CheckIfSubdomain",
            "playbookID": "CheckIfSubdomain_Test",
            "fromversion": "6.0.0"
        },
        {
            "scripts": "CIDRBiggerThanPrefix",
            "playbookID": "CIDRBiggerThanPrefix_Test",
            "fromversion": "6.0.0"
        },
        {
            "integrations": [
                "ForescoutEyeInspect"
            ],
            "playbookID": "playbook-ForescoutEyeInspect_Test",
            "fromversion": "6.1.0"
        },
        {
            "playbookID": "playbook-BmcITSM-Test",
            "fromversion": "6.2.0",
            "integrations": "BmcITSM"
        },
        {
            "integrations": "CheckPointSandBlast",
            "playbookID": "playbook-CheckPointSandBlast_Test",
            "fromversion": "6.2.0"
        },
        {
            "integrations": "Arkime",
            "playbookID": "Arkime Test playbook",
            "fromversion": "6.2.0",
            "memory_threshold": 95
        },
        {
            "integrations": "Cortex Attack Surface Management",
            "playbookID": "CortexAttackSurfaceManagement_Test"
        },
        {
            "integrations": "Cortex Xpanse",
            "playbookID": "CortexXpanse_Test"
        },
        {
            "integrations": "checkpointdome9",
            "playbookID": "Dome9",
            "fromversion": "6.2.0"
        },
        {
            "integrations": "Skyhigh Security",
            "playbookID": "Skyhigh Security Test Play Book",
            "fromversion": "6.5.0"
        },
        {
            "playbookID": "PAN-OS - Add Anti-Spyware Security Profile To Rule - Test",
            "integrations": "Panorama",
            "instance_names": "palo_alto_firewall_9.1",
            "fromversion": "6.9.0"
        },
        {
            "integrations": "Secneurx Analysis",
            "playbookID": "Detonate File - SecneurX Analysis - Test",
            "fromversion": "6.2.0"
        },
        {
            "integrations": "Secneurx Analysis",
            "playbookID": "Detonate URL - SecneurX Analysis - Test",
            "fromversion": "6.2.0"
        },
        {
            "playbookID": "TestGetArrayElements"
        },
        {
            "integrations": "Aha",
            "playbookID": "AHA_TestPlaybook",
            "fromversion": "6.5.0"
        },
        {
            "playbookID": "VerifyCIDR-Test"
        },
        {
            "integrations": "CiscoESA",
            "playbookID": "CiscoESA",
            "fromversion": "6.2.0"
        },
        {
            "integrations": "CiscoSMA",
            "playbookID": "CiscoSMA",
            "fromversion": "6.2.0"
        },
        {
            "integrations": "JoeSecurityV2",
            "fromversion": "6.2.0",
            "playbookID": "testplaybook-JoeSecuirtyV2"
        },
        {
            "integrations": "fortiweb_vm",
            "playbookID": "playbook-FortiwebVM_V1_Test",
            "fromversion": "6.2.0"
        },
        {
            "integrations": "fortiweb_vm",
            "playbookID": "playbook-FortiwebVM_V2_Test",
            "fromversion": "6.2.0"
        },
        {
            "integrations": "Cisco Umbrella Reporting",
            "playbookID": "Cisco Umbrella Reporting Test",
            "fromversion": "6.5.0"
        },
        {
            "integrations": "AMPv2",
            "playbookID": "AMPv2_Test",
            "fromversion": "6.5.0"
        },
        {
            "integrations": "XSOAR EDL Checker",
            "playbookID": "TestXSOAREDLCheckerPlaybook"
        },
        {
            "integrations": "CiscoWSAv2",
            "playbookID": "playbook-CiscoWSA_Test",
            "fromversion": "6.8.0"
        },
        {
            "integrations": "DatadogCloudSIEM",
            "playbookID": "DatadogCloudSIEM",
            "fromversion": "6.8.0"
        },
        {
            "playbookID": "Threat_Intel_Report_test",
            "fromversion": "6.5.0",
            "scripts": [
                "PublishThreatIntelReport",
                "UnpublishThreatIntelReport"
            ]
        },
        {
            "integrations": "Generic SQL",
            "playbookID": "generic-sql",
            "instance_names": "Microsoft SQL Server - MS ODBC Driver",
            "fromversion": "5.0.0",
            "has_api": false
        },
        {
            "integrations": "Microsoft Teams via Webhook",
            "playbookID": "Microsoft Teams Webhook - Test"
        },
        {
            "integrations": "AWS - Route53",
            "playbookID": "playbook-create_delete_record_Test"
        },
        {
            "integrations": "Cylance Protect v2",
            "playbookID": "Retrieve File from Endpoint - Generic V3 Test"
        },
        {
            "integrations": [
                "LOLBAS Feed",
                "Demisto REST API"
            ],
            "playbookID": "FeedLOLBas_test"
        },
        {
            "integrations": "CIRCL CVE Search",
            "playbookID": "CIRCL CVE Search - Test",
            "fromversion": "6.8.0"
        },
        {
            "integrations": "Kaspersky Security Center",
            "playbookID": "Kaspersky Security Center - Test"
        },
        {
            "integrations": "Forcepoint Security Management Center",
            "playbookID": "ForcepointSecurityManagementCenter_test",
            "is_mockable": false
        },
        {
            "integrations": "AWS - Organizations",
            "playbookID": "Test - AWS_Organizations",
            "fromversion": "6.10.0"
        },
        {
            "integrations": "Netcraft V2",
            "playbookID": "Test - Netcraft"
        },
        {
            "integrations": "fortimail",
            "playbookID": "Fortimail"
        },
        {
            "integrations": "Zimperium v2",
            "playbookID": "Zimperiumv2-TestPlaybook"
        },
        {
            "integrations": "AWS-SNS-Listener",
            "playbookID": "AWS SNS Listener - Test",
            "instance_names": "AWS-SNS-Listener",
            "is_mockable": false
        },
        {
            "integrations": "Redmine",
<<<<<<< HEAD
            "playbookID": "Redmine-Test"
        },
        {
            "integrations": "PaloAltoNetworksAIOps",
=======
            "playbookID": "Redmine_Test"
        },
        {
            "integrations": "Palo Alto Networks AIOps",
>>>>>>> f74648d4
            "playbookID": "PaloAltoNetworksAIOps-Test"
        }
    ],
    "skipped_tests": {
        "Retrieve File from Endpoint - Generic V2 Test": "The playbook is deprecated",
        "test-threatConnectv3": "No instance - Instance issues",
        "generic-sql-mssql-encrypted-connection": "Instance issues",
        "RSANetWitnessv115-Test": "mocking error CIAC-7576",
        "playbook-CiscoWSA_Test": "No instance - developed by Qmasters",
        "DatadogCloudSIEM": "No instance - developed by Login soft",
        "RegPathReputationBasicLists_test": "The D2 pack is deprecated",
        "CirclIntegrationTest": "No instance",
        "CrowdStrikeMalquery-Test": "Issue CRTX-71397",
        "playbook-CheckPointSandBlast_Test": "Checkpoint playbook no license",
        "playbook-BmcITSM-Test": "issue with license CIAC-3776",
        "Panorama Query Logs - Test": "issues with firewall environment configuration - CIAC-3459",
        "palo_alto_firewall_test_pb": "issues with firewall environment configuration - CIAC-3459",
        "PAN-OS - Block IP and URL - External Dynamic List v2 Test": "uses deprecated integration, un-skip when playbook is updated",
        "MISP V2 Test": "The integration is deprecated as we released MISP V3",
        "Github IAM - Test Playbook": "Issue 32383",
        "O365-SecurityAndCompliance-ContextResults-Test": "Issue 38900",
        "Workday - Test": "No credentials Issue 29595",
        "McAfee-MAR_Test": "Issue CIAC-4521",
        "G Suite Security Alert Center-Test": "Issue CIAC-5682",
        "MAR - Endpoint data collection test": "Issue CIAC-4521",
        "Tidy - Test": "Will run it manually.",
        "Protectwise-Test": "Issue CRTX-86776",
        "Endpoint data collection test": "Uses a deprecated playbook called Endpoint data collection",
        "Prisma_Access_Egress_IP_Feed-Test": "unskip after we will get Prisma Access instance - Issue 27112",
        "Prisma_Access-Test": "unskip after we will get Prisma Access instance - Issue 27112",
        "Symantec Deepsight Test": "Issue 22971",
        "TestProofpointFeed": "Issue 22229",
        "Symantec Data Loss Prevention - Test": "Issue 20134",
        "NetWitness Endpoint Test": "Issue 19878",
        "InfoArmorVigilanteATITest": "Test issue 17358",
        "ArcSight Logger test": "Issue 19117",
        "AWS - CloudTrail Test Playbook": "Issue 19837",
        "d66e5f86-e045-403f-819e-5058aa603c32": "pr 3220",
        "IntSights Mssp Test": "Issue #16351",
        "AWS - SQS Test Playbook": "Issue 19854",
        "Test Playbook TrendMicroDDA": "Issue 16501",
        "ssdeepreputationtest": "Issue #20953",
        "C2sec-Test": "Issue #21633",
        "ThreatConnect v2 - Test": "Issue 26782",
        "Email Address Enrichment - Generic v2.1 - Test": "Issue 26785",
        "Tanium v2 - Test": "Issue 26822",
        "Fidelis-Test": "Issue 26453",
        "Cortex XDR - IOC - Test": "Issue 37957",
        "PAN-OS Query Logs For Indicators Test": "Issue 28753",
        "TCPUtils-Test": "Issue 29677",
        "Polygon-Test": "Issue 29060",
        "AttackIQ - Test": "Issue 29774",
        "Azure Compute - Test": "Issue 28056",
        "forcepoint test": "Issue 28043",
        "Test-VulnDB": "Issue 30875",
        "Malware Domain List Active IPs Feed Test": "Issue 30878",
        "CuckooTest": "Issue 25601",
        "PhishlabsIOC_DRP-Test": "Issue 29589",
        "Carbon Black Live Response Test": "Issue 28237",
        "FeedThreatConnect-Test": "Issue 32317",
        "Palo_Alto_Networks_Enterprise_DLP - Test": "Issue 32568",
        "JoeSecurityTestDetonation": "Issue 25650",
        "JoeSecurityTestPlaybook": "Issue 25649",
        "Phishing - Core - Test - Incident Starter": "Issue 26784",
        "Phishing - Core - Test - Actual Incident": "Issue 45227",
        "Phishing v2 - Test - Incident Starter": "Issue 46660",
        "Test Playbook McAfee ATD": "Issue 33409",
        "Detonate Remote File From URL -McAfee-ATD - Test": "Issue 33407",
        "Test Playbook McAfee ATD Upload File": "Issue 33408",
        "Trend Micro Apex - Test": "Issue 27280",
        "Test-BPA": "Issue 28406",
        "Test-BPA_Integration": "Issue 28236",
        "TestTOPdeskPlaybook": "Issue 35412",
        "PAN-OS EDL Setup v3 Test": "Issue 35386",
        "GmailTest": "Issue 27057",
        "get_file_sample_by_hash_-_cylance_protect_-_test": "Issue 28823",
        "Carbon Black Enterprise EDR Test": "Issue 29775",
        "Carbon Black Enterprise EDR Process Search Test": "Issue 29775",
        "VirusTotal (API v3) Detonate Test": "Issue 36004",
        "FailedInstances - Test": "Issue 33218",
        "PAN-OS DAG Configuration Test": "Issue 19205",
        "get_original_email_-_ews-_test": "Issue 27571",
        "Trend Micro Deep Security - Test": "outsourced",
        "Microsoft Teams - Test": "Issue 38263",
        "playbook-O365-EWS-Extension-Powershell-Online-V2-Test": "Issue 39008",
        "Majestic Million Test Playbook": "Issue 30931",
        "iDefense_v2_Test": "Issue 40126",
        "Feed iDefense Test": "Issue 34035",
        "McAfee ESM v2 - Test v11.1.3": "Issue 43825",
        "McAfee ESM v2 (v11.3) - Test": "Jira ticket CRTX-65370",
        "McAfee ESM Watchlists - Test v11.3": "Jira ticket CRTX-65370",
        "Detonate URL - WildFire v2.1 - Test": "Issue 40834",
        "Domain Enrichment - Generic v2 - Test": "Issue 40862",
        "TestIPQualityScorePlaybook": "Issue 40915",
        "VerifyOOBV2Predictions-Test": "Issue 37947",
        "Infoblox Test": "Issue 25651",
        "AutoFocusTagsFeed-test": "shares API quota with the other test",
        "Carbon Black Edr - Test": "Jira ticket XDR-43185",
        "Phishing v2 - Test - Actual Incident": "Issue 41322",
        "carbonBlackEndpointStandardTestPlaybook": "Issue 36936",
        "test_Qradar_v2": "the integration is deprecated as we released Qradar V3",
        "XsoarPowershellTesting-Test": "Issue 32689",
        "MicrosoftManagementActivity - Test": "Issue 43922",
        "Google-Vault-Generic-Test": "Issue 24347",
        "Google_Vault-Search_And_Display_Results_test": "Issue 24348",
        "Zscaler Test": "Issue 40157, API subscription currently Expired",
        "Cisco Firepower - Test": "Issue 32412",
        "cisco-ise-test-playbook": "Issue 44351",
        "GuardiCoreV2-Test": "Issue 43822",
        "ExtractAttackPattern-Test": "Issue 44095",
        "playbook-EWS_O365_Extension_test": "Issue 25605, Issue 39008",
        "Cherwell - test": "Issue 26780",
        "Cherwell Example Scripts - test": "Issue 27107",
        "Endpoint Malware Investigation - Generic - Test": "Issue 44779",
        "Mimecast test": "Issue 26906",
        "AutoFocus V2 test": "Issue 26464",
        "SplunkPy_KV_commands_default_handler": "Issue 41419",
        "LogRhythm REST test": "Issue 40654",
        "Process Email - Generic - Test - Actual Incident": "Issue 45227",
        "Tanium Threat Response Test": "Issue CRTX-58729",
        "Tanium Threat Response - Create Connection v2 - Test": "Issue CRTX-58729",
        "AzureADTest": "Issue 40131",
        "Autoextract - Test": "Issue 45293",
        "LogRhythm-Test-Playbook": "Issue 27164",
        "Microsoft_365_Defender-Test": "Issue 39390",
        "Tanium Threat Response - Request File Download v2 - Test": "Issue 46326",
        "test_AssignToNextShiftOOO": "Issue 44198",
        "EWS_O365_send_mail_test": "Issue 44200",
        "Cisco Umbrella Test": "Issue 24338",
        "Unit42 Intel Objects Feed - Test": "Issue 44100",
        "Fetch Indicators Test": "Issue 45490",
        "FormattedDateToEpochTest": "Issue 26724",
        "CrowdstrikeFalconSandbox2 Test": "Issue 46845",
        "Test ADGetUser Fails with no instances 'Active Directory Query' (old version)": "Issue 44543",
        "CarbonBlackLiveResponseCloud-Test": "Issue 39282",
        "Panorama Best Practise - Test": "Issue 43826",
        "JsonToTable - Test Playbook": "Issue 44302",
        "Recorded Future Test": "Issue 26741",
        "Git_Integration-Test": "Issue 37800",
        "RecordedFutureFeed - Test": "Issue 43923",
        "SymantecEndpointProtection_Test": "Issue 30157",
        "TestCloudflareWAFPlaybook": "No instance",
        "DBot Build Phishing Classifier Test - Multiple Algorithms": "Issue 48350",
        "Elasticsearch_v2_test-v8": "CRTX-61980",
        "Carbon Black Enterprise Protection V2 Test": "No credentials",
        "TruSTAR v2-Test": "No credentials",
        "Archer v2 - Test": "Test doesn't pass in the builds because of the creds, but creds seems ok, need to debug further",
        "AD v2 - debug-mode - Test": "No credentials",
        "Google-KMS-test": "No instance",
        "hashicorp_test": "No instance",
        "Google BigQuery Test": "No instance",
        "GCS Object Operations - Test": "No instance",
        "GCS Bucket Management - Test": "No instance",
        "GCS - Test": "No instance",
        "GCS Object Policy (ACL) - Test": "No instance",
        "GCS Bucket Policy (ACL) - Test": "No instance",
        "playbook-AzureDataExplorer-Test": "No Instance",
        "OTRS Test": "No Instance",
        "Microsoft Graph Groups - Test dev": "No Working Instance",
        "Microsoft Graph Groups - Test prod": "No Working Instance",
        "Microsoft Graph Groups - Test": "No Working Instance",
        "playbook-AzureDevOps-Test": "No Working Instance",
        "test playbook - Google Cloud Functions": "No Working Instance",
        "playbook-GCP-IAM_Test": "No Working Instance",
        "GoogleCalendar-Test": "No Working Instance",
        "AlexaV2 Test Playbook": "The service is deprecated on Dec 15, 2022",
        "CortexAttackSurfaceManagement_Test": "No instance - issue CRTX-65449",
        "CortexXpanse_Test": "No instance - issue CRTX-65449",
        "OpenCTI Test": "Add Support to version 5.x of OpenCTI - issue CIAC-4407",
        "Archer-Test-Playbook": "the integration is deprecated as we have ArcherV2",
        "O365-SecurityAndCompliance-Test": "Deprecated, consumes connection quota for V2",
        "ThreatGrid_v2_Test": "No instance, developed by Qmasters",
        "Test-Detonate URL - ThreatGrid": "No instance, developed by Qmasters",
        "awake_security_test_pb": "No instance, CRTX-77572",
        "Create Phishing Classifier V2 ML Test": "Updated docker image lacks data for the ml model. Once data issue is solved for ml module can un skip. ",
        "SumoLogic-Test": "401 unauthorized, CIAC-6334",
        "EWS_O365_test": "Issue CIAC-6753",
        "Microsoft Defender Advanced Threat Protection - Test dev": "Issue CIAC-7514",
        "Microsoft Defender Advanced Threat Protection - Test self deployed": "Issue CIAC-7527",
        "Microsoft Defender Advanced Threat Protection - Test": "Issue CIAC-7527",
        "OpsGenieV3TestPlaybook": "Issue CIAC-7649",
        "ThreatStream-Test": "Issue CRTX-96526",
        "MSG-Threat-Assessment-test": "API limitation",
        "BambenekConsultingFeed_Test": "Issue CRTX-99480",
        "VMWare Test": "CIAC-10276"
    },
    "skipped_integrations": {
        "AWS - Lambda": "No instance - wrong creds, issue CRTX-110456",
        "EWS Mail Sender": "The integration is deprecated",
        "CiscoWSAv2": "No instance - No license",
        "DatadogCloudSIEM": "No instance - No license",
        "Lastline v2": "No instance - No license",
        "AbuseIPDB": "No instance - License expired",
        "checkpointdome9": "No instance - No license",
        "_comment1": "~~~ NO INSTANCE ~~~",
        "FortiSIEMV2": "No instance",
        "Azure Firewall": "No instance",
        "Vertica": "No instance issue 45719",
        "Ipstack": "No instance - Usage limit reached (Issue 38063)",
        "AnsibleAlibabaCloud": "No instance - issue 40447 - CRTX-43182",
        "AnsibleAzure": "No instance - issue 40447 - CRTX-43182",
        "AnsibleCiscoIOS": "No instance - issue 40447- CRTX-43182",
        "AnsibleCiscoNXOS": "No instance - issue 40447 - CRTX-43182",
        "AnsibleHCloud": "No instance - issue 40447 - CRTX-43182",
        "AnsibleKubernetes": "No instance - issue 40447 - CRTX-43182",
        "AnsibleACME": "No instance - issue 40447- CRTX-43182",
        "AnsibleDNS": "No instance - issue 40447 - CRTX-43182",
        "AnsibleLinux": "No instance - issue 40447 - CRTX-43182",
        "AnsibleOpenSSL": "No instance - issue 40447 - CRTX-43182",
        "AnsibleMicrosoftWindows": "No instance - issue 40447 - CRTX-43182",
        "AnsibleVMware": "No instance - issue 40447 - CRTX-43182",
        "SolarWinds": "No instance - developed by Crest",
        "Atlassian Confluence Cloud": "No instance - developed by Crest",
        "SOCRadarIncidents": "No instance - developed by partner",
        "SOCRadarThreatFusion": "No instance - developed by partner",
        "NetskopeAPIv1": "No instance - developed by Qmasters",
        "trustwave secure email gateway": "No instance - developed by Qmasters",
        "Azure Storage Table": "No instance - developed by Qmasters",
        "Azure Storage Queue": "No instance - developed by Qmasters",
        "Azure Storage FileShare": "No instance - developed by Qmasters",
        "Azure Storage Container": "No instance - developed by Qmasters",
        "VMware Workspace ONE UEM (AirWatch MDM)": "No instance - developed by crest",
        "ServiceDeskPlus (On-Premise)": "No instance",
        "Forcepoint": "No instance - instance issues. Issue 28043",
        "ZeroFox": "No instance - Issue 29284",
        "Symantec Management Center": "No instance - Issue 23960",
        "Fidelis Elevate Network": "No instance - Issue 26453 - CIAC-1635",
        "ArcSight Logger": "No instance - Issue 19117 - CIAC-1893",
        "Sophos Central": "No instance",
        "MxToolBox": "No instance",
        "Prisma Access": "No instance - Issue CRTX-84209",
        "AlphaSOC Network Behavior Analytics": "No instance",
        "IsItPhishing": "No instance",
        "Verodin": "No instance",
        "EasyVista": "No instance",
        "Pipl": "No instance",
        "Moloch": "No instance",
        "Twilio": "No instance",
        "Zendesk": "No instance",
        "GuardiCore": "No instance",
        "Nessus": "No instance",
        "Cisco CloudLock": "No instance",
        "Vectra v2": "No instance",
        "GoogleCloudSCC": "No instance, outsourced",
        "FortiGate": "No instance - License expired, and not going to get one (issue 14723)",
        "Attivo Botsink": "no instance, not going to get it",
        "AWS Sagemaker": "No instance - License expired, and probably not going to get it",
        "Symantec MSS": "No instance, probably not going to get it (issue 15513)",
        "FireEye ETP": "No instance",
        "Proofpoint TAP v2": "No instance",
        "remedy_sr_beta": "No instance",
        "fireeye": "No instance - Issue 19839 CIAC-1300, CIAC-2456",
        "Remedy On-Demand": "No instance - Issue 19835 - CIAC-1870",
        "Check Point": "No instance - Issue 18643",
        "CheckPointFirewall_v2": "No instance - Issue 18643",
        "CTIX v3": "No instance - developed by partner",
        "Jask": "No instance - Issue 18879",
        "vmray": "No instance - Issue 18752",
        "SCADAfence CNM": "No instance - Issue 18376",
        "ArcSight ESM v2": "No instance - Issue #18328 - CIAC-1919",
        "AlienVault USM Anywhere": "No instance - Issue #18273",
        "Dell Secureworks": "No instance",
        "Service Manager": "No instance - Expired license",
        "CarbonBlackProtectionV2": "No instance - License expired",
        "icebrg": "No instance - Issue 14312 - CIAC-2006",
        "Freshdesk": "No instance - Trial account expired",
        "Kafka V2": "No instance - Can not connect to instance from remote",
        "KafkaV3": "No instance - Can not connect to instance from remote",
        "Check Point Sandblast": "No instance - Issue 15948",
        "Remedy AR": "No instance - getting 'Not Found' in test button",
        "Salesforce": "No instance - Issue 15901 - CIAC-1976",
        "ANYRUN": "No instance",
        "Secneurx Analysis": "No Instance",
        "Snowflake": "No instance - Looks like account expired, needs looking into",
        "Cisco Spark": "No instance - Issue 18940 - CIAC-1902",
        "Phish.AI": "No instance - Issue 17291",
        "MaxMind GeoIP2": "No instance - Issue 18932.",
        "Exabeam": "No instance - Issue 19371 - CIAC-903",
        "Ivanti Heat": "No instance - Issue 26259 - CIAC-1643",
        "AWS - Athena - Beta": "No instance - Issue 19834",
        "SNDBOX": "No instance - Issue 28826 - CIAC-1538",
        "Workday": "No instance - License expired Issue: 29595 - CIAC-1508",
        "FireEyeFeed": "No instance - License expired Issue: 31838",
        "Akamai WAF": "No instance - Issue 32318 - CIAC-1407",
        "FreshworksFreshservice": "No instance - Issue 32318",
        "FraudWatch": "No instance - Issue 34299 - CIAC-1323",
        "Cisco Stealthwatch": "No instance - developed by Qmasters",
        "Armis": "No instance - developed by SOAR Experts",
        "CiscoESA": "No instance - developed by Qmasters",
        "CiscoSMA": "No instance - developed by Qmasters",
        "CiscoAMP": "No instance & Depreceated, replaced by AMPV2",
        "AMPv2": "No instance - developed by Qmasters",
        "Cisco Umbrella Reporting": "No instance - developed by Login-Soft",
        "fortiweb_vm": "No instance - developed by Qmasters",
        "_comment2": "~~~ UNSTABLE ~~~",
        "ThreatConnect v2": "unstable instance",
        "_comment3": "~~~ QUOTA ISSUES ~~~",
        "Lastline": "issue 20323",
        "Google Resource Manager": "Cannot create projects because have reached allowed quota.",
        "Looker": "Warehouse 'DEMO_WH' cannot be resumed because resource monitor 'LIMITER' has exceeded its quota.",
        "_comment4": "~~~ OTHER ~~~",
        "Anomali ThreatStream v2": "Will be deprecated soon.",
        "Anomali ThreatStream": "Will be deprecated soon.",
        "AlienVault OTX TAXII Feed": "Issue 29197 - CIAC-1522",
        "EclecticIQ Platform": "Issue 8821",
        "Forescout": "Can only be run from within PANW network. Look in keeper for - Demisto in the LAB",
        "ForescoutEyeInspect": "No instance - developed by Qmasters",
        "FortiManager": "Can only be run within PANW network",
        "AttackIQFireDrill": "License issues #29774 - CIAC-1502",
        "LogRhythm": "The integration is deprecated",
        "Threat Grid": "No instance & Depreceated, replaced by ThreatGridv2",
        "ThreatGridv2": "No instance - developed by Qmasters",
        "SentinelOne V2": "No instance - developed by partner",
        "CheckPhish": "Issue CRTX-86562",
        "SecurityAndComplianceV2": "Can only be authenticated via MFA and requires user interaction to configure.",
        "ThreatExchange v2": "No instance",
        "PhishLabs IOC EIR": "No instance, CRTX-91214",
        "fortimail": "No instance",
        "JoeSecurityV2": "CIAC-9872",
        "Aha": "No instance"
    },
    "nightly_packs": [
        "CommonScripts",
        "CommonPlaybooks",
        "CIRCL",
        "rasterize",
        "Phishing",
        "Base",
        "Active_Directory_Query",
        "MicrosoftExchangeOnline",
        "DefaultPlaybook",
        "DemistoRESTAPI",
        "Palo_Alto_Networks_WildFire",
        "ipinfo",
        "Whois",
        "AutoFocus",
        "ImageOCR",
        "SplunkPy",
        "MailSenderNew",
        "MicrosoftExchangeOnPremise",
        "ServiceNow",
        "CortexXDR",
        "PAN-OS",
        "QRadar",
        "PhishTank",
        "OpenPhish",
        "AbuseDB",
        "CrowdStrikeFalcon",
        "XForceExchange",
        "AlienVault_OTX",
        "MicrosoftGraphMail",
        "MISP",
        "Threat_Crowd",
        "Slack",
        "CrowdStrikeFalconX",
        "FeedMitreAttackv2",
        "URLHaus",
        "MicrosoftDefenderAdvancedThreatProtection",
        "CrowdStrikeIntel",
        "Shodan",
        "MailListener",
        "FeedOffice365",
        "GenericSQL",
        "PANWComprehensiveInvestigation",
        "CortexDataLake",
        "PrismaCloud",
        "FeedAWS",
        "AzureSecurityCenter",
        "PrismaCloudCompute",
        "ExpanseV2",
        "PrismaSaasSecurity",
        "PaloAltoNetworks_IoT",
        "PaloAltoNetworksAIOps"
    ],
    "unmockable_integrations": {
        "NetscoutArborSightline": "Uses timestamp",
        "Cylance Protect v2": "uses time-based JWT token",
        "EwsExtension": "Powershell does not support proxy",
        "EWS Extension Online Powershell v2": "Powershell does not support proxy/ssl",
        "Office 365 Feed": "Client sends a unique uuid as first request of every run",
        "AzureWAF": "Has a command that sends parameters in the path",
        "HashiCorp Vault": "Has a command that sends parameters in the path",
        "urlscan.io": "Uses data that comes in the headers",
        "CloudConvert": "has a command that uploads a file (!cloudconvert-upload)",
        "Symantec Messaging Gateway": "Test playbook uses a random string",
        "AlienVault OTX TAXII Feed": "Client from 'cabby' package generates uuid4 in the request",
        "Generic Webhook": "Does not send HTTP traffic",
        "Microsoft Endpoint Configuration Manager": "Uses Microsoft winRM",
        "SecurityIntelligenceServicesFeed": "Need proxy configuration in server",
        "BPA": "Playbook using GenericPolling which is inconsistent",
        "XsoarPowershellTesting": "Integration which not use network.",
        "Mail Listener v2": "Integration has no proxy checkbox",
        "Cortex XDR - IOC": "'Cortex XDR - IOC - Test' is using also the fetch indicators which is not working in proxy mode",
        "SecurityAndCompliance": "Integration doesn't support proxy",
        "SecurityAndComplianceV2": "Integration doesn't support proxy",
        "Cherwell": "Submits a file - tests that send files shouldn't be mocked. this problem was fixed but the test is not running anymore because the integration is skipped",
        "Maltiverse": "issue 24335",
        "ActiveMQ": "stomp sdk not supporting proxy.",
        "MITRE ATT&CK": "Using taxii2client package",
        "MongoDB": "Our instance not using SSL",
        "Cortex Data Lake": "Integration requires SSL",
        "Google Key Management Service": "The API requires an SSL secure connection to work.",
        "McAfee ESM-v10": "we have multiple instances with same test playbook, mock recording are per playbook so it keeps failing the playback step",
        "SlackV2": "Integration requires SSL",
        "SlackV3": "Integration requires SSL",
        "Whois": "Mocks does not support sockets",
        "Panorama": "Exception: Proxy process took to long to go up. https://circleci.com/gh/demisto/content/24826",
        "Image OCR": "Does not perform network traffic",
        "Server Message Block (SMB) v2": "Does not perform http communication",
        "Active Directory Query v2": "Does not perform http communication",
        "dnstwist": "Does not perform http communication",
        "Generic SQL": "Does not perform http communication",
        "PagerDuty v2": "Integration requires SSL",
        "TCPIPUtils": "Integration requires SSL",
        "Luminate": "Integration has no proxy checkbox",
        "Shodan": "Integration has no proxy checkbox",
        "Google BigQuery": "Integration has no proxy checkbox",
        "ReversingLabs A1000": "Checking",
        "Check Point": "Checking",
        "okta": "Test Module failing, suspect it requires SSL",
        "Okta v2": "dynamic test, need to revisit and better avoid conflicts",
        "Awake Security": "Checking",
        "ArcSight ESM v2": "Checking",
        "Phish.AI": "Checking",
        "VMware": "PyVim (SmartConnect class) does not support proxy",
        "Intezer": "Nightly - Checking",
        "ProtectWise": "Nightly - Checking",
        "google-vault": "Nightly - Checking",
        "Forcepoint": "Nightly - Checking",
        "Signal Sciences WAF": "error with certificate",
        "EWS Mail Sender": "Inconsistent test (playback fails, record succeeds)",
        "ReversingLabs Titanium Cloud": "No Unsecure checkbox. proxy trying to connect when disabled.",
        "Recorded Future": "might be dynamic test",
        "AlphaSOC Wisdom": "Test module issue",
        "Microsoft Graph User": "Test direct access to oproxy",
        "Azure Security Center v2": "Test direct access to oproxy",
        "Azure Compute v2": "Test direct access to oproxy",
        "AWS - CloudWatchLogs": "Issue 20958 - CIAC-1820",
        "AWS - Athena - Beta": "Issue 24926 - CIAC-1683",
        "AWS - CloudTrail": "Issue 24926 - CIAC-1683",
        "AWS - Lambda": "Issue 24926 - CIAC-1683",
        "AWS - IAM": "Issue 24926 - CIAC-1683",
        "AWS Sagemaker": "Issue 24926 - CIAC-1683",
        "Gmail Single User": "googleclient sdk has time based challenge exchange",
        "Gmail": "googleclient sdk has time based challenge exchange",
        "GSuiteAdmin": "googleclient sdk has time based challenge exchange",
        "GSuiteAuditor": "googleclient sdk has time based challenge exchange",
        "GoogleCloudTranslate": "google translate sdk does not support proxy",
        "Google Chronicle Backstory": "SDK",
        "Google Vision AI": "SDK",
        "Google Cloud Compute": "googleclient sdk has time based challenge exchange",
        "Google Cloud Functions": "googleclient sdk has time based challenge exchange",
        "GoogleDocs": "googleclient sdk has time based challenge exchange",
        "GooglePubSub": "googleclient sdk has time based challenge exchange",
        "Google Resource Manager": "googleclient sdk has time based challenge exchange",
        "Google Cloud Storage": "SDK",
        "GoogleCalendar": "googleclient sdk has time based challenge exchange",
        "G Suite Security Alert Center": "googleclient sdk has time based challenge exchange",
        "GoogleDrive": "googleclient sdk has time based challenge exchange",
        "Syslog Sender": "syslog",
        "MongoDB Log": "Our instance not using SSL",
        "MongoDB Key Value Store": "Our instance not using SSL",
        "Zoom": "Uses dynamic token",
        "GoogleKubernetesEngine": "SDK",
        "TAXIIFeed": "Cannot use proxy",
        "EWSO365": "oproxy dependent",
        "MISP V2": "Cleanup process isn't performed as expected.",
        "MISP V3": "Cleanup process isn't performed as expected.",
        "Azure Network Security Groups": "Has a command that sends parameters in the path",
        "GitHub": "Cannot use proxy",
        "LogRhythm": "Cannot use proxy",
        "Create-Mock-Feed-Relationships": "recording is redundant for this integration",
        "RSA Archer v2": "cannot connect to proxy",
        "Anomali ThreatStream v3": "recording is not working",
        "LogRhythmRest V2": "Submits a file - tests that send files shouldn't be mocked.",
        "Cortex XDR - IR": "internal product, no need to mock",
        "Microsoft Teams via Webhook": "message sent contains random hostname of server",
        "TeamCymru": "Mocks does not support sockets"
    },
    "parallel_integrations": [
        "AWS - ACM",
        "AWS - EC2",
        "AWS - Security Hub",
        "AWS Feed",
        "AlienVault OTX TAXII Feed",
        "AlienVault Reputation Feed",
        "Amazon DynamoDB",
        "AutoFocus Feed",
        "AzureFeed",
        "Bambenek Consulting Feed",
        "Blocklist_de Feed",
        "BruteForceBlocker Feed",
        "CSVFeed",
        "CheckPhish",
        "CIRCL",
        "Cloudflare Feed",
        "Cofense Feed",
        "Cortex Data Lake",
        "Create-Mock-Feed-Relationships",
        "CreateIncidents",
        "CrowdStrike Falcon X",
        "Cryptocurrency",
        "DShield Feed",
        "Core REST API",
        "EDL",
        "EWS v2",
        "ElasticsearchFeed",
        "Fastly Feed",
        "Feodo Tracker IP Blocklist Feed",
        "HelloWorld",
        "Image OCR",
        "JSON Feed",
        "Lastline v2",
        "LogRhythmRest",
        "MITRE ATT&CK",
        "Mail Listener v2",
        "Malware Domain List Active IPs Feed",
        "McAfee DXL",
        "Microsoft Intune Feed",
        "Office 365 Feed",
        "Plain Text Feed",
        "Prisma Access Egress IP feed",
        "ProofpointFeed",
        "Rasterize",
        "Recorded Future Feed",
        "SNDBOX",
        "SpamhausFeed",
        "TAXII2 Server",
        "TAXIIFeed",
        "Tanium",
        "VirusTotal (API v3)",
        "VulnDB",
        "Whois",
        "abuse.ch SSL Blacklist Feed",
        "ipinfo",
        "ipinfo_v2"
    ],
    "private_tests": [],
    "docker_thresholds": {
        "_comment": "Add here docker images which are specific to an integration and require a non-default threshold (such as rasterize or ews). That way there is no need to define this multiple times. You can specify full image name with version or without.",
        "images": {
            "demisto/chromium": {
                "pid_threshold": 100
            },
            "demisto/py-ews:2.0": {
                "memory_threshold": 150
            },
            "demisto/pymisp:1.0.0.52": {
                "memory_threshold": 150
            },
            "demisto/pytan": {
                "pid_threshold": 11
            },
            "demisto/google-k8s-engine1.0.0.64696": {
                "pid_threshold": 11,
                "memory_threshold": 110
            },
            "demisto/threatconnect-tcex": {
                "pid_threshold": 11
            },
            "demisto/taxii2": {
                "pid_threshold": 11
            },
            "demisto/pwsh-infocyte": {
                "pid_threshold": 24,
                "memory_threshold": 140
            },
            "demisto/pwsh-exchange": {
                "pid_threshold": 24,
                "memory_threshold": 140
            },
            "demisto/powershell": {
                "pid_threshold": 24,
                "memory_threshold": 140
            },
            "demisto/powershell-ubuntu": {
                "pid_threshold": 45,
                "memory_threshold": 250
            },
            "demisto/boto3": {
                "memory_threshold": 90
            },
            "demisto/flask-nginx": {
                "pid_threshold": 11
            },
            "demisto/py3-tools": {
                "memory_threshold": 105
            },
            "demisto/googleapi-python3": {
                "memory_threshold": 300
            },
            "demisto/python3:3.10.4.29342": {
                "memory_threshold": 85
            }
        }
    },
    "test_marketplacev2": [
        "Sanity Test - Playbook with Unmockable Whois Integration"
    ],
    "reputation_tests": [
        "FormattingPerformance - Test",
        "reputations.json Test",
        "Indicators reputation-.json Test",
        "URL extraction test",
        "Domain extraction test",
        "Email extraction test",
        "File extraction test",
        "IPv4 extraction test",
        "IPv4 CIDR extraction test",
        "IPv6 CIDR extraction test",
        "IPv6 extraction test"
    ]
}<|MERGE_RESOLUTION|>--- conflicted
+++ resolved
@@ -5664,17 +5664,10 @@
         },
         {
             "integrations": "Redmine",
-<<<<<<< HEAD
-            "playbookID": "Redmine-Test"
-        },
-        {
-            "integrations": "PaloAltoNetworksAIOps",
-=======
             "playbookID": "Redmine_Test"
         },
         {
             "integrations": "Palo Alto Networks AIOps",
->>>>>>> f74648d4
             "playbookID": "PaloAltoNetworksAIOps-Test"
         }
     ],
