--- conflicted
+++ resolved
@@ -63,16 +63,10 @@
 
 
 def get_remote_file(full_file_path, tag='master'):
-<<<<<<< HEAD
     # 'origin/' prefix is used to compared with remote branches but it is not a part of the github url.
-    tag = tag.replace('origin/', '')
+    tag = tag.lstrip('origin/')
 
     # The replace in the end is for Windows support
-=======
-    org_prefix = 'origin/'
-    if tag.startswith(org_prefix):  # remove origin/ prefix
-        tag = tag[len(org_prefix):]
->>>>>>> 8fd0892b
     github_path = os.path.join(CONTENT_GITHUB_LINK, tag, full_file_path).replace('\\', '/')
     try:
         res = requests.get(github_path, verify=False)
