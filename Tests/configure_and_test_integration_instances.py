import argparse
import json
import os
import subprocess
import sys
import uuid
import zipfile
from abc import ABC, abstractmethod
from concurrent.futures import ThreadPoolExecutor, as_completed
from datetime import datetime
from enum import IntEnum
from pathlib import Path
from pprint import pformat
from time import sleep
from typing import Any
from urllib.parse import quote_plus

import demisto_client
from demisto_sdk.commands.common.constants import FileType, MarketplaceVersions
<<<<<<< HEAD
from demisto_sdk.commands.common.git_util import GitUtil
from demisto_sdk.commands.common.tools import find_type, format_version, get_yaml, listdir_fullpath, run_command, str2bool
from demisto_sdk.commands.test_content.constants import SSH_USER
from demisto_sdk.commands.test_content.mock_server import RESULT, MITMProxy, run_with_mock
from demisto_sdk.commands.test_content.tools import is_redhat_instance, update_server_configuration
from packaging.version import Version
from ruamel import yaml

from SecretActions.google_secret_manager_handler import get_secrets_from_gsm
from Tests.Marketplace.common import get_json_file, get_packs_with_higher_min_version
from Tests.Marketplace.marketplace_services import get_last_commit_from_index
=======
from demisto_sdk.commands.common.tools import run_command, get_yaml, str2bool, format_version, find_type, listdir_fullpath
from demisto_sdk.commands.test_content.constants import SSH_USER
from demisto_sdk.commands.test_content.mock_server import MITMProxy, run_with_mock, RESULT
from demisto_sdk.commands.test_content.tools import update_server_configuration, is_redhat_instance
from demisto_sdk.commands.common.git_util import GitUtil
>>>>>>> 4592fac5
from Tests.Marketplace.search_and_install_packs import search_and_install_packs_and_their_dependencies, upload_zipped_packs
from Tests.scripts.utils import logging_wrapper as logging
from Tests.scripts.utils.log_util import install_logging
from Tests.test_content import get_server_numeric_version
from Tests.test_integration import __get_integration_config as get_integration_config
from Tests.test_integration import disable_all_integrations, test_integration_instance
from Tests.tools import run_with_proxy_configured

<<<<<<< HEAD
MARKET_PLACE_MACHINES = ('master',)
SKIPPED_PACKS = ['NonSupported', 'ApiModules']
NO_PROXY = ','.join([
    'oproxy.demisto.ninja',
    'oproxy-dev.demisto.ninja',
])
NO_PROXY_CONFIG = {'python.pass.extra.keys': f'--env##no_proxy={NO_PROXY}'}
=======
MARKET_PLACE_MACHINES = ("master",)
SKIPPED_PACKS = ["NonSupported", "ApiModules"]
NO_PROXY = ",".join(
    [
        "oproxy.demisto.ninja",
        "oproxy-dev.demisto.ninja",
    ]
)
NO_PROXY_CONFIG = {"python.pass.extra.keys": f"--env##no_proxy={NO_PROXY}"}  # noqa: E501
>>>>>>> 4592fac5
DOCKER_HARDENING_CONFIGURATION = {
    "docker.cpu.limit": "1.0",
    "docker.run.internal.asuser": "true",
    "limit.docker.cpu": "true",
    "python.pass.extra.keys": f"--memory=1g##--memory-swap=-1##--pids-limit=256##--ulimit=nofile=1024:8192##--env##no_proxy={NO_PROXY}",  # noqa: E501
    "powershell.pass.extra.keys": f"--env##no_proxy={NO_PROXY}",
    "monitoring.pprof": "true",
    "enable.pprof.memory.dump": "true",
    "limit.memory.dump.size": "14000",
    "memdump.debug.level": "1",
}
DOCKER_HARDENING_CONFIGURATION_FOR_PODMAN = {"docker.run.internal.asuser": "true"}
MARKET_PLACE_CONFIGURATION = {
    "content.pack.verify": "false",
    "marketplace.initial.sync.delay": "0",
    "content.pack.ignore.missing.warnings.contentpack": "true",
}
AVOID_DOCKER_IMAGE_VALIDATION = {"content.validate.docker.images": "false"}
ID_SET_PATH = "./artifacts/id_set.json"
XSOAR_SERVER_TYPE = "XSOAR"
XSOAR_SASS_SERVER_TYPE = "XSOAR SAAS"
XSIAM_SERVER_TYPE = "XSIAM"
SERVER_TYPES = [XSOAR_SERVER_TYPE, XSOAR_SASS_SERVER_TYPE, XSIAM_SERVER_TYPE]
MARKETPLACE_TEST_BUCKET = "marketplace-ci-build/content/builds"
MARKETPLACE_XSIAM_BUCKETS = "marketplace-v2-dist-dev/upload-flow/builds-xsiam"
ARTIFACTS_FOLDER_MPV2 = os.getenv("ARTIFACTS_FOLDER_MPV2", "/builds/xsoar/content/artifacts/marketplacev2")
ARTIFACTS_FOLDER = os.getenv("ARTIFACTS_FOLDER")
ARTIFACTS_FOLDER_SERVER_TYPE = os.getenv("ARTIFACTS_FOLDER_SERVER_TYPE")
ENV_RESULTS_PATH = os.getenv("ENV_RESULTS_PATH", f"{ARTIFACTS_FOLDER_SERVER_TYPE}/env_results.json")
SET_SERVER_KEYS = True


# -------------------------------------- Helper methods ----------------------------------------------
def get_custom_user_agent(build_number):
    return f"demisto-py/dev (Build:{build_number})"


def filepath_to_integration_name(integration_file_path):
    """Load an integration file and return the integration name.

    Args:
        integration_file_path (str | Path): The path to an integration yml file.

    Returns:
        (str): The name of the integration.
    """
    integration_yaml = get_yaml(integration_file_path)
    integration_name = integration_yaml.get("name")
    return integration_name


def get_integration_names_from_files(integration_files_list: list[Path]):
    integration_names_list = [filepath_to_integration_name(path) for path in integration_files_list]
    return [name for name in integration_names_list if name]  # remove empty values


def packs_names_to_integrations_names(turned_non_hidden_packs_names: set[str]) -> list[str]:
    """
    Convert packs names to the integrations names contained in it.
    Args:
        turned_non_hidden_packs_names (Set[str]): The turned non-hidden pack names (e.g. "AbnormalSecurity")
    Returns:
        List[str]: The turned non-hidden integrations names list.
    """
    hidden_integrations = []
    hidden_integrations_paths = [f"Packs/{pack_name}/Integrations" for pack_name in turned_non_hidden_packs_names]
    # extract integration names within the turned non-hidden packs.
    for hidden_integrations_path in hidden_integrations_paths:
        if os.path.exists(hidden_integrations_path):
            pack_integrations_paths = listdir_fullpath(hidden_integrations_path)
            for integration_path in pack_integrations_paths:
                hidden_integrations.append(integration_path.split("/")[-1])
    hidden_integrations_names = [integration for integration in hidden_integrations if not str(integration).startswith(".")]
    return hidden_integrations_names


def check_test_version_compatible_with_server(test, server_version):
    """
    Checks if a given test is compatible wis the given server version.
    Arguments:
        test: (dict)
            Test playbook object from content conf.json. May contain the following fields: "playbookID",
            "integrations", "instance_names", "timeout", "nightly", "fromversion", "toversion.
        server_version: (int)
            The server numerical version.
    Returns:
        (bool) True if test is compatible with server version or False otherwise.
    """
    test_from_version = format_version(test.get("fromversion", "0.0.0"))
    test_to_version = format_version(test.get("toversion", "99.99.99"))
    server_version = format_version(server_version)

    if not Version(test_from_version) <= Version(server_version) <= Version(test_to_version):
        playbook_id = test.get("playbookID")
        logging.debug(
            f"Test Playbook: {playbook_id} was ignored in the content installation test due to version mismatch "
            f"(test versions: {test_from_version}-{test_to_version}, server version: {server_version})"
        )
        return False
    return True


def filter_tests_with_incompatible_version(tests, server_version):
    """
    Filter all tests with incompatible version to the given server.
    Arguments:
        tests: (list)
            List of test objects.
        server_version: (int)
            The server numerical version.
    Returns:
        (lst): List of filtered tests (compatible version)
    """

    filtered_tests = [test for test in tests if check_test_version_compatible_with_server(test, server_version)]
    logging.debug(f"Filtered tests (compatible version): {filtered_tests}")
    return filtered_tests


def change_placeholders_to_values(placeholders_map, config_item):
    """Replaces placeholders in the object to their real values

    Args:
        placeholders_map: (dict)
             Dict that holds the real values to be replaced for each placeholder.
        config_item: (json object)
            Integration configuration object.

    Returns:
        dict. json object with the real configuration.
    """
    item_as_string = json.dumps(config_item)
    for key, value in placeholders_map.items():
        item_as_string = item_as_string.replace(key, str(value))
    return json.loads(item_as_string)


def test_pack_metadata():
    now = datetime.now().isoformat().split(".")[0]
    now = f"{now}Z"
    metadata = {
        "name": "test pack",
        "id": str(uuid.uuid4()),
        "description": "test pack (all test playbooks and scripts).",
        "created": now,
        "updated": now,
        "legacy": True,
        "support": "Cortex XSOAR",
        "supportDetails": {},
        "author": "Cortex XSOAR",
        "authorImage": "",
        "certification": "certified",
        "price": 0,
        "serverMinVersion": "6.0.0",
        "serverLicense": "",
        "currentVersion": "1.0.0",
        "general": [],
        "tags": [],
        "categories": ["Forensics & Malware Analysis"],
        "contentItems": {},
        "integrations": [],
        "useCases": [],
        "keywords": [],
        "dependencies": {},
    }
    return json.dumps(metadata, indent=4)


def get_test_playbooks_in_dir(path):
    playbooks = filter(lambda x: x.is_file(), os.scandir(path))
    for playbook in playbooks:
        yield playbook.path, playbook


def test_files(content_path, packs_to_install: list | None = None):
    packs_root = f"{content_path}/Packs"
    packs_to_install = packs_to_install or []

    # if is given a list of packs to install then collect the test playbook only for those packs (in commit/push build)
    if packs_to_install:
        packs = filter(lambda x: x.is_dir() and x.name in packs_to_install, os.scandir(packs_root))
    else:
        # else collect the test playbooks for all content packs (in nightly)
        packs = filter(lambda x: x.is_dir(), os.scandir(packs_root))

    for pack_dir in packs:
        if pack_dir in SKIPPED_PACKS:
            continue
        playbooks_root = f"{pack_dir.path}/TestPlaybooks"
        if os.path.isdir(playbooks_root):
            for playbook_path, playbook in get_test_playbooks_in_dir(playbooks_root):
                yield playbook_path, playbook
            if os.path.isdir(f"{playbooks_root}/NonCircleTests"):
                for playbook_path, playbook in get_test_playbooks_in_dir(f"{playbooks_root}/NonCircleTests"):
                    yield playbook_path, playbook


def get_env_conf():
    if Build.run_environment == Running.CI_RUN:
        return get_json_file(Build.env_results_path)

    if Build.run_environment == Running.WITH_LOCAL_SERVER:
        # START CHANGE ON LOCAL RUN #
        return [
            {
                "InstanceDNS": "http://localhost:8080",
                "Role": "Server Master",  # e.g. 'Server Master'
            }
        ]
    if Build.run_environment == Running.WITH_OTHER_SERVER:
        return [
            {
                "InstanceDNS": "DNS NAME",  # without http prefix
                "Role": "DEMISTO EVN",  # e.g. 'Server Master'
            }
        ]

    #  END CHANGE ON LOCAL RUN  #
    return None


def get_servers(env_results, instance_role):
    """
    Arguments:
        env_results: (dict)
            env_results.json in server
        instance_role: (str)
            The amazon machine image environment whose IP we should connect to.

    Returns:
        (lst): The server url list to connect to
    """

    return [env.get("InstanceDNS") for env in env_results if instance_role in env.get("Role")]


# ------------------------------------------------ Server Classes -------------------------------------------


class Running(IntEnum):
    CI_RUN = 0
    WITH_OTHER_SERVER = 1
    WITH_LOCAL_SERVER = 2


class Server:
    def __init__(self):
        self.internal_ip = None
        self.user_name = None
        self.password = None
        self.name = ""
        self.build_number = "unknown"
        self.pack_ids_to_install = []
        self.tests_to_run = []
        self.build = None
        self.__client = None
        self.test_pack_path = None

    @abstractmethod
    def install_packs(self, pack_ids: list | None = None, install_packs_in_batches=False, production_bucket: bool = True) -> bool:
        pass

    @property
    def client(self):
        if self.__client is None:
            self.__client = self.reconnect_client()

        return self.__client

    @abstractmethod
    def reconnect_client(self):
        pass

    # ------------------------- Calculate Pre packs to install ----------------------------------

    def get_non_added_packs_ids(self):
        """
        In this step we want to get only updated packs (not new packs).
        :return: all non added packs i.e. unchanged packs (dependencies) and modified packs
        """
        compare_against = "master~1" if self.build.branch_name == "master" else "origin/master"
        added_files = run_command(
            f"git diff --name-only --diff-filter=A "
            f"{compare_against}..refs/heads/{self.build.branch_name} -- Packs/*/pack_metadata.json"
        )
        if os.getenv("CONTRIB_BRANCH"):
            added_contrib_files = run_command('git status -uall --porcelain -- Packs/*/pack_metadata.json | grep "?? "').replace(
                "?? ", ""
            )
            added_files = added_files if not added_contrib_files else "\n".join([added_files, added_contrib_files])

        added_files = filter(lambda x: x, added_files.split("\n"))
        added_pack_ids = (x.split("/")[1] for x in added_files)
        # pack_ids_to_install contains new packs and modified. added_pack_ids contains new packs only.
        return set(self.pack_ids_to_install) - set(added_pack_ids)

    def run_git_diff(self, pack_name: str) -> str:
        """
        Run git diff command with the specific pack id.
        Args:
            pack_name (str): The pack name.
        Returns:
            (str): The git diff output.
        """
        compare_against = f"origin/master{'' if self.build.branch_name != 'master' else '~1'}"
        return run_command(f"git diff {compare_against}..{self.build.branch_name} -- Packs/{pack_name}/pack_metadata.json")

    def check_hidden_field_changed(self, pack_name: str) -> bool:
        """
        Check if pack turned from hidden to non-hidden.
        Args:
            pack_name (str): The pack name.
        Returns:
            (bool): True if the pack transformed to non-hidden.
        """
        diff = self.run_git_diff(pack_name)
        return any('"hidden": false' in diff_line and diff_line.split()[0].startswith("+") for diff_line in diff.splitlines())

    def get_turned_non_hidden_packs(self, modified_packs_names: set[str]) -> set[str]:
        """
        Return a set of packs which turned from hidden to non-hidden.
        Args:
            modified_packs_names (Set[str]): The set of packs to install.
        Returns:
            (Set[str]): The set of packs names which are turned non-hidden.
        """
        hidden_packs = set()
        for pack_name in modified_packs_names:
            # check if the pack turned from hidden to non-hidden.
            if self.check_hidden_field_changed(pack_name):
                hidden_packs.add(pack_name)
        return hidden_packs

    def check_if_new_to_marketplace(self, diff: str) -> bool:
        """
        Args:
            diff: the git diff for pack_metadata file, between master and branch
        Returns:
            (bool): whether new (current) marketplace was added to the pack_metadata or not
        """
        spaced_diff = " ".join(diff.split())
        return (f'+ "{self.build.marketplace_name}"' in spaced_diff) and f'- "{self.build.marketplace_name}"' not in spaced_diff

    def filter_new_to_marketplace_packs(self, modified_pack_names: set[str]) -> set[str]:
        """
        Return a set of packs that is new to the marketplace.
        Args:
            modified_pack_names (Set[str]): The set of packs to install.
        Returns:
            (Set[str]): The set of the pack names that should not be installed.
        """
        first_added_to_marketplace = set()
        for pack_name in modified_pack_names:
            diff = self.run_git_diff(pack_name)
            if self.check_if_new_to_marketplace(diff):
                first_added_to_marketplace.add(pack_name)
        return first_added_to_marketplace

    def get_packs_to_install(self) -> tuple[set[str], set[str]]:
        """
        Return a set of packs to install only in the pre-update, and set to install in post-update.

        Returns:
            (Set[str]): The set of the pack names that should not be installed.
            (Set[str]): The set of the pack names that should be installed only in post update. (non-hidden packs or packs
                                                    that new to current marketplace)
        """
        modified_packs_names = self.get_non_added_packs_ids()

        non_hidden_packs = self.get_turned_non_hidden_packs(modified_packs_names)

        packs_with_higher_min_version = get_packs_with_higher_min_version(
            set(self.pack_ids_to_install), self.server_numeric_version
        )

        # packs to install used in post update
        self.pack_ids_to_install = list(set(self.pack_ids_to_install) - packs_with_higher_min_version)

        first_added_to_marketplace = self.filter_new_to_marketplace_packs(
            modified_packs_names - non_hidden_packs - packs_with_higher_min_version
        )

        packs_not_to_install_in_pre_update = set().union(
            *[packs_with_higher_min_version, non_hidden_packs, first_added_to_marketplace]
        )
        packs_to_install_in_pre_update = modified_packs_names - packs_not_to_install_in_pre_update
        return packs_to_install_in_pre_update, non_hidden_packs

    def get_new_and_modified_integration_files(self):
        """Return 2 lists - list of new integrations and list of modified integrations since the first commit of the branch.

        Returns:
            (tuple): Returns a tuple of two lists, the file paths of the new integrations and modified integrations.
        """

        # get changed yaml files (filter only added and modified files)
        git_util = GitUtil()
        if str2bool(os.getenv("IS_NIGHTLY")) or os.getenv("IFRA_ENV_TYPE") == "Bucket-Upload":
            prev_ver = get_last_commit_from_index(self.build.service_account, MarketplaceVersions(self.build.marketplace_name))
        else:
            prev_ver = "origin/master"

        logging.info(f"get_new_and_modified_integration_files, {prev_ver=}")
        modified_files = git_util.modified_files(prev_ver=prev_ver)
        added_files = git_util.added_files(prev_ver=prev_ver)

        logging.info(f"{modified_files=},\n{added_files=}")
        new_integration_files = [
            file_path
            for file_path in added_files
            if find_type(str(file_path)) in [FileType.INTEGRATION, FileType.BETA_INTEGRATION]
        ]

        modified_integration_files = [
            file_path
            for file_path in modified_files
            if find_type(str(file_path)) in [FileType.INTEGRATION, FileType.BETA_INTEGRATION]
        ]
        return new_integration_files, modified_integration_files

    @staticmethod
    def update_integration_lists(
        new_integrations_names: list[str], packs_not_to_install: set[str] | None, modified_integrations_names: list[str]
    ) -> tuple[list[str], list[str]]:
        """
        Add the turned non-hidden integrations names to the new integrations names list and
         remove it from modified integrations names.
        Args:
            new_integrations_names (List[str]): The new integration name (e.g. "AbnormalSecurity").
            packs_not_to_install (Set[str]): The turned non-hidden packs names.
            modified_integrations_names (List[str]): The modified integration name (e.g. "AbnormalSecurity").
        Returns:
            Tuple[List[str], List[str]]: The updated lists after filtering the turned non-hidden integrations.
        """
        if not packs_not_to_install:
            return new_integrations_names, modified_integrations_names

        hidden_integrations_names = packs_names_to_integrations_names(packs_not_to_install)
        # update the new integration and the modified integration with the non-hidden integrations.
        for hidden_integration_name in hidden_integrations_names:
            if hidden_integration_name in modified_integrations_names:
                modified_integrations_names.remove(hidden_integration_name)
                new_integrations_names.append(hidden_integration_name)
        return list(set(new_integrations_names)), modified_integrations_names

    def get_changed_integrations(self, packs_not_to_install: set[str] | None = None) -> tuple[list[str], list[str]]:
        """
        Return 2 lists - list of new integrations names and list of modified integrations names since the commit of the git_sha1.
        The modified list is exclude the packs_not_to_install and the new list is including it
        in order to ignore the turned non-hidden tests in the pre-update stage.
        Args:
            self: the server object.
            packs_not_to_install (Set[str]): The set of packs names which are turned to non-hidden.
        Returns:
            Tuple[List[str], List[str]]: The list of new integrations names and list of modified integrations names.
        """
        new_integrations_files, modified_integrations_files = (
            self.get_new_and_modified_integration_files() if not self.build.is_private else ([], [])
        )
        new_integrations_names, modified_integrations_names = [], []

        if new_integrations_files:
            new_integrations_names = get_integration_names_from_files(new_integrations_files)
            logging.info(f"New Integrations Since Last Release:\n{new_integrations_names}")

        if modified_integrations_files:
            modified_integrations_names = get_integration_names_from_files(modified_integrations_files)
            logging.info(f"Updated Integrations Since Last Release:\n{modified_integrations_names}")
        return self.update_integration_lists(new_integrations_names, packs_not_to_install, modified_integrations_names)

    # ------------------------------ Configure and test integrations ----------------------------------------------

    def get_tests(self) -> list[dict]:
        """
        Selects the tests from that should be run in this execution and filters those that cannot run in this server version
        Args:
            self: Server object

        Returns:
            Test configurations from conf.json that should be run in this execution
        """
        server_numeric_version: str = self.server_numeric_version
        tests: dict = self.build.tests
        tests_for_iteration: list[dict]
        if Build.run_environment == Running.CI_RUN:
            tests_for_iteration = list(filter(lambda test: test.get("playbookID", "") in self.tests_to_run, tests))
            tests_for_iteration = filter_tests_with_incompatible_version(tests_for_iteration, server_numeric_version)
            return tests_for_iteration

        # START CHANGE ON LOCAL RUN #
        return [
            {"playbookID": "Docker Hardening Test", "fromversion": "5.0.0"},
            {
                "integrations": "SplunkPy",
                "playbookID": "SplunkPy-Test-V2",
                "memory_threshold": 500,
                "instance_names": "use_default_handler",
            },
        ]
        #  END CHANGE ON LOCAL RUN  #

    @staticmethod
    def get_integrations_for_test(test, skipped_integrations_conf):
        """Return a list of integration objects that are necessary for a test (excluding integrations on the skip list).

        Args:
            test (dict): Test dictionary from the conf.json file containing the playbookID, integrations and
                instance names.
            skipped_integrations_conf (dict): Skipped integrations dictionary with integration names as keys and
                the skip reason as values.

        Returns:
            (list): List of integration objects to configure.
        """
        integrations_conf = test.get("integrations", [])

        if not isinstance(integrations_conf, list):
            integrations_conf = [integrations_conf]

        integrations = [
            {"name": integration, "params": {}}
            for integration in integrations_conf
            if integration not in skipped_integrations_conf
        ]
        return integrations

    def group_integrations(self, integrations, new_integrations_names, modified_integrations_names):
        """
        Filter integrations into their respective lists - new, modified or unchanged. if it's on the skip list, then
        skip if random tests were chosen then we may be configuring integrations that are neither new nor modified.

        Args:
            integrations (list): The integrations to categorize.
            new_integrations_names (list): The names of new integrations.
            modified_integrations_names (list): The names of modified integrations.

        Returns:
            (tuple): Lists of integrations objects as well as an Integration-to-Status dictionary useful for logs.
        """
        new_integrations = []
        modified_integrations = []
        unchanged_integrations = []
        integration_to_status = {}
        for integration in integrations:
            integration_name = integration.get("name", "")
            if integration_name in self.build.skipped_integrations_conf:
                continue

            if integration_name in new_integrations_names:
                new_integrations.append(integration)
            elif integration_name in modified_integrations_names:
                modified_integrations.append(integration)
                integration_to_status[integration_name] = "Modified Integration"
            else:
                unchanged_integrations.append(integration)
                integration_to_status[integration_name] = "Unchanged Integration"
        return new_integrations, modified_integrations, unchanged_integrations, integration_to_status

    @abstractmethod
    def add_core_pack_params(self, integration_params):
        """
        For cloud build we need to add core rest api params differently
        """

    def set_integration_params(self, integrations, secret_params, instance_names, placeholders_map, logging_module=logging):
        """
        For each integration object, fill in the parameter values needed to configure an instance from
        the secret_params taken from our secret configuration file. Because there may be a number of
        configurations for a single integration (if there are values provided in our secret conf for
        multiple different instances of the same integration) then selects the parameter values for the
        configuration of the instance whose instance is in 'instance_names' (will take the last one listed
        in 'secret_params'). Note that this function does not explicitly return the modified 'integrations'
        object but rather it modifies the 'integrations' object since it is passed by reference and not by
        value, so the 'integrations' object that was passed to this function will have been changed once
        this function has completed execution and gone out of scope.

        Arguments:
            integrations: (list of dicts)
                List of integration objects whose 'params' attribute will be populated in this function.
            secret_params: (list of dicts)
                List of secret configuration values for all of our integrations (as well as specific
                instances of said integrations).
            instance_names: (list)
                The names of particular instances of an integration to use the secret_params of as the
                configuration values.
            placeholders_map: (dict)
                 Dict that holds the real values to be replaced for each placeholder.
            logging_module (Union[ParallelLoggingManager,logging]): The logging module to use

        Returns:
            (bool): True if integrations params were filled with secret configuration values, otherwise false
        """
        for integration in integrations:
            integration_params = [
                change_placeholders_to_values(placeholders_map, item)
                for item in secret_params
                if item["name"] == integration["name"]
            ]
            if integration["name"] == "Core REST API":
                # Relevant only for cloud
                self.add_core_pack_params(integration_params)

            if integration_params:
                matched_integration_params = integration_params[0]
                # if there are more than one integration params, it means that there are configuration
                # values in our secret conf for multiple instances of the given integration, and now we
                # need to match the configuration values to the proper instance as specified in the
                # 'instance_names' list argument
                if len(integration_params) != 1:
                    found_matching_instance = False
                    for item in integration_params:
                        if item.get("instance_name", "Not Found") in instance_names:
                            matched_integration_params = item
                            found_matching_instance = True

                    if not found_matching_instance:
                        optional_instance_names = [
                            optional_integration.get("instance_name", "None") for optional_integration in integration_params
                        ]
                        failed_match_instance_msg = (
                            "There are {} instances of {}, please select one of them by using"
                            " the instance_name argument in conf.json. The options are:\n{}"
                        )
                        logging_module.error(
                            failed_match_instance_msg.format(
                                len(integration_params), integration["name"], "\n".join(optional_instance_names)
                            )
                        )
                        return False

                integration["params"] = matched_integration_params.get("params", {})
                integration["byoi"] = matched_integration_params.get("byoi", True)
                integration["instance_name"] = matched_integration_params.get("instance_name", integration["name"])
                integration["validate_test"] = matched_integration_params.get("validate_test", True)
                if integration["name"] not in self.build.unmockable_integrations:
                    integration["params"].update({"proxy": True})
                    logging.debug(f'Configuring integration "{integration["name"]}" with proxy=True')
                else:
                    integration["params"].update({"proxy": False})
                    logging.debug(f'Configuring integration "{integration["name"]}" with proxy=False')

        return True

    def __set_server_keys(self, integration_params, integration_name):
        """Adds server configuration keys using the demisto_client.

        Args:
            integration_params (dict): The values to use for an integration's parameters to configure an instance.
            integration_name (str): The name of the integration which the server configurations keys are related to.

        """
        if "server_keys" not in integration_params or not SET_SERVER_KEYS:
            return

        logging.info(f"Setting server keys for integration: {integration_name}")

        data: dict = {"data": {}, "version": -1}

        for key, value in integration_params.get("server_keys").items():
            data["data"][key] = value

        update_server_configuration(client=self.client, server_configuration=data, error_msg="Failed to set server keys")

    @staticmethod
    def set_module_params(param_conf, integration_params):
        """Configure a parameter object for use in a module instance.

        Each integration parameter is actually an object with many fields that together describe it. E.g. a given
        parameter will have all of the following fields - "name", "display", "value", "hasvalue", "defaultValue",
        etc. This function fills the "value" field for a parameter configuration object and returns it for use in
        a module instance.

        Args:
            param_conf (dict): The parameter configuration object.
            integration_params (dict): The values to use for an integration's parameters to configure an instance.

        Returns:
            (dict): The configured parameter object
        """
        if param_conf["display"] in integration_params or param_conf["name"] in integration_params:
            # param defined in conf
            key = param_conf["display"] if param_conf["display"] in integration_params else param_conf["name"]
            if key == "credentials" or key == "creds_apikey":
                credentials = integration_params[key]
                param_value = {
                    "credential": "",
                    "identifier": credentials.get("identifier", ""),
                    "password": credentials["password"],
                    "passwordChanged": False,
                }
            else:
                param_value = integration_params[key]

            param_conf["value"] = param_value
            param_conf["hasvalue"] = True
        elif param_conf["defaultValue"]:
            # if the parameter doesn't have a value provided in the integration's configuration values
            # but does have a default value then assign it to the parameter for the module instance
            param_conf["value"] = param_conf["defaultValue"]
        return param_conf

    def set_integration_instance_parameters(
        self, integration_configuration, integration_params, integration_instance_name, is_byoi
    ):
        """Set integration module values for integration instance creation

        The integration_configuration and integration_params should match, in that
        they are for the same integration

        Arguments:
            integration_configuration: (dict)
                dictionary of the integration configuration parameters/keys that need
                filling to instantiate an instance of a given integration
            integration_params: (dict)
                values for a given integration taken from the configuration file in
                which the secret values are stored to configure instances of various
                integrations
            integration_instance_name: (str)
                The name of the integration instance being configured if there is one
                provided in the conf.json
            is_byoi: (bool)
                If the integration is byoi or not


        Returns:
            (dict): The configured module instance to send to the Demisto server for
            instantiation.
        """
        module_configuration = integration_configuration.get("configuration", {})
        if not module_configuration:
            module_configuration = []

        if "integrationInstanceName" in integration_params:
            instance_name = integration_params["integrationInstanceName"]
        else:
            instance_name = "{}_test_{}".format(integration_instance_name.replace(" ", "_"), str(uuid.uuid4()))

        # define module instance
        module_instance = {
            "brand": integration_configuration["name"],
            "category": integration_configuration["category"],
            "configuration": integration_configuration,
            "data": [],
            "enabled": "true",
            "engine": "",
            "id": "",
            "isIntegrationScript": is_byoi,
            "name": instance_name,
            "passwordProtected": False,
            "version": 0,
        }

        # set server keys
        self.__set_server_keys(integration_params, integration_configuration["name"])

        # set module params
        for param_conf in module_configuration:
            configured_param = self.set_module_params(param_conf, integration_params)
            module_instance["data"].append(configured_param)

        return module_instance

    def configure_integration_instance(self, integration, placeholders_map):
        """
        Configure an instance for an integration

        Arguments:
            integration: (dict)
                Integration object whose params key-values are set
            placeholders_map: (dict)
                 Dict that holds the real values to be replaced for each placeholder.

        Returns:
            (dict): Configured integration instance
        """
        integration_name = integration.get("name")
        logging.info(f'Configuring instance for integration "{integration_name}"')
        integration_instance_name = integration.get("instance_name", "")
        integration_params = change_placeholders_to_values(placeholders_map, integration.get("params"))
        is_byoi = integration.get("byoi", True)
        validate_test = integration.get("validate_test", True)

        integration_configuration = get_integration_config(self.client, integration_name)
        if not integration_configuration:
            return None

        # In the integration configuration in content-test-conf conf.json, the test_validate flag was set to false
        if not validate_test:
            logging.debug(f"Skipping configuration for integration: {integration_name} (it has test_validate set to false)")
            return None
        module_instance = self.set_integration_instance_parameters(
            integration_configuration, integration_params, integration_instance_name, is_byoi
        )
        return module_instance

    def configure_modified_and_new_integrations(
        self, modified_integrations_to_configure: list, new_integrations_to_configure: list
    ) -> tuple:
        """
        Configures old and new integrations in the server configured in the demisto_client.
        Args:
            self: The server object
            modified_integrations_to_configure: Integrations to configure that are already exists
            new_integrations_to_configure: Integrations to configure that were created in this build

        Returns:
            A tuple with two lists:
            1. List of configured instances of modified integrations
            2. List of configured instances of new integrations
        """
        modified_modules_instances = []
        new_modules_instances = []
        for integration in modified_integrations_to_configure:
            placeholders_map = {"%%SERVER_HOST%%": self}
            module_instance = self.configure_integration_instance(integration, placeholders_map)
            if module_instance:
                modified_modules_instances.append(module_instance)
        for integration in new_integrations_to_configure:
            placeholders_map = {"%%SERVER_HOST%%": self}
            module_instance = self.configure_integration_instance(integration, placeholders_map)
            if module_instance:
                new_modules_instances.append(module_instance)
        return modified_modules_instances, new_modules_instances

    def configure_server_instances(self, tests_for_iteration, all_new_integrations, modified_integrations):
        modified_module_instances = []
        new_module_instances = []
        for test in tests_for_iteration:
            integrations = self.get_integrations_for_test(test, self.build.skipped_integrations_conf)

            playbook_id = test.get("playbookID")

            new_integrations, modified_integrations, unchanged_integrations, integration_to_status = self.group_integrations(
                integrations, all_new_integrations, modified_integrations
            )

            integration_to_status_string = "\n\t\t\t\t\t\t".join(
                [f'"{key}" - {val}' for key, val in integration_to_status.items()]
            )
            if integration_to_status_string:
                logging.info(f'All Integrations for test "{playbook_id}":\n\t\t\t\t\t\t{integration_to_status_string}')
            else:
                logging.info(f'No Integrations for test "{playbook_id}"')
            instance_names_conf = test.get("instance_names", [])
            if not isinstance(instance_names_conf, list):
                instance_names_conf = [instance_names_conf]

            integrations_to_configure = modified_integrations[:]
            integrations_to_configure.extend(unchanged_integrations)
            placeholders_map = {"%%SERVER_HOST%%": self}
            new_ints_params_set = self.set_integration_params(
                new_integrations, self.build.secret_conf["integrations"], instance_names_conf, placeholders_map
            )
            ints_to_configure_params_set = self.set_integration_params(
                integrations_to_configure, self.build.secret_conf["integrations"], instance_names_conf, placeholders_map
            )
            if not new_ints_params_set:
                logging.error(f"failed setting parameters for integrations: {new_integrations}")
            if not ints_to_configure_params_set:
                logging.error(f"failed setting parameters for integrations: {integrations_to_configure}")
            if not (new_ints_params_set and ints_to_configure_params_set):
                continue

            modified_module_instances_for_test, new_module_instances_for_test = self.configure_modified_and_new_integrations(
                integrations_to_configure, new_integrations
            )

            modified_module_instances.extend(modified_module_instances_for_test)
            new_module_instances.extend(new_module_instances_for_test)
        return modified_module_instances, new_module_instances

    @abstractmethod
    def configure_and_test_integrations_pre_update(self, new_integrations, modified_integrations) -> tuple:
        pass

    @abstractmethod
    def test_integration_with_mock(self, instance: dict, pre_update: bool):
        pass

    def instance_testing(
        self, all_module_instances: list, pre_update: bool, use_mock: bool = True, first_call: bool = True
    ) -> tuple[set, set]:
        """
        Runs 'test-module' command for the instances detailed in `all_module_instances`
        Args:
            self: An object containing the current server info.
            all_module_instances: The integration instances that should be tested
            pre_update: Whether this instance testing is before or after the content update on the server.
            use_mock: Whether to use mock while testing mockable integrations. Should be used mainly with
            private content build which aren't using the mocks.
            first_call: indicates if its the first time the function is called from the same place

        Returns:
            A set of the successful tests containing the instance name and the integration name
            A set of the failed tests containing the instance name and the integration name
        """
        update_status = "Pre" if pre_update else "Post"
        failed_tests = set()
        successful_tests = set()
        # Test all module instances (of modified + unchanged integrations) pre-updating content
        if all_module_instances:
            # only print start message if there are instances to configure
            logging.info(f'Start of Instance Testing ("Test" button) ({update_status}-update)')
        else:
            logging.info(f"No integrations to configure for the chosen tests. ({update_status}-update)")
        failed_instances = []
        for instance in all_module_instances:
            integration_of_instance = instance.get("brand", "")
            instance_name = instance.get("name", "")
            logging.info(f"Start of Instance Testing {instance_name=}")

            # If there is a failure, test_integration_instance will print it
            if integration_of_instance not in self.build.unmockable_integrations and use_mock:
                success = self.test_integration_with_mock(instance, pre_update)
            else:
                testing_client = self.reconnect_client()
                success, _ = test_integration_instance(testing_client, instance)
            if not success:
                failed_tests.add((instance_name, integration_of_instance))
                failed_instances.append(instance)
            else:
                successful_tests.add((instance_name, integration_of_instance))

        # in case some tests failed post update, wait a 15 secs, runs the tests again
        if failed_instances and not pre_update and first_call:
            logging.info("Sleep - some post-update tests failed, sleeping for 15 seconds, then running the failed tests again")
            sleep(15)
            _, failed_tests = self.instance_testing(failed_instances, pre_update=False, first_call=False)

        return successful_tests, failed_tests

    def set_marketplace_url(self, marketplace_name, artifacts_folder, marketplace_buckets) -> bool:
        raise NotImplementedError

    def update_content_on_servers(self) -> bool:
        """
        Changes marketplace bucket to new one that was created for current branch.
        Updates content on the build's server according to the server version.
        Args:
            self: Server object

        Returns:
            A boolean that indicates whether the content installation was successful.
            If the server version is lower than 5.9.9 will return the 'installed_content_packs_successfully' parameter as is
            If the server version is higher or equal to 6.0 - will return True if the packs installation was successful
            both before that update and after the update.
        """
        installed_content_packs_successfully = self.set_marketplace_url(
            self.build.marketplace_tag_name, self.build.artifacts_folder, self.build.marketplace_buckets
        )
        installed_content_packs_successfully &= self.install_packs(production_bucket=False)
        return installed_content_packs_successfully

    @abstractmethod
    def test_integrations_post_update(self, new_module_instances: list, modified_module_instances: list) -> tuple:
        pass

    def create_and_upload_test_pack(self):
        """Creates and uploads a test pack that contains the test playbook of the specified packs to install list."""
        self.test_pack_zip()

        upload_zipped_packs(
            client=self.client,
            host=self.name or self.internal_ip,
            pack_path=f"{Build.test_pack_target}/{self.test_pack_path}.zip",
        )

    def test_pack_zip(self):
        """
        Iterates over all TestPlaybooks folders and adds all files from there to test_pack_path.zip file.
        """
        packs = self.pack_ids_to_install or []
        with zipfile.ZipFile(f"{self.build.test_pack_target}/{self.test_pack_path}.zip", "w", zipfile.ZIP_DEFLATED) as zip_file:
            zip_file.writestr(f"{self.test_pack_path}/metadata.json", test_pack_metadata())
            for test_path, test in test_files(Build.content_path, packs):
                if not test_path.endswith(".yml"):
                    continue
                test = test.name
                with open(test_path) as test_file:
                    if not (test.startswith(("playbook-", "script-"))):
                        test_type = find_type(_dict=yaml.safe_load(test_file), file_type="yml", path=test_path).value
                        test_file.seek(0)
                        # we need to convert to the regular filetype if we get a test type, because that what the server expects
                        if test_type == FileType.TEST_PLAYBOOK.value:
                            test_type = FileType.PLAYBOOK.value
                        if test_type == FileType.TEST_SCRIPT.value:
                            test_type = FileType.SCRIPT.value
                        test_target = f"{self.test_pack_path}/TestPlaybooks/{test_type}-{test}"
                    else:
                        test_target = f"{self.test_pack_path}/TestPlaybooks/{test}"
                    zip_file.writestr(test_target, test_file.read())

    # ---------------------------------------- Success report flow ----------------------------------------------

    def report_tests_status(
        self, preupdate_fails, postupdate_fails, preupdate_success, postupdate_success, new_integrations_names
    ):
        """Prints errors and/or warnings if there are any and returns whether testing was successful or not.

        Args:
            preupdate_fails (set): List of tuples of integrations that failed the "Test" button prior to content
                being updated on the demisto instance where each tuple is comprised of the integration name and the
                name of the instance that was configured for that integration which failed.
            postupdate_fails (set): List of tuples of integrations that failed the "Test" button after content was
                updated on the demisto instance where each tuple is comprised of the integration name and the name
                of the instance that was configured for that integration which failed.
            preupdate_success (set): List of tuples of integrations that succeeded the "Test" button prior to content
                being updated on the demisto instance where each tuple is comprised of the integration name and the
                name of the instance that was configured for that integration which failed.
            postupdate_success (set): List of tuples of integrations that succeeded the "Test" button after content was
                updated on the demisto instance where each tuple is comprised of the integration name and the name
                of the instance that was configured for that integration which failed.
            new_integrations_names (list): List of the names of integrations that are new since the last official
                content release and that will only be present on the demisto instance after the content update is
                performed.

        Returns:
            (bool): False if there were integration instances that succeeded prior to the content update and then
                failed after content was updated, otherwise True.
        """
        testing_status = True

        # a "Test" can be either successful both before and after content update(succeeded_pre_and_post variable),
        # fail on one of them(mismatched_statuses variable), or on both(failed_pre_and_post variable)
        succeeded_pre_and_post = preupdate_success.intersection(postupdate_success)
        if succeeded_pre_and_post:
            succeeded_pre_and_post_string = "\n".join(
                [
                    f'Integration: "{integration_of_instance}", Instance: "{instance_name}"'
                    for instance_name, integration_of_instance in succeeded_pre_and_post
                ]
            )
            logging.success(
                'Integration instances that had ("Test" Button) succeeded both before and after the content update:\n'
                f"{succeeded_pre_and_post_string}"
            )

        failed_pre_and_post = preupdate_fails.intersection(postupdate_fails)
        mismatched_statuses = postupdate_fails - preupdate_fails
        failed_only_after_update = []
        failed_but_is_new = []
        for instance_name, integration_of_instance in mismatched_statuses:
            if integration_of_instance in new_integrations_names:
                failed_but_is_new.append((instance_name, integration_of_instance))
            else:
                failed_only_after_update.append((instance_name, integration_of_instance))

        # warnings but won't fail the build step
        if failed_but_is_new:
            failed_but_is_new_string = "\n".join(
                [
                    f'Integration: "{integration_of_instance}", Instance: "{instance_name}"'
                    for instance_name, integration_of_instance in failed_but_is_new
                ]
            )
            logging.warning(f'New Integrations ("Test" Button) Failures:\n{failed_but_is_new_string}')
        if failed_pre_and_post:
            failed_pre_and_post_string = "\n".join(
                [
                    f'Integration: "{integration_of_instance}", Instance: "{instance_name}"'
                    for instance_name, integration_of_instance in failed_pre_and_post
                ]
            )
            logging.warning(
                f'Integration instances that had ("Test" Button) failures '
                f"both before and after the content update"
                f'(No need to handle ERROR messages for these "test-module" failures):'
                f"\n{pformat(failed_pre_and_post_string)}."
            )
        # fail the step if there are instances that only failed after content was updated
        if failed_only_after_update:
            failed_only_after_update_string = "\n".join(
                [
                    f'Integration: "{integration_of_instance}", Instance: "{instance_name}"'
                    for instance_name, integration_of_instance in failed_only_after_update
                ]
            )
            testing_status = False
            logging.critical(
                'Integration instances that had ("Test" Button) failures only after content was updated:\n'
                f"{pformat(failed_only_after_update_string)}.\n"
                f"This indicates that your updates introduced breaking changes to the integration."
            )
        else:
            # creating this file to indicates that this instance passed post update tests,
            # uses this file in XSOAR destroy instances
            if self.build and self.build.__class__ == XSOARBuild:
                with open(f"{ARTIFACTS_FOLDER}/is_post_update_passed_{self.build.ami_env.replace(' ', '')}.txt", "a"):
                    pass

        return testing_status

    # ---------------------------------------- Test flow ----------------------------------------------

    def perform_single_server_test_flow(self):
        """
        Calculate pre and post update packs to install, install them and test them

        """
        logging.info(f"Start performing test flow on server {self.name}")
        packs_to_install_in_pre_update, packs_to_install_in_post_update = self.get_packs_to_install()

        logging.info("Installing packs in pre-update step")
        self.install_packs(pack_ids=packs_to_install_in_pre_update)  # type: ignore[arg-type]

        new_integrations_names, modified_integrations_names = self.get_changed_integrations(packs_to_install_in_post_update)

        pre_update_configuration_results = self.configure_and_test_integrations_pre_update(
            new_integrations_names, modified_integrations_names
        )
        modified_module_instances, new_module_instances, failed_tests_pre, successful_tests_pre = pre_update_configuration_results

        logging.info("Installing packs in post-update step")
        success = self.update_content_on_servers()
        successful_tests_post, failed_tests_post = self.test_integrations_post_update(
            new_module_instances, modified_module_instances
        )

        if not os.getenv("BUCKET_UPLOAD"):  # Don't need to upload test playbooks in upload flow
            self.create_and_upload_test_pack()

        success &= self.report_tests_status(
            failed_tests_pre, failed_tests_post, successful_tests_pre, successful_tests_post, new_integrations_names
        )

        return success


class XSOARServer(Server):
    def __init__(self, internal_ip, user_name, password, pack_ids_to_install, tests_to_run, build, build_number=""):
        super().__init__()
        self.__client = None
        self.internal_ip: str = internal_ip
        self.user_name = user_name
        self.password = password
        self.pack_ids_to_install = pack_ids_to_install
        self.tests_to_run = tests_to_run
        self.build = build
        self.build_number = build_number
        self.test_pack_path = f"test_pack_{internal_ip}"

    def __str__(self):
        return self.internal_ip

    @property
    def server_numeric_version(self) -> str:
        return get_server_numeric_version(self.client)

    def reconnect_client(self):
        self.__client = demisto_client.configure(
            f"https://{self.internal_ip}", verify_ssl=False, username=self.user_name, password=self.password
        )
        custom_user_agent = get_custom_user_agent(self.build_number)
        logging.debug(f"Setting user-agent on client to '{custom_user_agent}'.")
        self.__client.api_client.user_agent = custom_user_agent
        return self.__client

    def test_integration_with_mock(self, instance: dict, pre_update: bool):
        """
        Runs 'test-module' for given integration with mitmproxy
        In case the playback mode fails and this is a pre-update run - a record attempt will be executed.
        Args:
            instance: A dict containing the instance details
            pre_update: Whether this instance testing is before or after the content update on the server.

        Returns:
            The result of running the 'test-module' command for the given integration.
            If a record was executed - will return the result of the 'test--module' with the record mode only.
        """
        testing_client = self.reconnect_client()
        integration_of_instance = instance.get("brand", "")
        logging.debug(f'Integration "{integration_of_instance}" is mockable, running test-module with mitmproxy')
        has_mock_file = self.build.proxy.has_mock_file(integration_of_instance)
        success = False
        if has_mock_file:
            with run_with_mock(self.build.proxy, integration_of_instance) as result_holder:
                success, _ = test_integration_instance(testing_client, instance)
                result_holder[RESULT] = success
                if not success:
                    logging.warning(f'Running test-module for "{integration_of_instance}" has failed in playback mode')
        if not success and not pre_update:
            logging.debug(f'Recording a mock file for integration "{integration_of_instance}".')
            with run_with_mock(self.build.proxy, integration_of_instance, record=True) as result_holder:
                success, _ = test_integration_instance(testing_client, instance)
                result_holder[RESULT] = success
                if not success:
                    logging.debug(f'Record mode for integration "{integration_of_instance}" has failed.')
        return success

    def add_server_configuration(self, config_dict, error_msg, restart=False):
        update_server_configuration(self.client, config_dict, error_msg)

        if restart:
            self.exec_command("sudo systemctl restart demisto")

    def exec_command(self, command):
        subprocess.check_output(f"ssh {SSH_USER}@{self.internal_ip} {command}".split(), stderr=subprocess.STDOUT)

    @run_with_proxy_configured
    def configure_and_test_integrations_pre_update(self, new_integrations, modified_integrations) -> tuple:
        """
        Configures integration instances that exist in the current version and for each integration runs 'test-module'.
        Args:
            self: Server object
            new_integrations: A list containing new integrations names
            modified_integrations: A list containing modified integrations names

        Returns:
            A tuple consists of:
            * A list of modified module instances configured
            * A list of new module instances configured
            * A list of integrations that have failed the 'test-module' command execution
            * A list of integrations that have succeeded the 'test-module' command execution
            * A list of new integrations names
        """
        tests_for_iteration = self.get_tests()
        modified_module_instances, new_module_instances = self.configure_server_instances(
            tests_for_iteration, new_integrations, modified_integrations
        )
        successful_tests_pre, failed_tests_pre = self.instance_testing(modified_module_instances, pre_update=True)
        return modified_module_instances, new_module_instances, failed_tests_pre, successful_tests_pre

    def install_packs(self, pack_ids: list | None = None, install_packs_in_batches=False, production_bucket: bool = True) -> bool:
        """
        Install packs using 'pack_ids' or "$ARTIFACTS_FOLDER_SERVER_TYPE/content_packs_to_install.txt" file,
        and their dependencies.
        Args:
            install_packs_in_batches: Whether to install packs in batches
            pack_ids (list | None, optional): Packs to install on the server.
                If no packs provided, installs packs that were provided by the previous step of the build.
            production_bucket (bool): Whether the installation is using production bucket for packs metadata. Defaults to True.

        Returns:
            bool: Whether packs installed successfully
        """
        pack_ids = self.pack_ids_to_install if pack_ids is None else pack_ids
        logging.info(f"IDs of packs to install: {pack_ids}")
        installed_content_packs_successfully = True
        try:
            _, flag = search_and_install_packs_and_their_dependencies(
                pack_ids=pack_ids,
                client=self.client,
                hostname="",
                install_packs_in_batches=install_packs_in_batches,
                production_bucket=production_bucket,
            )
            if not flag:
                raise Exception("Failed to search and install packs and their dependencies.")
        except Exception:
            logging.exception("Failed to search and install packs")
            installed_content_packs_successfully = False

        return installed_content_packs_successfully

    def set_marketplace_url(self, marketplace_name=None, artifacts_folder=None, marketplace_buckets=None):
        url_suffix = f"{quote_plus(self.build.branch_name)}/{self.build.ci_build_number}/xsoar"
        config_path = "marketplace.bootstrap.bypass.url"
        config = {config_path: f"https://storage.googleapis.com/marketplace-ci-build/content/builds/{url_suffix}"}
        self.add_server_configuration(config, "failed to configure marketplace custom url ", True)
        logging.success("Updated marketplace url and restarted servers")
        logging.info("sleeping for 120 seconds")
        sleep(120)
        return True

    @run_with_proxy_configured
    def test_integrations_post_update(self, new_module_instances: list, modified_module_instances: list) -> tuple:
        """
        Runs 'test-module on all integrations for post-update check
        Args:
            self: A server object
            new_module_instances: A list containing new integrations instances to run test-module on
            modified_module_instances: A list containing old (existing) integrations instances to run test-module on

        Returns:
            * A list of integration names that have failed the 'test-module' execution post update
            * A list of integration names that have succeeded the 'test-module' execution post update
        """
        modified_module_instances.extend(new_module_instances)
        successful_tests_post, failed_tests_post = self.instance_testing(modified_module_instances, pre_update=False)
        return successful_tests_post, failed_tests_post


class CloudServer(Server):
    def __init__(
        self, api_key, server_numeric_version, base_url, xdr_auth_id, name, pack_ids_to_install, tests_to_run, build, build_number
    ):
        super().__init__()
        self.name = name
        self.api_key = api_key
        self.server_numeric_version = server_numeric_version
        self.base_url = base_url
        self.xdr_auth_id = xdr_auth_id
        self.pack_ids_to_install = pack_ids_to_install
        self.tests_to_run = tests_to_run
        self.build = build
        self.build_number = build_number
        self.__client = None
        # we use client without demisto username
        os.environ.pop("DEMISTO_USERNAME", None)
        self.test_pack_path = f"test_pack_{name}"

    def __str__(self):
        return self.name

    def reconnect_client(self):
        self.__client = demisto_client.configure(
            base_url=self.base_url, verify_ssl=False, api_key=self.api_key, auth_id=self.xdr_auth_id
        )
        custom_user_agent = get_custom_user_agent(self.build_number)
        logging.debug(f"Setting user-agent on client to '{custom_user_agent}'.")
        self.__client.api_client.user_agent = custom_user_agent
        return self.__client

    def test_integration_with_mock(self, instance: dict, pre_update: bool):
        # No need of this step in CLOUD.
        pass

    def install_packs(self, pack_ids: list | None = None, install_packs_in_batches=False, production_bucket: bool = True) -> bool:
        """
        Install packs using 'pack_ids' or  packs from splitting algorithm,
        and their dependencies.
        Args:
            pack_ids (list | None, optional): Packs to install on the server.
                If no packs provided, installs packs that were provided by the previous step of the build.
            install_packs_in_batches: Whether to install packs in barches.
            production_bucket (bool): Whether the installation is using production bucket for packs metadata. Defaults to True.

        Returns:
            bool: Whether packs installed successfully
        """
        pack_ids = self.pack_ids_to_install if pack_ids is None else pack_ids
        logging.info(f"IDs of packs to install: {pack_ids}")
        installed_content_packs_successfully = True
        try:
            _, flag = search_and_install_packs_and_their_dependencies(
                pack_ids=pack_ids,
                client=self.client,
                hostname=self.name,
                install_packs_in_batches=True,
                production_bucket=production_bucket,
            )
            if not flag:
                raise Exception("Failed to search and install packs.")
        except Exception:
            logging.exception("Failed to search and install packs")
            installed_content_packs_successfully = False

        return installed_content_packs_successfully

    def add_core_pack_params(self, integration_params):
        """
        For cloud build we need to add core rest api params differently
        """
        integration_params[0]["params"] = {  # type: ignore
            "url": self.base_url,
            "creds_apikey": {
                "identifier": str(self.xdr_auth_id),
                "password": self.api_key,
            },
            "auth_method": "Standard",
            "insecure": True,
            "proxy": False,
        }

    def configure_and_test_integrations_pre_update(self, new_integrations, modified_integrations) -> tuple:
        """
        Configures integration instances that exist in the current version and for each integration runs 'test-module'.
        Args:
            self: Server object
            new_integrations: A list containing new integrations names
            modified_integrations: A list containing modified integrations names

        Returns:
            A tuple consists of:
            * A list of modified module instances configured
            * A list of new module instances configured
            * A list of integrations that have failed the 'test-module' command execution
            * A list of integrations that have succeeded the 'test-module' command execution
            * A list of new integrations names
        """
        tests_for_iteration = self.get_tests()
        modified_module_instances, new_module_instances = self.configure_server_instances(
            tests_for_iteration, new_integrations, modified_integrations
        )
        successful_tests_pre, failed_tests_pre = self.instance_testing(modified_module_instances, pre_update=True, use_mock=False)
        return modified_module_instances, new_module_instances, failed_tests_pre, successful_tests_pre

    def set_marketplace_url(
        self,
        marketplace_name="marketplacev2",
        artifacts_folder=ARTIFACTS_FOLDER_MPV2,
        marketplace_buckets=MARKETPLACE_XSIAM_BUCKETS,
    ):
        from Tests.Marketplace.search_and_uninstall_pack import sync_marketplace

        logging.info("Copying custom build bucket to cloud_instance_bucket.")
        marketplace_name = marketplace_name
        from_bucket = (
            f"{MARKETPLACE_TEST_BUCKET}/{self.build.branch_name}/{self.build.ci_build_number}" f"/{marketplace_name}/content"
        )
        output_file = f"{artifacts_folder}/Copy_custom_bucket_to_cloud_machine.log"
        success = True
        to_bucket = f"{marketplace_buckets}/{self.name}"
        cmd = f"gsutil -m cp -r gs://{from_bucket} gs://{to_bucket}/"
        with open(output_file, "w") as outfile:
            try:
                subprocess.run(cmd.split(), stdout=outfile, stderr=outfile, check=True)
                logging.info("Finished copying successfully.")
            except subprocess.CalledProcessError as exc:
                logging.exception(f"Failed to copy custom build bucket to cloud_instance_bucket. {exc}")
                success = False

        success &= sync_marketplace(self.client)

        if success:
            logging.info("Finished copying successfully.")
        else:
            logging.error("Failed to copy or sync marketplace bucket.")
        sleep_time = 360
        logging.info(f"sleeping for {sleep_time} seconds")
        sleep(sleep_time)
        return success

    def test_integrations_post_update(self, new_module_instances: list, modified_module_instances: list) -> tuple:
        """
        Runs 'test-module on all integrations for post-update check
        Args:
            self: Server object
            new_module_instances: A list containing new integrations instances to run test-module on
            modified_module_instances: A list containing old (existing) integrations instances to run test-module on

        Returns:
            * A list of integration names that have failed the 'test-module' execution post update
            * A list of integration names that have succeeded the 'test-module' execution post update
        """
        modified_module_instances.extend(new_module_instances)
        successful_tests_post, failed_tests_post = self.instance_testing(
            modified_module_instances, pre_update=False, use_mock=False
        )
        return successful_tests_post, failed_tests_post


# ------------------------------------------ Build Objects ---------------------------------------------------------


class Build(ABC):
    # START CHANGE ON LOCAL RUN #
<<<<<<< HEAD
    content_path = f'{os.getenv("HOME")}/project' if os.getenv('CIRCLECI') else os.getenv('CI_PROJECT_DIR')
    test_pack_target = f'{os.getenv("HOME")}/project/Tests' if os.getenv(
        'CIRCLECI') else f'{os.getenv("CI_PROJECT_DIR")}/Tests'
    key_file_path = 'Use in case of running with non local server'
=======
    content_path = f'{os.getenv("HOME")}/project' if os.getenv("CIRCLECI") else os.getenv("CI_PROJECT_DIR")
    test_pack_target = f'{os.getenv("HOME")}/project/Tests' if os.getenv("CIRCLECI") else f'{os.getenv("CI_PROJECT_DIR")}/Tests'  # noqa
    key_file_path = "Use in case of running with non local server"
>>>>>>> 4592fac5
    run_environment = Running.CI_RUN
    env_results_path = ENV_RESULTS_PATH
    DEFAULT_SERVER_VERSION = "99.99.98"

    #  END CHANGE ON LOCAL RUN  #

    def __init__(self, options):
        self._proxy = None
        self.is_cloud = False
        self.servers = []
        self.server_numeric_version = ""
        self.git_sha1 = options.git_sha1
        self.branch_name = options.branch
        self.ci_build_number = options.build_number
        self.secret_conf = get_secrets_from_gsm(options, self.branch_name)
        self.username = options.user if options.user else self.secret_conf.get("username")
        self.password = options.password if options.password else self.secret_conf.get("userPassword")
        self.is_private = options.is_private
        conf = get_json_file(options.conf)
        self.tests = conf["tests"]
        self.skipped_integrations_conf = conf["skipped_integrations"]
        self.unmockable_integrations = conf["unmockable_integrations"]
        self.service_account = options.service_account
        self.marketplace_tag_name = None
        self.artifacts_folder = None
        self.marketplace_buckets = None
        self.machine_assignment_json = get_json_file(options.machine_assignment)

    @property
    @abstractmethod
    def marketplace_name(self) -> str:
        pass

    @abstractmethod
    def configure_servers_and_restart(self):
        pass

    @abstractmethod
    def create_servers(self, options):
        pass

    # ---------------------------- Instance management --------------------------------------------

    def disable_instances(self):
        for server in self.servers:
            disable_all_integrations(server.client)

    def concurrently_run_function_on_servers(
        self, function=None, pack_path=None, service_account=None, packs_to_install=None
    ) -> tuple[bool, list[Any]]:
        if not function:
            raise Exception("Install method was not provided.")

        with ThreadPoolExecutor(max_workers=len(self.servers)) as executor:
            kwargs = {}
            if service_account:
                kwargs["service_account"] = service_account
            if pack_path:
                kwargs["pack_path"] = pack_path
            if packs_to_install:
                kwargs["pack_ids_to_install"] = packs_to_install

            futures = [
                executor.submit(
                    function, client=server.client, host=server.internal_ip if self.is_cloud else server.name, **kwargs
                )
                for server in self.servers
            ]

            # Wait for all tasks to complete
            results: list[Any] = []
            success = True
            for future in as_completed(futures):
                try:
                    results.append(future.result())
                except Exception as e:
<<<<<<< HEAD
                    logging.exception(f'Failed to run function with error: {e!s}')
=======
                    logging.exception(f"Failed to run function with error: {str(e)}")
>>>>>>> 4592fac5
                    success = False
            return success, results


class XSOARBuild(Build):
    DEFAULT_SERVER_VERSION = "6.99.99"

    def __init__(self, options):
        super().__init__(options)
        self.ami_env = options.ami_env
        self.servers = self.create_servers(options)
        self.server_numeric_version = (
            self.servers[0].server_numeric_version if self.run_environment == Running.CI_RUN else self.DEFAULT_SERVER_VERSION
        )

    @property
    def proxy(self) -> MITMProxy:
        """
        A property method that should create and return a single proxy instance through out the build
        Returns:
            The single proxy instance that should be used in this build.
        """
        if not self._proxy:
            self._proxy = MITMProxy(
                self.servers[0].internal_ip,
                logging_module=logging,
                build_number=self.ci_build_number,
                branch_name=self.branch_name,
            )
        return self._proxy

    @property
    def marketplace_name(self) -> str:
        return "xsoar"

    def configure_servers_and_restart(self):
        manual_restart = Build.run_environment == Running.WITH_LOCAL_SERVER
        for server in self.servers:
            configurations = {}
            if is_redhat_instance(server.internal_ip):
                configurations.update(DOCKER_HARDENING_CONFIGURATION_FOR_PODMAN)
                configurations.update(NO_PROXY_CONFIG)
                configurations["python.pass.extra.keys"] += "##--network=slirp4netns:cidr=192.168.0.0/16"
            else:
                configurations.update(DOCKER_HARDENING_CONFIGURATION)
            configure_types = ["docker hardening", "marketplace"]
            configurations.update(MARKET_PLACE_CONFIGURATION)

            error_msg = f"failed to set {' and '.join(configure_types)} configurations"
            server.add_server_configuration(configurations, error_msg=error_msg, restart=not manual_restart)

        if manual_restart:
            input("restart your server and then press enter.")
        else:
            logging.info("Done restarting servers. Sleeping for 1 minute")
            sleep(60)

    @staticmethod
    def get_servers(ami_env):
        env_conf = get_env_conf()
        return get_servers(env_conf, ami_env)

    def create_servers(self, options):
        logging.info("Starting server creation")
        servers = []

        packs_to_install = self.machine_assignment_json.get("xsoar-machine").get("packs_to_install")
        tests_to_run = self.machine_assignment_json.get("xsoar-machine").get("playbooks_to_run")
        logging.info(f"{packs_to_install=}")
        logging.info(f"{tests_to_run=}")

        servers = [
            XSOARServer(
                internal_ip=internal_ip,
                user_name=self.username,
                password=self.password,
                pack_ids_to_install=packs_to_install,
                tests_to_run=tests_to_run,
                build_number=self.ci_build_number,
                build=self,
            )
            for internal_ip in self.get_servers(self.ami_env)
        ]

        logging.info("Done working on servers")
        return servers


class CloudBuild(Build):
    def __init__(self, options):
        global SET_SERVER_KEYS
        SET_SERVER_KEYS = False
        super().__init__(options)
        self.is_cloud = True
        self.servers = self.create_servers(options)
        self.marketplace_tag_name: str = options.marketplace_name
        self.artifacts_folder = options.artifacts_folder
        self.marketplace_buckets = options.marketplace_buckets

    @staticmethod
    def get_cloud_configuration(cloud_machine, cloud_servers_path, cloud_servers_api_keys_path):
        logging.info("getting cloud configuration")

        cloud_servers = get_json_file(cloud_servers_path)
        conf = cloud_servers.get(cloud_machine)
        cloud_servers_api_keys = get_json_file(cloud_servers_api_keys_path)
        api_key = cloud_servers_api_keys.get(cloud_machine)
        return api_key, conf.get("demisto_version"), conf.get("base_url"), conf.get("x-xdr-auth-id"), conf.get("ui_url")

    @property
    def marketplace_name(self) -> str:
        return self.marketplace_tag_name

    def configure_servers_and_restart(self):
        # No need of this step in cloud.
        pass

    def create_servers(self, options):
        logging.info("Starting server creation")
        servers = []
        for machine, info in self.machine_assignment_json.items():
            logging.info(f"working on machine {machine!s}")

            packs_to_install = info.get("packs_to_install")
            tests_to_run = info.get("playbooks_to_run")
            logging.info(f"{packs_to_install=}")
            logging.info(f"{tests_to_run=}")

            api_key, server_numeric_version, base_url, xdr_auth_id, _ = self.get_cloud_configuration(
                machine, options.cloud_servers_path, options.cloud_servers_api_keys
            )
            servers.append(
                CloudServer(
                    api_key=api_key,
                    server_numeric_version=server_numeric_version,
                    base_url=base_url,
                    xdr_auth_id=xdr_auth_id,
                    name=machine,
                    build_number=self.ci_build_number,
                    build=self,
                    pack_ids_to_install=packs_to_install,
                    tests_to_run=tests_to_run,
                )
            )
        logging.info("Done working on servers")
        return servers


# ------------------------------------------------ Main ---------------------------------------------------------------


def options_handler(args=None):
    parser = argparse.ArgumentParser(description="Utility for instantiating and testing integration instances")
    parser.add_argument("-u", "--user", help="The username for the login", required=True)
    parser.add_argument("-p", "--password", help="The password for the login", required=True)
    parser.add_argument(
        "--ami_env",
        help="The AMI environment for the current run. Options are "
        '"Server Master", "Server 6.0". '
        "The server url is determined by the AMI environment.",
    )
    parser.add_argument("-g", "--git_sha1", help="commit sha1 to compare changes with")
    parser.add_argument("-c", "--conf", help="Path to conf file", required=True)
    parser.add_argument("-sn", "--sdk-nightly", type=str2bool, help="Is SDK nightly build")
    parser.add_argument("-pr", "--is_private", type=str2bool, help="Is private build")
    parser.add_argument("--branch", help="GitHub branch name", required=True)
    parser.add_argument("--build_number", help="CI job number where the instances were created", required=True)
    parser.add_argument(
        "-pl", "--pack_ids_to_install", help="Path to the packs to install file.", default="./content_packs_to_install.txt"
    )
    parser.add_argument(
        "--server_type", help=f'Server type running, choices: {",".join(SERVER_TYPES)}', default=Build.run_environment
    )
    parser.add_argument("--cloud_servers_path", help="Path to secret cloud server metadata file.")
    parser.add_argument("--cloud_servers_api_keys", help="Path to file with cloud Servers api keys.")
    parser.add_argument("--marketplace_name", help="the name of the marketplace to use.")
    parser.add_argument("--artifacts_folder", help="the artifacts folder to use.")
    parser.add_argument("--marketplace_buckets", help="the path to the marketplace buckets.")
    parser.add_argument(
        "--machine_assignment", help="the path to the machine assignment file.", default="./packs_to_install_by_machine.json"
    )
    parser.add_argument(
        "-sa",
        "--service_account",
        help=(
            "Path to gcloud service account, is for circleCI usage. "
            "For local development use your personal account and "
            "authenticate using Google Cloud SDK by running: "
            "`gcloud auth application-default login` and leave this parameter blank. "
            "For more information go to: "
            "https://googleapis.dev/python/google-api-core/latest/auth.html"
        ),
        required=False,
    )
    parser.add_argument(
        "--gsm_service_account",
        help=(
            "Path to gcloud service account, for circleCI usage. "
            "For local development use your personal account and "
            "authenticate using Google Cloud SDK by running: "
            "`gcloud auth application-default login` and leave this parameter blank. "
            "For more information see: "
            "https://googleapis.dev/python/google-api-core/latest/auth.html"
        ),
    )
    parser.add_argument("--gsm_project_id_dev", help="The project id for the GSM dev.")
    parser.add_argument("--gsm_project_id_prod", help="The project id for the GSM prod.")
    parser.add_argument("-gt", "--github_token", help="the github token.")
    # disable-secrets-detection-end
    options = parser.parse_args(args)

    return options


def create_build_object() -> Build:
    options = options_handler()
    logging.info(f"Server type: {options.server_type}")
    if options.server_type == XSOAR_SERVER_TYPE:
        return XSOARBuild(options)
    elif options.server_type in [XSIAM_SERVER_TYPE, XSOAR_SASS_SERVER_TYPE]:
        return CloudBuild(options)
    else:
        raise Exception(f"Wrong Server type {options.server_type}.")


def main():
    """
    The flow is:
        1. Add server config and restart servers (only in xsoar).
        2. Disable all enabled integrations.
        3. Finds only modified (not new) packs and install them, same version as in production.
            (before the update in this branch).
        4. Finds all the packs that should not be installed, like turned hidden -> non-hidden packs names
           or packs with higher min version than the server version,
           or existing packs that were added to a new marketplace.
        5. Compares master to commit_sha and return two lists - new integrations and modified in the current branch.
           Filter the lists, add the turned non-hidden to the new integrations list and remove it from the modified list
           This filter purpose is to ignore the turned-hidden integration tests in the pre-update step. (#CIAC-3009)
        6. Configures integration instances (same version as in production) for the modified packs
            and runs `test-module` (pre-update).
        7. Changes marketplace bucket to the new one that was created in create-instances workflow.
        8. Installs all (new and modified) packs from current branch.
        9. After updating packs from branch, runs `test-module` for both new and modified integrations,
            to check that modified integrations was not broken. (post-update).
        10. Upload the test playbooks of packs from the packs to install list.
        11. Prints results.
    """
    install_logging("Install_Content_And_Configure_Integrations_On_Server.log", logger=logging)
    build = create_build_object()
    logging.info(f"Build Number: {build.ci_build_number}")

    build.configure_servers_and_restart()
    build.disable_instances()

    with ThreadPoolExecutor(max_workers=len(build.servers)) as executor:
        futures = [executor.submit(server.perform_single_server_test_flow) for server in build.servers]

        # Wait for all tasks to complete
        success = True
        for future in as_completed(futures):
            try:
                success &= future.result()
            except Exception as e:
<<<<<<< HEAD
                logging.exception(f'Failed to run function with error: {e!s}')
=======
                logging.exception(f"Failed to run function with error: {str(e)}")
>>>>>>> 4592fac5
                success = False

    if not success:
        logging.error("Failed to configure and test integration instances.")
        sys.exit(2)

    logging.success("Finished configuring and testing integration instances.")


if __name__ == "__main__":
    main()<|MERGE_RESOLUTION|>--- conflicted
+++ resolved
@@ -17,7 +17,6 @@
 
 import demisto_client
 from demisto_sdk.commands.common.constants import FileType, MarketplaceVersions
-<<<<<<< HEAD
 from demisto_sdk.commands.common.git_util import GitUtil
 from demisto_sdk.commands.common.tools import find_type, format_version, get_yaml, listdir_fullpath, run_command, str2bool
 from demisto_sdk.commands.test_content.constants import SSH_USER
@@ -29,13 +28,6 @@
 from SecretActions.google_secret_manager_handler import get_secrets_from_gsm
 from Tests.Marketplace.common import get_json_file, get_packs_with_higher_min_version
 from Tests.Marketplace.marketplace_services import get_last_commit_from_index
-=======
-from demisto_sdk.commands.common.tools import run_command, get_yaml, str2bool, format_version, find_type, listdir_fullpath
-from demisto_sdk.commands.test_content.constants import SSH_USER
-from demisto_sdk.commands.test_content.mock_server import MITMProxy, run_with_mock, RESULT
-from demisto_sdk.commands.test_content.tools import update_server_configuration, is_redhat_instance
-from demisto_sdk.commands.common.git_util import GitUtil
->>>>>>> 4592fac5
 from Tests.Marketplace.search_and_install_packs import search_and_install_packs_and_their_dependencies, upload_zipped_packs
 from Tests.scripts.utils import logging_wrapper as logging
 from Tests.scripts.utils.log_util import install_logging
@@ -44,15 +36,6 @@
 from Tests.test_integration import disable_all_integrations, test_integration_instance
 from Tests.tools import run_with_proxy_configured
 
-<<<<<<< HEAD
-MARKET_PLACE_MACHINES = ('master',)
-SKIPPED_PACKS = ['NonSupported', 'ApiModules']
-NO_PROXY = ','.join([
-    'oproxy.demisto.ninja',
-    'oproxy-dev.demisto.ninja',
-])
-NO_PROXY_CONFIG = {'python.pass.extra.keys': f'--env##no_proxy={NO_PROXY}'}
-=======
 MARKET_PLACE_MACHINES = ("master",)
 SKIPPED_PACKS = ["NonSupported", "ApiModules"]
 NO_PROXY = ",".join(
@@ -62,7 +45,6 @@
     ]
 )
 NO_PROXY_CONFIG = {"python.pass.extra.keys": f"--env##no_proxy={NO_PROXY}"}  # noqa: E501
->>>>>>> 4592fac5
 DOCKER_HARDENING_CONFIGURATION = {
     "docker.cpu.limit": "1.0",
     "docker.run.internal.asuser": "true",
@@ -1510,16 +1492,9 @@
 
 class Build(ABC):
     # START CHANGE ON LOCAL RUN #
-<<<<<<< HEAD
-    content_path = f'{os.getenv("HOME")}/project' if os.getenv('CIRCLECI') else os.getenv('CI_PROJECT_DIR')
-    test_pack_target = f'{os.getenv("HOME")}/project/Tests' if os.getenv(
-        'CIRCLECI') else f'{os.getenv("CI_PROJECT_DIR")}/Tests'
-    key_file_path = 'Use in case of running with non local server'
-=======
     content_path = f'{os.getenv("HOME")}/project' if os.getenv("CIRCLECI") else os.getenv("CI_PROJECT_DIR")
     test_pack_target = f'{os.getenv("HOME")}/project/Tests' if os.getenv("CIRCLECI") else f'{os.getenv("CI_PROJECT_DIR")}/Tests'  # noqa
     key_file_path = "Use in case of running with non local server"
->>>>>>> 4592fac5
     run_environment = Running.CI_RUN
     env_results_path = ENV_RESULTS_PATH
     DEFAULT_SERVER_VERSION = "99.99.98"
@@ -1596,11 +1571,7 @@
                 try:
                     results.append(future.result())
                 except Exception as e:
-<<<<<<< HEAD
-                    logging.exception(f'Failed to run function with error: {e!s}')
-=======
-                    logging.exception(f"Failed to run function with error: {str(e)}")
->>>>>>> 4592fac5
+                    logging.exception(f"Failed to run function with error: {e!s}")
                     success = False
             return success, results
 
@@ -1864,11 +1835,7 @@
             try:
                 success &= future.result()
             except Exception as e:
-<<<<<<< HEAD
-                logging.exception(f'Failed to run function with error: {e!s}')
-=======
-                logging.exception(f"Failed to run function with error: {str(e)}")
->>>>>>> 4592fac5
+                logging.exception(f"Failed to run function with error: {e!s}")
                 success = False
 
     if not success:
