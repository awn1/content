{
    "packs": [
        {
            "id": "AutoFocus",
            "supportedModules": [
                "X1",
                "X3",
                "X5",
                "ENT_PLUS"
            ]
        },
        {
            "id": "Base",
            "supportedModules": [
<<<<<<< HEAD
=======
                "C1",
                "C3",
                "X0",
>>>>>>> 0571c126
                "X1",
                "X3",
                "X5",
                "ENT_PLUS"
            ]
        },
        {
            "id": "CommonPlaybooks",
            "supportedModules": [
                "X1",
                "X3",
                "X5",
                "ENT_PLUS"
            ]
        },
        {
            "id": "CommonScripts",
            "supportedModules": [
<<<<<<< HEAD
=======
                "C1",
                "C3",
                "X0",
>>>>>>> 0571c126
                "X1",
                "X3",
                "X5",
                "ENT_PLUS"
            ]
        },
        {
            "id": "CommonTypes",
            "supportedModules": [
                "X1",
                "X3",
                "X5",
                "ENT_PLUS"
            ]
        },
        {
            "id": "Core",
            "supportedModules": [
                "C3",
                "X0",
                "X1",
                "X3",
                "X5",
                "ENT_PLUS"
            ]
        },
        {
            "id": "CoreAlertFields",
            "supportedModules": [
                "X1",
                "X3",
                "X5",
                "ENT_PLUS"
            ]
        },
        {
            "id": "CortexAttackSurfaceManagement",
            "supportedModules": [
                "X1",
                "X3",
                "X5",
                "ENT_PLUS"
            ]
        },
        {
            "id": "DemistoLocking",
            "supportedModules": [
                "X1",
                "X3",
                "X5",
                "ENT_PLUS"
            ]
        },
        {
            "id": "DemistoRESTAPI",
            "supportedModules": [
<<<<<<< HEAD
=======
                "X0",
>>>>>>> 0571c126
                "X1",
                "X3",
                "X5",
                "ENT_PLUS"
            ]
        },
        {
            "id": "EDL",
            "supportedModules": [
                "X1",
                "X3",
                "X5",
                "ENT_PLUS"
            ]
        },
        {
            "id": "FeedMitreAttackv2",
            "supportedModules": [
                "X1",
                "X3",
                "X5",
                "ENT_PLUS"
            ]
        },
        {
<<<<<<< HEAD
        "id": "FeedUnit42v2",
=======
            "id": "FeedUnit42v2",
>>>>>>> 0571c126
            "supportedModules": [
                "X1",
                "X3",
                "X5",
                "ENT_PLUS"
            ]
        },
        {
            "id": "FiltersAndTransformers",
            "supportedModules": [
<<<<<<< HEAD
=======
                "C1",
                "C3",
                "X0",
>>>>>>> 0571c126
                "X1",
                "X3",
                "X5",
                "ENT_PLUS"
            ]
        },
        {
            "id": "HelloWorld",
            "supportedModules": [
                "X1",
                "X3",
                "X5",
                "ENT_PLUS"
            ]
        },
        {
            "id": "ImageOCR",
            "supportedModules": [
                "X1",
                "X3",
                "X5",
                "ENT_PLUS"
            ]
        },
        {
            "id": "Palo_Alto_Networks_WildFire",
            "supportedModules": [
                "X1",
                "X3",
                "X5",
                "ENT_PLUS"
            ]
        },
        {
            "id": "PrismaCloud",
            "supportedModules": [
                "X1",
                "X3",
                "X5",
                "ENT_PLUS"
            ]
        },
        {
            "id": "ThreatIntelligenceManagement",
            "supportedModules": [
                "X1",
                "X3",
                "X5",
                "ENT_PLUS"
            ]
        },
        {
            "id": "Unit42Intel",
            "supportedModules": [
                "X1",
                "X3",
                "X5",
                "ENT_PLUS"
            ]
        },
        {
            "id": "VirusTotal",
            "supportedModules": [
                "X1",
                "X3",
                "X5",
                "ENT_PLUS"
            ]
        },
        {
            "id": "Whois",
            "supportedModules": [
                "X1",
                "X3",
                "X5",
                "ENT_PLUS"
            ]
        },
        {
            "id": "rasterize",
            "supportedModules": [
                "X1",
                "X3",
                "X5",
                "ENT_PLUS"
            ]
        },
        {
            "id": "CortexResponseAndRemediation",
            "supportedModules": [
                "X1",
                "X3",
                "X5",
                "ENT_PLUS"
            ]
        },
        {
            "id": "Jira",
            "supportedModules": [
                "C1",
                "C3",
                "X0",
                "X1",
                "X3",
                "X5",
                "ENT_PLUS"
            ]
        },
        {
            "id": "MicrosoftTeams",
            "supportedModules": [
                "C1",
                "C3",
                "X0",
                "X1",
                "X3",
                "X5",
                "ENT_PLUS"
            ]
        },
        {
            "id": "Slack",
            "supportedModules": [
                "C1",
                "C3",
                "X0",
                "X1",
                "X3",
                "X5",
                "ENT_PLUS"
            ]
        },
        {
            "id": "ServiceNow",
            "supportedModules": [
                "C1",
                "C3",
                "X0",
                "X1",
                "X3",
                "X5",
                "ENT_PLUS"
            ]
        }
    ]
}<|MERGE_RESOLUTION|>--- conflicted
+++ resolved
@@ -12,12 +12,9 @@
         {
             "id": "Base",
             "supportedModules": [
-<<<<<<< HEAD
-=======
-                "C1",
-                "C3",
-                "X0",
->>>>>>> 0571c126
+                "C1",
+                "C3",
+                "X0",
                 "X1",
                 "X3",
                 "X5",
@@ -36,12 +33,9 @@
         {
             "id": "CommonScripts",
             "supportedModules": [
-<<<<<<< HEAD
-=======
-                "C1",
-                "C3",
-                "X0",
->>>>>>> 0571c126
+                "C1",
+                "C3",
+                "X0",
                 "X1",
                 "X3",
                 "X5",
@@ -98,10 +92,7 @@
         {
             "id": "DemistoRESTAPI",
             "supportedModules": [
-<<<<<<< HEAD
-=======
-                "X0",
->>>>>>> 0571c126
+                "X0",
                 "X1",
                 "X3",
                 "X5",
@@ -127,11 +118,7 @@
             ]
         },
         {
-<<<<<<< HEAD
-        "id": "FeedUnit42v2",
-=======
             "id": "FeedUnit42v2",
->>>>>>> 0571c126
             "supportedModules": [
                 "X1",
                 "X3",
@@ -142,12 +129,9 @@
         {
             "id": "FiltersAndTransformers",
             "supportedModules": [
-<<<<<<< HEAD
-=======
-                "C1",
-                "C3",
-                "X0",
->>>>>>> 0571c126
+                "C1",
+                "C3",
+                "X0",
                 "X1",
                 "X3",
                 "X5",
