import os
import io
import glob
import yaml
import base64

from ..common.tools import get_yaml, server_version_compare
from ..common.constants import TYPE_TO_EXTENSION, INTEGRATIONS_DIR, DIR_TO_PREFIX, DEFAULT_IMAGE_PREFIX, SCRIPTS_DIR,\
    BETA_INTEGRATIONS_DIR


class Unifier:

    def __init__(self, package_path: str, dir_name=INTEGRATIONS_DIR, dest_path='', image_prefix=DEFAULT_IMAGE_PREFIX):

        self.image_prefix = image_prefix
        self.package_path = package_path
        if self.package_path[-1] != os.sep:
            self.package_path = os.path.join(self.package_path, '')

        self.dir_name = dir_name
        self.dest_path = dest_path

        self.is_ci = os.getenv('CI', False)

    def write_yaml_with_docker(self, yml_text, yml_data, script_obj):
        """Write out the yaml file taking into account the dockerimage45 tag.
        If it is present will create 2 integration files
        One for 4.5 and below and one for 5.0.

        Arguments:
            output_path {str} -- output path
            yml_text {str} -- yml text
            yml_data {dict} -- yml object
            script_obj {dict} -- script object

        Returns:
            dict -- dictionary mapping output path to text data
        """
        output_map = {self.dest_path: yml_text}
        if 'dockerimage45' in script_obj:
            # we need to split into two files 45 and 50. Current one will be from version 5.0
            yml_text = re.sub(r'^\s*dockerimage45:.*\n?', '', yml_text,
                              flags=re.MULTILINE)  # remove the dockerimage45 line
            yml_text45 = yml_text
            if 'fromversion' in yml_data:
                # validate that this is a script/integration which targets both 4.5 and 5.0+.
                if server_version_compare(yml_data['fromversion'], '5.0.0') >= 0:
                    raise ValueError('Failed: {}. dockerimage45 set for 5.0 and later only'.format(self.dest_path))
                yml_text = re.sub(r'^fromversion:.*$', 'fromversion: 5.0.0', yml_text, flags=re.MULTILINE)
            else:
                yml_text = 'fromversion: 5.0.0\n' + yml_text
            if 'toversion' in yml_data:
                # validate that this is a script/integration which targets both 4.5 and 5.0+.
                if server_version_compare(yml_data['toversion'], '5.0.0') < 0:
                    raise ValueError('Failed: {}. dockerimage45 set for 4.5 and earlier only'.format(self.dest_path))
                yml_text45 = re.sub(r'^toversion:.*$', 'toversion: 4.5.9', yml_text45, flags=re.MULTILINE)
            else:
                yml_text45 = 'toversion: 4.5.9\n' + yml_text45
            if script_obj.get('dockerimage45'):  # we have a value for dockerimage45 set it as dockerimage
                yml_text45 = re.sub(r'(^\s*dockerimage:).*$', r'\1 ' + script_obj.get('dockerimage45'),
                                    yml_text45, flags=re.MULTILINE)
            else:  # no value for dockerimage45 remove the dockerimage entry
                yml_text45 = re.sub(r'^\s*dockerimage:.*\n?', '', yml_text45, flags=re.MULTILINE)
            output_path45 = re.sub(r'\.yml$', '_45.yml', self.dest_path)
            output_map = {
                self.dest_path: yml_text,
                output_path45: yml_text45
            }
        for file_path, file_text in output_map.items():
            if self.is_ci and os.path.isfile(file_path):
                raise ValueError('Output file already exists: {}.'
                                 ' Make sure to remove this file from source control'
                                 ' or rename this package (for example if it is a v2).'.format(self.dest_path))
            with io.open(file_path, mode='w', encoding='utf-8') as file_:
                file_.write(file_text)
        return output_map

    def merge_script_package_to_yml(self):
        """Merge the various components to create an output yml file

        Returns:
            output path, script path, image path
        """
        print("Merging package: {}".format(self.package_path))
        output_filename = '{}-{}.yml'.format(DIR_TO_PREFIX[self.dir_name],
                                             os.path.basename(os.path.dirname(self.package_path)))
        if self.dest_path:
            self.dest_path = os.path.join(self.dest_path, output_filename)
        else:
            self.dest_path = os.path.join(self.dir_name, output_filename)

        yml_paths = glob.glob(self.package_path + '*.yml')
        yml_path = yml_paths[0]
        for path in yml_paths:
            # The plugin creates a unified YML file for the package.
            # In case this script runs locally and there is a unified YML file in the package we need to ignore it.
            # Also,
            # we don't take the unified file by default because
            # there might be packages that were not created by the plugin.
            if 'unified' not in path:
                yml_path = path
                break

        with open(yml_path, 'r') as yml_file:
            yml_data = yaml.safe_load(yml_file)

        script_obj = yml_data

        if self.dir_name != SCRIPTS_DIR:
            script_obj = yml_data['script']
        script_type = TYPE_TO_EXTENSION[script_obj['type']]

        with io.open(yml_path, mode='r', encoding='utf-8') as yml_file:
            yml_text = yml_file.read()

        yml_text, script_path = self.insert_script_to_yml(script_type, yml_text, yml_data)
        image_path = None
        desc_path = None
        if self.dir_name in (INTEGRATIONS_DIR, BETA_INTEGRATIONS_DIR):
            yml_text, image_path = self.insert_image_to_yml(yml_data, yml_text)
            yml_text, desc_path = self.insert_description_to_yml(yml_data, yml_text)

        output_map = self.write_yaml_with_docker(yml_text, yml_data, script_obj)
        return list(output_map.keys()), yml_path, script_path, image_path, desc_path

    def insert_image_to_yml(self, yml_data, yml_text):
        image_data, found_img_path = self.get_data("*png")
        image_data = self.image_prefix + base64.b64encode(image_data).decode('utf-8')

        if yml_data.get('image'):
            yml_text = yml_text.replace(yml_data['image'], image_data)

        else:
            yml_text = 'image: ' + image_data + '\n' + yml_text
        # verify that our yml is good (loads and returns the image)
        mod_yml_data = yaml.safe_load(yml_text)
        yml_image = mod_yml_data.get('image')
        assert yml_image.strip() == image_data.strip()

        return yml_text, found_img_path

    def insert_description_to_yml(self, yml_data, yml_text):
        desc_data, found_desc_path = self.get_data('*_description.md')

        if yml_data.get('detaileddescription'):
            raise ValueError('Please move the detailed description from the yml to a description file (.md)'
                             ' in the package: {}'.format(self.package_path))
        if desc_data:
            desc_data = desc_data.decode('utf-8')
            if not desc_data.startswith('"'):
                # for multiline detailed-description, if it's not wrapped in quotation marks
                # add | to the beginning of the description, and shift everything to the right
                desc_data = '|\n  ' + desc_data.replace('\n', '\n  ')
            temp_yml_text = u"detaileddescription: "
            temp_yml_text += desc_data
            temp_yml_text += u"\n"
            temp_yml_text += yml_text

            yml_text = temp_yml_text

        return yml_text, found_desc_path

    def get_data(self, extension):
        data_path = glob.glob(self.package_path + extension)
        data = None
        found_data_path = None
        if self.dir_name in ('Integrations', 'Beta_Integrations') and data_path:
            found_data_path = data_path[0]
            with open(found_data_path, 'rb') as data_file:
                data = data_file.read()

        return data, found_data_path

    def get_code_file(self, script_type):
        """Return the first code file in the specified directory path

        :param script_type: script type: .py or .js
        :type script_type: str
        :return: path to found code file
        :rtype: str
        """

        # We assume here the code file has the same name as the integration/script name, plus the addition of the type
        package_name = os.path.basename(os.path.dirname(self.package_path))
        code_file_path = self.package_path + package_name + script_type
        if not os.path.isfile(code_file_path):
            raise Exception('Code file does not exists or has different name than {}'
                            .format(package_name + script_type))
        return code_file_path

    def insert_script_to_yml(self, script_type, yml_text, yml_data):
        script_path = self.get_code_file(script_type)
        with io.open(script_path, mode='r', encoding='utf-8') as script_file:
            script_code = script_file.read()

        clean_code = self.clean_python_code(script_code)

        lines = ['|-']
        lines.extend(u'    {}'.format(line) for line in clean_code.split('\n'))
        script_code = u'\n'.join(lines)

        if self.dir_name == 'Scripts':
            if yml_data.get('script'):
                if yml_data['script'] != '-' and yml_data['script'] != '':
                    raise ValueError("Please change the script to be blank or a dash(-) for package {}"
                                     .format(self.package_path))

        elif self.dir_name == 'Integrations' or self.dir_name == 'Beta_Integrations':
            if yml_data.get('script', {}).get('script'):
                if yml_data['script']['script'] != '-' and yml_data['script']['script'] != '':
                    raise ValueError("Please change the script to be blank or a dash(-) for package {}"
                                     .format(self.package_path))
        else:
            raise ValueError('Unknown yml type for dir: {}. Expecting: Scripts/Integrations'.format(self.package_path))

        yml_text = yml_text.replace("script: ''", "script: " + script_code)
        yml_text = yml_text.replace("script: '-'", "script: " + script_code)

        # verify that our yml is good (loads and returns the code)
        mod_yml_data = yaml.safe_load(yml_text)
        if self.dir_name == 'Scripts':
            yml_script = mod_yml_data.get('script')
        else:
            yml_script = mod_yml_data.get('script', {}).get('script')

        assert yml_script.strip() == clean_code.strip()

        return yml_text, script_path

    def get_script_package_data(self):
<<<<<<< HEAD
        package_path = self.package_path
        if self.package_path[-1] != os.sep:
            package_path = os.path.join(self.package_path, '')
        yml_files = glob.glob(package_path + '*.yml')
=======
        yml_files = glob.glob(self.package_path + '*.yml')
>>>>>>> 52612788
        if not yml_files:
            raise Exception("No yml files found in package path: {}. "
                            "Is this really a package dir? If not remove it.".format(self.package_path))
        yml_path = yml_files[0]
        code_type = get_yaml(yml_path).get('type')
        unifier = Unifier(self.package_path)
        code_path = unifier.get_code_file(TYPE_TO_EXTENSION[code_type])
        with open(code_path, 'r') as code_file:
            code = code_file.read()

        return yml_path, code

    @staticmethod
    def clean_python_code(script_code, remove_print_future=True):
        script_code = script_code.replace("import demistomock as demisto", "")
        script_code = script_code.replace("from CommonServerPython import *", "")
        script_code = script_code.replace("from CommonServerUserPython import *", "")
        # print function is imported in python loop
        if remove_print_future:  # docs generation requires to leave this
            script_code = script_code.replace("from __future__ import print_function", "")
        return script_code

    @staticmethod
    def add_sub_parser(subparsers):
        parser = subparsers.add_parser('unify',
                                       help='Unify code, image and description files to a single Demisto yaml file')
        parser.add_argument("-i", "--indir", help="The path to the files to unify", required=True)
        parser.add_argument("-o", "--outdir", help="The output dir to write the unified yml to", required=True)<|MERGE_RESOLUTION|>--- conflicted
+++ resolved
@@ -3,6 +3,7 @@
 import glob
 import yaml
 import base64
+import re
 
 from ..common.tools import get_yaml, server_version_compare
 from ..common.constants import TYPE_TO_EXTENSION, INTEGRATIONS_DIR, DIR_TO_PREFIX, DEFAULT_IMAGE_PREFIX, SCRIPTS_DIR,\
@@ -181,13 +182,16 @@
         :rtype: str
         """
 
-        # We assume here the code file has the same name as the integration/script name, plus the addition of the type
-        package_name = os.path.basename(os.path.dirname(self.package_path))
-        code_file_path = self.package_path + package_name + script_type
-        if not os.path.isfile(code_file_path):
-            raise Exception('Code file does not exists or has different name than {}'
-                            .format(package_name + script_type))
-        return code_file_path
+        ignore_regex = (r'CommonServerPython\.py|CommonServerUserPython\.py|demistomock\.py|test_.*\.py|_test\.py'
+                        r'|conftest\.py')
+        if not self.package_path.endswith('/'):
+            self.package_path += '/'
+        if self.package_path.endswith('Scripts/CommonServerPython/'):
+            return self.package_path + 'CommonServerPython.py'
+
+        script_path = list(filter(lambda x: not re.search(ignore_regex, x),
+                                  glob.glob(self.package_path + '*' + script_type)))[0]
+        return script_path
 
     def insert_script_to_yml(self, script_type, yml_text, yml_data):
         script_path = self.get_code_file(script_type)
@@ -229,14 +233,7 @@
         return yml_text, script_path
 
     def get_script_package_data(self):
-<<<<<<< HEAD
-        package_path = self.package_path
-        if self.package_path[-1] != os.sep:
-            package_path = os.path.join(self.package_path, '')
-        yml_files = glob.glob(package_path + '*.yml')
-=======
         yml_files = glob.glob(self.package_path + '*.yml')
->>>>>>> 52612788
         if not yml_files:
             raise Exception("No yml files found in package path: {}. "
                             "Is this really a package dir? If not remove it.".format(self.package_path))
