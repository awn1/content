--- conflicted
+++ resolved
@@ -62,24 +62,18 @@
         self.long_file_names = []  # type:List
 
     def run(self):
-<<<<<<< HEAD
-=======
         """Runs the content creator and returns the appropriate status code for the operation.
 
         Returns:
             int. 1 for failure, 0 for success.
         """
->>>>>>> 1a28dce1
         self.create_content()
         if self.long_file_names:
             print_error(f'The following files exceeded to file name length limit of {self.file_name_max_size}:\n'
                         f'{json.dumps(self.long_file_names, indent=4)}')
-<<<<<<< HEAD
-=======
             return 1
 
         return 0
->>>>>>> 1a28dce1
 
     def create_unifieds_and_copy(self, package_dir, dest_dir='', skip_dest_dir=''):
         '''
