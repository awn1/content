import os
import sys
import time
import shutil
import hashlib
import threading
import subprocess
from datetime import datetime
import requests
import yaml
from subprocess import CalledProcessError
from demisto_sdk.common.constants import Errors
from demisto_sdk.yaml_tools.unifier import Unifier
from demisto_sdk.common.configuration import Configuration
from demisto_sdk.common.tools import print_v, get_docker_images, get_python_version, get_dev_requirements, \
    print_error, print_color, LOG_COLORS, get_yml_paths_in_dir, run_command


class Linter:
    """Linter used to activate lint command.

        Attributes:
            project_dir (str): The directory to run lint on.
            no_test (bool): Whether to skip pytest.
            no_pylint (bool): Whether to skip pylint.
            no_flake8 (bool): Whether to skip flake8.
            no_mypy (bool): Whether to skip mypy.
            verbose (bool): Whether to output a detailed response.
            root (bool): Whether to run pytest container with root user.
            keep_container (bool): Whether to keep the test container.
            cpu_num (int): Number of CPUs to run pytest on.
            configuration (Configuration): The system configuration.
            lock (threading.Lock): A mutex lock to be used for multi-thread lint.
        """
    common_server_target_path = "CommonServerPython.py"
    common_server_remote_path = "https://raw.githubusercontent.com/demisto/content/master/Scripts/" \
                                "CommonServerPython/CommonServerPython.py"

    def __init__(self, project_dir: str, no_test: bool = False, no_pylint: bool = False, no_flake8: bool = False,
<<<<<<< HEAD
                 no_mypy: bool = False, verbose: bool = False, root: bool = False, keep_container: bool = False,
                 cpu_num: int = 0, configuration: Configuration = Configuration(),
                 lock: threading.Lock = threading.Lock(), no_bandit: bool = False,):

=======
                 no_mypy: bool = False, no_bandit: bool = False, verbose: bool = False, root: bool = False,
                 keep_container: bool = False, cpu_num: int = 0, requirements=None,
                 configuration: Configuration = Configuration()):
>>>>>>> 54cb2526
        if no_test and no_pylint and no_flake8 and no_mypy and no_bandit:
            raise ValueError("Nothing to run as all --no-* options specified.")

        self.configuration = configuration
        dev_scripts_dir = os.path.join(self.configuration.sdk_env_dir, 'common', 'scripts', 'dev_scripts')
        self.run_dev_tasks_script_name = 'run_dev_tasks.sh'
        self.run_mypy_script_name = 'run_mypy.sh'
        self.container_setup_script_name = 'pkg_dev_container_setup.sh'
        self.run_dev_tasks_script = os.path.join(dev_scripts_dir, self.run_dev_tasks_script_name)
        self.container_setup_script = os.path.join(dev_scripts_dir, self.container_setup_script_name)
        self.run_mypy_script = os.path.join(dev_scripts_dir, self.run_mypy_script_name)
        self.docker_login_completed = False
        self.project_dir = os.path.abspath(os.path.join(self.configuration.env_dir, project_dir))
        if self.project_dir[-1] != os.sep:
            self.project_dir = os.path.join(self.project_dir, '')

        self.log_verbose = verbose
        self.root = root
        self.keep_container = keep_container
        self.cpu_num = cpu_num
        self.common_server_created = False
        self.run_args = {
            'pylint': not no_pylint,
            'flake8': not no_flake8,
            'mypy': not no_mypy,
            'bandit': not no_bandit,
            'tests': not no_test
        }
<<<<<<< HEAD
        self.lock = lock
=======
        self.requirements = requirements
>>>>>>> 54cb2526

    def get_common_server_python(self) -> bool:
        """Getting common server python in not exists changes self.common_server_created to True if needed.

        Returns:
            bool. True if exists/created, else False
        """
        # If not CommonServerPython is dir
        if not os.path.isfile(os.path.join(self.project_dir, self.common_server_target_path)):
            # Get file from git
            try:
                res = requests.get(self.common_server_remote_path, verify=False)
                with open(os.path.join(self.project_dir, self.common_server_target_path), "w+") as f:
                    f.write(res.text)
                    self.common_server_created = True
            except requests.exceptions.RequestException:
                print_error(Errors.no_common_server_python(self.common_server_remote_path))
                return False
        return True

    def remove_common_server_python(self):
        """checking if file exists and removing it

            Returns:
                None.
        """
        if self.common_server_created:
            os.remove(os.path.join(self.project_dir, self.common_server_target_path))

    def run_dev_packages(self) -> int:
        return_code = 0
        # load yaml
        _, yml_path = get_yml_paths_in_dir(self.project_dir, Errors.no_yml_file(self.project_dir))
        if not yml_path:
            return 1
        print_v('Using yaml file: {}'.format(yml_path))
        with open(yml_path, 'r') as yml_file:
            yml_data = yaml.safe_load(yml_file)
        script_obj = yml_data
        if isinstance(script_obj.get('script'), dict):
            script_obj = script_obj.get('script')
        script_type = script_obj.get('type')
        if script_type != 'python':
            if script_type == 'powershell':
                # TODO powershell linting
                return 0
            print('The script {} is not of type "python". Found type: {}. Nothing to do.'.format(self.project_dir,
                                                                                                 script_type))
            return 1
        dockers = get_docker_images(script_obj)
        for docker in dockers:
            for try_num in (1, 2):
                print_v("Using docker image: {}".format(docker))
                py_num = get_python_version(docker, self.log_verbose)
                self.lock.acquire()
                print_color("============ Starting process for: {} ============".format(self.project_dir),
                            LOG_COLORS.YELLOW)
                self.lock.release()
                self._setup_dev_files()
                try:
                    if self.run_args['flake8']:
                        result_val = self.run_flake8(py_num)
                        if result_val:
                            return_code = result_val

                    if self.run_args['mypy']:
                        result_val = self.run_mypy(py_num)
                        if result_val:
                            return_code = result_val

                    if self.run_args['bandit']:
                        print("got to bandit on {}".format(self.project_dir))
                        result_val = self.run_bandit(py_num)
                        if result_val:
                            return_code = result_val

                    if self.run_args['tests'] or self.run_args['pylint']:
                        if not self.requirements:
                            requirements = get_dev_requirements(py_num, self.configuration.envs_dirs_base,
                                                                self.log_verbose)
                        else:
                            requirements = self.requirements

                        docker_image_created = self._docker_image_create(docker, requirements)
                        output, status_code = self._docker_run(docker_image_created)
                        self.lock.acquire()
                        print_color("========== Running tests/pylint for: {} =========".format(self.project_dir),
                                    LOG_COLORS.YELLOW)
                        if status_code == 1:
                            raise subprocess.CalledProcessError(*output)

                        else:
                            print(output)
                            print_color("============ Finished process for: {} ============".format(self.project_dir),
                                        LOG_COLORS.GREEN)
                        self.lock.release()
                    break  # all is good no need to retry
<<<<<<< HEAD
                except CalledProcessError as ex:
                    if ex.output:
                        print_color("{}\n".format(ex.output), LOG_COLORS.RED)
                    else:
                        print_color("========= Test Failed on {}, Look at the error/s above ========\n".format(
                            self.project_dir), LOG_COLORS.RED)
                        return_code = 1
=======
                except subprocess.CalledProcessError as ex:
                    sys.stderr.write("[FAILED {}] Error: {} Output: {}\n".format(self.project_dir, str(ex), ex.output))
                    # failed on a test so we change the return_code to 1
                    return_code = 1
>>>>>>> 54cb2526
                    if not self.log_verbose:
                        sys.stderr.write("Need a more detailed log? try running with the -v options as so: \n{} -v\n\n"
                                         .format(" ".join(sys.argv[:])))

                    if self.lock.locked():
                        self.lock.release()

                    # circle ci docker setup sometimes fails on
                    if try_num > 1 or not ex.output or 'read: connection reset by peer' not in ex.output:
                        return 2
                    else:
                        sys.stderr.write("Retrying as failure seems to be docker communication related...\n")

                finally:
                    sys.stdout.flush()
                    sys.stderr.flush()
        return return_code
<<<<<<< HEAD

    def run_flake8(self, py_num) -> int:
        """Runs flake8

        Args:
            py_num: The python version in use
=======
>>>>>>> 54cb2526

        Returns:
            int. 0 if flake8 is successful, 1 otherwise.
        """
        lint_files = self._get_lint_files()
        python_exe = 'python2' if py_num < 3 else 'python3'
        print_v('Using: {} to run flake8'.format(python_exe))
        output = run_command(f'{python_exe} -m flake8 {self.project_dir}', cwd=self.configuration.env_dir)
        self.lock.acquire()
        print("\n========= Running flake8 on: {}===============".format(lint_files))
        if len(output) == 0:
            print_color("flake8 completed for: {}\n".format(lint_files), LOG_COLORS.GREEN)
            self.lock.release()
            return 0

        else:
            print_error(output)
            self.lock.release()
            return 1

    def run_mypy(self, py_num) -> int:
        """Runs mypy

        Args:
            py_num: The python version in use

        Returns:
            int. 0 on successful mypy run, 1 otherwise.
        """
        self.get_common_server_python()
        lint_files = self._get_lint_files()
        sys.stdout.flush()
        script_path = os.path.abspath(os.path.join(self.configuration.sdk_env_dir, self.run_mypy_script))
        output = run_command(' '.join(['bash', script_path, str(py_num), lint_files]), cwd=self.project_dir)
        self.lock.acquire()
        print("========= Running mypy on: {} ===============".format(lint_files))
        if 'Success: no issues found in 1 source file' in output:
            print(output)
            print("mypy completed for: {}\n".format(lint_files))
            self.remove_common_server_python()
            self.lock.release()
            return 0

        else:
            print_error(output)
            self.remove_common_server_python()
            self.lock.release()
            return 1

    def run_bandit(self, py_num) -> int:
        """Run bandit

        Args:
            py_num: The python version in use

        Returns:
            int. 0 on successful bandit run, 1 otherwise.
        """
        lint_files = self._get_lint_files()
        python_exe = 'python2' if py_num < 3 else 'python3'
        output = run_command(' '.join([python_exe, '-m', 'bandit', '-lll', '-iii', '-q', lint_files]),
                             cwd=self.project_dir)
        self.lock.acquire()
        print("========= Running bandit on: {} ===============".format(lint_files))
        print_v('Using: {} to run bandit'.format(python_exe))
        if len(output) == 0:
            print_color("bandit completed for: {}\n".format(lint_files), LOG_COLORS.GREEN)
            self.lock.release()
            return 0

        else:
            print_error(output)
            self.lock.release()
            return 1

    def _docker_login(self):
        if self.docker_login_completed:
            return True
        docker_user = os.getenv('DOCKERHUB_USER', None)
        if not docker_user:
            print_v('DOCKERHUB_USER not set. Not trying to login to dockerhub')
            return False
        docker_pass = os.getenv('DOCKERHUB_PASSWORD', None)
        # pass is optional for local testing scenario. allowing password to be passed via stdin
        cmd = ['docker', 'login', '-u', docker_user]
        if docker_pass:
            cmd.append('--password-stdin')
        res = subprocess.run(cmd, input=docker_pass, capture_output=True, text=True)
        if res.returncode != 0:
            print("Failed docker login: {}".format(res.stderr))
            return False
        print_v("Completed docker login")
        self.docker_login_completed = True
        return True

    def _docker_image_create(self, docker_base_image, requirements):
        """Create the docker image with dev dependencies. Will check if already existing.
        Uses a hash of the requirements to determine the image tag

        Arguments:
            docker_base_image (string): docker image to use as base for installing dev deps
            requirements (string): requirements doc

        Returns:
            string. image name to use
        """
        if ':' not in docker_base_image:
            docker_base_image += ':latest'
        with open(self.container_setup_script, "rb") as f:
            setup_script_data = f.read()
        md5 = hashlib.md5(requirements.encode('utf-8') + setup_script_data).hexdigest()
        target_image = 'devtest' + docker_base_image + '-' + md5
        lock_file = ".lock-" + target_image.replace("/", "-")
        try:
            if (time.time() - os.path.getctime(lock_file)) > (60 * 5):
                print("{}: Deleting old lock file: {}".format(datetime.now(), lock_file))
                os.remove(lock_file)
        except Exception as ex:
            print_v("Failed check and delete for lock file: {}. Error: {}".format(lock_file, ex))
        wait_print = True
        for x in range(60):
            images_ls = subprocess.check_output(['docker', 'image', 'ls', '--format',
                                                 '{{.Repository}}:{{.Tag}}', target_image],
                                                universal_newlines=True).strip()
            if images_ls == target_image:
                print('{}: Using already existing docker image: {}'.format(datetime.now(), target_image))
                return target_image
            if wait_print:
                print("{}: Existing image: {} not found will obtain lock file or wait for image".format(datetime.now(),
                                                                                                        target_image))
                wait_print = False
            print_v("Trying to obtain lock file: " + lock_file)
            try:
                f = open(lock_file, "x")
                f.close()
                print("{}: Obtained lock file: {}".format(datetime.now(), lock_file))
                break
            except Exception as ex:
                print_v("Failed getting lock. Will wait {}".format(str(ex)))
                time.sleep(5)
        try:
            # try doing a pull
            try:
                print("{}: Trying to pull image: {}".format(datetime.now(), target_image))
                pull_res = subprocess.check_output(['docker', 'pull', target_image],
                                                   stderr=subprocess.STDOUT, universal_newlines=True)
                print("Pull succeeded with output: {}".format(pull_res))
                return target_image
            except subprocess.CalledProcessError as cpe:
                print_v("Failed docker pull (will create image) with status: {}. Output: {}".format(cpe.returncode,
                                                                                                    cpe.output))
            print("{}: Creating docker image: {} (this may take a minute or two...)".format(datetime.now(),
                                                                                            target_image))
            container_id = subprocess.check_output(
                ['docker', 'create', '-i', docker_base_image, 'sh', '/' + self.container_setup_script_name],
                universal_newlines=True).strip()
            subprocess.check_call(['docker', 'cp', self.container_setup_script,
                                   container_id + ':/' + self.container_setup_script_name])
            print_v(subprocess.check_output(['docker', 'start', '-a', '-i', container_id],
                                            input=requirements, stderr=subprocess.STDOUT,
                                            universal_newlines=True))
            print_v(subprocess.check_output(['docker', 'commit', container_id, target_image], stderr=subprocess.STDOUT,
                                            universal_newlines=True))
            print_v(subprocess.check_output(['docker', 'rm', container_id], stderr=subprocess.STDOUT,
                                            universal_newlines=True))
            if self._docker_login():
                print("{}: Pushing image: {} to docker hub".format(datetime.now(), target_image))
                print_v(subprocess.check_output(['docker', 'push', target_image], stderr=subprocess.STDOUT,
                                                universal_newlines=True))
        except subprocess.CalledProcessError as err:
            print("Failed executing command with  error: {} Output: \n{}".format(err, err.output))
            raise err
        finally:
            try:
                os.remove(lock_file)
            except Exception as ex:
                print("{}: Error removing file: {}".format(datetime.now(), ex))
        print('{}: Done creating docker image: {}'.format(datetime.now(), target_image))
        return target_image

    def _docker_run(self, docker_image):
        workdir = '/devwork'  # this is setup in CONTAINER_SETUP_SCRIPT
        pylint_files = os.path.basename(self._get_lint_files())

        run_params = ['docker', 'create', '-w', workdir,
                      '-e', 'PYLINT_FILES={}'.format(pylint_files)]
        if not self.root:
            run_params.extend(['-u', '{}:4000'.format(os.getuid())])
        if not self.run_args['tests']:
            run_params.extend(['-e', 'PYTEST_SKIP=1'])
        if not self.run_args['pylint']:
            run_params.extend(['-e', 'PYLINT_SKIP=1'])
        run_params.extend(['-e', 'CPU_NUM={}'.format(self.cpu_num)])
        run_params.extend([docker_image, 'sh', './{}'.format(self.run_dev_tasks_script_name)])
        output = run_command(' '.join(run_params))
        container_id = output.strip()
        try:
            output = output + '\n' + run_command(' '.join(['docker', 'cp', self.project_dir + '/.', container_id +
                                                           ':' + workdir]), exit_on_error=False)
            output = output + '\n' + run_command(' '.join(['docker', 'cp', self.run_dev_tasks_script, container_id +
                                                           ':' + workdir]), exit_on_error=False)
            output = output + '\n' + subprocess.check_output(['docker', 'start', '-a', container_id],
                                                             stderr=subprocess.STDOUT,
                                                             universal_newlines=True)
            return output, 0
        finally:
            if not self.keep_container:
                run_command(f'docker rm {container_id}')
            else:
                print("Test container [{}] was left available".format(container_id))

    def _setup_dev_files(self):
        # copy demistomock and common server
        try:
            shutil.copy(self.configuration.env_dir + '/Tests/demistomock/demistomock.py', self.project_dir)
            open(self.project_dir + '/CommonServerUserPython.py', 'a').close()  # create empty file
            shutil.rmtree(self.project_dir + '/__pycache__', ignore_errors=True)
            shutil.copy(self.configuration.env_dir + '/Tests/scripts/dev_envs/pytest/conftest.py', self.project_dir)
            if "/Scripts/CommonServerPython" not in self.project_dir:
                # Otherwise we already have the CommonServerPython.py file
                shutil.copy(self.configuration.env_dir + '/Scripts/CommonServerPython/CommonServerPython.py',
                            self.project_dir)
        except Exception as e:
            print_v('Could not copy demistomock and CommonServer files: {}'.format(str(e)), self.log_verbose)

    def _get_lint_files(self):
        unifier = Unifier(self.project_dir)
        code_file = unifier.get_code_file('.py')
        return os.path.abspath(code_file)

    @staticmethod
    def add_sub_parser(subparsers):
        from argparse import ArgumentDefaultsHelpFormatter
        description = """Run lintings (flake8, mypy, pylint, bandit) and pytest. pylint and pytest will run within the
        docker image of an integration/script.
        Meant to be used with integrations/scripts that use the folder (package) structure.
        Will lookup up what docker image to use and will setup the dev dependencies and file in the target folder. """
        parser = subparsers.add_parser('lint', help=description, formatter_class=ArgumentDefaultsHelpFormatter)
        parser.add_argument("-d", "--dir", help="Specify directory of integration/script", required=True)
        parser.add_argument("--no-pylint", help="Do NOT run pylint linter", action='store_true')
        parser.add_argument("--no-mypy", help="Do NOT run mypy static type checking", action='store_true')
        parser.add_argument("--no-flake8", help="Do NOT run flake8 linter", action='store_true')
        parser.add_argument("--no-bandit", help="Do NOT run bandit linter", action='store_true')
        parser.add_argument("--no-test", help="Do NOT test (skip pytest)", action='store_true')
        parser.add_argument("-r", "--root", help="Run pytest container with root user", action='store_true')
        parser.add_argument("-k", "--keep-container", help="Keep the test container", action='store_true')
        parser.add_argument("-v", "--verbose", help="Verbose output", action='store_true')
        parser.add_argument(
            "--cpu-num",
            help="Number of CPUs to run pytest on (can set to `auto` for automatic detection of the number of CPUs.)",
            default=0
        )
        parser.add_argument("--requirements", help="the dev requirements for the lint run")<|MERGE_RESOLUTION|>--- conflicted
+++ resolved
@@ -37,16 +37,10 @@
                                 "CommonServerPython/CommonServerPython.py"
 
     def __init__(self, project_dir: str, no_test: bool = False, no_pylint: bool = False, no_flake8: bool = False,
-<<<<<<< HEAD
                  no_mypy: bool = False, verbose: bool = False, root: bool = False, keep_container: bool = False,
                  cpu_num: int = 0, configuration: Configuration = Configuration(),
-                 lock: threading.Lock = threading.Lock(), no_bandit: bool = False,):
-
-=======
-                 no_mypy: bool = False, no_bandit: bool = False, verbose: bool = False, root: bool = False,
-                 keep_container: bool = False, cpu_num: int = 0, requirements=None,
-                 configuration: Configuration = Configuration()):
->>>>>>> 54cb2526
+                 lock: threading.Lock = threading.Lock(), no_bandit: bool = False, requirements: str = ''):
+
         if no_test and no_pylint and no_flake8 and no_mypy and no_bandit:
             raise ValueError("Nothing to run as all --no-* options specified.")
 
@@ -75,11 +69,8 @@
             'bandit': not no_bandit,
             'tests': not no_test
         }
-<<<<<<< HEAD
         self.lock = lock
-=======
         self.requirements = requirements
->>>>>>> 54cb2526
 
     def get_common_server_python(self) -> bool:
         """Getting common server python in not exists changes self.common_server_created to True if needed.
@@ -126,8 +117,7 @@
             if script_type == 'powershell':
                 # TODO powershell linting
                 return 0
-            print('The script {} is not of type "python". Found type: {}. Nothing to do.'.format(self.project_dir,
-                                                                                                 script_type))
+            print('Script is not of type "python". Found type: {}. Nothing to do.'.format(script_type))
             return 1
         dockers = get_docker_images(script_obj)
         for docker in dockers:
@@ -177,7 +167,6 @@
                                         LOG_COLORS.GREEN)
                         self.lock.release()
                     break  # all is good no need to retry
-<<<<<<< HEAD
                 except CalledProcessError as ex:
                     if ex.output:
                         print_color("{}\n".format(ex.output), LOG_COLORS.RED)
@@ -185,12 +174,6 @@
                         print_color("========= Test Failed on {}, Look at the error/s above ========\n".format(
                             self.project_dir), LOG_COLORS.RED)
                         return_code = 1
-=======
-                except subprocess.CalledProcessError as ex:
-                    sys.stderr.write("[FAILED {}] Error: {} Output: {}\n".format(self.project_dir, str(ex), ex.output))
-                    # failed on a test so we change the return_code to 1
-                    return_code = 1
->>>>>>> 54cb2526
                     if not self.log_verbose:
                         sys.stderr.write("Need a more detailed log? try running with the -v options as so: \n{} -v\n\n"
                                          .format(" ".join(sys.argv[:])))
@@ -208,15 +191,12 @@
                     sys.stdout.flush()
                     sys.stderr.flush()
         return return_code
-<<<<<<< HEAD
 
     def run_flake8(self, py_num) -> int:
         """Runs flake8
 
         Args:
             py_num: The python version in use
-=======
->>>>>>> 54cb2526
 
         Returns:
             int. 0 if flake8 is successful, 1 otherwise.
@@ -468,5 +448,4 @@
             "--cpu-num",
             help="Number of CPUs to run pytest on (can set to `auto` for automatic detection of the number of CPUs.)",
             default=0
-        )
-        parser.add_argument("--requirements", help="the dev requirements for the lint run")+        )