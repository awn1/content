--- conflicted
+++ resolved
@@ -321,9 +321,6 @@
     def _get_lint_files(self):
         unifier = Unifier(self.project_dir)
         code_file = unifier.get_code_file('.py')
-<<<<<<< HEAD
-        return os.path.abspath(code_file)
-=======
         return os.path.abspath(code_file)
 
     @staticmethod
@@ -348,5 +345,4 @@
             help="Number of CPUs to run pytest on (can set to `auto` for automatic detection of the number of CPUs.)",
             default=0
         )
-        parser.add_argument("--requirements", help="the dev requirements for the lint run")
->>>>>>> 4e61763e
+        parser.add_argument("--requirements", help="the dev requirements for the lint run")