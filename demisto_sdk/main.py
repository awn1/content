--- conflicted
+++ resolved
@@ -6,11 +6,7 @@
 from demisto_sdk.common.tools import str2bool
 from demisto_sdk.dev_tools.runner import Runner
 from demisto_sdk.yaml_tools.unifier import Unifier
-<<<<<<< HEAD
-from demisto_sdk.dev_tools.initiator import Initiator
-=======
 from demisto_sdk.dev_tools.uploader import Uploader
->>>>>>> b675dc6c
 from demisto_sdk.yaml_tools.extractor import Extractor
 from demisto_sdk.common.configuration import Configuration
 from demisto_sdk.dev_tools.lint_manager import LintManager
@@ -22,7 +18,7 @@
 from demisto_sdk.yaml_tools.update_integration import IntegrationYMLFormat
 from demisto_sdk.common.constants import SCRIPT_PREFIX, INTEGRATION_PREFIX
 from demisto_sdk.runners.playbook_runner import PlaybookRunner
-
+from demisto_sdk.dev_tools.initiator import Initiator
 
 pass_config = click.make_pass_decorator(DemistoSDK, ensure=True)
 
@@ -290,30 +286,14 @@
     return 1
 
 
-<<<<<<< HEAD
-@main.command(name="init", short_help="Initiate a new Pack, Integration or Script.")
-=======
 @main.command(name="upload",
               short_help="Upload integration to Demisto instance. DEMISTO_BASE_URL environment variable should contain"
                          " the Demisto server base URL. DEMISTO_API_KEY environment variable should contain a valid "
                          "Demisto API Key.")
->>>>>>> b675dc6c
-@click.help_option(
-    '-h', '--help'
-)
-@click.option(
-<<<<<<< HEAD
-    "-n", "--name", help="The name of the object you want to create")
-@click.option(
-    "-o", "--outdir", help="The output dir to write the object into")
-@click.option(
-    '--integration', is_flag=True, help="Create an Integration")
-@click.option(
-    '--script', is_flag=True, help="Create a script")
-def init(**kwargs):
-    initiator = Initiator(**kwargs)
-    return initiator.init()
-=======
+@click.help_option(
+    '-h', '--help'
+)
+@click.option(
     "-i", "--path", help="The path of an integration file or a package directory to upload", required=True)
 @click.option(
     "--insecure", help="Skip certificate validation", is_flag=True)
@@ -346,7 +326,6 @@
 def run(**kwargs):
     runner = Runner(**kwargs)
     return runner.run()
->>>>>>> b675dc6c
 
 
 @main.resultcallback()
@@ -390,6 +369,24 @@
     return playbook_runner.run_playbook()
 
 
+# ====================== init ====================== #
+@main.command(name="init", short_help="Initiate a new Pack, Integration or Script.")
+@click.help_option(
+    '-h', '--help'
+)
+@click.option(
+    "-n", "--name", help="The name of the object you want to create")
+@click.option(
+    "-o", "--outdir", help="The output dir to write the object into")
+@click.option(
+    '--integration', is_flag=True, help="Create an Integration")
+@click.option(
+    '--script', is_flag=True, help="Create a script")
+def init(**kwargs):
+    initiator = Initiator(**kwargs)
+    return initiator.init()
+
+
 def demisto_sdk_cli():
     main()
 
