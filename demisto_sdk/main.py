import sys
import click
from pkg_resources import get_distribution

from demisto_sdk.core import DemistoSDK
from demisto_sdk.runners.runner import Runner
from demisto_sdk.yaml_tools.unifier import Unifier
from demisto_sdk.dev_tools.uploader import Uploader
from demisto_sdk.dev_tools.initiator import Initiator
from demisto_sdk.yaml_tools.extractor import Extractor
from demisto_sdk.common.configuration import Configuration
from demisto_sdk.dev_tools.lint_manager import LintManager
from demisto_sdk.validation.secrets import SecretsValidator
from demisto_sdk.runners.playbook_runner import PlaybookRunner
from demisto_sdk.validation.file_validator import FilesValidator
from demisto_sdk.yaml_tools.update_script import ScriptYMLFormat
from demisto_sdk.yaml_tools.content_creator import ContentCreator
from demisto_sdk.yaml_tools.update_playbook import PlaybookYMLFormat
from demisto_sdk.yaml_tools.update_integration import IntegrationYMLFormat
from demisto_sdk.common.constants import SCRIPT_PREFIX, INTEGRATION_PREFIX
<<<<<<< HEAD

=======
from demisto_sdk.test_playbook_generator.test_playbook_generator import TestPlaybookGenerator
>>>>>>> 1c1db290

pass_config = click.make_pass_decorator(DemistoSDK, ensure=True)


@click.group(invoke_without_command=True, no_args_is_help=True, context_settings=dict(max_content_width=100), )
@click.help_option(
    '-h', '--help'
)
@click.option(
    '-d', '--env-dir', help='Specify a working directory.'
)
@click.option(
    '-v', '--version', help='Get the demisto-sdk version.',
    is_flag=True, default=False, show_default=True
)
@pass_config
def main(config, version, env_dir):
    config.configuration = Configuration()
    if version:
        version = get_distribution('demisto-sdk').version
        print(version)

    if env_dir:
        config.configuration.env_dir = env_dir


# ====================== extract ====================== #
@main.command(name="extract",
              short_help="Extract code, image and description files from a Demisto integration or script yaml file.")
@click.help_option(
    '-h', '--help'
)
@click.option(
    '--infile', '-i',
    help='The yml file to extract from',
    required=True
)
@click.option(
    '--outfile', '-o',
    required=True,
    help="The output dir to write the extracted code/description/image to."
)
@click.option(
    '--yml-type', '-y',
    help="Yaml type. If not specified will try to determine type based upon path.",
    type=click.Choice([SCRIPT_PREFIX, INTEGRATION_PREFIX])
)
@click.option(
    '--no-demisto-mock',
    help="Don't add an import for demisto mock.",
    is_flag=True,
    show_default=True
)
@click.option(
    '--no-common-server',
    help="Don't add an import for CommonServerPython."
         "If not specified will import unless this is CommonServerPython",
    is_flag=True,
    show_default=True
)
@pass_config
def extract(config, **kwargs):
    extractor = Extractor(configuration=config.configuration, **kwargs)
    return extractor.extract_to_package_format()


# ====================== extract-code ====================== #
@main.command(name="extract-code",
              short_help="Extract code from a Demisto integration or script yaml file.")
@click.help_option(
    '-h', '--help'
)
@click.option(
    '--infile', '-i',
    help='The yml file to extract from',
    required=True
)
@click.option(
    '--outfile', '-o',
    required=True,
    help="The output file to write the code to"
)
@click.option(
    '--yml-type', '-y',
    help="Yaml type. If not specified will try to determine type based upon path.",
    type=click.Choice([SCRIPT_PREFIX, INTEGRATION_PREFIX])
)
@click.option(
    '--no-demisto-mock',
    help="Don't add an import for demisto mock, false by default",
    is_flag=True,
    show_default=True
)
@click.option(
    '--no-common-server',
    help="Don't add an import for CommonServerPython."
         "If not specified will import unless this is CommonServerPython",
    is_flag=True,
    show_default=True
)
@pass_config
def extract_code(config, **kwargs):
    extractor = Extractor(configuration=config.configuration, **kwargs)
    return extractor.extract_code(kwargs['outfile'])


# ====================== unify ====================== #
@main.command(name="unify",
              short_help='Unify code, image, description and yml files to a single Demisto yml file.')
@click.option(
    "-i", "--indir", help="The path to the files to unify", required=True
)
@click.option(
    "-o", "--outdir", help="The output dir to write the unified yml to", required=True
)
def unify(**kwargs):
    unifier = Unifier(**kwargs)
    return unifier.merge_script_package_to_yml()


# ====================== validate ====================== #
# TODO: add a configuration for conf.json and id_set.json
@main.command(name="validate",
              short_help='Validate your content files.')
@click.help_option(
    '-h', '--help'
)
@click.option(
    '-j', '--conf-json', is_flag=True,
    default=False, show_default=True, help='Validate the conf.json file.')
@click.option(
    '-i', '--id-set', is_flag=True,
    default=False, show_default=True, help='Create the id_set.json file.')
@click.option(
    '-p', '--prev-ver', help='Previous branch or SHA1 commit to run checks against.')
@click.option(
    '--post-commit', is_flag=True, help='Whether the validation is done after you committed your files, '
                                        'this will help the command to determine which files it should check in its '
                                        'run. Before you commit the files it should not be used. Mostly for build '
                                        'validations.')
@click.option(
<<<<<<< HEAD
    '--no-backward-comp', is_flag=True, show_default=True,
    help='Whether to check backward compatibility or not.')
=======
    '-b', '--backward-comp', type=click.Choice(["True", "False"]), default='False', show_default=True,
    help='To check backward compatibility.')
>>>>>>> 1c1db290
@click.option(
    '-g', '--use-git', is_flag=True, show_default=True,
    default=False, help='Validate changes using git - this will check your branch changes and will run only on them.')
@pass_config
def validate(config, **kwargs):
    sys.path.append(config.configuration.env_dir)

    validator = FilesValidator(configuration=config.configuration,
<<<<<<< HEAD
                               is_backward_check=not kwargs['no_backward_comp'],
                               is_circle=kwargs['post_commit'], prev_ver=kwargs['prev_ver'],
=======
                               is_backward_check=str2bool(kwargs['backward_comp']),
                               is_circle=str2bool(kwargs['circle']), prev_ver=kwargs['prev_ver'],
>>>>>>> 1c1db290
                               validate_conf_json=kwargs['conf_json'], use_git=kwargs['use_git'])
    return validator.run()


# ====================== create ====================== #
@main.command(name="create-content-artifacts",
              short_help='Create content artifacts. This will generate content_new.zip file which can be used to '
                         'upload to your server in order to upload a whole new content version to your Demisto '
                         'instance.')
@click.help_option(
    '-h', '--help'
)
@click.option(
    '-a', '--artifacts_path', help='The path of the directory in which you want to save the created content artifacts')
@click.option(
    '-p', '--preserve_bundles', is_flag=True, default=False, show_default=True,
    help='Keep the bundles created in the process of making the content artifacts')
def create(**kwargs):
    content_creator = ContentCreator(**kwargs)
    return content_creator.run()


# ====================== secrets ====================== #
@main.command(name="secrets",
              short_help="Run Secrets validator to catch sensitive data before exposing your code to public repository."
                         " Attach path to whitelist to allow manual whitelists. Default file path to secrets is "
                         "'./Tests/secrets_white_list.json' ")
@click.help_option(
    '-h', '--help'
)
@click.option(
    '-c', '--circle', is_flag=True, show_default=True,
    help='Is CircleCi or not')
@click.option(
    '-wl', '--whitelist', default='./Tests/secrets_white_list.json', show_default=True,
    help='Full path to whitelist file, file name should be "secrets_white_list.json"')
@pass_config
def secrets(config, **kwargs):
    sys.path.append(config.configuration.env_dir)
    secrets = SecretsValidator(configuration=config.configuration, is_circle=kwargs['circle'],
                               white_list_path=kwargs['whitelist'])
    return secrets.run()


# ====================== lint ====================== #
@main.command(name="lint",
              short_help="Run lintings (flake8, mypy, pylint, bandit) and pytest. pylint and pytest will run within the"
                         "docker image of an integration/script. Meant to be used with integrations/scripts that use "
                         "the folder (package) structure. Will lookup up what docker image to use and will setup the "
                         "dev dependencies and file in the target folder. ")
@click.help_option(
    '-h', '--help'
)
@click.option(
    "-d", "--dir", help="Specify directory of integration/script")
@click.option(
    "--no-pylint", is_flag=True, help="Do NOT run pylint linter")
@click.option(
    "--no-mypy", is_flag=True, help="Do NOT run mypy static type checking")
@click.option(
    "--no-flake8", is_flag=True, help="Do NOT run flake8 linter")
@click.option(
    "--no-bandit", is_flag=True, help="Do NOT run bandit linter")
@click.option(
    "--no-test", is_flag=True, help="Do NOT test (skip pytest)")
@click.option(
    "-r", "--root", is_flag=True, help="Run pytest container with root user")
@click.option(
    "-k", "--keep-container", is_flag=True, help="Keep the test container")
@click.option(
    "-v", "--verbose", is_flag=True, help="Verbose output - mainly for debugging purposes")
@click.option(
    "--cpu-num",
    help="Number of CPUs to run pytest on (can set to `auto` for automatic detection of the number of CPUs)",
    default=0)
@click.option(
    "-p", "--parallel", is_flag=True, help="Run tests in parallel")
@click.option(
    "-m", "--max-workers", type=int, help="How many threads to run in parallel")
@click.option(
    "-g", "--git", is_flag=True, help="Will run only on changed packages")
@click.option(
    "-a", "--run-all-tests", is_flag=True, help="Run lint on all directories in content repo")
@pass_config
def lint(config, dir, **kwargs):
    linter = LintManager(configuration=config.configuration, project_dir_list=dir, **kwargs)
    return linter.run_dev_packages()


# ====================== format ====================== #
@main.command(name="format",
              short_help="Run formatter on a given script/playbook/integration yml file. ")
@click.help_option(
    '-h', '--help'
)
@click.option(
    "-t", "--file-type", type=click.Choice(["integration", "script", "playbook"]),
    help="The type of yml file to be formatted.", required=True)
@click.option(
    "-s", "--source-file", help="The path of the script yml file", required=True)
@click.option(
    "-o", "--output-file-name", help="The path where the formatted file will be saved to")
def format_yml(file_type, **kwargs):
    file_type_and_linked_class = {
        'integration': IntegrationYMLFormat,
        'script': ScriptYMLFormat,
        'playbook': PlaybookYMLFormat
    }
    if file_type in file_type_and_linked_class:
        format_object = file_type_and_linked_class[file_type](**kwargs)
        return format_object.format_file()

    return 1


@main.command(name="upload",
              short_help="Upload integration to Demisto instance. DEMISTO_BASE_URL environment variable should contain"
                         " the Demisto server base URL. DEMISTO_API_KEY environment variable should contain a valid "
                         "Demisto API Key.")
@click.help_option(
    '-h', '--help'
)
@click.option(
    "-i", "--path", help="The path of an integration file or a package directory to upload", required=True)
@click.option(
    "--insecure", help="Skip certificate validation", is_flag=True)
@click.option(
    "-v", "--verbose", help="Verbose output", is_flag=True)
def upload(**kwargs):
    uploader = Uploader(**kwargs)
    return uploader.upload()


@main.command(name="run",
              short_help="Run integration command on remote Demisto instance in the playground. DEMISTO_BASE_URL "
                         "environment variable should contain the Demisto base URL. DEMISTO_API_KEY environment "
                         "variable should contain a valid Demisto API Key.")
@click.help_option(
    '-h', '--help'
)
@click.option(
    "-q", "--query", help="The query to run", required=True)
@click.option(
    "-k", "--insecure", help="Skip certificate validation", is_flag=True)
@click.option(
    "-v", "--verbose", help="Verbose output", is_flag=True)
@click.option(
    "-D", "--debug", help="Whether to enable the debug-mode feature or not, if you want to save the output file "
                          "please use the --debug-path option", is_flag=True)
@click.option(
    "--debug-path", help="The path to save the debug file at, if not specified the debug file will be printed to the "
                         "terminal")
def run(**kwargs):
    runner = Runner(**kwargs)
    return runner.run()


# ====================== run-playbook ====================== #
@main.command(name="run-playbook",
              short_help="Run a playbook in Demisto. "
                         "DEMISTO_API_KEY environment variable should contain a valid Demisto API Key. "
                         "Example: DEMISTO_API_KEY=<API KEY> demisto-sdk run-playbook -p 'p_name' -u "
                         "'https://demisto.local'.")
@click.help_option(
    '-h', '--help'
)
@click.option(
    '--url', '-u',
    help='URL to a Demisto instance. You can also specify the URL as an environment variable named: DEMISTO_BASE_URL'
)
@click.option(
    '--playbook_id', '-p',
    help="The playbook ID to run.",
    required=True
)
@click.option(
    '--wait', '-w', is_flag=True,
    help="Wait until the playbook run is finished and get a response."
)
@click.option(
    '--timeout', '-t',
    default=90,
    show_default=True,
    help="Timeout for the command. The playbook will continue to run in Demisto"
)
def run_playbook(**kwargs):
    playbook_runner = PlaybookRunner(**kwargs)
    return playbook_runner.run_playbook()


<<<<<<< HEAD
@main.resultcallback()
def exit_from_program(result=0, **kwargs):
    sys.exit(result)

# todo: add download from demisto command
=======
# ====================== generate-test-playbook ====================== #
@main.command(name="generate-test-playbook",
              short_help="Generate test playbook from integration or script")
@click.help_option(
    '-h', '--help'
)
@click.option(
    '-i', '--infile',
    required=True,
    help='Specify integration/script yml path')
@click.option(
    '-o', '--outdir',
    required=False,
    help='Specify output directory')
@click.option(
    '-n', '--name',
    required=True,
    help='Specify test playbook name')
@click.option(
    '-t', '--file-type', default='integration',
    type=click.Choice(["integration", "script"]),
    required=False,
    help='Specify integration or script. The default is integration')
@click.option(
    '--no-outputs', is_flag=True,
    help='Skip generating verification conditions for each output contextPath. Use when you want to decide which '
         'outputs to verify and which not')
@click.option(
    "-v", "--verbose", help="Verbose output for debug purposes - shows full exception stack trace", is_flag=True)
def generate_test_playbook(**kwargs):
    generator = TestPlaybookGenerator(**kwargs)
    generator.run()


# ====================== init ====================== #
@main.command(name="init", short_help="Initiate a new Pack, Integration or Script."
                                      " If the script/integration flags are not present"
                                      " then we will create a pack with the given name."
                                      " Otherwise when using the flags we will generate"
                                      " a script/integration based on your selection.")
@click.help_option(
    '-h', '--help'
)
@click.option(
    "-n", "--name", help="The name of the directory and file you want to create")
@click.option(
    "--id", help="The id used in the yml file of the integration or script"
)
@click.option(
    "-o", "--output-dir", help="The output dir to write the object into. The default one is the current working "
                               "directory.")
@click.option(
    '--integration', is_flag=True, help="Create an Integration based on HelloWorld example")
@click.option(
    '--script', is_flag=True, help="Create a script based on HelloWorldScript example")
def init(**kwargs):
    initiator = Initiator(**kwargs)
    initiator.init()
    return 0
>>>>>>> 1c1db290


def demisto_sdk_cli():
    main()


if __name__ == '__main__':
    sys.exit(main())<|MERGE_RESOLUTION|>--- conflicted
+++ resolved
@@ -18,11 +18,8 @@
 from demisto_sdk.yaml_tools.update_playbook import PlaybookYMLFormat
 from demisto_sdk.yaml_tools.update_integration import IntegrationYMLFormat
 from demisto_sdk.common.constants import SCRIPT_PREFIX, INTEGRATION_PREFIX
-<<<<<<< HEAD
-
-=======
+
 from demisto_sdk.test_playbook_generator.test_playbook_generator import TestPlaybookGenerator
->>>>>>> 1c1db290
 
 pass_config = click.make_pass_decorator(DemistoSDK, ensure=True)
 
@@ -164,13 +161,8 @@
                                         'run. Before you commit the files it should not be used. Mostly for build '
                                         'validations.')
 @click.option(
-<<<<<<< HEAD
     '--no-backward-comp', is_flag=True, show_default=True,
     help='Whether to check backward compatibility or not.')
-=======
-    '-b', '--backward-comp', type=click.Choice(["True", "False"]), default='False', show_default=True,
-    help='To check backward compatibility.')
->>>>>>> 1c1db290
 @click.option(
     '-g', '--use-git', is_flag=True, show_default=True,
     default=False, help='Validate changes using git - this will check your branch changes and will run only on them.')
@@ -179,13 +171,8 @@
     sys.path.append(config.configuration.env_dir)
 
     validator = FilesValidator(configuration=config.configuration,
-<<<<<<< HEAD
                                is_backward_check=not kwargs['no_backward_comp'],
                                is_circle=kwargs['post_commit'], prev_ver=kwargs['prev_ver'],
-=======
-                               is_backward_check=str2bool(kwargs['backward_comp']),
-                               is_circle=str2bool(kwargs['circle']), prev_ver=kwargs['prev_ver'],
->>>>>>> 1c1db290
                                validate_conf_json=kwargs['conf_json'], use_git=kwargs['use_git'])
     return validator.run()
 
@@ -376,13 +363,6 @@
     return playbook_runner.run_playbook()
 
 
-<<<<<<< HEAD
-@main.resultcallback()
-def exit_from_program(result=0, **kwargs):
-    sys.exit(result)
-
-# todo: add download from demisto command
-=======
 # ====================== generate-test-playbook ====================== #
 @main.command(name="generate-test-playbook",
               short_help="Generate test playbook from integration or script")
@@ -442,7 +422,13 @@
     initiator = Initiator(**kwargs)
     initiator.init()
     return 0
->>>>>>> 1c1db290
+
+
+@main.resultcallback()
+def exit_from_program(result=0, **kwargs):
+    sys.exit(result)
+
+# todo: add download from demisto command
 
 
 def demisto_sdk_cli():
