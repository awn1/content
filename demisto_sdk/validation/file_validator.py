"""
This script is used to validate the files in Content repository. Specifically for each file:
1) Proper prefix
2) Proper suffix
3) Valid yml/json schema
4) Having ReleaseNotes if applicable.

It can be run to check only committed changes (if the first argument is 'true') or all the files in the repo.
Note - if it is run for all the files in the repo it won't check releaseNotes, use `release_notes.py`
for that task.
"""
from __future__ import print_function

import glob
import os
import re

from demisto_sdk.common.hook_validations.pack_unique_files import PackUniqueFilesValidator
from demisto_sdk.common.configuration import Configuration
from demisto_sdk.common.constants import CODE_FILES_REGEX, OLD_YML_FORMAT_FILE, SCHEMA_REGEX, KNOWN_FILE_STATUSES, \
    IGNORED_TYPES_REGEXES, INTEGRATION_REGEX, BETA_INTEGRATION_REGEX, BETA_INTEGRATION_YML_REGEX, SCRIPT_REGEX, \
    IMAGE_REGEX, INCIDENT_FIELD_REGEX, TEST_PLAYBOOK_REGEX, \
    INTEGRATION_YML_REGEX, DIR_LIST, PACKAGE_SUPPORTING_DIRECTORIES, \
    YML_BETA_INTEGRATIONS_REGEXES, PACKAGE_SCRIPTS_REGEXES, YML_INTEGRATION_REGEXES, PACKS_DIR, PACKS_DIRECTORIES, \
    Errors
from demisto_sdk.common.hook_validations.conf_json import ConfJsonValidator
from demisto_sdk.common.hook_validations.description import DescriptionValidator
from demisto_sdk.common.hook_validations.id import IDSetValidator
from demisto_sdk.common.hook_validations.image import ImageValidator
from demisto_sdk.common.hook_validations.incident_field import IncidentFieldValidator
from demisto_sdk.common.hook_validations.integration import IntegrationValidator
from demisto_sdk.common.hook_validations.script import ScriptValidator
from demisto_sdk.common.hook_validations.structure import StructureValidator
from demisto_sdk.common.tools import checked_type, run_command, print_error, print_warning, print_color, \
    LOG_COLORS, get_yaml, filter_packagify_changes, collect_ids, str2bool, get_pack_name, is_file_path_in_pack
from demisto_sdk.yaml_tools.unifier import Unifier


class FilesValidator:
    """FilesValidator is a class that's designed to validate all the changed files on your branch, and all files in case
    you are on master, this class will be used on your local env as the validation hook(pre-commit), and on CircleCi
    to make sure you did not bypass the hooks as a safety precaution.

    Attributes:
        _is_valid (bool): saves the status of the whole validation(instead of mingling it between all the functions).
        conf_json_validator (ConfJsonValidator): object for validating the conf.json file.
        id_set_validator (IDSetValidator): object for validating the id_set.json file(Created in Circle only).
    """

    def __init__(self, is_backward_check=True, prev_ver='origin/master', use_git=False, is_circle=False,
                 print_ignored_files=False, validate_conf_json=True, validate_id_set=False,
                 configuration=Configuration()):
        self.branch_name = ''
        self.use_git = use_git
        if self.use_git:
            print('Using git')
            branches = run_command('git branch')
            branch_name_reg = re.search(r'\* (.*)', branches)
            self.branch_name = branch_name_reg.group(1)
            print(f'Running validation on branch {self.branch_name}')

        self.prev_ver = prev_ver
        if not self.prev_ver:
            # validate against master if no version was provided
            self.prev_ver = 'origin/master'

        self._is_valid = True
        self.configuration = configuration
        self.is_backward_check = is_backward_check
        self.is_circle = is_circle
        self.print_ignored_files = print_ignored_files
        self.validate_conf_json = validate_conf_json
        self.validate_id_set = validate_id_set

        if self.validate_conf_json:
            self.conf_json_validator = ConfJsonValidator()
        if self.validate_id_set:
            self.id_set_validator = IDSetValidator(is_circle=self.is_circle, configuration=self.configuration)

    @staticmethod
    def get_modified_files(files_string, tag='master', print_ignored_files=False):
        """Get lists of the modified files in your branch according to the files string.

        Args:
            files_string (string): String that was calculated by git using `git diff` command.
            tag (string): String of git tag used to update modified files.
            print_ignored_files (bool): should print ignored files.

        Returns:
            (modified_files_list, added_files_list, deleted_files). Tuple of sets.
        """
        all_files = files_string.split('\n')
        deleted_files = set([])
        added_files_list = set([])
        modified_files_list = set([])
        old_format_files = set([])
        for f in all_files:
            file_data = f.split()
            if not file_data:
                continue

            file_status = file_data[0]
            file_path = file_data[1]

            if file_status.lower().startswith('r'):
                file_status = 'r'
                file_path = file_data[2]

            if checked_type(file_path, CODE_FILES_REGEX) and file_status.lower() != 'd' \
                    and not file_path.endswith('_test.py'):
                # naming convention - code file and yml file in packages must have same name.
                file_path = os.path.splitext(file_path)[0] + '.yml'
            elif file_path.endswith('.js') or file_path.endswith('.py'):
                continue

            if file_status.lower() in ['m', 'a', 'r'] and checked_type(file_path, OLD_YML_FORMAT_FILE) and \
                    FilesValidator._is_py_script_or_integration(file_path):
                old_format_files.add(file_path)
            elif file_status.lower() == 'm' and checked_type(file_path) and not file_path.startswith('.'):
                modified_files_list.add(file_path)
            elif file_status.lower() == 'a' and checked_type(file_path) and not file_path.startswith('.'):
                added_files_list.add(file_path)
            elif file_status.lower() == 'd' and checked_type(file_path) and not file_path.startswith('.'):
                deleted_files.add(file_path)
            elif file_status.lower().startswith('r') and checked_type(file_path):
                # if a code file changed, take the associated yml file.
                if checked_type(file_data[2], CODE_FILES_REGEX):
                    modified_files_list.add(file_path)
                else:
                    modified_files_list.add((file_data[1], file_data[2]))

            elif checked_type(file_path, [SCHEMA_REGEX]):
                modified_files_list.add(file_path)

            elif file_status.lower() not in KNOWN_FILE_STATUSES:
                print_error('{} file status is an unknown one, please check. File status was: {}'
                            .format(file_path, file_status))

            elif print_ignored_files and not checked_type(file_path, IGNORED_TYPES_REGEXES):
                print_warning('Ignoring file path: {}'.format(file_path))

        modified_files_list, added_files_list, deleted_files = filter_packagify_changes(
            modified_files_list,
            added_files_list,
            deleted_files,
            tag)

        return modified_files_list, added_files_list, deleted_files, old_format_files

    def get_modified_and_added_files(self, tag='origin/master'):
        """Get lists of the modified and added files in your branch according to the git diff output.

        Args:
            tag (string): String of git tag used to update modified files

        Returns:
            (modified_files, added_files). Tuple of sets.
        """
        # Two dots is the default in git diff, it will compare with the last known commit as the base
        # Three dots will compare with the last known shared commit as the base
        compare_type = '.' if 'master' in tag else ''
        all_changed_files_string = run_command(
            'git diff --name-status {tag}..{compare_type}refs/heads/{branch}'.format(tag=tag,
                                                                                     branch=self.branch_name,
                                                                                     compare_type=compare_type))
        modified_files, added_files, _, old_format_files = self.get_modified_files(
            all_changed_files_string,
            tag=tag,
            print_ignored_files=self.print_ignored_files)

        if not self.is_circle:
            files_string = run_command('git diff --name-status --no-merges HEAD')
            nc_modified_files, nc_added_files, nc_deleted_files, nc_old_format_files = self.get_modified_files(
                files_string, print_ignored_files=self.print_ignored_files)

            all_changed_files_string = run_command('git diff --name-status {}'.format(tag))
            modified_files_from_tag, added_files_from_tag, _, _ = \
                self.get_modified_files(all_changed_files_string,
                                        print_ignored_files=self.print_ignored_files)

            old_format_files = old_format_files.union(nc_old_format_files)
            modified_files = modified_files.union(
                modified_files_from_tag.intersection(nc_modified_files))

            added_files = added_files.union(
                added_files_from_tag.intersection(nc_added_files))

            modified_files = modified_files - set(nc_deleted_files)
            added_files = added_files - set(nc_modified_files) - set(nc_deleted_files)

        packs = self.get_packs(modified_files, added_files)

        return modified_files, added_files, old_format_files, packs

    @staticmethod
    def get_packs(modified_files, added_files):
        packs = set()
        changed_files = modified_files.union(added_files)
        for changed_file in changed_files:
            if isinstance(changed_file, tuple):
                changed_file = changed_file[1]
            pack = get_pack_name(changed_file)
            if pack and is_file_path_in_pack(changed_file):
                packs.add(pack)

        return packs

    def validate_modified_files(self, modified_files):
        """Validate the modified files from your branch.

        In case we encounter an invalid file we set the self._is_valid param to False.

        Args:
            modified_files (set): A set of the modified files in the current branch.
        """
        for file_path in modified_files:
            old_file_path = None
            if isinstance(file_path, tuple):
                old_file_path, file_path = file_path

            print('Validating {}'.format(file_path))
            if not checked_type(file_path):
                print_warning('- Skipping validation of non-content entity file.')
                continue

            structure_validator = StructureValidator(file_path, old_file_path)
            if not structure_validator.is_valid_file():
                self._is_valid = False
            if self.validate_id_set:
                if not self.id_set_validator.is_file_valid_in_set(file_path):
                    self._is_valid = False

            elif checked_type(file_path, YML_INTEGRATION_REGEXES):
                image_validator = ImageValidator(file_path)
                if not image_validator.is_valid():
                    self._is_valid = False

                description_validator = DescriptionValidator(file_path)
                if not description_validator.is_valid():
                    self._is_valid = False

                integration_validator = IntegrationValidator(structure_validator)
                if self.is_backward_check and not integration_validator.is_backward_compatible():
                    self._is_valid = False
                if not integration_validator.is_valid_file():
                    self._is_valid = False

            elif checked_type(file_path, YML_BETA_INTEGRATIONS_REGEXES):
                description_validator = DescriptionValidator(file_path)
                if not description_validator.is_valid_beta_description():
                    self._is_valid = False
                integration_validator = IntegrationValidator(structure_validator)
                if not integration_validator.is_valid_beta_integration():
                    self._is_valid = False

            elif checked_type(file_path, SCRIPT_REGEX):
                script_validator = ScriptValidator(structure_validator)
                if self.is_backward_check and not script_validator.is_backward_compatible():
                    self._is_valid = False
                if not script_validator.is_valid_file():
                    self._is_valid = False

            elif checked_type(file_path, PACKAGE_SCRIPTS_REGEXES):
                unifier = Unifier(os.path.dirname(file_path))
                yml_path, _ = unifier.get_script_package_data()
                # Set file path to the yml file
                structure_validator.file_path = yml_path
                script_validator = ScriptValidator(structure_validator)
                if self.is_backward_check and not script_validator.is_backward_compatible():
                    self._is_valid = False

            elif re.match(IMAGE_REGEX, file_path, re.IGNORECASE):
                image_validator = ImageValidator(file_path)
                if not image_validator.is_valid():
                    self._is_valid = False

            elif re.match(INCIDENT_FIELD_REGEX, file_path, re.IGNORECASE):
                incident_field_validator = IncidentFieldValidator(structure_validator)
                if not incident_field_validator.is_valid():
                    self._is_valid = False
                if self.is_backward_check and not incident_field_validator.is_backward_compatible():
                    self._is_valid = False

    def validate_added_files(self, added_files):
        """Validate the added files from your branch.

        In case we encounter an invalid file we set the self._is_valid param to False.

        Args:
            added_files (set): A set of the modified files in the current branch.
        """
        for file_path in added_files:
            print('Validating {}'.format(file_path))

            structure_validator = StructureValidator(file_path)
            if not structure_validator.is_valid_file():
                self._is_valid = False

            if self.validate_id_set:
                if not self.id_set_validator.is_file_valid_in_set(file_path):
                    self._is_valid = False

                if self.id_set_validator.is_file_has_used_id(file_path):
                    self._is_valid = False

            if re.match(TEST_PLAYBOOK_REGEX, file_path, re.IGNORECASE):
                if not self.conf_json_validator.is_test_in_conf_json(collect_ids(file_path)):
                    self._is_valid = False

            elif re.match(INTEGRATION_REGEX, file_path, re.IGNORECASE) or \
                    re.match(INTEGRATION_YML_REGEX, file_path, re.IGNORECASE) or \
                    re.match(IMAGE_REGEX, file_path, re.IGNORECASE):

                image_validator = ImageValidator(file_path)
                if not image_validator.is_valid():
                    self._is_valid = False

                description_validator = DescriptionValidator(file_path)
                if not description_validator.is_valid():
                    self._is_valid = False

                integration_validator = IntegrationValidator(structure_validator)
                if not integration_validator.is_valid_file():
                    self._is_valid = False

            elif re.match(BETA_INTEGRATION_REGEX, file_path, re.IGNORECASE) or \
                    re.match(BETA_INTEGRATION_YML_REGEX, file_path, re.IGNORECASE):
                description_validator = DescriptionValidator(file_path)
                if not description_validator.is_valid_beta_description():
                    self._is_valid = False

                integration_validator = IntegrationValidator(structure_validator)
                if not integration_validator.is_valid_beta_integration():
                    self._is_valid = False
            elif re.match(IMAGE_REGEX, file_path, re.IGNORECASE):
                image_validator = ImageValidator(file_path)
                if not image_validator.is_valid():
                    self._is_valid = False

            elif re.match(INCIDENT_FIELD_REGEX, file_path, re.IGNORECASE):
                incident_field_validator = IncidentFieldValidator(file_path)
                if not incident_field_validator.is_valid():
                    self._is_valid = False

    def validate_no_old_format(self, old_format_files):
        """ Validate there are no files in the old format(unified yml file for the code and configuration).

        Args:
            old_format_files(set): file names which are in the old format.
        """
        invalid_files = []
        for f in old_format_files:
            yaml_data = get_yaml(f)
            if 'toversion' not in yaml_data:  # we only fail on old format if no toversion (meaning it is latest)
                invalid_files.append(f)
        if invalid_files:
            print_error('You should update the following files to the package format, for further details please visit '
                        'https://github.com/demisto/content/tree/master/docs/package_directory_structure. '
                        'The files are:\n{}'.format('\n'.join(list(invalid_files))))
            self._is_valid = False

    def validate_committed_files(self):
        """Validate that all the committed files in your branch are valid

        """
        modified_files, added_files, old_format_files, packs = self.get_modified_and_added_files()
        schema_changed = False
        for f in modified_files:
            if isinstance(f, tuple):
                _, f = f
            if checked_type(f, [SCHEMA_REGEX]):
                schema_changed = True
        # Ensure schema change did not break BC
        if schema_changed:
            print("Schema changed, validating all files")
            self.validate_all_files()
        else:
            self.validate_modified_files(modified_files)
            self.validate_added_files(added_files)
            self.validate_no_old_format(old_format_files)
            self.validate_pack_unique_files(packs)

    def validate_pack_unique_files(self, packs):
        for pack in packs:
            pack_unique_files_validator = PackUniqueFilesValidator(pack)
            pack_errors = pack_unique_files_validator.validate_pack_unique_files()
            if pack_errors:
                print_error(pack_errors)
                self._is_valid = False

    def validate_all_files(self):
        """Validate all files in the repo are in the right format."""
        for root, dirs, _ in os.walk(PACKS_DIR):
            for dir_in_dirs in dirs:
                for directory in PACKS_DIRECTORIES:
                    for inner_root, inner_dirs, files in os.walk(os.path.join(root, dir_in_dirs, directory)):
                        for inner_dir in inner_dirs:
                            try:
                                file_path = glob.glob(os.path.normpath(os.path.join(inner_root, inner_dir, '*.yml')))[0]
                                print("Validating {}".format(file_path))
                                structure_validator = StructureValidator(file_path)
                                if not structure_validator.is_valid_scheme():
                                    self._is_valid = False
                            except IndexError:
                                print(Errors.no_yml_file(os.path.join(inner_root, inner_dir)))

        for directory in DIR_LIST:
            print_color('Validating {} directory:'.format(directory), LOG_COLORS.GREEN)
            for root, dirs, files in os.walk(directory):
                for file_name in files:
                    file_path = os.path.join(root, file_name)
                    # skipping hidden files
                    if file_name.startswith('.'):
                        continue

                    print('Validating ' + file_name)
                    structure_validator = StructureValidator(file_path)
                    if not structure_validator.is_valid_scheme():
                        self._is_valid = False

        for directory in PACKAGE_SUPPORTING_DIRECTORIES:
            for root, dirs, files in os.walk(directory):
                for inner_dir in dirs:
                    try:
                        file_path = glob.glob(os.path.join(root, inner_dir, '*.yml'))[0]
                        print('Validating ' + file_path)
                        structure_validator = StructureValidator(file_path)
                        if not structure_validator.is_valid_scheme():
                            self._is_valid = False
                    except IndexError:
<<<<<<< HEAD
                        print(Errors.no_yml_file(os.path.join(root, inner_dir)))
=======
                        print("{} No yml found file to validate.".format(os.path.join(root, inner_dir)))
>>>>>>> bcb9dd13

    def is_valid_structure(self):
        """Check if the structure is valid for the case we are in, master - all files, branch - changed files.

        Returns:
            (bool). Whether the structure is valid or not.
        """
        if self.validate_conf_json:
            if not self.conf_json_validator.is_valid_conf_json():
                self._is_valid = False
        if self.use_git:
            if self.branch_name != 'master' and (not self.branch_name.startswith('19.') and
                                                 not self.branch_name.startswith('20.')):
                print("Validates only committed files")
                self.validate_committed_files()
                self.validate_against_previous_version(no_error=True)
            else:
                self.validate_against_previous_version(no_error=True)
                print("Validates all of Content repo directories according to their schemas")
                self.validate_all_files()
        else:
            print("No using git, validating all files")
            self.validate_all_files()

        return self._is_valid

    def validate_against_previous_version(self, no_error=False):
        """Validate all files that were changed between previous version and branch_sha

        Args:
            no_error (bool): If set to true will restore self._is_valid after run (will not return new errors)
        """
        if self.prev_ver and self.prev_ver != 'master':
            print_color('Starting validation against {}'.format(self.prev_ver), LOG_COLORS.GREEN)
            modified_files, _, _, _ = self.get_modified_and_added_files(self.prev_ver)
            prev_self_valid = self._is_valid
            self.validate_modified_files(modified_files)
            if no_error:
                self._is_valid = prev_self_valid

    @staticmethod
    def add_sub_parser(subparsers):
        parser = subparsers.add_parser('validate', help='Validate your content files')
        parser.add_argument('-c', '--circle', type=str2bool, default=False, help='Is CircleCi or not')
        parser.add_argument('-b', '--backward-comp', type=str2bool, default=True,
                            help='To check backward compatibility.')
        parser.add_argument('-t', '--test-filter', type=str2bool, default=False,
                            help='Check that tests are valid.')
        parser.add_argument('-j', '--conf-json', action='store_true', help='Validate the conf.json file.')
        parser.add_argument('-i', '--id-set', action='store_true', help='Create the id_set.json file.')
        parser.add_argument('-p', '--prev-ver', help='Previous branch or SHA1 commit to run checks against.')
        parser.add_argument('-g', '--use-git', action='store_true', help='Validate changes using git.')

    @staticmethod
    def _is_py_script_or_integration(file_path):
        file_yml = get_yaml(file_path)
        if re.match(INTEGRATION_REGEX, file_path, re.IGNORECASE):
            if file_yml.get('script', {}).get('type', 'javascript') != 'python':
                return False

            return True

        if re.match(SCRIPT_REGEX, file_path, re.IGNORECASE):
            if file_yml.get('type', 'javascript') != 'python':
                return False

            return True

        return False<|MERGE_RESOLUTION|>--- conflicted
+++ resolved
@@ -428,11 +428,7 @@
                         if not structure_validator.is_valid_scheme():
                             self._is_valid = False
                     except IndexError:
-<<<<<<< HEAD
                         print(Errors.no_yml_file(os.path.join(root, inner_dir)))
-=======
-                        print("{} No yml found file to validate.".format(os.path.join(root, inner_dir)))
->>>>>>> bcb9dd13
 
     def is_valid_structure(self):
         """Check if the structure is valid for the case we are in, master - all files, branch - changed files.
