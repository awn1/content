--- conflicted
+++ resolved
@@ -12,196 +12,6 @@
     """
     The core class for the SDK.
     """
-<<<<<<< HEAD
-    SCRIPT = 'script'
-    INTEGRATION = 'integration'
-
-    def __init__(self, configuration=Configuration()):
-        self.parser = argparse.ArgumentParser(description='Manage your content with the Demisto SDK.',
-                                              formatter_class=argparse.ArgumentDefaultsHelpFormatter)
-        self.parser.add_argument('-d', '--env-dir', help='Specify a working directory.')
-        self.parser.add_argument('-v', '--version', help='Get the demisto-sdk version.',
-                                 action='store_true', default=False)
-        self.subparsers = self.parser.add_subparsers(dest='command')
-        self.configuration = configuration
-        self.initialize_parsers()
-
-    def initialize_parsers(self):
-        Unifier.add_sub_parser(self.subparsers)
-        Extractor.add_sub_parser(self.subparsers)
-        FilesValidator.add_sub_parser(self.subparsers)
-        LintManager.add_sub_parser(self.subparsers)
-        SecretsValidator.add_sub_parser(self.subparsers)
-        ContentCreator.add_sub_parser(self.subparsers)
-        IntegrationYMLFormat.add_sub_parser(self.subparsers)
-        ScriptYMLFormat.add_sub_parser(self.subparsers)
-        PlaybookYMLFormat.add_sub_parser(self.subparsers)
-
-    def parse_args(self):
-        args = self.parser.parse_args()
-
-        if args.env_dir:
-            self.configuration.env_dir = args.env_dir
-
-        if args.version:
-            version = get_distribution('demisto-sdk').version
-            print(version)
-            return 0
-
-        try:
-            if args.command == 'extract':
-                if args.migrate:
-                    self.migrate_file(args.infile, args.outfile, args.demistomock, args.commonserver, args.type)
-
-                else:
-                    self.extract_code(args.infile, args.outfile, args.demistomock, args.commonserver, args.type)
-
-            elif args.command == 'unify':
-                self.unify_package(args.indir, args.outdir)
-
-            elif args.command == 'validate':
-
-                if self.validate(is_backward_check=args.backward_comp, is_circle=args.circle,
-                                 prev_ver=args.prev_ver, validate_conf_json=args.conf_json, use_git=args.use_git):
-                    print_color('The files are valid', LOG_COLORS.GREEN)
-
-                else:
-                    print_color('The files are invalid', LOG_COLORS.RED)
-                    return 1
-
-            elif args.command == 'lint':
-                if args.dir is None and args.run_all_tests is False:
-                    print_error("No directories given for lint command to run on.")
-                    return 1
-                ans = self.lint(args.dir, no_pylint=args.no_pylint, no_flake8=args.no_flake8, no_mypy=args.no_mypy,
-                                no_test=args.no_test, root=args.root, keep_container=args.keep_container,
-                                verbose=args.verbose, cpu_num=args.cpu_num, parallel=args.parallel,
-                                max_workers=args.max_workers, no_bandit=args.no_bandit, git=args.git,
-                                run_all_tests=args.run_all_tests)
-
-                return ans
-
-            elif args.command == 'secrets':
-                # returns True is secrets were found
-                if self.secrets(is_circle=args.circle, white_list_path=args.whitelist):
-                    return 1
-
-            elif args.command == 'create':
-                self.create_content_artifacts(args.artifacts_path, args.preserve_bundles)
-
-            elif args.command == 'format':
-                self.format_yml_files(args.type, args.path, args.output_file)
-
-            else:
-                print('Use demisto-sdk -h to see the available commands.')
-
-            return 0
-
-        except Exception as e:
-            print_error('Error! The operation [{}] failed: {}'.format(args.command, str(e)))
-            return 1
-
-    def unify_package(self, package_path, dest_path):
-        """
-        Unify a package containing components(code, image, description etc.) to a single Demisto YAML file.
-        :param package_path: The path to the package.
-        :param dest_path: The destination file path.
-        """
-        directory_name = ""
-        for dir_name in DIR_TO_PREFIX.keys():
-            if dir_name in package_path:
-                directory_name = dir_name
-
-        if not directory_name:
-            print_error("You have failed to provide a legal file path, a legal file path "
-                        "should contain either Integrations or Scripts directories")
-
-        unifier = Unifier(package_path, directory_name, dest_path)
-        unifier.merge_script_package_to_yml()
-        return 0
-
-    def migrate_file(self, yml_path: str, dest_path: str, add_demisto_mock=True, add_common_server=True,
-                     yml_type=''):
-        """
-        Extract components from a Demisto YAML file to a directory.
-        :param yml_path: The YAML file path.
-        :param dest_path: The destination directory.
-        :param add_demisto_mock: Whether to add an import to demistomock.
-        :param add_common_server: Whether to add an import to CommonServer.
-        :param yml_type: The YAML type - either integration or script.
-        :return: The migration result
-        """
-        extractor = Extractor(yml_path, dest_path, add_demisto_mock, add_common_server, yml_type, self.configuration)
-        return extractor.migrate()
-
-    def extract_code(self, yml_path: str, dest_path: str, add_demisto_mock=True, add_common_server=True,
-                     yml_type=''):
-        """
-        Extract the code from a Demisto YAML file.
-        :param yml_path: The path to the YAML file.
-        :param dest_path: The destination file path.
-        :param add_demisto_mock:
-        :param add_common_server:
-        :param yml_type:
-        :return: The extraction result
-        """
-        extractor = Extractor(yml_path, dest_path, add_demisto_mock, add_common_server, yml_type, self.configuration)
-        return extractor.extract_code(dest_path)
-
-    def validate(self, **kwargs):
-        sys.path.append(self.configuration.env_dir)
-
-        print_color('Starting validating files structure', LOG_COLORS.GREEN)
-
-        validator = FilesValidator(configuration=self.configuration, **kwargs)
-
-        return validator.is_valid_structure()
-
-    def lint(self, project_dir: str, **kwargs):
-        """Run lint on python code in a provided directory.
-
-        Args:
-            project_dir: The directory containing the code.
-            **kwargs: Optional arguments.
-
-        Returns:
-            The lint result.
-        """
-        lint_manager = LintManager(configuration=self.configuration, project_dir_list=project_dir, **kwargs)
-        ans = lint_manager.run_dev_packages()
-
-        return ans
-
-    def secrets(self, **kwargs):
-        sys.path.append(self.configuration.env_dir)
-
-        print_color('Starting secrets detection', LOG_COLORS.GREEN)
-
-        validator = SecretsValidator(configuration=self.configuration, **kwargs)
-
-        return validator.find_secrets()
-
-    def create_content_artifacts(self, artifact_path, preserve_bundles):
-        cc = ContentCreator(artifact_path, preserve_bundles=preserve_bundles)
-        cc.create_content()
-        if cc.long_file_names:
-            print_error(f'The following files exceeded to file name length limit of {cc.file_name_max_size}:\n'
-                        f'{json.dumps(cc.long_file_names, indent=4)}')
-
-    def format_yml_files(self, file_type: str, path: str, output_file_name: str):
-        """Runs the appropriate formatter for the given file.
-        Args:
-            file_type (str): the type of the yml file to format.
-            path (str): The path to the checked file.
-            output_file_name (str): The name of the output file to include the changes.
-        """
-        file_type_and_linked_class = {
-            'integration': IntegrationYMLFormat,
-            'script': ScriptYMLFormat,
-            'playbook': PlaybookYMLFormat
-        }
-=======
->>>>>>> 1a28dce1
 
     def __init__(self):
         self.configuration = None