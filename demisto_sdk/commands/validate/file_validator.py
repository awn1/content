--- conflicted
+++ resolved
@@ -290,15 +290,12 @@
         if not old_release_notes_validator.is_file_valid():
             self._is_valid = False
 
-<<<<<<< HEAD
-    def is_valid_release_notes(self, file_path, ignored_errors_list):
-        release_notes_validator = ReleaseNotesValidator(file_path, ignored_errors=ignored_errors_list,
+    def is_valid_release_notes(self, file_path, pack_name=None, modified_files=None, added_files=None,
+                               ignored_errors_list=None):
+        release_notes_validator = ReleaseNotesValidator(file_path, pack_name=pack_name,
+                                                        modified_files=modified_files, added_files=added_files,
+                                                        ignored_errors=ignored_errors_list,
                                                         print_as_warnings=self.print_ignored_errors)
-=======
-    def is_valid_release_notes(self, file_path, pack_name=None, modified_files=None, added_files=None):
-        release_notes_validator = ReleaseNotesValidator(file_path, pack_name=pack_name,
-                                                        modified_files=modified_files, added_files=added_files)
->>>>>>> 600278cd
         if not release_notes_validator.is_file_valid():
             self._is_valid = False
 
@@ -468,13 +465,8 @@
         added_rn = set()
         self.verify_no_dup_rn(added_files)
         for file_path in added_files:
-<<<<<<< HEAD
             pack_name = get_pack_name(file_path)
             ignored_errors_list = self.get_error_ignore_list(pack_name)
-            if ('ReleaseNotes' in file_path) and self.skip_pack_rn_validation:
-                continue
-=======
->>>>>>> 600278cd
             # unified files should not be validated
             if file_path.endswith('_unified.yml'):
                 continue
@@ -582,11 +574,8 @@
             elif ('ReleaseNotes' in file_path) and not self.skip_pack_rn_validation:
                 added_rn.add(pack_name)
                 print_color(f"Release notes found for {pack_name}", LOG_COLORS.GREEN)
-<<<<<<< HEAD
-                self.is_valid_release_notes(file_path, ignored_errors_list=ignored_errors_list)
-=======
-                self.is_valid_release_notes(file_path, modified_files=modified_files, pack_name=pack_name, added_files=added_files)
->>>>>>> 600278cd
+                self.is_valid_release_notes(file_path, modified_files=modified_files, pack_name=pack_name,
+                                            added_files=added_files, ignored_errors_list=ignored_errors_list)
 
             elif checked_type(file_path, CHECKED_TYPES_REGEXES):
                 pass
