--- conflicted
+++ resolved
@@ -15,11 +15,8 @@
 import re
 from glob import glob
 
-<<<<<<< HEAD
+import click
 import demisto_sdk.commands.common.constants as constants
-=======
-import click
->>>>>>> 9e1dd846
 from demisto_sdk.commands.common.configuration import Configuration
 from demisto_sdk.commands.common.constants import (
     BETA_INTEGRATION_REGEX, BETA_INTEGRATION_YML_REGEX, CHECKED_TYPES_REGEXES,
@@ -29,15 +26,10 @@
     JSON_ALL_INDICATOR_TYPES_REGEXES, JSON_ALL_LAYOUT_REGEXES,
     JSON_INDICATOR_AND_INCIDENT_FIELDS, KNOWN_FILE_STATUSES,
     OLD_YML_FORMAT_FILE, PACKAGE_SCRIPTS_REGEXES,
-<<<<<<< HEAD
-    PACKAGE_SUPPORTING_DIRECTORIES, PACKS_DIR, PLAYBOOK_REGEX,
-    PLAYBOOKS_REGEXES_LIST, SCHEMA_REGEX, SCRIPT_REGEX, TEST_PLAYBOOK_REGEX,
-=======
-    PACKAGE_SUPPORTING_DIRECTORIES, PACKS_DIR, PACKS_DIRECTORIES,
-    PACKS_RELEASE_NOTES_REGEX, PLAYBOOK_REGEX, PLAYBOOKS_REGEXES_LIST,
-    SCHEMA_REGEX, SCRIPT_REGEX, TEST_PLAYBOOK_REGEX, TEST_PLAYBOOKS_DIR,
->>>>>>> 9e1dd846
-    TESTS_DIRECTORIES, YML_ALL_SCRIPTS_REGEXES, YML_BETA_INTEGRATIONS_REGEXES,
+    PACKAGE_SUPPORTING_DIRECTORIES, PACKS_DIR, PACKS_RELEASE_NOTES_REGEX,
+    PLAYBOOK_REGEX, PLAYBOOKS_REGEXES_LIST, SCHEMA_REGEX, SCRIPT_REGEX,
+    TEST_PLAYBOOK_REGEX, TESTS_DIRECTORIES,
+    YML_ALL_SCRIPTS_REGEXES, YML_BETA_INTEGRATIONS_REGEXES,
     YML_INTEGRATION_REGEXES, Errors)
 from demisto_sdk.commands.common.hook_validations.conf_json import \
     ConfJsonValidator
@@ -95,16 +87,9 @@
         configuration (Configuration): Configurations for IDSetValidator.
     """
 
-<<<<<<< HEAD
     def __init__(self, is_backward_check=True, prev_ver=None, use_git=False, only_committed_files=False,
                  print_ignored_files=False, skip_conf_json=True, validate_id_set=False, file_path=None,
-                 validate_all=False, is_private_repo=False, configuration=Configuration()):
-
-=======
-    def __init__(self, is_backward_check=True, prev_ver=None, use_git=False, is_circle=False,
-                 print_ignored_files=False, validate_conf_json=True, validate_id_set=False, file_path=None,
-                 validate_all=False, skip_pack_rn_validation=False, configuration=Configuration()):
->>>>>>> 9e1dd846
+                 validate_all=False, is_private_repo=False, skip_pack_rn_validation=False, configuration=Configuration()):
         self.validate_all = validate_all
         self.branch_name = ''
         self.use_git = use_git
@@ -708,7 +693,6 @@
         packs = {os.path.basename(pack) for pack in glob(f'{PACKS_DIR}/*')}
         self.validate_pack_unique_files(packs)
         all_files_to_validate = set()
-<<<<<<< HEAD
 
         # go over packs
         for pack_name in os.listdir(PACKS_DIR):
@@ -734,16 +718,9 @@
                     if is_yml_file or is_json_file or is_md_file:
                         all_files_to_validate.add(file_path)
 
-        print('Validating all Packs')
-        for file in all_files_to_validate:
-=======
-        for directory in [PACKS_DIR, BETA_INTEGRATIONS_DIR, TEST_PLAYBOOKS_DIR]:
-            all_files_to_validate |= {file for file in glob(fr'{directory}/**', recursive=True) if
-                                      not should_file_skip_validation(file)}
         print('Validating all Pack and Beta Integration files')
         for index, file in enumerate(sorted(all_files_to_validate)):
             click.echo(f'Validating {file}. Progress: {"{:.2f}".format(index / len(all_files_to_validate) * 100)}%')
->>>>>>> 9e1dd846
             self.run_all_validations_on_file(file, file_type=find_type(file))
 
     def validate_pack(self):
