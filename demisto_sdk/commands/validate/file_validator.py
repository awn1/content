"""
This script is used to validate the files in Content repository. Specifically for each file:
1) Proper prefix
2) Proper suffix
3) Valid yml/json schema
4) Having ReleaseNotes if applicable.

It can be run to check only committed changes (if the first argument is 'true') or all the files in the repo.
Note - if it is run for all the files in the repo it won't check releaseNotes, use `old_release_notes.py`
for that task.
"""
from __future__ import print_function

import os
import re
from configparser import ConfigParser, MissingSectionHeaderError
from glob import glob

import click
import demisto_sdk.commands.common.constants as constants
from demisto_sdk.commands.common.configuration import Configuration
from demisto_sdk.commands.common.constants import (
<<<<<<< HEAD
    ALL_FILES_VALIDATION_IGNORE_WHITELIST, BETA_INTEGRATION_REGEX,
    BETA_INTEGRATION_YML_REGEX, CHECKED_TYPES_REGEXES, CODE_FILES_REGEX,
    CONTENT_ENTITIES_DIRS, IGNORED_TYPES_REGEXES, IMAGE_REGEX,
    INTEGRATION_REGEX, INTEGRATION_REGXES, JSON_ALL_DASHBOARDS_REGEXES,
    JSON_ALL_INCIDENT_TYPES_REGEXES, JSON_ALL_INDICATOR_TYPES_REGEXES,
    JSON_ALL_LAYOUT_REGEXES, JSON_INDICATOR_AND_INCIDENT_FIELDS,
    KNOWN_FILE_STATUSES, OLD_YML_FORMAT_FILE, PACKAGE_SCRIPTS_REGEXES,
    PACKS_DIR, PACKS_RELEASE_NOTES_REGEX, PLAYBOOK_REGEX,
    PLAYBOOKS_REGEXES_LIST, SCHEMA_REGEX, SCRIPT_REGEX, TEST_PLAYBOOK_REGEX,
    YML_ALL_SCRIPTS_REGEXES, YML_BETA_INTEGRATIONS_REGEXES,
    YML_INTEGRATION_REGEXES)
=======
    BETA_INTEGRATION_REGEX, BETA_INTEGRATION_YML_REGEX, CHECKED_TYPES_REGEXES,
    CODE_FILES_REGEX, CONTENT_ENTITIES_DIRS, IGNORED_TYPES_REGEXES,
    IMAGE_REGEX, INTEGRATION_REGEX, INTEGRATION_REGXES,
    JSON_ALL_DASHBOARDS_REGEXES, JSON_ALL_INCIDENT_TYPES_REGEXES,
    JSON_ALL_INDICATOR_TYPES_REGEXES, JSON_ALL_LAYOUT_REGEXES,
    JSON_INDICATOR_AND_INCIDENT_FIELDS, KNOWN_FILE_STATUSES,
    OLD_YML_FORMAT_FILE, PACKAGE_SCRIPTS_REGEXES, PACKS_DIR,
    PACKS_PACK_IGNORE_FILE_NAME, PACKS_RELEASE_NOTES_REGEX, PLAYBOOK_REGEX,
    PLAYBOOKS_REGEXES_LIST, SCHEMA_REGEX, SCRIPT_REGEX, TEST_PLAYBOOK_REGEX,
    YML_ALL_SCRIPTS_REGEXES, YML_BETA_INTEGRATIONS_REGEXES,
    YML_INTEGRATION_REGEXES)
from demisto_sdk.commands.common.errors import (ERROR_CODE,
                                                PRESET_ERROR_TO_CHECK,
                                                PRESET_ERROR_TO_IGNORE, Errors)
from demisto_sdk.commands.common.hook_validations.base_validator import \
    BaseValidator
>>>>>>> e2881d64
from demisto_sdk.commands.common.hook_validations.conf_json import \
    ConfJsonValidator
from demisto_sdk.commands.common.hook_validations.dashboard import \
    DashboardValidator
from demisto_sdk.commands.common.hook_validations.id import IDSetValidator
from demisto_sdk.commands.common.hook_validations.image import ImageValidator
from demisto_sdk.commands.common.hook_validations.incident_field import \
    IncidentFieldValidator
from demisto_sdk.commands.common.hook_validations.incident_type import \
    IncidentTypeValidator
from demisto_sdk.commands.common.hook_validations.integration import \
    IntegrationValidator
from demisto_sdk.commands.common.hook_validations.layout import LayoutValidator
from demisto_sdk.commands.common.hook_validations.old_release_notes import \
    OldReleaseNotesValidator
from demisto_sdk.commands.common.hook_validations.pack_unique_files import \
    PackUniqueFilesValidator
from demisto_sdk.commands.common.hook_validations.playbook import \
    PlaybookValidator
from demisto_sdk.commands.common.hook_validations.readme import ReadMeValidator
from demisto_sdk.commands.common.hook_validations.release_notes import \
    ReleaseNotesValidator
from demisto_sdk.commands.common.hook_validations.reputation import \
    ReputationValidator
from demisto_sdk.commands.common.hook_validations.script import ScriptValidator
from demisto_sdk.commands.common.hook_validations.structure import \
    StructureValidator
from demisto_sdk.commands.common.tools import (LOG_COLORS, checked_type,
                                               filter_packagify_changes,
                                               find_type, get_pack_name,
                                               get_remote_file, get_yaml,
                                               is_file_path_in_pack,
                                               print_color, print_error,
                                               print_warning, run_command,
                                               should_file_skip_validation)
from demisto_sdk.commands.unify.unifier import Unifier


class FilesValidator:
    """FilesValidator is a class that's designed to validate all the changed files on your branch, and all files in case
    you are on master, this class will be used on your local env as the validation hook(pre-commit), and on CircleCi
    to make sure you did not bypass the hooks as a safety precaution.
    Attributes:
        is_backward_check (bool): Whether to check for backwards compatibility.
        prev_ver (str): If using git, holds the branch to compare the current one to. Default is origin/master.
        use_git (bool): Whether to use git or not.
        is_circle: (bool): Whether the validation was initiated by CircleCI or not.
        print_ignored_files (bool): Whether to print the files that were ignored during the validation or not.
        skip_conf_json (bool): Whether to validate conf.json or not.
        validate_id_set (bool): Whether to validate id_set or not.
        file_path (string): If validating a specific file, golds it's path.
        validate_all (bool) Whether to validate all files or not.
        configuration (Configuration): Configurations for IDSetValidator.
    """

    def __init__(self, is_backward_check=True, prev_ver=None, use_git=False, only_committed_files=False,
                 print_ignored_files=False, skip_conf_json=True, validate_id_set=False, file_path=None,
                 validate_all=False, is_private_repo=False, skip_pack_rn_validation=False, print_ignored_errors=False,
                 configuration=Configuration()):
        self.validate_all = validate_all
        self.branch_name = ''
        self.use_git = use_git
        self.skip_pack_rn_validation = skip_pack_rn_validation
        if self.use_git:
            print('Using git')
            self.branch_name = self.get_current_working_branch()
            print(f'Running validation on branch {self.branch_name}')
            if self.branch_name in ['master', 'test-sdk-master']:
                self.skip_pack_rn_validation = True

        self.prev_ver = prev_ver
        self._is_valid = True
        self.configuration = configuration
        self.is_backward_check = is_backward_check
        self.is_circle = only_committed_files
        self.print_ignored_files = print_ignored_files
        self.skip_conf_json = skip_conf_json
        self.validate_id_set = validate_id_set
        self.file_path = file_path
        self.changed_pack_data = set()

        self.is_private_repo = is_private_repo
        if is_private_repo:
            print('Running in a private repository')
            self.skip_conf_json = True  # private repository don't have conf.json file

        if not self.skip_conf_json:
            self.conf_json_validator = ConfJsonValidator()

        if self.validate_id_set:
            self.id_set_validator = IDSetValidator(is_circle=self.is_circle, configuration=self.configuration)

        self.handle_error = BaseValidator().handle_error
        self.print_ignored_errors = print_ignored_errors

    def run(self):
        print_color('Starting validating files structure', LOG_COLORS.GREEN)
        if self.is_valid_structure():
            print_color('The files are valid', LOG_COLORS.GREEN)
            return 0
        else:
            print_color('The files were found as invalid, the exact error message can be located above', LOG_COLORS.RED)
            return 1

    @staticmethod
    def get_current_working_branch():
        branches = run_command('git branch')
        branch_name_reg = re.search(r'\* (.*)', branches)
        return branch_name_reg.group(1)

    @staticmethod
    def get_modified_files(files_string, tag='master', print_ignored_files=False):
        """Get lists of the modified files in your branch according to the files string.

        Args:
            files_string (string): String that was calculated by git using `git diff` command.
            tag (string): String of git tag used to update modified files.
            print_ignored_files (bool): should print ignored files.

        Returns:
            (modified_files_list, added_files_list, deleted_files). Tuple of sets.
        """
        all_files = files_string.split('\n')
        deleted_files = set()
        added_files_list = set()
        modified_files_list = set()
        old_format_files = set()
        for f in all_files:
            file_data = f.split()
            if not file_data:
                continue

            file_status = file_data[0]
            file_path = file_data[1]

            if file_status.lower().startswith('r'):
                file_status = 'r'
                file_path = file_data[2]

            if checked_type(file_path, CODE_FILES_REGEX) and file_status.lower() != 'd' \
                    and not file_path.endswith('_test.py'):
                # naming convention - code file and yml file in packages must have same name.
                file_path = os.path.splitext(file_path)[0] + '.yml'
            elif file_path.endswith('.js') or file_path.endswith('.py'):
                continue
            if file_status.lower() == 'd' and checked_type(file_path) and not file_path.startswith('.'):
                deleted_files.add(file_path)
            elif not os.path.isfile(file_path):
                continue
            elif file_status.lower() in ['m', 'a', 'r'] and checked_type(file_path, OLD_YML_FORMAT_FILE) and \
                    FilesValidator._is_py_script_or_integration(file_path):
                old_format_files.add(file_path)
            elif file_status.lower() == 'm' and checked_type(file_path) and not file_path.startswith('.'):
                modified_files_list.add(file_path)
            elif file_status.lower() == 'a' and checked_type(file_path) and not file_path.startswith('.'):
                added_files_list.add(file_path)
            elif file_status.lower().startswith('r') and checked_type(file_path):
                # if a code file changed, take the associated yml file.
                if checked_type(file_data[2], CODE_FILES_REGEX):
                    modified_files_list.add(file_path)
                else:
                    modified_files_list.add((file_data[1], file_data[2]))

            elif checked_type(file_path, [SCHEMA_REGEX]):
                modified_files_list.add(file_path)

            elif file_status.lower() not in KNOWN_FILE_STATUSES:
                print_error('{} file status is an unknown one, please check. File status was: {}'
                            .format(file_path, file_status))

            elif print_ignored_files and not checked_type(file_path, IGNORED_TYPES_REGEXES):
                print_warning('Ignoring file path: {}'.format(file_path))

        modified_files_list, added_files_list, deleted_files = filter_packagify_changes(
            modified_files_list,
            added_files_list,
            deleted_files,
            tag)

        return modified_files_list, added_files_list, deleted_files, old_format_files

    def get_modified_and_added_files(self, tag='origin/master'):
        """Get lists of the modified and added files in your branch according to the git diff output.

        Args:
            tag (string): String of git tag used to update modified files

        Returns:
            (modified_files, added_files). Tuple of sets.
        """
        # Two dots is the default in git diff, it will compare with the last known commit as the base
        # Three dots will compare with the last known shared commit as the base
        compare_type = '.' if 'master' in tag else ''
        all_changed_files_string = run_command(
            'git diff --name-status {tag}..{compare_type}refs/heads/{branch}'.format(tag=tag,
                                                                                     branch=self.branch_name,
                                                                                     compare_type=compare_type))
        modified_files, added_files, _, old_format_files = self.get_modified_files(
            all_changed_files_string,
            tag=tag,
            print_ignored_files=self.print_ignored_files)

        if not self.is_circle:
            files_string = run_command('git diff --name-status --no-merges HEAD')
            nc_modified_files, nc_added_files, nc_deleted_files, nc_old_format_files = self.get_modified_files(
                files_string, print_ignored_files=self.print_ignored_files)

            all_changed_files_string = run_command('git diff --name-status {}'.format(tag))
            modified_files_from_tag, added_files_from_tag, _, _ = \
                self.get_modified_files(all_changed_files_string,
                                        print_ignored_files=self.print_ignored_files)

            if self.file_path:
                if F'M\t{self.file_path}' in files_string:
                    modified_files = {self.file_path}
                    added_files = set()
                else:
                    modified_files = set()
                    added_files = {self.file_path}
                return modified_files, added_files, set(), set()

            old_format_files = old_format_files.union(nc_old_format_files)
            modified_files = modified_files.union(
                modified_files_from_tag.intersection(nc_modified_files))

            added_files = added_files.union(
                added_files_from_tag.intersection(nc_added_files))

            modified_files = modified_files - set(nc_deleted_files)
            added_files = added_files - set(nc_modified_files) - set(nc_deleted_files)

        changed_files = modified_files.union(added_files)
        packs = self.get_packs(changed_files)

        return modified_files, added_files, old_format_files, packs

    @staticmethod
    def get_packs(changed_files):
        packs = set()
        for changed_file in changed_files:
            if isinstance(changed_file, tuple):
                changed_file = changed_file[1]
            pack = get_pack_name(changed_file)
            if pack and is_file_path_in_pack(changed_file):
                packs.add(pack)

        return packs

    def old_is_valid_release_notes(self, file_path, ignored_errors_list):
        old_release_notes_validator = OldReleaseNotesValidator(file_path, ignored_errors=ignored_errors_list,
                                                               print_as_warnings=self.print_ignored_errors)
        if not old_release_notes_validator.is_file_valid():
            self._is_valid = False

    def is_valid_release_notes(self, file_path, pack_name=None, modified_files=None, added_files=None,
                               ignored_errors_list=None):
        release_notes_validator = ReleaseNotesValidator(file_path, pack_name=pack_name,
                                                        modified_files=modified_files, added_files=added_files,
                                                        ignored_errors=ignored_errors_list,
                                                        print_as_warnings=self.print_ignored_errors)
        if not release_notes_validator.is_file_valid():
            self._is_valid = False

    def validate_modified_files(self, modified_files):  # noqa: C901
        """Validate the modified files from your branch.

        In case we encounter an invalid file we set the self._is_valid param to False.

        Args:
            modified_files (set): A set of the modified files in the current branch.
        """
        _modified_files = set()
        for mod_file in modified_files:
            if not any(non_permitted_type in mod_file.lower() for non_permitted_type in ALL_FILES_VALIDATION_IGNORE_WHITELIST):
                modified_files.add(mod_file)
        changed_packs = self.get_packs(_modified_files)
        for file_path in modified_files:
            old_file_path = None
            # modified_files are returning from running git diff.
            # If modified file was renamed\moved, file_path could be a tuple containing original path and new path
            if isinstance(file_path, tuple):
                old_file_path, file_path = file_path
            file_type = find_type(file_path)
            pack_name = get_pack_name(file_path)
            ignored_errors_list = self.get_error_ignore_list(pack_name)
            # unified files should not be validated
            if file_path.endswith('_unified.yml'):
                continue
            print('Validating {}'.format(file_path))
            if not checked_type(file_path):
                print_warning('- Skipping validation of non-content entity file.')
                continue

            if re.search(TEST_PLAYBOOK_REGEX, file_path, re.IGNORECASE):
                continue

            elif 'README' in file_path:
                readme_validator = ReadMeValidator(file_path, ignored_errors=ignored_errors_list,
                                                   print_as_warnings=self.print_ignored_errors)
                if not readme_validator.is_valid_file():
                    self._is_valid = False
                continue

            structure_validator = StructureValidator(file_path, old_file_path=old_file_path,
                                                     ignored_errors=ignored_errors_list,
                                                     print_as_warnings=self.print_ignored_errors)
            if not structure_validator.is_valid_file():
                self._is_valid = False

            if self.validate_id_set:
                if not self.id_set_validator.is_file_valid_in_set(file_path):
                    self._is_valid = False

            elif checked_type(file_path, YML_INTEGRATION_REGEXES) or file_type == 'integration':
                integration_validator = IntegrationValidator(structure_validator, ignored_errors=ignored_errors_list,
                                                             print_as_warnings=self.print_ignored_errors)
                if self.is_backward_check and not integration_validator.is_backward_compatible():
                    self._is_valid = False

                if not integration_validator.is_valid_file():
                    self._is_valid = False

            elif checked_type(file_path, YML_BETA_INTEGRATIONS_REGEXES) or file_type == 'betaintegration':
                integration_validator = IntegrationValidator(structure_validator, ignored_errors=ignored_errors_list,
                                                             print_as_warnings=self.print_ignored_errors)
                if not integration_validator.is_valid_beta_integration():
                    self._is_valid = False

            elif checked_type(file_path, [SCRIPT_REGEX]):
                script_validator = ScriptValidator(structure_validator, ignored_errors=ignored_errors_list,
                                                   print_as_warnings=self.print_ignored_errors)
                if self.is_backward_check and not script_validator.is_backward_compatible():
                    self._is_valid = False
                if not script_validator.is_valid_file():
                    self._is_valid = False
            elif checked_type(file_path, PLAYBOOKS_REGEXES_LIST) or file_type == 'playbook':
                playbook_validator = PlaybookValidator(structure_validator, ignored_errors=ignored_errors_list,
                                                       print_as_warnings=self.print_ignored_errors)
                if not playbook_validator.is_valid_playbook(is_new_playbook=False):
                    self._is_valid = False

            elif checked_type(file_path, PACKAGE_SCRIPTS_REGEXES):
                unifier = Unifier(os.path.dirname(file_path))
                yml_path, _ = unifier.get_script_package_data()
                # Set file path to the yml file
                structure_validator.file_path = yml_path
                script_validator = ScriptValidator(structure_validator, ignored_errors=ignored_errors_list,
                                                   print_as_warnings=self.print_ignored_errors)
                if self.is_backward_check and not script_validator.is_backward_compatible():
                    self._is_valid = False

                if not script_validator.is_valid_file():
                    self._is_valid = False

            elif re.match(IMAGE_REGEX, file_path, re.IGNORECASE):
                image_validator = ImageValidator(file_path, ignored_errors=ignored_errors_list,
                                                 print_as_warnings=self.print_ignored_errors)
                if not image_validator.is_valid():
                    self._is_valid = False

            # incident fields and indicator fields are using the same scheme.
            elif checked_type(file_path, JSON_INDICATOR_AND_INCIDENT_FIELDS):
                incident_field_validator = IncidentFieldValidator(structure_validator,
                                                                  ignored_errors=ignored_errors_list,
                                                                  print_as_warnings=self.print_ignored_errors)
                if not incident_field_validator.is_valid_file(validate_rn=True):
                    self._is_valid = False
                if self.is_backward_check and not incident_field_validator.is_backward_compatible():
                    self._is_valid = False

            elif checked_type(file_path, JSON_ALL_INDICATOR_TYPES_REGEXES):
                reputation_validator = ReputationValidator(structure_validator, ignored_errors=ignored_errors_list,
                                                           print_as_warnings=self.print_ignored_errors)
                if not reputation_validator.is_valid_file(validate_rn=True):
                    self._is_valid = False

            elif checked_type(file_path, JSON_ALL_LAYOUT_REGEXES):
                layout_validator = LayoutValidator(structure_validator, ignored_errors=ignored_errors_list,
                                                   print_as_warnings=self.print_ignored_errors)
                if not layout_validator.is_valid_layout(validate_rn=True):
                    self._is_valid = False

            elif checked_type(file_path, JSON_ALL_DASHBOARDS_REGEXES):
                dashboard_validator = DashboardValidator(structure_validator, ignored_errors=ignored_errors_list,
                                                         print_as_warnings=self.print_ignored_errors)
                if not dashboard_validator.is_valid_dashboard(validate_rn=True):
                    self._is_valid = False

            elif checked_type(file_path, JSON_ALL_INCIDENT_TYPES_REGEXES):
                incident_type_validator = IncidentTypeValidator(structure_validator, ignored_errors=ignored_errors_list,
                                                                print_as_warnings=self.print_ignored_errors)
                if not incident_type_validator.is_valid_incident_type(validate_rn=True):
                    self._is_valid = False
                if self.is_backward_check and not incident_type_validator.is_backward_compatible():
                    self._is_valid = False

            elif 'CHANGELOG' in file_path:
                self.old_is_valid_release_notes(file_path, ignored_errors_list=ignored_errors_list)

            elif checked_type(file_path, CHECKED_TYPES_REGEXES):
                pass

            else:
                error_message, error_code = Errors.file_type_not_supported()
                if self.handle_error(error_message, error_code, file_path=file_path):
                    self._is_valid = False

        self.changed_pack_data = changed_packs

    def verify_no_dup_rn(self, added_files):
        added_rn = set()
        for file in added_files:
            if re.search(PACKS_RELEASE_NOTES_REGEX, file):
                pack_name = get_pack_name(file)
                if pack_name not in added_rn:
                    added_rn.add(pack_name)
                else:
                    error_message, error_code = Errors.multiple_release_notes_files()
                    if self.handle_error(error_message, error_code, file_path=pack_name):
                        self._is_valid = False

    def validate_added_files(self, added_files, file_type: str = None, modified_files=None):  # noqa: C901
        """Validate the added files from your branch.

        In case we encounter an invalid file we set the self._is_valid param to False.

        Args:
            added_files (set): A set of the modified files in the current branch.
            file_type (str): Used only with -p flag (the type of the file).
        """
        added_rn = set()
        self.verify_no_dup_rn(added_files)
        for file_path in added_files:
            pack_name = get_pack_name(file_path)
            ignored_errors_list = self.get_error_ignore_list(pack_name)
            # unified files should not be validated
            if file_path.endswith('_unified.yml'):
                continue
            print('Validating {}'.format(file_path))

            if re.search(TEST_PLAYBOOK_REGEX, file_path, re.IGNORECASE) and not file_type:
                continue

            elif 'README' in file_path:
                readme_validator = ReadMeValidator(file_path, ignored_errors=ignored_errors_list,
                                                   print_as_warnings=self.print_ignored_errors)
                if not readme_validator.is_valid_file():
                    self._is_valid = False
                continue

            structure_validator = StructureValidator(file_path, is_new_file=True, predefined_scheme=file_type,
                                                     ignored_errors=ignored_errors_list,
                                                     print_as_warnings=self.print_ignored_errors)
            if not structure_validator.is_valid_file():
                self._is_valid = False

            if self.validate_id_set:
                if not self.id_set_validator.is_file_valid_in_set(file_path):
                    self._is_valid = False

                if self.id_set_validator.is_file_has_used_id(file_path):
                    self._is_valid = False

            elif re.match(PLAYBOOK_REGEX, file_path, re.IGNORECASE) or file_type == 'playbook':
                playbook_validator = PlaybookValidator(structure_validator, ignored_errors=ignored_errors_list,
                                                       print_as_warnings=self.print_ignored_errors)
                if not playbook_validator.is_valid_playbook(validate_rn=False):
                    self._is_valid = False

            elif checked_type(file_path, YML_INTEGRATION_REGEXES) or file_type == 'integration':
                integration_validator = IntegrationValidator(structure_validator, ignored_errors=ignored_errors_list,
                                                             print_as_warnings=self.print_ignored_errors)
                if not integration_validator.is_valid_file(validate_rn=False):
                    self._is_valid = False

            elif checked_type(file_path, PACKAGE_SCRIPTS_REGEXES) or file_type == 'script':
                if not file_path.endswith('.yml'):
                    unifier = Unifier(os.path.dirname(file_path))
                    yml_path, _ = unifier.get_script_package_data()
                else:
                    yml_path = file_path
                # Set file path to the yml file
                structure_validator.file_path = yml_path
                script_validator = ScriptValidator(structure_validator, ignored_errors=ignored_errors_list,
                                                   print_as_warnings=self.print_ignored_errors)

                if not script_validator.is_valid_file(validate_rn=False):
                    self._is_valid = False

            elif re.match(BETA_INTEGRATION_REGEX, file_path, re.IGNORECASE) or \
                    re.match(BETA_INTEGRATION_YML_REGEX, file_path, re.IGNORECASE) or file_type == 'betaintegration':
                integration_validator = IntegrationValidator(structure_validator, ignored_errors=ignored_errors_list,
                                                             print_as_warnings=self.print_ignored_errors)
                if not integration_validator.is_valid_beta_integration(validate_rn=False):
                    self._is_valid = False

            elif re.match(IMAGE_REGEX, file_path, re.IGNORECASE):
                image_validator = ImageValidator(file_path, ignored_errors=ignored_errors_list)
                if not image_validator.is_valid():
                    self._is_valid = False

            # incident fields and indicator fields are using the same scheme.
            # TODO: add validation for classification(21630) and set validate_rn to False after issue #23398 is fixed.
            elif checked_type(file_path, JSON_INDICATOR_AND_INCIDENT_FIELDS) or \
                    file_type in ('incidentfield', 'indicatorfield'):
                incident_field_validator = IncidentFieldValidator(structure_validator,
                                                                  ignored_errors=ignored_errors_list,
                                                                  print_as_warnings=self.print_ignored_errors)
                if not incident_field_validator.is_valid_file(validate_rn=False):
                    self._is_valid = False

            elif checked_type(file_path, JSON_ALL_INDICATOR_TYPES_REGEXES) or file_type == 'reputation':
                reputation_validator = ReputationValidator(structure_validator, ignored_errors=ignored_errors_list,
                                                           print_as_warnings=self.print_ignored_errors)
                if not reputation_validator.is_valid_file(validate_rn=False):
                    self._is_valid = False

            elif checked_type(file_path, JSON_ALL_LAYOUT_REGEXES) or file_type == 'layout':
                layout_validator = LayoutValidator(structure_validator, ignored_errors=ignored_errors_list,
                                                   print_as_warnings=self.print_ignored_errors)
                # TODO: set validate_rn to False after issue #23398 is fixed.
                if not layout_validator.is_valid_layout(validate_rn=not file_type):
                    self._is_valid = False

            elif checked_type(file_path, JSON_ALL_DASHBOARDS_REGEXES) or file_type == 'dashboard':
                dashboard_validator = DashboardValidator(structure_validator, ignored_errors=ignored_errors_list,
                                                         print_as_warnings=self.print_ignored_errors)
                if not dashboard_validator.is_valid_dashboard(validate_rn=False):
                    self._is_valid = False

            elif checked_type(file_path, JSON_ALL_INCIDENT_TYPES_REGEXES) or file_type == 'incidenttype':
                incident_type_validator = IncidentTypeValidator(structure_validator, ignored_errors=ignored_errors_list,
                                                                print_as_warnings=self.print_ignored_errors)
                if not incident_type_validator.is_valid_incident_type(validate_rn=False):
                    self._is_valid = False

            elif 'CHANGELOG' in file_path:
                self.old_is_valid_release_notes(file_path, ignored_errors_list=ignored_errors_list)

            elif ('ReleaseNotes' in file_path) and not self.skip_pack_rn_validation:
                added_rn.add(pack_name)
                print_color(f"Release notes found for {pack_name}", LOG_COLORS.GREEN)
                self.is_valid_release_notes(file_path, modified_files=modified_files, pack_name=pack_name,
                                            added_files=added_files, ignored_errors_list=ignored_errors_list)

            elif checked_type(file_path, CHECKED_TYPES_REGEXES):
                pass

            else:
                error_message, error_code = Errors.file_type_not_supported()
                if self.handle_error(error_message, error_code, file_path=file_path):
                    self._is_valid = False

        missing_rn = self.changed_pack_data.difference(added_rn)
        should_fail = True
        if (len(missing_rn) > 0) and (self.skip_pack_rn_validation is False):
            for pack in missing_rn:
                ignored_errors_list = self.get_error_ignore_list(pack)
                error_message, error_code = Errors.missing_release_notes_for_pack(pack)
                if not BaseValidator(ignored_errors=ignored_errors_list,
                                     print_as_warnings=self.print_ignored_errors).handle_error(
                        error_message, error_code, file_path=os.path.join(PACKS_DIR, pack)):
                    should_fail = False

            if should_fail:
                self._is_valid = False

    def validate_no_old_format(self, old_format_files):
        """ Validate there are no files in the old format(unified yml file for the code and configuration).

        Args:
            old_format_files(set): file names which are in the old format.
        """
        invalid_files = []
        for f in old_format_files:
            yaml_data = get_yaml(f)
            if 'toversion' not in yaml_data:  # we only fail on old format if no toversion (meaning it is latest)
                invalid_files.append(f)
        if invalid_files:
            error_message, error_code = Errors.invalid_package_structure(invalid_files)
            if self.handle_error(error_message, error_code, file_path="General-Error"):
                self._is_valid = False

    def validate_committed_files(self):
        """Validate that all the committed files in your branch are valid"""
        modified_files, added_files, old_format_files, packs = self.get_modified_and_added_files()
        schema_changed = False
        for f in modified_files:
            if isinstance(f, tuple):
                _, f = f
            if checked_type(f, [SCHEMA_REGEX]):
                schema_changed = True
        # Ensure schema change did not break BC
        if schema_changed:
            print("Schema changed, validating all files")
            self.validate_all_files_schema()
        else:
            self.validate_modified_files(modified_files)
            self.validate_added_files(added_files, modified_files=modified_files)
            self.validate_no_old_format(old_format_files)
            self.validate_pack_unique_files(packs)

    def validate_pack_unique_files(self, packs: set) -> None:
        """
        Runs validations on the following pack files:
        * .secret-ignore: Validates that the file exist and that the file's secrets can be parsed as a list delimited by '\n'
        * .pack-ignore: Validates that the file exists and that all regexes in it can be compiled
        * README.md file: Validates that the file exists
        * pack_metadata.json: Validates that the file exists and that it has a valid structure
        Args:
            packs: A set of pack paths i.e {Packs/<pack-name1>, Packs/<pack-name2>}
        """
        for pack in packs:
            print(f'Validating {pack} unique pack files')
            pack_error_ignore_list = self.get_error_ignore_list(pack)
            pack_unique_files_validator = PackUniqueFilesValidator(pack, ignored_errors=pack_error_ignore_list,
                                                                   print_as_warnings=self.print_ignored_errors)
            pack_errors = pack_unique_files_validator.validate_pack_unique_files()
            if pack_errors:
                print_error(pack_errors)
                self._is_valid = False

    def run_all_validations_on_file(self, file_path: str, file_type: str = None) -> None:
        """
        Runs all validations on file specified in 'file_path'
        Args:
            file_path: A relative content path to a file to be validated
            file_type: The output of 'find_type' method
        """
        pack_name = get_pack_name(file_path)
        ignored_errors_list = self.get_error_ignore_list(pack_name)
        if 'README' in file_path:
            readme_validator = ReadMeValidator(file_path, ignored_errors=ignored_errors_list,
                                               print_as_warnings=self.print_ignored_errors)
            if not readme_validator.is_valid_file():
                self._is_valid = False
            return
        structure_validator = StructureValidator(file_path, predefined_scheme=file_type,
                                                 ignored_errors=ignored_errors_list,
                                                 print_as_warnings=self.print_ignored_errors)
        if not structure_validator.is_valid_file():
            self._is_valid = False

        elif re.match(PLAYBOOK_REGEX, file_path, re.IGNORECASE) or file_type == 'playbook':
            playbook_validator = PlaybookValidator(structure_validator, ignored_errors=ignored_errors_list,
                                                   print_as_warnings=self.print_ignored_errors)
            if not playbook_validator.is_valid_playbook(validate_rn=False):
                self._is_valid = False

        elif checked_type(file_path, INTEGRATION_REGXES) or file_type == 'integration':
            integration_validator = IntegrationValidator(structure_validator, ignored_errors=ignored_errors_list,
                                                         print_as_warnings=self.print_ignored_errors)
            if not integration_validator.is_valid_file(validate_rn=False):
                self._is_valid = False

        elif checked_type(file_path, YML_ALL_SCRIPTS_REGEXES) or file_type == 'script':
            # Set file path to the yml file
            structure_validator.file_path = file_path
            script_validator = ScriptValidator(structure_validator, ignored_errors=ignored_errors_list,
                                               print_as_warnings=self.print_ignored_errors)

            if not script_validator.is_valid_file(validate_rn=False):
                self._is_valid = False

        elif checked_type(file_path, YML_BETA_INTEGRATIONS_REGEXES) or file_type == 'betaintegration':
            integration_validator = IntegrationValidator(structure_validator, ignored_errors=ignored_errors_list,
                                                         print_as_warnings=self.print_ignored_errors)
            if not integration_validator.is_valid_beta_integration():
                self._is_valid = False

        # incident fields and indicator fields are using the same scheme.
        elif checked_type(file_path, JSON_INDICATOR_AND_INCIDENT_FIELDS) or \
                file_type in ('incidentfield', 'indicatorfield'):
            incident_field_validator = IncidentFieldValidator(structure_validator, ignored_errors=ignored_errors_list,
                                                              print_as_warnings=self.print_ignored_errors)
            if not incident_field_validator.is_valid_file(validate_rn=False):
                self._is_valid = False

        elif checked_type(file_path, JSON_ALL_INDICATOR_TYPES_REGEXES) or file_type == 'reputation':
            reputation_validator = ReputationValidator(structure_validator, ignored_errors=ignored_errors_list,
                                                       print_as_warnings=self.print_ignored_errors)
            if not reputation_validator.is_valid_file(validate_rn=False):
                self._is_valid = False

        elif checked_type(file_path, JSON_ALL_LAYOUT_REGEXES) or file_type == 'layout':
            layout_validator = LayoutValidator(structure_validator, ignored_errors=ignored_errors_list,
                                               print_as_warnings=self.print_ignored_errors)
            if not layout_validator.is_valid_layout(validate_rn=False):
                self._is_valid = False

        elif checked_type(file_path, JSON_ALL_DASHBOARDS_REGEXES) or file_type == 'dashboard':
            dashboard_validator = DashboardValidator(structure_validator, ignored_errors=ignored_errors_list,
                                                     print_as_warnings=self.print_ignored_errors)
            if not dashboard_validator.is_valid_dashboard(validate_rn=False):
                self._is_valid = False

        elif checked_type(file_path, JSON_ALL_INCIDENT_TYPES_REGEXES) or file_type == 'incidenttype':
            incident_type_validator = IncidentTypeValidator(structure_validator, ignored_errors=ignored_errors_list,
                                                            print_as_warnings=self.print_ignored_errors)
            if not incident_type_validator.is_valid_incident_type(validate_rn=False):
                self._is_valid = False

        elif checked_type(file_path, CHECKED_TYPES_REGEXES):
            print(f'Could not find validations for file {file_path}')

        else:
            error_message, error_code = Errors.file_type_not_supported()
            if self.handle_error(error_message, error_code, file_path=file_path):
                self._is_valid = False

    def validate_all_files(self, skip_conf_json):
        print('Validating all files')

        if not skip_conf_json:
            print('Validating conf.json')
            conf_json_validator = ConfJsonValidator()
            if not conf_json_validator.is_valid_conf_json():
                self._is_valid = False

        packs = {os.path.basename(pack) for pack in glob(f'{PACKS_DIR}/*')}
        self.validate_pack_unique_files(packs)
        all_files_to_validate = set()

        # go over packs
        for pack_name in os.listdir(PACKS_DIR):
            pack_path = os.path.join(PACKS_DIR, pack_name)

            for dir_name in os.listdir(pack_path):
                dir_path = os.path.join(pack_path, dir_name)

                if dir_name not in CONTENT_ENTITIES_DIRS:
                    continue

                for file_name in os.listdir(dir_path):
                    file_path = os.path.join(dir_path, file_name)

                    is_yml_file = file_name.endswith('.yml') and \
                        dir_name in (constants.INTEGRATIONS_DIR, constants.SCRIPTS_DIR)

                    is_json_file = file_name.endswith('.json') and \
                        dir_name not in (constants.INTEGRATIONS_DIR, constants.SCRIPTS_DIR)

                    is_md_file = file_name.endswith('.md')

                    if is_yml_file or is_json_file or is_md_file:
                        all_files_to_validate.add(file_path)

        print('Validating all Pack and Beta Integration files')
        for index, file in enumerate(sorted(all_files_to_validate)):
            click.echo(f'Validating {file}. Progress: {"{:.2f}".format(index / len(all_files_to_validate) * 100)}%')
            self.run_all_validations_on_file(file, file_type=find_type(file))

    def validate_pack(self):
        """Validate files in a specified pack"""
        print_color(f'Validating {self.file_path}', LOG_COLORS.GREEN)
        pack_files = {file for file in glob(fr'{self.file_path}/**', recursive=True) if
                      not should_file_skip_validation(file)}
        self.validate_pack_unique_files(glob(fr'{os.path.abspath(self.file_path)}'))
        for file in pack_files:
            click.echo(f'Validating {file}')
            self.run_all_validations_on_file(file, file_type=find_type(file))

    def validate_all_files_schema(self):
        """Validate all files in the repo are in the right format."""
        # go over packs
        for pack_name in os.listdir(PACKS_DIR):
            pack_path = os.path.join(PACKS_DIR, pack_name)
            ignore_errors_list = self.get_error_ignore_list(pack_name)

            for dir_name in os.listdir(pack_path):
                dir_path = os.path.join(pack_path, dir_name)

                if dir_name not in CONTENT_ENTITIES_DIRS:
                    continue

                for file_name in os.listdir(dir_path):
                    file_path = os.path.join(dir_path, file_name)

                    is_yml_file = file_name.endswith('.yml') and \
                        dir_name in (
                        constants.INTEGRATIONS_DIR, constants.SCRIPTS_DIR, constants.PLAYBOOKS_DIR)

                    is_json_file = file_name.endswith('.json') and \
                        dir_name not in (
                        constants.INTEGRATIONS_DIR, constants.SCRIPTS_DIR, constants.PLAYBOOKS_DIR)

                    if dir_name in [constants.REPORTS_DIR, constants.DASHBOARDS_DIR]:
                        continue

                    if is_yml_file or is_json_file:
                        print("Validating {}".format(file_path))
                        self.is_backward_check = False  # if not using git, no need for BC checks
                        structure_validator = StructureValidator(file_path, ignored_errors=ignore_errors_list,
                                                                 print_as_warnings=self.print_ignored_errors)
                        if not structure_validator.is_valid_scheme():
                            self._is_valid = False

    def is_valid_structure(self):
        """Check if the structure is valid for the case we are in, master - all files, branch - changed files.

        Returns:
            (bool). Whether the structure is valid or not.
        """
        if self.validate_all:
            self.validate_all_files(self.skip_conf_json)
            return self._is_valid

        if not self.skip_conf_json:
            if not self.conf_json_validator.is_valid_conf_json():
                self._is_valid = False

        if self.use_git:
            if self.branch_name != 'master' and (not self.branch_name.startswith('19.') and
                                                 not self.branch_name.startswith('20.')):
                if not self.is_circle:
                    print('Validating both committed and non-committed changed files')
                else:
                    print('Validating committed changed files only')
                self.validate_committed_files()
            else:
                self.validate_against_previous_version(no_error=True)
                print('Validates all of Content repo directories according to their schemas')
                self.validate_all_files_schema()

        else:
            if self.file_path:
                if os.path.isfile(self.file_path):
                    print('Not using git, validating file: {}'.format(self.file_path))
                    self.is_backward_check = False  # if not using git, no need for BC checks
                    self.validate_added_files({self.file_path}, file_type=find_type(self.file_path))
                elif os.path.isdir(self.file_path):
                    self.validate_pack()
            else:
                print('Not using git, validating all files.')
                self.validate_all_files_schema()

        return self._is_valid

    def validate_against_previous_version(self, no_error=False):
        """Validate all files that were changed between previous version and branch_sha

        Args:
            no_error (bool): If set to true will restore self._is_valid after run (will not return new errors)
        """
        if not self.prev_ver:
            content_release_branch_id = self.get_content_release_identifier()
            if not content_release_branch_id:
                print_warning('could\'t get content\'s release branch ID. Skipping validation.')
                return
            else:
                self.prev_ver = content_release_branch_id

        print_color('Starting validation against {}'.format(self.prev_ver), LOG_COLORS.GREEN)
        modified_files, _, _, _ = self.get_modified_and_added_files(self.prev_ver)
        prev_self_valid = self._is_valid
        self.validate_modified_files(modified_files)
        if no_error:
            self._is_valid = prev_self_valid

    # parser.add_argument('-t', '--test-filter', type=str2bool, default=False,
    #                     help='Check that tests are valid.')
    # TODO: after validation there was a step to run the configure_tests script to check each changed file
    #  had a relevant test - was used as part of the hooks.

    @staticmethod
    def _is_py_script_or_integration(file_path):
        file_yml = get_yaml(file_path)
        if re.match(INTEGRATION_REGEX, file_path, re.IGNORECASE):
            if file_yml.get('script', {}).get('type', 'javascript') != 'python':
                return False
            return True

        if re.match(SCRIPT_REGEX, file_path, re.IGNORECASE):
            if file_yml.get('type', 'javascript') != 'python':
                return False

            return True

        return False

    def get_content_release_identifier(self):
        try:
            file_content = get_remote_file('.circleci/config.yml', tag=self.branch_name)
        except Exception:
            return
        else:
            return file_content.get('jobs').get('build').get('environment').get('GIT_SHA1')

    @staticmethod
    def get_pack_ignore_file_path(pack_name):
        return os.path.join(PACKS_DIR, pack_name, PACKS_PACK_IGNORE_FILE_NAME)

    @staticmethod
    def create_ignored_errors_list(errors_to_check):
        ignored_error_list = []
        all_errors = ERROR_CODE.values()
        for error_code in all_errors:
            error_type = error_code[:2]
            if error_code not in errors_to_check and error_type not in errors_to_check:
                ignored_error_list.append(error_code)

        return ignored_error_list

    def get_error_ignore_list(self, pack_name):
        ignored_errors_list = []
        if pack_name:
            pack_ignore_path = self.get_pack_ignore_file_path(pack_name)

            if os.path.isfile(pack_ignore_path):
                try:
                    config = ConfigParser(allow_no_value=True)
                    config.read(pack_ignore_path)

                    if 'demisto-sdk' in config:
                        for key in config['demisto-sdk']:
                            if key == 'ignore':
                                ignored_errors_list.extend(str(config['demisto-sdk'][key]).split(','))

                            if key in PRESET_ERROR_TO_IGNORE:
                                ignored_errors_list.extend(PRESET_ERROR_TO_IGNORE.get(key))

                            if key in PRESET_ERROR_TO_CHECK:
                                ignored_errors_list.extend(
                                    self.create_ignored_errors_list(PRESET_ERROR_TO_CHECK.get(key)))

                except MissingSectionHeaderError:
                    pass

        return ignored_errors_list<|MERGE_RESOLUTION|>--- conflicted
+++ resolved
@@ -20,19 +20,6 @@
 import demisto_sdk.commands.common.constants as constants
 from demisto_sdk.commands.common.configuration import Configuration
 from demisto_sdk.commands.common.constants import (
-<<<<<<< HEAD
-    ALL_FILES_VALIDATION_IGNORE_WHITELIST, BETA_INTEGRATION_REGEX,
-    BETA_INTEGRATION_YML_REGEX, CHECKED_TYPES_REGEXES, CODE_FILES_REGEX,
-    CONTENT_ENTITIES_DIRS, IGNORED_TYPES_REGEXES, IMAGE_REGEX,
-    INTEGRATION_REGEX, INTEGRATION_REGXES, JSON_ALL_DASHBOARDS_REGEXES,
-    JSON_ALL_INCIDENT_TYPES_REGEXES, JSON_ALL_INDICATOR_TYPES_REGEXES,
-    JSON_ALL_LAYOUT_REGEXES, JSON_INDICATOR_AND_INCIDENT_FIELDS,
-    KNOWN_FILE_STATUSES, OLD_YML_FORMAT_FILE, PACKAGE_SCRIPTS_REGEXES,
-    PACKS_DIR, PACKS_RELEASE_NOTES_REGEX, PLAYBOOK_REGEX,
-    PLAYBOOKS_REGEXES_LIST, SCHEMA_REGEX, SCRIPT_REGEX, TEST_PLAYBOOK_REGEX,
-    YML_ALL_SCRIPTS_REGEXES, YML_BETA_INTEGRATIONS_REGEXES,
-    YML_INTEGRATION_REGEXES)
-=======
     BETA_INTEGRATION_REGEX, BETA_INTEGRATION_YML_REGEX, CHECKED_TYPES_REGEXES,
     CODE_FILES_REGEX, CONTENT_ENTITIES_DIRS, IGNORED_TYPES_REGEXES,
     IMAGE_REGEX, INTEGRATION_REGEX, INTEGRATION_REGXES,
@@ -49,7 +36,6 @@
                                                 PRESET_ERROR_TO_IGNORE, Errors)
 from demisto_sdk.commands.common.hook_validations.base_validator import \
     BaseValidator
->>>>>>> e2881d64
 from demisto_sdk.commands.common.hook_validations.conf_json import \
     ConfJsonValidator
 from demisto_sdk.commands.common.hook_validations.dashboard import \
