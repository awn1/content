--- conflicted
+++ resolved
@@ -46,12 +46,6 @@
 from demisto_sdk.commands.common.hook_validations.playbook import \
     PlaybookValidator
 from demisto_sdk.commands.common.hook_validations.readme import ReadMeValidator
-<<<<<<< HEAD
-
-from demisto_sdk.commands.common.tools import checked_type, run_command, print_error, print_warning, print_color, \
-    LOG_COLORS, get_yaml, filter_packagify_changes, get_pack_name, is_file_path_in_pack, \
-    get_yml_paths_in_dir, find_type, get_remote_file
-=======
 from demisto_sdk.commands.common.hook_validations.release_notes import \
     ReleaseNotesValidator
 from demisto_sdk.commands.common.hook_validations.reputation import \
@@ -65,8 +59,7 @@
                                                get_yaml, get_yml_paths_in_dir,
                                                is_file_path_in_pack,
                                                print_color, print_error,
-                                               print_warning, run_command)
->>>>>>> bf37e815
+                                               print_warning, run_command, get_remote_file)
 from demisto_sdk.commands.unify.unifier import Unifier
 
 
