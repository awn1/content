import os
from shutil import copyfile
from typing import Any, Type

import pytest
<<<<<<< HEAD
import json

=======
>>>>>>> bf37e815
from demisto_sdk.commands.common.constants import DIR_LIST
from demisto_sdk.commands.common.hook_validations.base_validator import \
    BaseValidator
from demisto_sdk.commands.common.hook_validations.dashboard import \
    DashboardValidator
from demisto_sdk.commands.common.hook_validations.incident_field import \
    IncidentFieldValidator
from demisto_sdk.commands.common.hook_validations.integration import \
    IntegrationValidator
from demisto_sdk.commands.common.hook_validations.layout import LayoutValidator
from demisto_sdk.commands.common.hook_validations.playbook import \
    PlaybookValidator
from demisto_sdk.commands.common.hook_validations.release_notes import \
    ReleaseNotesValidator
from demisto_sdk.commands.common.hook_validations.reputation import \
    ReputationValidator
from demisto_sdk.commands.common.hook_validations.script import ScriptValidator
<<<<<<< HEAD
from demisto_sdk.commands.common.hook_validations.structure import StructureValidator
from demisto_sdk.commands.common.hook_validations.playbook import PlaybookValidator
from demisto_sdk.commands.common.hook_validations.integration import IntegrationValidator
from demisto_sdk.commands.validate.file_validator import FilesValidator

from demisto_sdk.tests.constants_test import VALID_LAYOUT_PATH, INVALID_LAYOUT_PATH, \
    VALID_REPUTATION_PATH, INVALID_REPUTATION_PATH, VALID_WIDGET_PATH, INVALID_WIDGET_PATH, VALID_DASHBOARD_PATH, \
    VALID_SCRIPT_PATH, INVALID_SCRIPT_PATH, INVALID_DASHBOARD_PATH, VALID_INCIDENT_FIELD_PATH, \
    INVALID_INCIDENT_FIELD_PATH, VALID_INTEGRATION_TEST_PATH, VALID_ONE_LINE_CHANGELOG_PATH, \
    VALID_ONE_LINE_LIST_CHANGELOG_PATH, VALID_MULTI_LINE_CHANGELOG_PATH, VALID_MULTI_LINE_LIST_CHANGELOG_PATH, \
    INVALID_ONE_LINE_1_CHANGELOG_PATH, INVALID_ONE_LINE_2_CHANGELOG_PATH, INVALID_ONE_LINE_LIST_1_CHANGELOG_PATH, \
    INVALID_ONE_LINE_LIST_2_CHANGELOG_PATH, INVALID_MULTI_LINE_1_CHANGELOG_PATH, INVALID_MULTI_LINE_2_CHANGELOG_PATH, \
    LAYOUT_TARGET, WIDGET_TARGET, DASHBOARD_TARGET, INTEGRATION_TARGET, \
    INCIDENT_FIELD_TARGET, SCRIPT_TARGET, SCRIPT_RELEASE_NOTES_TARGET, INTEGRATION_RELEASE_NOTES_TARGET, \
    VALID_TEST_PLAYBOOK_PATH, PLAYBOOK_TARGET, INVALID_PLAYBOOK_PATH, INVALID_PLAYBOOK_ID_PATH, \
    INVALID_PLAYBOOK_CONDITION_1, INVALID_PLAYBOOK_CONDITION_2, VALID_PLAYBOOK_CONDITION, VALID_INTEGRATION_ID_PATH, \
    INVALID_INTEGRATION_ID_PATH, INVALID_PLAYBOOK_PATH_FROM_ROOT, VALID_NO_HIDDEN_PARAMS, INVALID_NO_HIDDEN_PARAMS,\
    GIT_HAVE_MODIFIED_AND_NEW_FILES

=======
from demisto_sdk.commands.common.hook_validations.structure import \
    StructureValidator
>>>>>>> bf37e815
from demisto_sdk.commands.common.hook_validations.widget import WidgetValidator
from demisto_sdk.tests.constants_test import (
    DASHBOARD_TARGET, INCIDENT_FIELD_TARGET, INTEGRATION_RELEASE_NOTES_TARGET,
    INTEGRATION_TARGET, INVALID_DASHBOARD_PATH, INVALID_INCIDENT_FIELD_PATH,
    INVALID_INTEGRATION_ID_PATH, INVALID_LAYOUT_PATH,
    INVALID_MULTI_LINE_1_CHANGELOG_PATH, INVALID_MULTI_LINE_2_CHANGELOG_PATH,
    INVALID_NO_HIDDEN_PARAMS, INVALID_ONE_LINE_1_CHANGELOG_PATH,
    INVALID_ONE_LINE_2_CHANGELOG_PATH, INVALID_ONE_LINE_LIST_1_CHANGELOG_PATH,
    INVALID_ONE_LINE_LIST_2_CHANGELOG_PATH, INVALID_PLAYBOOK_CONDITION_1,
    INVALID_PLAYBOOK_CONDITION_2, INVALID_PLAYBOOK_ID_PATH,
    INVALID_PLAYBOOK_PATH, INVALID_PLAYBOOK_PATH_FROM_ROOT,
    INVALID_REPUTATION_PATH, INVALID_SCRIPT_PATH, INVALID_WIDGET_PATH,
    LAYOUT_TARGET, PLAYBOOK_TARGET, SCRIPT_RELEASE_NOTES_TARGET, SCRIPT_TARGET,
    VALID_DASHBOARD_PATH, VALID_INCIDENT_FIELD_PATH, VALID_INTEGRATION_ID_PATH,
    VALID_INTEGRATION_TEST_PATH, VALID_LAYOUT_PATH,
    VALID_MULTI_LINE_CHANGELOG_PATH, VALID_MULTI_LINE_LIST_CHANGELOG_PATH,
    VALID_NO_HIDDEN_PARAMS, VALID_ONE_LINE_CHANGELOG_PATH,
    VALID_ONE_LINE_LIST_CHANGELOG_PATH, VALID_PLAYBOOK_CONDITION,
    VALID_REPUTATION_PATH, VALID_SCRIPT_PATH, VALID_TEST_PLAYBOOK_PATH,
    VALID_WIDGET_PATH, WIDGET_TARGET)


class TestValidators:
    CREATED_DIRS = list()

    @classmethod
    def setup_class(cls):
        print("Setups class")
        for dir_to_create in DIR_LIST:
            if not os.path.exists(dir_to_create):
                cls.CREATED_DIRS.append(dir_to_create)
                os.mkdir(dir_to_create)

    @classmethod
    def teardown_class(cls):
        print("Tearing down class")
        for dir_to_delete in cls.CREATED_DIRS:
            if os.path.exists(dir_to_delete):
                os.rmdir(dir_to_delete)

    INPUTS_IS_VALID_VERSION = [
        (VALID_LAYOUT_PATH, LAYOUT_TARGET, True, LayoutValidator),
        (INVALID_LAYOUT_PATH, LAYOUT_TARGET, False, LayoutValidator),
        (VALID_WIDGET_PATH, WIDGET_TARGET, True, WidgetValidator),
        (INVALID_WIDGET_PATH, WIDGET_TARGET, False, WidgetValidator),
        (VALID_DASHBOARD_PATH, DASHBOARD_TARGET, True, DashboardValidator),
        (INVALID_DASHBOARD_PATH, DASHBOARD_TARGET, False, DashboardValidator),
        (VALID_INCIDENT_FIELD_PATH, INCIDENT_FIELD_TARGET, True, IncidentFieldValidator),
        (INVALID_INCIDENT_FIELD_PATH, INCIDENT_FIELD_TARGET, False, IncidentFieldValidator),
        (INVALID_DASHBOARD_PATH, DASHBOARD_TARGET, False, DashboardValidator),
        (VALID_SCRIPT_PATH, SCRIPT_TARGET, True, ScriptValidator),
        (INVALID_SCRIPT_PATH, SCRIPT_TARGET, False, ScriptValidator),
        (VALID_TEST_PLAYBOOK_PATH, PLAYBOOK_TARGET, True, PlaybookValidator),
        (INVALID_PLAYBOOK_PATH, PLAYBOOK_TARGET, False, PlaybookValidator)
    ]

    @pytest.mark.parametrize('source, target, answer, validator', INPUTS_IS_VALID_VERSION)
    def test_is_valid_version(self, source, target, answer, validator):
        # type: (str, str, Any, Type[BaseValidator]) -> None
        try:
            copyfile(source, target)
            structure = StructureValidator(source)
            validator = validator(structure)
            assert validator.is_valid_version() is answer
        finally:
            os.remove(target)

    INPUTS_is_condition_branches_handled = [
        (INVALID_PLAYBOOK_CONDITION_1, False),
        (INVALID_PLAYBOOK_CONDITION_2, False),
        (VALID_PLAYBOOK_CONDITION, True)
    ]

    @pytest.mark.parametrize('source, answer', INPUTS_is_condition_branches_handled)
    def test_is_condition_branches_handled(self, source, answer):
        # type: (str, str, Any) -> None
        try:
            copyfile(source, PLAYBOOK_TARGET)
            structure = StructureValidator(source)
            validator = PlaybookValidator(structure)
            assert validator.is_condition_branches_handled() is answer
        finally:
            os.remove(PLAYBOOK_TARGET)

    INPUTS_LOCKED_PATHS = [
        (VALID_REPUTATION_PATH, True, ReputationValidator),
        (INVALID_REPUTATION_PATH, False, ReputationValidator),
    ]

    @pytest.mark.parametrize('source, answer, validator', INPUTS_LOCKED_PATHS)
    def test_is_valid_version_locked_paths(self, source, answer, validator):
        """Tests locked path (as reputations.json) so we won't override the file"""
        structure = StructureValidator(source)
        validator = validator(structure)
        assert validator.is_valid_version() is answer

    @pytest.mark.parametrize('source, target, answer, validator', INPUTS_IS_VALID_VERSION)
    def test_is_file_valid(self, source, target, answer, validator):
        # type: (str, str, Any, Type[BaseValidator]) -> None
        try:
            copyfile(source, target)
            structure = StructureValidator(source)
            validator = validator(structure)
            assert validator.is_valid_file(validate_rn=False) is answer
        finally:
            os.remove(target)

    INPUTS_RELEASE_NOTES_EXISTS_VALIDATION = [
        (VALID_SCRIPT_PATH, SCRIPT_TARGET, VALID_ONE_LINE_CHANGELOG_PATH, SCRIPT_RELEASE_NOTES_TARGET,
         ReleaseNotesValidator, True),
        (VALID_SCRIPT_PATH, SCRIPT_TARGET, VALID_ONE_LINE_CHANGELOG_PATH, INTEGRATION_RELEASE_NOTES_TARGET,
         ReleaseNotesValidator, False),
        (VALID_INTEGRATION_TEST_PATH, INTEGRATION_TARGET, VALID_ONE_LINE_CHANGELOG_PATH,
         INTEGRATION_RELEASE_NOTES_TARGET, ReleaseNotesValidator, True),
        (VALID_INTEGRATION_TEST_PATH, INTEGRATION_TARGET, VALID_ONE_LINE_CHANGELOG_PATH,
         SCRIPT_RELEASE_NOTES_TARGET, ReleaseNotesValidator, False)
    ]

    @pytest.mark.parametrize('source_dummy, target_dummy, source_release_notes, target_release_notes, '
                             'validator, answer',
                             INPUTS_RELEASE_NOTES_EXISTS_VALIDATION)
    def test_is_release_notes_exists(self, source_dummy, target_dummy,
                                     source_release_notes, target_release_notes, validator, answer, mocker):
        # type: (str, str, str, str, Type[BaseValidator], Any) -> None
        try:
            copyfile(source_dummy, target_dummy)
            copyfile(source_release_notes, target_release_notes)
            mocker.patch.object(ReleaseNotesValidator, 'get_master_diff', side_effect=self.mock_get_master_diff)
            validator = ReleaseNotesValidator(target_dummy)
            assert validator.validate_file_release_notes_exists() is answer
        finally:
            os.remove(target_dummy)
            os.remove(target_release_notes)

    @staticmethod
    def create_release_notes_structure_test_package():
        changelog_needed = [
            (VALID_SCRIPT_PATH, 'Script'),
            (VALID_INTEGRATION_TEST_PATH, 'Integration')
        ]

        changelog_files_answer = [
            (VALID_ONE_LINE_CHANGELOG_PATH, True),
            (VALID_ONE_LINE_LIST_CHANGELOG_PATH, True),
            (VALID_MULTI_LINE_CHANGELOG_PATH, True),
            (VALID_MULTI_LINE_LIST_CHANGELOG_PATH, True),
            (INVALID_ONE_LINE_1_CHANGELOG_PATH, False),
            (INVALID_ONE_LINE_2_CHANGELOG_PATH, False),
            (INVALID_ONE_LINE_LIST_1_CHANGELOG_PATH, False),
            (INVALID_ONE_LINE_LIST_2_CHANGELOG_PATH, False),
            (INVALID_MULTI_LINE_1_CHANGELOG_PATH, False),
            (INVALID_MULTI_LINE_2_CHANGELOG_PATH, False)
        ]

        test_package = list()

        for (dummy_file, file_type) in changelog_needed:
            for (release_notes_file, answer) in changelog_files_answer:
                if file_type == 'Script':
                    test_package.append((dummy_file, SCRIPT_TARGET, release_notes_file,
                                         SCRIPT_RELEASE_NOTES_TARGET, ReleaseNotesValidator, answer))
                elif file_type == 'Integration':
                    test_package.append((dummy_file, INTEGRATION_TARGET, release_notes_file,
                                         INTEGRATION_RELEASE_NOTES_TARGET, ReleaseNotesValidator, answer))

        return test_package

    test_package = create_release_notes_structure_test_package.__func__()

    @pytest.mark.parametrize('source_dummy, target_dummy, source_release_notes, target_release_notes, '
                             'validator, answer', test_package)
    def test_valid_release_notes_structure(self, source_dummy, target_dummy,
                                           source_release_notes, target_release_notes, validator, answer, mocker):
        # type: (str, str, str, str, Type[BaseValidator], Any) -> None
        try:
            copyfile(source_dummy, target_dummy)
            copyfile(source_release_notes, target_release_notes)
            mocker.patch.object(ReleaseNotesValidator, 'get_master_diff', side_effect=self.mock_get_master_diff)
            validator = ReleaseNotesValidator(target_dummy)
            assert validator.is_valid_release_notes_structure() is answer
        finally:
            os.remove(target_dummy)
            os.remove(target_release_notes)

    @staticmethod
    def mock_get_master_diff():
        return 'Comment.'

    INPUTS_IS_ID_EQUALS_NAME = [
        (VALID_SCRIPT_PATH, SCRIPT_TARGET, True, ScriptValidator),
        (INVALID_SCRIPT_PATH, SCRIPT_TARGET, False, ScriptValidator),
        (VALID_TEST_PLAYBOOK_PATH, PLAYBOOK_TARGET, True, PlaybookValidator),
        (INVALID_PLAYBOOK_ID_PATH, PLAYBOOK_TARGET, False, PlaybookValidator),
        (VALID_INTEGRATION_ID_PATH, INTEGRATION_TARGET, True, IntegrationValidator),
        (INVALID_INTEGRATION_ID_PATH, INTEGRATION_TARGET, False, IntegrationValidator)
    ]

    @pytest.mark.parametrize('source, target, answer, validator', INPUTS_IS_ID_EQUALS_NAME)
    def test_is_id_equals_name(self, source, target, answer, validator):
        # type: (str, str, Any, Type[BaseValidator]) -> None
        try:
            copyfile(str(source), target)
            structure = StructureValidator(str(source))
            validator = validator(structure)
            assert validator.is_id_equals_name() is answer
        finally:
            os.remove(target)

    INPUTS_IS_CONNECTED_TO_ROOT = [
        (INVALID_PLAYBOOK_PATH_FROM_ROOT, False),
        (VALID_TEST_PLAYBOOK_PATH, True)
    ]

    @pytest.mark.parametrize('source, answer', INPUTS_IS_CONNECTED_TO_ROOT)
    def test_is_root_connected_to_all_tasks(self, source, answer):
        # type: (str, str, Any) -> None
        try:
            copyfile(source, PLAYBOOK_TARGET)
            structure = StructureValidator(source)
            validator = PlaybookValidator(structure)
            assert validator.is_root_connected_to_all_tasks() is answer
        finally:
            os.remove(PLAYBOOK_TARGET)

    IS_ALL_PARAMS_NOT_HIDDEN_INPUTS = [
        (VALID_NO_HIDDEN_PARAMS, True),
        (INVALID_NO_HIDDEN_PARAMS, False),
    ]

    @pytest.mark.parametrize("source, answer", IS_ALL_PARAMS_NOT_HIDDEN_INPUTS)
    def test_is_all_params_not_hidden(self, source, answer):
        # type: (str, str) -> None
        structure = StructureValidator(source)
        validator = IntegrationValidator(structure)
        assert validator.is_all_params_not_hidden() is answer

    with open(GIT_HAVE_MODIFIED_AND_NEW_FILES, "r") as test_params_file:
        tests_params = json.load(test_params_file)
    params = [
        (None, tuple(set(i) for i in tests_params['data']['params_with_data']), '123456', True, True),
        ('origin/master', tuple(set(i) for i in tests_params['data']['params_with_data']), '123456', True, True),
        (None, tuple(set(i) for i in tests_params['data']['params_with_data']), '', True, True),
        (None, tuple(set(i) for i in tests_params['data']['params_without_data']), '123456', True, True),
        (None, tuple(set(i) for i in tests_params['data']['params_with_data']), '123456', False, False),
    ]

    @pytest.mark.parametrize("prev_var, get_modified_and_added_files, release_iden, answer, is_valid", params)
    def test_validate_against_previous_version(self, prev_var, get_modified_and_added_files, release_iden, answer, is_valid, mocker):
        file_validator = FilesValidator(validate_conf_json=False, prev_ver=prev_var)
        file_validator._is_valid = is_valid
        mocker.patch.object(FilesValidator, 'get_modified_and_added_files', return_value=get_modified_and_added_files)
        mocker.patch.object(FilesValidator, 'get_content_release_identifier', return_value=release_iden)
        mocker.patch.object(FilesValidator, 'validate_modified_files', return_value=None)

        assert file_validator.validate_against_previous_version() is None
        assert file_validator._is_valid is answer<|MERGE_RESOLUTION|>--- conflicted
+++ resolved
@@ -3,11 +3,9 @@
 from typing import Any, Type
 
 import pytest
-<<<<<<< HEAD
 import json
 
-=======
->>>>>>> bf37e815
+
 from demisto_sdk.commands.common.constants import DIR_LIST
 from demisto_sdk.commands.common.hook_validations.base_validator import \
     BaseValidator
@@ -25,31 +23,10 @@
 from demisto_sdk.commands.common.hook_validations.reputation import \
     ReputationValidator
 from demisto_sdk.commands.common.hook_validations.script import ScriptValidator
-<<<<<<< HEAD
-from demisto_sdk.commands.common.hook_validations.structure import StructureValidator
-from demisto_sdk.commands.common.hook_validations.playbook import PlaybookValidator
-from demisto_sdk.commands.common.hook_validations.integration import IntegrationValidator
-from demisto_sdk.commands.validate.file_validator import FilesValidator
-
-from demisto_sdk.tests.constants_test import VALID_LAYOUT_PATH, INVALID_LAYOUT_PATH, \
-    VALID_REPUTATION_PATH, INVALID_REPUTATION_PATH, VALID_WIDGET_PATH, INVALID_WIDGET_PATH, VALID_DASHBOARD_PATH, \
-    VALID_SCRIPT_PATH, INVALID_SCRIPT_PATH, INVALID_DASHBOARD_PATH, VALID_INCIDENT_FIELD_PATH, \
-    INVALID_INCIDENT_FIELD_PATH, VALID_INTEGRATION_TEST_PATH, VALID_ONE_LINE_CHANGELOG_PATH, \
-    VALID_ONE_LINE_LIST_CHANGELOG_PATH, VALID_MULTI_LINE_CHANGELOG_PATH, VALID_MULTI_LINE_LIST_CHANGELOG_PATH, \
-    INVALID_ONE_LINE_1_CHANGELOG_PATH, INVALID_ONE_LINE_2_CHANGELOG_PATH, INVALID_ONE_LINE_LIST_1_CHANGELOG_PATH, \
-    INVALID_ONE_LINE_LIST_2_CHANGELOG_PATH, INVALID_MULTI_LINE_1_CHANGELOG_PATH, INVALID_MULTI_LINE_2_CHANGELOG_PATH, \
-    LAYOUT_TARGET, WIDGET_TARGET, DASHBOARD_TARGET, INTEGRATION_TARGET, \
-    INCIDENT_FIELD_TARGET, SCRIPT_TARGET, SCRIPT_RELEASE_NOTES_TARGET, INTEGRATION_RELEASE_NOTES_TARGET, \
-    VALID_TEST_PLAYBOOK_PATH, PLAYBOOK_TARGET, INVALID_PLAYBOOK_PATH, INVALID_PLAYBOOK_ID_PATH, \
-    INVALID_PLAYBOOK_CONDITION_1, INVALID_PLAYBOOK_CONDITION_2, VALID_PLAYBOOK_CONDITION, VALID_INTEGRATION_ID_PATH, \
-    INVALID_INTEGRATION_ID_PATH, INVALID_PLAYBOOK_PATH_FROM_ROOT, VALID_NO_HIDDEN_PARAMS, INVALID_NO_HIDDEN_PARAMS,\
-    GIT_HAVE_MODIFIED_AND_NEW_FILES
-
-=======
 from demisto_sdk.commands.common.hook_validations.structure import \
     StructureValidator
->>>>>>> bf37e815
 from demisto_sdk.commands.common.hook_validations.widget import WidgetValidator
+from demisto_sdk.commands.validate.file_validator import FilesValidator
 from demisto_sdk.tests.constants_test import (
     DASHBOARD_TARGET, INCIDENT_FIELD_TARGET, INTEGRATION_RELEASE_NOTES_TARGET,
     INTEGRATION_TARGET, INVALID_DASHBOARD_PATH, INVALID_INCIDENT_FIELD_PATH,
@@ -68,7 +45,7 @@
     VALID_NO_HIDDEN_PARAMS, VALID_ONE_LINE_CHANGELOG_PATH,
     VALID_ONE_LINE_LIST_CHANGELOG_PATH, VALID_PLAYBOOK_CONDITION,
     VALID_REPUTATION_PATH, VALID_SCRIPT_PATH, VALID_TEST_PLAYBOOK_PATH,
-    VALID_WIDGET_PATH, WIDGET_TARGET)
+    VALID_WIDGET_PATH, WIDGET_TARGET, GIT_HAVE_MODIFIED_AND_NEW_FILES)
 
 
 class TestValidators:
@@ -296,7 +273,8 @@
     ]
 
     @pytest.mark.parametrize("prev_var, get_modified_and_added_files, release_iden, answer, is_valid", params)
-    def test_validate_against_previous_version(self, prev_var, get_modified_and_added_files, release_iden, answer, is_valid, mocker):
+    def test_validate_against_previous_version(self, prev_var, get_modified_and_added_files, release_iden, answer,
+                                               is_valid, mocker):
         file_validator = FilesValidator(validate_conf_json=False, prev_ver=prev_var)
         file_validator._is_valid = is_valid
         mocker.patch.object(FilesValidator, 'get_modified_and_added_files', return_value=get_modified_and_added_files)
