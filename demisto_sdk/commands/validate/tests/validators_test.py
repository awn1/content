import json
import os
from shutil import copyfile
from typing import Any, Type

import pytest
from demisto_sdk.commands.common.constants import CONF_PATH, DIR_LIST
<<<<<<< HEAD
from demisto_sdk.commands.common.hook_validations.content_entity_validator import \
    ContentEntityValidator
=======
from demisto_sdk.commands.common.git_tools import git_path
from demisto_sdk.commands.common.hook_validations.base_validator import \
    BaseValidator
>>>>>>> 600278cd
from demisto_sdk.commands.common.hook_validations.dashboard import \
    DashboardValidator
from demisto_sdk.commands.common.hook_validations.image import ImageValidator
from demisto_sdk.commands.common.hook_validations.incident_field import \
    IncidentFieldValidator
from demisto_sdk.commands.common.hook_validations.integration import \
    IntegrationValidator
from demisto_sdk.commands.common.hook_validations.layout import LayoutValidator
from demisto_sdk.commands.common.hook_validations.old_release_notes import \
    OldReleaseNotesValidator
from demisto_sdk.commands.common.hook_validations.playbook import \
    PlaybookValidator
from demisto_sdk.commands.common.hook_validations.reputation import \
    ReputationValidator
from demisto_sdk.commands.common.hook_validations.script import ScriptValidator
from demisto_sdk.commands.common.hook_validations.structure import \
    StructureValidator
from demisto_sdk.commands.common.hook_validations.widget import WidgetValidator
from demisto_sdk.commands.unify.unifier import Unifier
from demisto_sdk.commands.validate.file_validator import FilesValidator
from demisto_sdk.tests.constants_test import (
    BETA_INTEGRATION_TARGET, CONF_JSON_MOCK_PATH, DASHBOARD_TARGET,
    GIT_HAVE_MODIFIED_AND_NEW_FILES, INCIDENT_FIELD_TARGET,
    INCIDENT_TYPE_TARGET, INDICATOR_TYPE_TARGET,
    INTEGRATION_RELEASE_NOTES_TARGET, INTEGRATION_TARGET,
    INVALID_DASHBOARD_PATH, INVALID_IGNORED_UNIFIED_INTEGRATION,
    INVALID_INCIDENT_FIELD_PATH, INVALID_INTEGRATION_ID_PATH,
    INVALID_INTEGRATION_NO_TESTS, INVALID_INTEGRATION_NON_CONFIGURED_TESTS,
    INVALID_LAYOUT_PATH, INVALID_MULTI_LINE_1_CHANGELOG_PATH,
    INVALID_MULTI_LINE_2_CHANGELOG_PATH, INVALID_NO_HIDDEN_PARAMS,
    INVALID_ONE_LINE_1_CHANGELOG_PATH, INVALID_ONE_LINE_2_CHANGELOG_PATH,
    INVALID_ONE_LINE_LIST_1_CHANGELOG_PATH,
    INVALID_ONE_LINE_LIST_2_CHANGELOG_PATH, INVALID_PLAYBOOK_CONDITION_1,
    INVALID_PLAYBOOK_CONDITION_2, INVALID_PLAYBOOK_ID_PATH,
    INVALID_PLAYBOOK_PATH, INVALID_PLAYBOOK_PATH_FROM_ROOT,
    INVALID_REPUTATION_PATH, INVALID_SCRIPT_PATH, INVALID_WIDGET_PATH,
    LAYOUT_TARGET, PLAYBOOK_TARGET, SCRIPT_RELEASE_NOTES_TARGET, SCRIPT_TARGET,
    TEST_PLAYBOOK, VALID_BETA_INTEGRATION, VALID_BETA_PLAYBOOK_PATH,
    VALID_DASHBOARD_PATH, VALID_INCIDENT_FIELD_PATH, VALID_INCIDENT_TYPE_PATH,
    VALID_INDICATOR_FIELD_PATH, VALID_INTEGRATION_ID_PATH,
    VALID_INTEGRATION_TEST_PATH, VALID_LAYOUT_PATH, VALID_MD,
    VALID_MULTI_LINE_CHANGELOG_PATH, VALID_MULTI_LINE_LIST_CHANGELOG_PATH,
    VALID_NO_HIDDEN_PARAMS, VALID_ONE_LINE_CHANGELOG_PATH,
    VALID_ONE_LINE_LIST_CHANGELOG_PATH, VALID_PACK, VALID_PLAYBOOK_CONDITION,
    VALID_REPUTATION_PATH, VALID_SCRIPT_PATH, VALID_TEST_PLAYBOOK_PATH,
    VALID_WIDGET_PATH, WIDGET_TARGET)
from mock import patch


class TestValidators:
    CREATED_DIRS = list()

    @classmethod
    def setup_class(cls):
        print("Setups class")
        for dir_to_create in DIR_LIST:
            if not os.path.exists(dir_to_create):
                cls.CREATED_DIRS.append(dir_to_create)
                os.mkdir(dir_to_create)
        copyfile(CONF_JSON_MOCK_PATH, CONF_PATH)

    @classmethod
    def teardown_class(cls):
        print("Tearing down class")
        os.remove(CONF_PATH)
        for dir_to_delete in cls.CREATED_DIRS:
            if os.path.exists(dir_to_delete):
                os.rmdir(dir_to_delete)

    INPUTS_IS_VALID_VERSION = [
        (VALID_LAYOUT_PATH, LAYOUT_TARGET, True, LayoutValidator),
        (INVALID_LAYOUT_PATH, LAYOUT_TARGET, False, LayoutValidator),
        (VALID_WIDGET_PATH, WIDGET_TARGET, True, WidgetValidator),
        (INVALID_WIDGET_PATH, WIDGET_TARGET, False, WidgetValidator),
        (VALID_DASHBOARD_PATH, DASHBOARD_TARGET, True, DashboardValidator),
        (INVALID_DASHBOARD_PATH, DASHBOARD_TARGET, False, DashboardValidator),
        (VALID_INCIDENT_FIELD_PATH, INCIDENT_FIELD_TARGET, True, IncidentFieldValidator),
        (INVALID_INCIDENT_FIELD_PATH, INCIDENT_FIELD_TARGET, False, IncidentFieldValidator),
        (INVALID_DASHBOARD_PATH, DASHBOARD_TARGET, False, DashboardValidator),
        (VALID_SCRIPT_PATH, SCRIPT_TARGET, True, ScriptValidator),
        (INVALID_SCRIPT_PATH, SCRIPT_TARGET, False, ScriptValidator),
        (VALID_TEST_PLAYBOOK_PATH, PLAYBOOK_TARGET, True, PlaybookValidator),
        (INVALID_PLAYBOOK_PATH, PLAYBOOK_TARGET, False, PlaybookValidator)
    ]

    @patch.object(OldReleaseNotesValidator, 'get_master_diff', return_value='Comment.')
    def test_validation_of_beta_playbooks(self, mocker):
        """
        Given
        - A beta playbook with 'beta: true in it's root

        When
        - Running validation on it with PlaybookValidator

        Then
        -  Ensure it accepts the 'beta' key as valid
        """
        try:
            copyfile(VALID_BETA_PLAYBOOK_PATH, PLAYBOOK_TARGET)
            structure = StructureValidator(VALID_BETA_PLAYBOOK_PATH, predefined_scheme='playbook')
            validator = PlaybookValidator(structure)
            assert validator.is_valid_playbook(validate_rn=False)
        finally:
            os.remove(PLAYBOOK_TARGET)

    @pytest.mark.parametrize('source, target, answer, validator', INPUTS_IS_VALID_VERSION)
    def test_is_valid_version(self, source, target, answer, validator):
        # type: (str, str, Any, Type[ContentEntityValidator]) -> None
        try:
            copyfile(source, target)
            structure = StructureValidator(source)
            validator = validator(structure)
            assert validator.is_valid_version() is answer
        finally:
            os.remove(target)

    INPUTS_is_condition_branches_handled = [
        (INVALID_PLAYBOOK_CONDITION_1, False),
        (INVALID_PLAYBOOK_CONDITION_2, False),
        (VALID_PLAYBOOK_CONDITION, True)
    ]

    @pytest.mark.parametrize('source, answer', INPUTS_is_condition_branches_handled)
    def test_is_condition_branches_handled(self, source, answer):
        # type: (str, str, Any) -> None
        try:
            copyfile(source, PLAYBOOK_TARGET)
            structure = StructureValidator(source)
            validator = PlaybookValidator(structure)
            assert validator.is_condition_branches_handled() is answer
        finally:
            os.remove(PLAYBOOK_TARGET)

    INPUTS_LOCKED_PATHS = [
        (VALID_REPUTATION_PATH, True, ReputationValidator),
        (INVALID_REPUTATION_PATH, False, ReputationValidator),
    ]

    @pytest.mark.parametrize('source, answer, validator', INPUTS_LOCKED_PATHS)
    def test_is_valid_version_locked_paths(self, source, answer, validator):
        """Tests locked path (as reputations.json) so we won't override the file"""
        structure = StructureValidator(source)
        validator = validator(structure)
        assert validator.is_valid_version() is answer

    @pytest.mark.parametrize('source, target, answer, validator', INPUTS_IS_VALID_VERSION)
    def test_is_file_valid(self, source, target, answer, validator):
        # type: (str, str, Any, Type[ContentEntityValidator]) -> None
        try:
            copyfile(source, target)
            structure = StructureValidator(source)
            validator = validator(structure)
            assert validator.is_valid_file(validate_rn=False) is answer
        finally:
            os.remove(target)

    INPUTS_RELEASE_NOTES_EXISTS_VALIDATION = [
        (VALID_SCRIPT_PATH, SCRIPT_TARGET, VALID_ONE_LINE_CHANGELOG_PATH, SCRIPT_RELEASE_NOTES_TARGET,
         OldReleaseNotesValidator, True),
        (VALID_SCRIPT_PATH, SCRIPT_TARGET, VALID_ONE_LINE_CHANGELOG_PATH, INTEGRATION_RELEASE_NOTES_TARGET,
         OldReleaseNotesValidator, False),
        (VALID_INTEGRATION_TEST_PATH, INTEGRATION_TARGET, VALID_ONE_LINE_CHANGELOG_PATH,
         INTEGRATION_RELEASE_NOTES_TARGET, OldReleaseNotesValidator, True),
        (VALID_INTEGRATION_TEST_PATH, INTEGRATION_TARGET, VALID_ONE_LINE_CHANGELOG_PATH,
         SCRIPT_RELEASE_NOTES_TARGET, OldReleaseNotesValidator, False)
    ]

    @pytest.mark.parametrize('source_dummy, target_dummy, source_release_notes, target_release_notes, '
                             'validator, answer',
                             INPUTS_RELEASE_NOTES_EXISTS_VALIDATION)
    def test_is_release_notes_exists(self, source_dummy, target_dummy,
                                     source_release_notes, target_release_notes, validator, answer, mocker):
        # type: (str, str, str, str, Type[ContentEntityValidator], Any) -> None
        try:
            copyfile(source_dummy, target_dummy)
            copyfile(source_release_notes, target_release_notes)
            mocker.patch.object(OldReleaseNotesValidator, 'get_master_diff', side_effect=self.mock_get_master_diff)
            validator = OldReleaseNotesValidator(target_dummy)
            assert validator.validate_file_release_notes_exists() is answer
        finally:
            os.remove(target_dummy)
            os.remove(target_release_notes)

    @staticmethod
    def create_release_notes_structure_test_package():
        changelog_needed = [
            (VALID_SCRIPT_PATH, 'Script'),
            (VALID_INTEGRATION_TEST_PATH, 'Integration')
        ]

        changelog_files_answer = [
            (VALID_ONE_LINE_CHANGELOG_PATH, True),
            (VALID_ONE_LINE_LIST_CHANGELOG_PATH, True),
            (VALID_MULTI_LINE_CHANGELOG_PATH, True),
            (VALID_MULTI_LINE_LIST_CHANGELOG_PATH, True),
            (INVALID_ONE_LINE_1_CHANGELOG_PATH, False),
            (INVALID_ONE_LINE_2_CHANGELOG_PATH, False),
            (INVALID_ONE_LINE_LIST_1_CHANGELOG_PATH, False),
            (INVALID_ONE_LINE_LIST_2_CHANGELOG_PATH, False),
            (INVALID_MULTI_LINE_1_CHANGELOG_PATH, False),
            (INVALID_MULTI_LINE_2_CHANGELOG_PATH, False)
        ]

        test_package = list()

        for (dummy_file, file_type) in changelog_needed:
            for (release_notes_file, answer) in changelog_files_answer:
                if file_type == 'Script':
                    test_package.append((dummy_file, SCRIPT_TARGET, release_notes_file,
                                         SCRIPT_RELEASE_NOTES_TARGET, OldReleaseNotesValidator, answer))
                elif file_type == 'Integration':
                    test_package.append((dummy_file, INTEGRATION_TARGET, release_notes_file,
                                         INTEGRATION_RELEASE_NOTES_TARGET, OldReleaseNotesValidator, answer))

        return test_package

    test_package = create_release_notes_structure_test_package.__func__()

    @pytest.mark.parametrize('source_dummy, target_dummy, source_release_notes, target_release_notes, '
                             'validator, answer', test_package)
    def test_valid_release_notes_structure(self, source_dummy, target_dummy,
                                           source_release_notes, target_release_notes, validator, answer, mocker):
        # type: (str, str, str, str, Type[ContentEntityValidator], Any) -> None
        try:
            copyfile(source_dummy, target_dummy)
            copyfile(source_release_notes, target_release_notes)
            mocker.patch.object(OldReleaseNotesValidator, 'get_master_diff', side_effect=self.mock_get_master_diff)
            validator = OldReleaseNotesValidator(target_dummy)
            assert validator.is_valid_release_notes_structure() is answer
        finally:
            os.remove(target_dummy)
            os.remove(target_release_notes)

    @staticmethod
    def mock_get_master_diff():
        return 'Comment.'

    INPUTS_IS_ID_EQUALS_NAME = [
        (VALID_SCRIPT_PATH, SCRIPT_TARGET, True, ScriptValidator),
        (INVALID_SCRIPT_PATH, SCRIPT_TARGET, False, ScriptValidator),
        (VALID_TEST_PLAYBOOK_PATH, PLAYBOOK_TARGET, True, PlaybookValidator),
        (INVALID_PLAYBOOK_ID_PATH, PLAYBOOK_TARGET, False, PlaybookValidator),
        (VALID_INTEGRATION_ID_PATH, INTEGRATION_TARGET, True, IntegrationValidator),
        (INVALID_INTEGRATION_ID_PATH, INTEGRATION_TARGET, False, IntegrationValidator)
    ]

    @pytest.mark.parametrize('source, target, answer, validator', INPUTS_IS_ID_EQUALS_NAME)
    def test_is_id_equals_name(self, source, target, answer, validator):
        # type: (str, str, Any, Type[ContentEntityValidator]) -> None
        try:
            copyfile(str(source), target)
            structure = StructureValidator(str(source))
            validator = validator(structure)
            assert validator.is_id_equals_name() is answer
        finally:
            os.remove(target)

    INPUTS_IS_CONNECTED_TO_ROOT = [
        (INVALID_PLAYBOOK_PATH_FROM_ROOT, False),
        (VALID_TEST_PLAYBOOK_PATH, True)
    ]

    @pytest.mark.parametrize('source, answer', INPUTS_IS_CONNECTED_TO_ROOT)
    def test_is_root_connected_to_all_tasks(self, source, answer):
        # type: (str, str, Any) -> None
        try:
            copyfile(source, PLAYBOOK_TARGET)
            structure = StructureValidator(source)
            validator = PlaybookValidator(structure)
            assert validator.is_root_connected_to_all_tasks() is answer
        finally:
            os.remove(PLAYBOOK_TARGET)

    IS_VALID_HIDDEN_PARAMS = [
        (VALID_NO_HIDDEN_PARAMS, True),
        (INVALID_NO_HIDDEN_PARAMS, False),
    ]

    @pytest.mark.parametrize("source, answer", IS_VALID_HIDDEN_PARAMS)
    def test_is_valid_hidden_params(self, source, answer):
        # type: (str, str) -> None
        structure = StructureValidator(source)
        validator = IntegrationValidator(structure)
        assert validator.is_valid_hidden_params() is answer

    with open(GIT_HAVE_MODIFIED_AND_NEW_FILES, "r") as test_params_file:
        tests_params = json.load(test_params_file)
    params = [
        (None, tuple(set(i) for i in tests_params['data']['params_with_data']), '123456', True, True),
        ('origin/master', tuple(set(i) for i in tests_params['data']['params_with_data']), '123456', True, True),
        (None, tuple(set(i) for i in tests_params['data']['params_with_data']), '', True, True),
        (None, tuple(set(i) for i in tests_params['data']['params_without_data']), '123456', True, True),
        (None, tuple(set(i) for i in tests_params['data']['params_with_data']), '123456', False, False),
    ]

    @pytest.mark.parametrize("prev_var, get_modified_and_added_files, release_iden, answer, is_valid", params)
    def test_validate_against_previous_version(self, prev_var, get_modified_and_added_files, release_iden, answer,
                                               is_valid, mocker):
        file_validator = FilesValidator(skip_conf_json=True, prev_ver=prev_var)
        file_validator._is_valid = is_valid
        mocker.patch.object(FilesValidator, 'get_modified_and_added_files', return_value=get_modified_and_added_files)
        mocker.patch.object(FilesValidator, 'get_content_release_identifier', return_value=release_iden)
        mocker.patch.object(FilesValidator, 'validate_modified_files', return_value=None)

        assert file_validator.validate_against_previous_version() is None
        assert file_validator._is_valid is answer

    INPUTS_STRUCTURE_VALIDATION = [
        (VALID_INTEGRATION_TEST_PATH, INTEGRATION_TARGET),
        (VALID_SCRIPT_PATH, SCRIPT_TARGET),
        (VALID_DASHBOARD_PATH, DASHBOARD_TARGET),
        (VALID_INCIDENT_FIELD_PATH, INCIDENT_FIELD_TARGET),
        (VALID_TEST_PLAYBOOK_PATH, PLAYBOOK_TARGET),
        (VALID_REPUTATION_PATH, INDICATOR_TYPE_TARGET),
        (VALID_INCIDENT_TYPE_PATH, INCIDENT_TYPE_TARGET),
        (VALID_INTEGRATION_TEST_PATH, BETA_INTEGRATION_TARGET),
        (VALID_INTEGRATION_TEST_PATH, INTEGRATION_RELEASE_NOTES_TARGET)
    ]

    @pytest.mark.parametrize('source, target', INPUTS_STRUCTURE_VALIDATION)
    def test_is_file_structure(self, source, target):
        # type: (str, str) -> None
        try:
            copyfile(source, target)
            assert FilesValidator(skip_conf_json=True).is_valid_structure()
        finally:
            os.remove(target)

    FILE_PATHS = [
        ([VALID_INTEGRATION_TEST_PATH], 'integration'),
        ([VALID_TEST_PLAYBOOK_PATH], 'playbook'),
        ([VALID_DASHBOARD_PATH], 'dashboard'),
        ([VALID_INCIDENT_FIELD_PATH], 'incidentfield'),
        ([VALID_REPUTATION_PATH], 'reputation'),
        ([VALID_INCIDENT_TYPE_PATH], 'incidenttype'),
        ([VALID_INTEGRATION_TEST_PATH], 'betaintegration')
    ]

    @pytest.mark.parametrize('file_path, file_type', FILE_PATHS)
    def test_is_valid_rn(self, mocker, file_path, file_type):
        mocker.patch.object(OldReleaseNotesValidator, 'get_master_diff', sreturn_value=None)
        mocker.patch.object(StructureValidator, 'is_valid_file', return_value=True)
        mocker.patch.object(IntegrationValidator, 'is_valid_subtype', return_value=True)
        mocker.patch.object(IntegrationValidator, 'is_valid_feed', return_value=True)
        mocker.patch.object(IntegrationValidator, 'is_valid_description', return_value=True)
        mocker.patch.object(IntegrationValidator, 'is_valid_version', return_value=True)
        mocker.patch.object(ImageValidator, 'is_valid', return_value=True)
        mocker.patch.object(DashboardValidator, 'is_id_equals_name', return_value=True)
        mocker.patch.object(ReputationValidator, 'is_id_equals_details', return_value=True)
        mocker.patch.object(IntegrationValidator, 'is_valid_beta', return_value=True)
        mocker.patch.object(IntegrationValidator, 'are_tests_configured', return_value=True)
        mocker.patch.object(PlaybookValidator, 'are_tests_configured', return_value=True)
        file_validator = FilesValidator(skip_conf_json=True)
        file_validator.validate_added_files(file_path, file_type)
        assert file_validator._is_valid

    FILES_PATHS_FOR_ALL_VALIDATIONS = [
        (VALID_INTEGRATION_ID_PATH, 'integration'),
        (VALID_TEST_PLAYBOOK_PATH, 'playbook'),
        (VALID_SCRIPT_PATH, 'script'),
        (VALID_DASHBOARD_PATH, 'dashboard'),
        (VALID_INCIDENT_FIELD_PATH, 'incidentfield'),
        (VALID_REPUTATION_PATH, 'reputation'),
        (VALID_INCIDENT_TYPE_PATH, 'incidenttype'),
        (VALID_BETA_INTEGRATION, 'integration'),
        (VALID_INDICATOR_FIELD_PATH, 'indicatorfield'),
        (VALID_LAYOUT_PATH, 'layout'),
        (VALID_MD, '')
    ]

    @pytest.mark.parametrize('file_path, file_type', FILES_PATHS_FOR_ALL_VALIDATIONS)
    @patch.object(ImageValidator, 'is_valid', return_value=True)
    def test_run_all_validations_on_file(self, _, file_path, file_type):
        """
        Given
        - A file in packs or beta integration

        When
        - running run_all_validations_on_file on that file

        Then
        -  The file will be validated
        """
        file_validator = FilesValidator(skip_conf_json=True)
        file_validator.run_all_validations_on_file(file_path, file_type)
        assert file_validator._is_valid

    def test_files_validator_validate_pack_unique_files(self,):
        files_validator = FilesValidator(skip_conf_json=True)
        files_validator.validate_pack_unique_files({VALID_PACK})
        assert files_validator._is_valid

    FILE_PATH = [
        ([VALID_SCRIPT_PATH], 'script')
    ]

    @staticmethod
    def mock_unifier():
        def get_script_package_data_mock(*args, **kwargs):
            return VALID_SCRIPT_PATH, ''
        with patch.object(Unifier, '__init__', lambda a, b: None):
            Unifier.get_script_package_data = get_script_package_data_mock
            return Unifier('')

    @pytest.mark.parametrize('file_path, file_type', FILE_PATH)
    def test_script_valid_rn(self, mocker, file_path, file_type):
        """
            Given:
                - A valid script path
            When:
                - checking validity of added files
            Then:
                - return a True validation response
        """
        mocker.patch.object(ScriptValidator, 'is_valid_name', return_value=True)
        self.mock_unifier()
        file_validator = FilesValidator(skip_conf_json=True)
        file_validator.validate_added_files(file_path, file_type)
        assert file_validator._is_valid

    def test_pack_validation(self):
        file_validator = FilesValidator(skip_conf_json=True)
        file_validator.file_path = VALID_PACK
        file_validator.is_valid_structure()
        assert file_validator._is_valid is False

    VALID_ADDED_RELEASE_NOTES = {
        'Packs/HelloWorld/ReleaseNotes/1_2_0.md',
        'Packs/ThreatIntelligenceManagement/ReleaseNotes/1_1_0.md'
        'Packs/Tanium/ReleaseNotes/1_1_0.md'
    }
    INVALID_ADDED_RELEASE_NOTES = {
        'Packs/HelloWorld/ReleaseNotes/1_2_0.md',
        'Packs/HelloWorld/ReleaseNotes/1_3_0.md',
        'Packs/ThreatIntelligenceManagement/ReleaseNotes/1_1_0.md'
        'Packs/Tanium/ReleaseNotes/1_1_0.md'
    }
    VERIFY_NO_DUP_RN_INPUT = [
        (VALID_ADDED_RELEASE_NOTES, True),
        (INVALID_ADDED_RELEASE_NOTES, False)
    ]

    @pytest.mark.parametrize('added_files, expected', VERIFY_NO_DUP_RN_INPUT)
    def test_verify_no_dup_rn(self, added_files: set, expected: bool):
        """
            Given:
                - A list of added files
            When:
                - verifying there are no other new release notes.
            Then:
                - return a validation response
            Case 1: Release notes in different packs.
            Case 2: Release notes where one is in the same pack
        """
        file_validator = FilesValidator(skip_conf_json=True)
        file_validator.verify_no_dup_rn(added_files)
        assert file_validator._is_valid is expected

    ARE_TEST_CONFIGURED_TEST_INPUT = [
        (VALID_INTEGRATION_TEST_PATH, 'integration', True),
        (INVALID_INTEGRATION_NO_TESTS, 'integration', False),
        (INVALID_INTEGRATION_NON_CONFIGURED_TESTS, 'integration', False),
        (TEST_PLAYBOOK, 'playbook', False)
    ]

    @pytest.mark.parametrize('file_path, file_type, expected', ARE_TEST_CONFIGURED_TEST_INPUT)
    def test_are_tests_configured(self, file_path: str, file_type: str, expected: bool):
        """
            Given
            - A content item

            When
            - Checking if the item has tests configured

            Then
            -  validator return the correct answer accordingly
        """
        structure_validator = StructureValidator(file_path, predefined_scheme=file_type)
        validator = IntegrationValidator(structure_validator)
        assert validator.are_tests_configured() == expected

    def test_unified_files_ignored(self):
        """
            Given
            - A unified yml file
            When
            - Validating it
            Then
            -  validator should ignore those files
        """
        file_validator = FilesValidator()
        file_validator.validate_modified_files({INVALID_IGNORED_UNIFIED_INTEGRATION})
        assert file_validator._is_valid
        file_validator.validate_added_files({INVALID_IGNORED_UNIFIED_INTEGRATION})
        assert file_validator._is_valid

    def test_get_error_ignore_list(self, mocker):
        mocker.patch.object(FilesValidator, 'get_pack_ignore_file_path',
                            return_value='demisto_sdk/tests/test_files/fake_pack/.pack-ignore')
        file_validator = FilesValidator()
        ignore_errors_list = file_validator.get_error_ignore_list("fake")
        assert ignore_errors_list == ['IN100', 'IN101']

    def test_create_ignored_errors_list(self, mocker):
        file_validator = FilesValidator()
        errors_to_check = ["IN", "SC", "CJ", "DA", "DB", "DO", "ID", "DS", "IM", "IF", "IT", "RN", "RM", "PA", "PB",
                           "WD", "RP", "BA100", "BC100", "ST"]
        ignored_list = file_validator.create_ignored_errors_list(errors_to_check)
        assert ignored_list == ["BA101", "BA102", "BC101", "BC102", "BC103", "BC104"]


<<<<<<< HEAD
class RNValidatorTest:
    INPUTS_RELEASE_NOTES_EXISTS_VALIDATION = [
        ('Valid Release Notes', ReleaseNotesValidator, True),
        ('%%UPDATE_RN%%', ReleaseNotesValidator, False),
    ]

    @pytest.mark.parametrize('release_notes, validator, answer', INPUTS_RELEASE_NOTES_EXISTS_VALIDATION)
    def test_has_release_notes_been_filled_out(self, release_notes, validator, answer):
        # type: (str, Type[ContentEntityValidator], Any) -> None
        assert validator.has_release_notes_been_filled_out(release_notes) is answer
=======
def test_is_py_or_yml():
    """
        Given:
            - A file path which contains a python script
        When:
            - verifying the yml is valid
        Then:
            - return a False validation response
    """
    files_path = os.path.normpath(
        os.path.join(__file__, f'{git_path()}/demisto_sdk/tests', 'test_files'))
    test_file = os.path.join(files_path, 'CortexXDR',
                             'Integrations/PaloAltoNetworks_XDR/PaloAltoNetworks_XDR.yml')
    file_validator = FilesValidator()
    res = file_validator._is_py_script_or_integration(test_file)
    assert res is False


def test_is_py_or_yml_invalid():
    """
        Given:
            - A file path which contains a python script in a legacy yml schema
        When:
            - verifying the yml is valid
        Then:
            - return a False validation response
    """
    files_path = os.path.normpath(
        os.path.join(__file__, f'{git_path()}/demisto_sdk/tests', 'test_files'))
    test_file = os.path.join(files_path, 'UnifiedIntegrations/Integrations/integration-Symantec_Messaging_Gateway.yml')
    file_validator = FilesValidator()
    res = file_validator._is_py_script_or_integration(test_file)
    assert res is False
>>>>>>> 600278cd
<|MERGE_RESOLUTION|>--- conflicted
+++ resolved
@@ -5,14 +5,9 @@
 
 import pytest
 from demisto_sdk.commands.common.constants import CONF_PATH, DIR_LIST
-<<<<<<< HEAD
+from demisto_sdk.commands.common.git_tools import git_path
 from demisto_sdk.commands.common.hook_validations.content_entity_validator import \
     ContentEntityValidator
-=======
-from demisto_sdk.commands.common.git_tools import git_path
-from demisto_sdk.commands.common.hook_validations.base_validator import \
-    BaseValidator
->>>>>>> 600278cd
 from demisto_sdk.commands.common.hook_validations.dashboard import \
     DashboardValidator
 from demisto_sdk.commands.common.hook_validations.image import ImageValidator
@@ -524,18 +519,6 @@
         assert ignored_list == ["BA101", "BA102", "BC101", "BC102", "BC103", "BC104"]
 
 
-<<<<<<< HEAD
-class RNValidatorTest:
-    INPUTS_RELEASE_NOTES_EXISTS_VALIDATION = [
-        ('Valid Release Notes', ReleaseNotesValidator, True),
-        ('%%UPDATE_RN%%', ReleaseNotesValidator, False),
-    ]
-
-    @pytest.mark.parametrize('release_notes, validator, answer', INPUTS_RELEASE_NOTES_EXISTS_VALIDATION)
-    def test_has_release_notes_been_filled_out(self, release_notes, validator, answer):
-        # type: (str, Type[ContentEntityValidator], Any) -> None
-        assert validator.has_release_notes_been_filled_out(release_notes) is answer
-=======
 def test_is_py_or_yml():
     """
         Given:
@@ -568,5 +551,4 @@
     test_file = os.path.join(files_path, 'UnifiedIntegrations/Integrations/integration-Symantec_Messaging_Gateway.yml')
     file_validator = FilesValidator()
     res = file_validator._is_py_script_or_integration(test_file)
-    assert res is False
->>>>>>> 600278cd
+    assert res is False