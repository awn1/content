import pytest
from mock import patch
from typing import Optional
from copy import deepcopy

from demisto_sdk.commands.common.constants import FETCH_REQUIRED_PARAMS, FEED_REQUIRED_PARAMS
from demisto_sdk.commands.common.hook_validations.structure import StructureValidator
from demisto_sdk.commands.common.hook_validations.integration import IntegrationValidator


def mock_structure(file_path=None, current_file=None, old_file=None):
    # type: (Optional[str], Optional[dict], Optional[dict]) -> StructureValidator
    with patch.object(StructureValidator, '__init__', lambda a, b: None):
        structure = StructureValidator(file_path)
        structure.is_valid = True
        structure.scheme_name = 'integration'
        structure.file_path = file_path
        structure.current_file = current_file
        structure.old_file = old_file
        return structure


class TestIntegrationValidator:
    SCRIPT_WITH_DOCKER_IMAGE_1 = {"script": {"dockerimage": "test"}}
    SCRIPT_WITH_DOCKER_IMAGE_2 = {"script": {"dockerimage": "test1"}}
    SCRIPT_WITH_NO_DOCKER_IMAGE = {"script": {"no": "dockerimage"}}
    EMPTY_CASE = {}
    IS_DOCKER_IMAGE_CHANGED = [
        (SCRIPT_WITH_DOCKER_IMAGE_1, SCRIPT_WITH_NO_DOCKER_IMAGE, True),
        (SCRIPT_WITH_DOCKER_IMAGE_1, SCRIPT_WITH_DOCKER_IMAGE_2, True),
        (EMPTY_CASE, EMPTY_CASE, False),
        (EMPTY_CASE, SCRIPT_WITH_DOCKER_IMAGE_1, True),
        (SCRIPT_WITH_DOCKER_IMAGE_1, EMPTY_CASE, True)
    ]

    @pytest.mark.parametrize("current_file, old_file, answer", IS_DOCKER_IMAGE_CHANGED)
    def test_is_docker_image_changed(self, current_file, old_file, answer):
        structure = mock_structure("", current_file, old_file)
        validator = IntegrationValidator(structure)
        assert validator.is_docker_image_changed() is answer

    REQUIED_FIELDS_FALSE = {"configuration": [{"name": "test", "required": False}]}
    REQUIED_FIELDS_TRUE = {"configuration": [{"name": "test", "required": True}]}
    IS_ADDED_REQUIRED_FIELDS_INPUTS = [
        (REQUIED_FIELDS_FALSE, REQUIED_FIELDS_TRUE, False),
        (REQUIED_FIELDS_TRUE, REQUIED_FIELDS_FALSE, True),
        (REQUIED_FIELDS_TRUE, REQUIED_FIELDS_TRUE, False),
        (REQUIED_FIELDS_FALSE, REQUIED_FIELDS_FALSE, False)
    ]

    @pytest.mark.parametrize("current_file, old_file, answer", IS_ADDED_REQUIRED_FIELDS_INPUTS)
    def test_is_added_required_fields(self, current_file, old_file, answer):
        structure = mock_structure("", current_file, old_file)
        validator = IntegrationValidator(structure)
        assert validator.is_added_required_fields() is answer

    CONFIGURATION_JSON_1 = {"configuration": [{"name": "test", "required": False}, {"name": "test1", "required": True}]}
    EXPECTED_JSON_1 = {"test": False, "test1": True}
    FIELD_TO_REQUIRED_INPUTS = [
        (CONFIGURATION_JSON_1, EXPECTED_JSON_1),
    ]

    @pytest.mark.parametrize("input_json, expected", FIELD_TO_REQUIRED_INPUTS)
    def test_get_field_to_required_dict(self, input_json, expected):
        assert IntegrationValidator._get_field_to_required_dict(input_json) == expected

    IS_CONTEXT_CHANGED_OLD = [{"name": "test", "outputs": [{"contextPath": "test"}]}]
    IS_CONTEXT_CHANGED_NEW = [{"name": "test", "outputs": [{"contextPath": "test2"}]}]
    IS_CONTEXT_CHANGED_ADDED_PATH = [{"name": "test", "outputs": [{"contextPath": "test"}, {"contextPath": "test2"}]}]
    IS_CONTEXT_CHANGED_ADDED_COMMAND = [{"name": "test", "outputs": [{"contextPath": "test"}]},
                                        {"name": "test2", "outputs": [{"contextPath": "new command"}]}]
    IS_CONTEXT_CHANGED_NO_OUTPUTS = [{"name": "test"}]
    IS_CHANGED_CONTEXT_INPUTS = [
        (IS_CONTEXT_CHANGED_OLD, IS_CONTEXT_CHANGED_OLD, False),
        (IS_CONTEXT_CHANGED_NEW, IS_CONTEXT_CHANGED_OLD, True),
        (IS_CONTEXT_CHANGED_NEW, IS_CONTEXT_CHANGED_ADDED_PATH, True),
        (IS_CONTEXT_CHANGED_ADDED_PATH, IS_CONTEXT_CHANGED_NEW, False),
        (IS_CONTEXT_CHANGED_ADDED_COMMAND, IS_CONTEXT_CHANGED_OLD, False),
        (IS_CONTEXT_CHANGED_ADDED_COMMAND, IS_CONTEXT_CHANGED_NEW, True),
        (IS_CONTEXT_CHANGED_NO_OUTPUTS, IS_CONTEXT_CHANGED_NO_OUTPUTS, False),
        (IS_CONTEXT_CHANGED_NO_OUTPUTS, IS_CONTEXT_CHANGED_OLD, True),
    ]

    @pytest.mark.parametrize("current, old, answer", IS_CHANGED_CONTEXT_INPUTS)
    def test_is_changed_context_path(self, current, old, answer):
        current = {'script': {'commands': current}}
        old = {'script': {'commands': old}}
        structure = mock_structure("", current, old)
        validator = IntegrationValidator(structure)
        assert validator.is_changed_context_path() is answer

    CHANGED_COMMAND_INPUT_1 = [{"name": "test", "arguments": [{"name": "test"}]}]
    CHANGED_COMMAND_INPUT_2 = [{"name": "test", "arguments": [{"name": "test1"}]}]
    CHANGED_COMMAND_NAME_INPUT = [{"name": "test1", "arguments": [{"name": "test1"}]}]
    CHANGED_COMMAND_INPUT_ADDED_ARG = [{"name": "test", "arguments": [{"name": "test"}, {"name": "test1"}]}]
    CHANGED_COMMAND_INPUT_REQUIRED = [{"name": "test", "arguments": [{"name": "test", "required": True}]}]
    CHANGED_COMMAND_INPUT_ADDED_REQUIRED = [
        {"name": "test", "arguments": [{"name": "test"}, {"name": "test1", "required": True}]}]
    CHANGED_COMMAND_OR_ARG_INPUTS = [
        (CHANGED_COMMAND_INPUT_1, CHANGED_COMMAND_INPUT_REQUIRED, False),
        (CHANGED_COMMAND_INPUT_ADDED_REQUIRED, CHANGED_COMMAND_INPUT_1, True),
        (CHANGED_COMMAND_INPUT_1, CHANGED_COMMAND_INPUT_ADDED_REQUIRED, True),
        (CHANGED_COMMAND_INPUT_ADDED_ARG, CHANGED_COMMAND_INPUT_1, False),
        (CHANGED_COMMAND_INPUT_1, CHANGED_COMMAND_INPUT_ADDED_ARG, True),
        (CHANGED_COMMAND_INPUT_1, CHANGED_COMMAND_INPUT_2, True),
        (CHANGED_COMMAND_NAME_INPUT, CHANGED_COMMAND_INPUT_1, True),
        (CHANGED_COMMAND_NAME_INPUT, CHANGED_COMMAND_NAME_INPUT, False),
    ]

    @pytest.mark.parametrize("current, old, answer", CHANGED_COMMAND_OR_ARG_INPUTS)
    def test_is_changed_command_name_or_arg(self, current, old, answer):
        current = {'script': {'commands': current}}
        old = {'script': {'commands': old}}
        structure = mock_structure("", current, old)
        validator = IntegrationValidator(structure)
        assert validator.is_changed_command_name_or_arg() is answer

    WITHOUT_DUP = [{"name": "test"}, {"name": "test1"}]
    DUPLICATE_PARAMS_INPUTS = [
        (WITHOUT_DUP, False)
    ]

    @pytest.mark.parametrize("current, answer", DUPLICATE_PARAMS_INPUTS)
    def test_no_duplicate_params(self, current, answer):
        current = {'configuration': current}
        structure = mock_structure("", current)
        validator = IntegrationValidator(structure)
        assert validator.is_there_duplicate_params() is answer

    @patch('demisto_sdk.commands.common.hook_validations.integration.print_error')
    def test_with_duplicate_params(self, print_error):
        """
        Given
        - integration configuratiton contains duplicate parameter (called test)

        When
        - running the validation is_there_duplicate_params()

        Then
        - it should set is_valid to False
        - it should return True (there are duplicate params)
        - it should print an error message that contains the duplicated param name
        """
        # from demisto_sdk.commands.common.tools import print_error
        # mocker.patch(tools, 'print_error')

        current = {
            'configuration': [
                {'name': 'test'},
                {'name': 'test'}
            ]
        }
        structure = mock_structure("", current)
        validator = IntegrationValidator(structure)

        assert validator.is_there_duplicate_params() is True
        assert validator.is_valid is False

        error_message = print_error.call_args[0][0]
        assert error_message == ': The parameter \'test\' of the file is duplicated, please remove one of its ' \
                                'appearances.'

    WITHOUT_DUP_ARGS = [{"name": "testing", "arguments": [{"name": "test1"}, {"name": "test2"}]}]
    WITH_DUP_ARGS = [{"name": "testing", "arguments": [{"name": "test1"}, {"name": "test1"}]}]
    DUPLICATE_ARGS_INPUTS = [
        (WITHOUT_DUP_ARGS, False),
        (WITH_DUP_ARGS, True)
    ]

    @pytest.mark.parametrize("current, answer", DUPLICATE_ARGS_INPUTS)
    def test_is_there_duplicate_args(self, current, answer):
        current = {'script': {'commands': current}}
        structure = mock_structure("", current)
        validator = IntegrationValidator(structure)
        assert validator.is_there_duplicate_args() is answer

    PYTHON3_SUBTYPE = {
        "type": "python",
        "subtype": "python3"
    }
    PYTHON2_SUBTYPE = {
        "type": "python",
        "subtype": "python2"
    }

    BLA_BLA_SUBTYPE = {
        "type": "python",
        "subtype": "blabla"
    }
    INPUTS_SUBTYPE_TEST = [
        (PYTHON2_SUBTYPE, PYTHON3_SUBTYPE, True),
        (PYTHON3_SUBTYPE, PYTHON2_SUBTYPE, True),
        (PYTHON3_SUBTYPE, PYTHON3_SUBTYPE, False),
        (PYTHON2_SUBTYPE, PYTHON2_SUBTYPE, False)
    ]

    @pytest.mark.parametrize("current, old, answer", INPUTS_SUBTYPE_TEST)
    def test_is_changed_subtype(self, current, old, answer):
        current, old = {'script': current}, {'script': old}
        structure = mock_structure("", current, old)
        validator = IntegrationValidator(structure)
        assert validator.is_changed_subtype() is answer

    INPUTS_VALID_SUBTYPE_TEST = [
        (PYTHON2_SUBTYPE, True),
        (PYTHON3_SUBTYPE, True),
        ({"type": "python", "subtype": "lies"}, False)
    ]

    @pytest.mark.parametrize("current, answer", INPUTS_VALID_SUBTYPE_TEST)
    def test_id_valid_subtype(self, current, answer):
        current = {'script': current}
        structure = mock_structure("", current)
        validator = IntegrationValidator(structure)
        assert validator.is_valid_subtype() is answer

    DEFUALT_ARGS_2 = [
        {"name": "email", "arguments": [{"name": "email", "required": False, "default": True}, {"name": "verbose"}]}]
    DEFUALT_ARGS_INVALID_1 = [{"name": "file", "required": True, "default": True}, {"name": "verbose"}]
    DEFUALT_ARGS_INVALID_2 = [
        {"name": "email", "arguments": [{"name": "email", "required": False, "default": False}, {"name": "verbose"}]}]
    DEFUALT_ARGS_INVALID_3 = [{"name": "file", "required": True, "default": False}, {"name": "verbose"}]
    DEFAULT_ARGS_INPUTS = [
        (DEFUALT_ARGS_2, True),
        (DEFUALT_ARGS_INVALID_1, False),
        (DEFUALT_ARGS_INVALID_2, False),
        (DEFUALT_ARGS_INVALID_3, False),
    ]

    @pytest.mark.parametrize("current, answer", DEFAULT_ARGS_INPUTS)
    def test_is_valid_default_arguments(self, current, answer):
        current = {"script": {"commands": current}}
        structure = mock_structure("", current)
        validator = IntegrationValidator(structure)
        validator.current_file = current
        assert validator.is_valid_default_arguments() is answer

    MOCK_REPUTATIONS_1 = [{"contextPath": "Int.lol", "description": "desc", "type": "number"},
                          {"contextPath": "DBotScore.lives.matter"}]
    MOCK_REPUTATIONS_2 = [{"name": "panorama-commit-status", "outputs": 1}]
    MOCK_REPUTATIONS_INVALID_EMAIL = [
        {"contextPath": "DBotScore.Indicator", "description": "The indicator that was tested.", "type": "string"},
        {"contextPath": "DBotScore.Type", "description": "The indicator type.", "type": "string"},
        {"contextPath": "DBotScore.Vendor", "description": "Vendor used to calculate the score.", "type": "string"},
        {"contextPath": "DBotScore.Sc0re", "description": "The actual score.", "type": "int"},
        {"contextPath": "Email.To", "description": "email to", "type": "string"}]
    MOCK_REPUTATIONS_INVALID_FILE = [
        {"contextPath": "DBotScore.Indicator", "description": "The indicator that was tested.", "type": "string"},
        {"contextPath": "DBotScore.Type", "description": "The indicator type.", "type": "string"},
        {"contextPath": "DBotScore.Vendor", "description": "Vendor used to calculate the score.", "type": "string"},
        {"contextPath": "DBotScore.Score", "description": "The actual score.", "type": "int"},
        {"contextPath": "File.Md5", "description": "The MD5 hash of the file.", "type": "string"}]
    MOCK_REPUTATIONS_VALID_IP = [
        {"contextPath": "DBotScore.Indicator", "description": "The indicator that was tested.", "type": "string"},
        {"contextPath": "DBotScore.Type", "description": "The indicator type.", "type": "string"},
        {"contextPath": "DBotScore.Vendor", "description": "Vendor used to calculate the score.", "type": "string"},
        {"contextPath": "DBotScore.Score", "description": "The actual score.", "type": "int"},
        {"contextPath": "IP.Address", "description": "IP address", "type": "string"}]
    IS_OUTPUT_FOR_REPUTATION_INPUTS = [
        (MOCK_REPUTATIONS_1, "not bang", True),
        (MOCK_REPUTATIONS_2, "not bang", True),
        (MOCK_REPUTATIONS_INVALID_EMAIL, "email", False),
        (MOCK_REPUTATIONS_INVALID_FILE, "file", False),
        (MOCK_REPUTATIONS_VALID_IP, "ip", True)
    ]

    @pytest.mark.parametrize("current, name, answer", IS_OUTPUT_FOR_REPUTATION_INPUTS)
    def test_is_outputs_for_reputations_commands_valid(self, current, name, answer):
        current = {"script": {"commands": [{"name": name, "outputs": current}]}}
        structure = mock_structure("", current)
        validator = IntegrationValidator(structure)
        validator.current_file = current
        assert validator.is_outputs_for_reputations_commands_valid() is answer

    VALID_BETA = {"commonfields": {"id": "newIntegration"}, "name": "newIntegration",
                  "display": "newIntegration (Beta)", "beta": True}
    INVALID_BETA_DISPLAY = {"commonfields": {"id": "newIntegration"}, "name": "newIntegration",
                            "display": "newIntegration", "beta": True}
    INVALID_BETA_ID = {"commonfields": {"id": "newIntegration-beta"}, "name": "newIntegration",
                       "display": "newIntegration", "beta": True}
    INVALID_BETA_NAME = {"commonfields": {"id": "newIntegration"}, "name": "newIntegration (Beta)",
                         "display": "newIntegration", "beta": True}
    INVALID_BETA_ALL_BETA = {"commonfields": {"id": "newIntegration beta"}, "name": "newIntegration beta",
                             "display": "newIntegration (Beta)"}
    INVALID_BETA_CHANGED_NAME_NO_BETA_FIELD = {"commonfields": {"id": "newIntegration beta"},
                                               "name": "newIntegration beta",
                                               "display": "newIntegration changed (Beta)"}
    IS_VALID_BETA_INPUTS = [
        (VALID_BETA, True, True),
        (INVALID_BETA_DISPLAY, True, False),
        (INVALID_BETA_ID, True, False),
        (INVALID_BETA_NAME, True, False),
        (INVALID_BETA_ALL_BETA, INVALID_BETA_CHANGED_NAME_NO_BETA_FIELD, False),
    ]

    @pytest.mark.parametrize("current, old, answer", IS_VALID_BETA_INPUTS)
    def test_is_valid_beta_integration(self, current, old, answer):
        structure = mock_structure("", current, old)
        validator = IntegrationValidator(structure)
        validator.current_file = current
        validator.old_file = old
        assert validator.is_valid_beta_integration() is answer

    PROXY_VALID = [{"name": "proxy", "type": 8, "display": "Use system proxy settings", "required": False}]
    PROXY_WRONG_TYPE = [{"name": "proxy", "type": 9, "display": "Use system proxy settings", "required": False}]
    PROXY_WRONG_DISPLAY = [{"name": "proxy", "type": 8, "display": "bla", "required": False}]
    PROXY_WRONG_REQUIRED = [{"name": "proxy", "type": 8, "display": "Use system proxy settings", "required": True}]
    IS_PROXY_INPUTS = [
        (PROXY_VALID, True),
        (PROXY_WRONG_TYPE, False),
        (PROXY_WRONG_DISPLAY, False),
        (PROXY_WRONG_REQUIRED, False)
    ]

    @pytest.mark.parametrize("current, answer", IS_PROXY_INPUTS)
    def test_is_proxy_configured_correctly(self, current, answer):
        current = {"configuration": current}
        structure = mock_structure("", current)
        validator = IntegrationValidator(structure)
        validator.current_file = current
        assert validator.is_proxy_configured_correctly() is answer

    UNSECURE_VALID = [
        {"name": "unsecure", "type": 8, "display": "Trust any certificate (not secure)", "required": False}]
    INSECURE_WRONG_DISPLAY = [
        {"name": "insecure", "type": 8, "display": "Use system proxy settings", "required": False}]
    UNSECURE_WRONG_DISPLAY = [
        {"name": "unsecure", "type": 8, "display": "Use system proxy settings", "required": False}]
    IS_INSECURE_INPUTS = [
        (UNSECURE_VALID, True),
        (INSECURE_WRONG_DISPLAY, False),
        (UNSECURE_WRONG_DISPLAY, False)
    ]

    @pytest.mark.parametrize("current, answer", IS_INSECURE_INPUTS)
    def test_is_insecure_configured_correctly(self, current, answer):
        current = {"configuration": current}
        structure = mock_structure("", current)
        validator = IntegrationValidator(structure)
        validator.current_file = current
        assert validator.is_insecure_configured_correctly() is answer

    INVALID_CATEGORY = {"category": "Analytics & SIEMM"}
    VALID_CATEGORY = {"category": "Endpoint"}
    IS_VALID_CATEGORY_INPUTS = [
        (VALID_CATEGORY, True),
        (INVALID_CATEGORY, False)
    ]

    @pytest.mark.parametrize("current, answer", IS_VALID_CATEGORY_INPUTS)
    def test_is_valid_category(self, current, answer):
        structure = mock_structure("", current)
        validator = IntegrationValidator(structure)
        validator.current_file = current
        assert validator.is_valid_category() is answer

    VALID_DISPLAY_NON_HIDDEN = [
        {"name": "unsecure", "type": 8, "display": "Trust any certificate (not secure)", "required": False,
         "hidden": False}]
    VALID_DISPLAY_HIDDEN = [
        {"name": "insecure", "type": 8, "display": "Use system proxy settings", "required": False, "hidden": True}]
    INVALID_DISPLAY_NON_HIDDEN = [
        {"name": "unsecure", "type": 8, "display": "", "required": False, "hidden": False}]
    INVALID_NO_DISPLAY_NON_HIDDEN = [
        {"name": "unsecure", "type": 8, "required": False, "hidden": False}]
    VALID_NO_DISPLAY_TYPE_EXPIRATION = [
        {"name": "unsecure", "type": 17, "required": False, "hidden": False}]
    INVALID_DISPLAY_TYPE_EXPIRATION = [
        {"name": "unsecure", "type": 17, "display": "some display", "required": False, "hidden": False}]
    IS_VALID_DISPLAY_INPUTS = [
        (VALID_DISPLAY_NON_HIDDEN, True),
        (VALID_DISPLAY_HIDDEN, True),
        (INVALID_DISPLAY_NON_HIDDEN, False),
        (INVALID_DISPLAY_NON_HIDDEN, False),
        (VALID_NO_DISPLAY_TYPE_EXPIRATION, True),
        (INVALID_DISPLAY_TYPE_EXPIRATION, False),
        (FEED_REQUIRED_PARAMS, True),
    ]

    @pytest.mark.parametrize("configuration_setting, answer", IS_VALID_DISPLAY_INPUTS)
    def test_is_valid_display_configuration(self, configuration_setting, answer):
        current = {"configuration": configuration_setting}
        structure = mock_structure("", current)
        validator = IntegrationValidator(structure)
        validator.current_file = current
        assert validator.is_not_valid_display_configuration() is not answer

    VALID_FEED = [
        # Valid feed
        (True, "5.5.0"),
        # No feed, including from version
        (False, "4.5.0"),
        # No feed, no from version
        (False, None),
        # No feed, fromversion 5.5
        (False, "5.5.0"),
    ]

    @pytest.mark.parametrize("feed, fromversion", VALID_FEED)
    def test_valid_feed(self, feed, fromversion):
        current = {
            "script": {"feed": feed},
            "fromversion": fromversion,
            'configuration': deepcopy(FEED_REQUIRED_PARAMS)
        }
        structure = mock_structure("", current)
        validator = IntegrationValidator(structure)
        assert validator.is_valid_feed()

    INVALID_FEED = [
        # invalid from version
        (True, "5.0.0"),
        # Feed missing fromversion
        (True, None),
    ]

    @pytest.mark.parametrize("feed, fromversion", INVALID_FEED)
    def test_invalid_feed(self, feed, fromversion):
        current = {"script": {"feed": feed}, "fromversion": fromversion}
        structure = mock_structure("", current)
        validator = IntegrationValidator(structure)
        assert not validator.is_valid_feed()

<<<<<<< HEAD
    V2_VALID = {"display": "integrationname v2", "name": "integrationname v2", "id": "integrationname v2"}
    V2_WRONG_DISPLAY_1 = {"display": "integrationname V2", "name": "integrationname V2", "id": "integrationname V2"}
    V2_WRONG_DISPLAY_2 = {"display": "integrationnameV2", "name": "integrationnameV2", "id": "integrationnameV2"}
    V2_WRONG_DISPLAY_3 = {"display": "integrationnamev2", "name": "integrationnamev2", "id": "integrationnamev2"}
    V2_NAME_INPUTS = [
        (V2_VALID, True),
        (V2_WRONG_DISPLAY_1, False),
        (V2_WRONG_DISPLAY_2, False),
        (V2_WRONG_DISPLAY_3, False)
    ]

    @pytest.mark.parametrize("current, answer", V2_NAME_INPUTS)
    def test_is_valid_display_name(self, current, answer):
        structure = mock_structure("", current)
        validator = IntegrationValidator(structure)
        validator.current_file = current
        assert validator.is_valid_display_name() is answer
=======

class TestIsFetchParamsExist:
    def setup(self):
        config = {
            'configuration': deepcopy(FETCH_REQUIRED_PARAMS),
            'script': {'isfetch': True}
        }
        self.validator = IntegrationValidator(mock_structure("", config))

    def test_valid(self):
        assert self.validator.is_valid_fetch(), 'is_valid_fetch() returns False instead True'

    def test_sanity(self):
        # missing param in configuration
        self.validator.current_file['configuration'] = [t for t in self.validator.current_file['configuration']
                                                        if t['name'] != 'incidentType']
        assert self.validator.is_valid_fetch() is False, 'is_valid_fetch() returns True instead False'

    def test_missing_field(self):
        # missing param
        for i, t in enumerate(self.validator.current_file['configuration']):
            if t['name'] == 'incidentType':
                del self.validator.current_file['configuration'][i]['name']
        print(self.validator.current_file['configuration'])
        assert self.validator.is_valid_fetch() is False, 'is_valid_fetch() returns True instead False'

    def test_malformed_field(self):
        # incorrect param
        config = self.validator.current_file['configuration']
        self.validator.current_file['configuration'] = []
        for t in config:
            if t['name'] == 'incidentType':
                t['type'] = 123
            self.validator.current_file['configuration'].append(t)

        assert self.validator.is_valid_fetch() is False, 'is_valid_fetch() returns True instead False'

    def test_not_fetch(self):
        self.test_malformed_field()
        self.validator.is_valid = True
        self.validator.current_file['script']['isfetch'] = False
        assert self.validator.is_valid_fetch(), 'is_valid_fetch() returns False instead True'


class TestIsFeedParamsExist:

    def setup(self):
        config = {
            'configuration': deepcopy(FEED_REQUIRED_PARAMS),
            'script': {'feed': True}
        }
        self.validator = IntegrationValidator(mock_structure("", config))

    def test_valid(self):
        assert self.validator.all_feed_params_exist(), 'all_feed_params_exist() returns False instead True'

    def test_sanity(self):
        # missing param in configuration
        self.validator.current_file['configuration'] = [t for t in self.validator.current_file['configuration']
                                                        if not t.get('display')]
        assert self.validator.all_feed_params_exist() is False, 'all_feed_params_exist() returns True instead False'

    def test_missing_field(self):
        # missing param
        configuration = self.validator.current_file['configuration']
        for i in range(len(configuration)):
            if not configuration[i].get('display'):
                del configuration[i]['name']
        self.validator.current_file['configuration'] = configuration
        assert self.validator.all_feed_params_exist() is False, 'all_feed_params_exist() returns True instead False'

    def test_malformed_field(self):
        # incorrect param
        self.validator.current_file['configuration'] = []
        for t in self.validator.current_file['configuration']:
            if not t.get('display'):
                t['type'] = 123
            self.validator.current_file['configuration'].append(t)

        assert self.validator.all_feed_params_exist() is False, 'all_feed_params_exist() returns True instead False'
>>>>>>> f3e0c4ea
<|MERGE_RESOLUTION|>--- conflicted
+++ resolved
@@ -421,7 +421,6 @@
         validator = IntegrationValidator(structure)
         assert not validator.is_valid_feed()
 
-<<<<<<< HEAD
     V2_VALID = {"display": "integrationname v2", "name": "integrationname v2", "id": "integrationname v2"}
     V2_WRONG_DISPLAY_1 = {"display": "integrationname V2", "name": "integrationname V2", "id": "integrationname V2"}
     V2_WRONG_DISPLAY_2 = {"display": "integrationnameV2", "name": "integrationnameV2", "id": "integrationnameV2"}
@@ -439,7 +438,7 @@
         validator = IntegrationValidator(structure)
         validator.current_file = current
         assert validator.is_valid_display_name() is answer
-=======
+
 
 class TestIsFetchParamsExist:
     def setup(self):
@@ -519,5 +518,4 @@
                 t['type'] = 123
             self.validator.current_file['configuration'].append(t)
 
-        assert self.validator.all_feed_params_exist() is False, 'all_feed_params_exist() returns True instead False'
->>>>>>> f3e0c4ea
+        assert self.validator.all_feed_params_exist() is False, 'all_feed_params_exist() returns True instead False'