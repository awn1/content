from demisto_sdk.commands.common.constants import (BANG_COMMAND_NAMES,
                                                   DBOT_SCORES_DICT,
                                                   FEED_REQUIRED_PARAMS,
                                                   FETCH_REQUIRED_PARAMS,
                                                   INTEGRATION_CATEGORIES,
                                                   IOC_OUTPUTS_DICT,
                                                   PYTHON_SUBTYPES, TYPE_PWSH,
                                                   Errors)
from demisto_sdk.commands.common.hook_validations.base_validator import \
    BaseValidator
from demisto_sdk.commands.common.hook_validations.description import \
    DescriptionValidator
from demisto_sdk.commands.common.hook_validations.docker import \
    DockerImageValidator
from demisto_sdk.commands.common.hook_validations.image import ImageValidator
from demisto_sdk.commands.common.hook_validations.utils import is_v2_file
from demisto_sdk.commands.common.tools import (get_dockerimage45, print_error,
                                               print_warning,
                                               server_version_compare)


class IntegrationValidator(BaseValidator):
    """IntegrationValidator is designed to validate the correctness of the file structure we enter to content repo. And
    also try to catch possible Backward compatibility breaks due to the preformed changes.
    """

    EXPIRATION_FIELD_TYPE = 17
    ALLOWED_HIDDEN_PARAMS = {'longRunning'}

    def is_valid_version(self):
        # type: () -> bool
        if self.current_file.get("commonfields", {}).get('version') == self.DEFAULT_VERSION:
            return True
        self.is_valid = False
        print_error(Errors.wrong_version(self.file_path))
        return False

    def is_backward_compatible(self):
        # type: () -> bool
        """Check whether the Integration is backward compatible or not, update the _is_valid field to determine that"""
        if not self.old_file:
            return True

        answers = [
            self.is_changed_context_path(),
            self.is_docker_image_changed(),
            self.is_added_required_fields(),
            self.is_changed_command_name_or_arg(),
            self.is_there_duplicate_args(),
            self.is_there_duplicate_params(),
            self.is_changed_subtype(),
            self.is_not_valid_display_configuration(),
            # will move to is_valid_integration after https://github.com/demisto/etc/issues/17949
            not self.is_outputs_for_reputations_commands_valid()
        ]
        return not any(answers)

    def is_valid_file(self, validate_rn: bool = True) -> bool:
        """Check whether the Integration is valid or not

            Args:
                validate_rn (bool): Whether to validate release notes (changelog) or not.

            Returns:
                bool: True if integration is valid, False otherwise.
        """
        answers = [
            super().is_valid_file(validate_rn),
            self.is_valid_subtype(),
            self.is_valid_default_arguments(),
            self.is_proxy_configured_correctly(),
            self.is_insecure_configured_correctly(),
            self.is_valid_category(),
            self.is_id_equals_name(),
            self.is_docker_image_valid(),
            self.is_valid_feed(),
            self.is_valid_fetch(),
            self.is_valid_display_name(),
            self.is_valid_hidden_params(),
            self.is_valid_pwsh(),
            self.is_valid_image(),
            self.is_valid_description(beta_integration=False),
        ]
        return all(answers)

    def is_valid_beta_integration(self, validate_rn: bool = True) -> bool:
        """Check whether the beta Integration is valid or not, update the _is_valid field to determine that
            Args:
                validate_rn (bool): Whether to validate release notes (changelog) or not.

            Returns:
                bool: True if integration is valid, False otherwise.
        """
        answers = [
            super().is_valid_file(validate_rn),
            self.is_valid_default_arguments(),
            self.is_valid_beta(),
            self.is_valid_image(),
            self.is_valid_description(beta_integration=True),
        ]
        return all(answers)

    def is_valid_param(self, param_name, param_display):
        # type: (str, str) -> bool
        """Check if the given parameter has the right configuration."""
        err_msgs = []
        configuration = self.current_file.get('configuration', [])
        for configuration_param in configuration:
            configuration_param_name = configuration_param['name']
            if configuration_param_name == param_name:
                if configuration_param['display'] != param_display:
                    err_msgs.append(Errors.wrong_display_name(param_name, param_display))
                elif configuration_param.get('defaultvalue', '') not in ('false', ''):
                    err_msgs.append(Errors.wrong_default_parameter(param_name))
                elif configuration_param.get('required', False):
                    err_msgs.append(Errors.wrong_required_value(param_name))
                elif configuration_param.get('type') != 8:
                    err_msgs.append(Errors.wrong_required_type(param_name))
        if err_msgs:
            print_error('{} Received the following error for {} validation:\n{}'
                        .format(self.file_path, param_name, '\n'.join(err_msgs)))
            self.is_valid = False
            return False
        return True

    def is_proxy_configured_correctly(self):
        # type: () -> bool
        """Check that if an integration has a proxy parameter that it is configured properly."""
        return self.is_valid_param('proxy', 'Use system proxy settings')

    def is_insecure_configured_correctly(self):
        # type: () -> bool
        """Check that if an integration has an insecure parameter that it is configured properly."""
        insecure_field_name = ''
        configuration = self.current_file.get('configuration', [])
        for configuration_param in configuration:
            if configuration_param['name'] in ('insecure', 'unsecure'):
                insecure_field_name = configuration_param['name']
        if insecure_field_name:
            return self.is_valid_param(insecure_field_name, 'Trust any certificate (not secure)')
        return True

    def is_valid_category(self):
        # type: () -> bool
        """Check that the integration category is in the schema."""
        category = self.current_file.get('category', None)
        if category not in INTEGRATION_CATEGORIES:
            self.is_valid = False
            print_error(Errors.wrong_category(self.file_path, category))
            return False
        return True

    def is_valid_default_arguments(self):
        # type: () -> bool
        """Check if a reputation command (domain/email/file/ip/url)
            has a default non required argument with the same name

        Returns:
            bool. Whether a reputation command hold a valid argument
        """
        commands = self.current_file.get('script', {}).get('commands', [])
        flag = True
        for command in commands:
            command_name = command.get('name')
            if command_name in BANG_COMMAND_NAMES:
                flag_found_arg = False
                for arg in command.get('arguments', []):
                    arg_name = arg.get('name')
                    if arg_name == command_name:
                        flag_found_arg = True
                        if arg.get('default') is False:
                            self.is_valid = False
                            flag = False
                            print_error(Errors.wrong_default_argument(self.file_path, arg_name, command_name))
                if not flag_found_arg:
                    print_error(Errors.no_default_arg(self.file_path, command_name))
                    flag = False
        return flag

    def is_outputs_for_reputations_commands_valid(self):
        # type: () -> bool
        """Check if a reputation command (domain/email/file/ip/url)
            has the correct DBotScore outputs according to the context standard
            https://xsoar.pan.dev/docs/integrations/context-standards

        Returns:
            bool. Whether a reputation command holds valid outputs
        """
        context_standard = "https://xsoar.pan.dev/docs/integrations/context-standards"
        commands = self.current_file.get('script', {}).get('commands', [])
        output_for_reputation_valid = True
        for command in commands:
            command_name = command.get('name')
            # look for reputations commands
            if command_name in BANG_COMMAND_NAMES:
                context_outputs_paths = set()
                context_outputs_descriptions = set()
                for output in command.get('outputs', []):
                    context_outputs_paths.add(output.get('contextPath'))
                    context_outputs_descriptions.add(output.get('description'))

                # validate DBotScore outputs and descriptions
                missing_outputs = set()
                missing_descriptions = set()
                for dbot_score_output in DBOT_SCORES_DICT:
                    if dbot_score_output not in context_outputs_paths:
                        missing_outputs.add(dbot_score_output)
                        self.is_valid = False
                        output_for_reputation_valid = False
                    else:  # DBot Score output path is in the outputs
                        if DBOT_SCORES_DICT.get(dbot_score_output) not in context_outputs_descriptions:
                            missing_descriptions.add(dbot_score_output)
                            # self.is_valid = False - Do not fail build over wrong description

                if missing_outputs:
                    print_error(Errors.dbot_invalid_output(
                        self.file_path, command_name, missing_outputs, context_standard))
                if missing_descriptions:
                    print_warning(Errors.dbot_invalid_description(
                        self.file_path, command_name, missing_descriptions, context_standard))

                # validate the IOC output
                reputation_output = IOC_OUTPUTS_DICT.get(command_name)
                if reputation_output and not reputation_output.intersection(context_outputs_paths):
                    self.is_valid = False
                    output_for_reputation_valid = False
                    print_error(Errors.missing_reputation(
                        self.file_path, command_name, reputation_output, context_standard))

        return output_for_reputation_valid

    def is_valid_subtype(self):
        # type: () -> bool
        """Validate that the subtype is python2 or python3."""
        type_ = self.current_file.get('script', {}).get('type')
        if type_ == 'python':
            subtype = self.current_file.get('script', {}).get('subtype')
            if subtype not in PYTHON_SUBTYPES:
                print_error(Errors.wrong_subtype(self.file_path))
                self.is_valid = False
                return False
        return True

    def is_changed_subtype(self):
        # type: () -> bool
        """Validate that the subtype was not changed."""
        type_ = self.current_file.get('script', {}).get('type')
        if type_ == 'python':
            subtype = self.current_file.get('script', {}).get('subtype')
            if self.old_file:
                old_subtype = self.old_file.get('script', {}).get('subtype', "")
                if old_subtype and old_subtype != subtype:
                    print_error(Errors.breaking_backwards_subtype(self.file_path))
                    self.is_valid = False
                    return True
        return False

    def is_valid_beta(self):
        # type: () -> bool
        """Validate that that beta integration has correct beta attributes"""

        if not all([self._is_display_contains_beta(), self._has_beta_param()]):
            self.is_valid = False
            return False
        if self.old_file:
            if not all([self._id_has_no_beta_substring(), self._name_has_no_beta_substring()]):
                self.is_valid = False
                return False
        return True

    def _id_has_no_beta_substring(self):
        # type: () -> bool
        """Checks that 'id' field dose not include the substring 'beta'"""
        common_fields = self.current_file.get('commonfields', {})
        integration_id = common_fields.get('id', '')
        if 'beta' in integration_id.lower():
            print_error(Errors.beta_in_id(self.file_path))
            return False
        return True

    def _name_has_no_beta_substring(self):
        # type: () -> bool
        """Checks that 'name' field dose not include the substring 'beta'"""
        name = self.current_file.get('name', '')
        if 'beta' in name.lower():
            print_error(Errors.beta_in_name(self.file_path))
            return False
        return True

    def _has_beta_param(self):
        # type: () -> bool
        """Checks that integration has 'beta' field with value set to true"""
        beta = self.current_file.get('beta', False)
        if not beta:
            print_error(Errors.beta_field_not_found(self.file_path))
            return False
        return True

    def _is_display_contains_beta(self):
        # type: () -> bool
        """Checks that 'display' field includes the substring 'beta'"""
        display = self.current_file.get('display', '')
        if 'beta' not in display.lower():
            print_error(Errors.no_beta_in_display(self.file_path))
            return False
        return True

    def is_there_duplicate_args(self):
        # type: () -> bool
        """Check if a command has the same arg more than once

        Returns:
            bool. True if there are duplicates, False otherwise.
        """
        commands = self.current_file.get('script', {}).get('commands', [])
        is_there_duplicates = False
        for command in commands:
            arg_list = []  # type: list
            for arg in command.get('arguments', []):
                if arg in arg_list:
                    self.is_valid = False
                    is_there_duplicates = True
                    print_error(Errors.duplicate_arg_in_file(self.file_path, arg['name'], command['name']))
                else:
                    arg_list.append(arg)
        return is_there_duplicates

    def is_there_duplicate_params(self):
        # type: () -> bool
        """Check if the integration has the same param more than once

        Returns:
            bool. True if there are duplicates, False otherwise.
        """
        has_duplicate_params = False
        configurations = self.current_file.get('configuration', [])
        param_list = []  # type: list
        for configuration_param in configurations:
            param_name = configuration_param['name']
            if param_name in param_list:
                self.is_valid = False
                has_duplicate_params = True
                print_error(Errors.duplicate_param(param_name, self.file_path))
            else:
                param_list.append(param_name)

        return has_duplicate_params

    @staticmethod
    def _get_command_to_args(integration_json):
        # type: (dict) -> dict
        """Get a dictionary command name to it's arguments.

        Args:
            integration_json (dict): Dictionary of the examined integration.

        Returns:
            dict. command name to a list of it's arguments.
        """
        command_to_args = {}  # type: dict
        commands = integration_json.get('script', {}).get('commands', [])
        for command in commands:
            command_to_args[command['name']] = {}
            for arg in command.get('arguments', []):
                command_to_args[command['name']][arg['name']] = arg.get('required', False)
        return command_to_args

    def is_changed_command_name_or_arg(self):
        # type: () -> bool
        """Check if a command name or argument as been changed.

        Returns:
            bool. Whether a command name or argument as been changed.
        """
        current_command_to_args = self._get_command_to_args(self.current_file)
        old_command_to_args = self._get_command_to_args(self.old_file)

        for command, args_dict in old_command_to_args.items():
            if command not in current_command_to_args.keys() or \
                    not self.is_subset_dictionary(current_command_to_args[command], args_dict):
                print_error(Errors.breaking_backwards_command_arg_changed(self.file_path, command))
                self.is_valid = False
                return True
        return False

    @staticmethod
    def _is_sub_set(supposed_bigger_list, supposed_smaller_list):
        # type: (list, list) -> bool
        """Check if supposed_smaller_list is a subset of the supposed_bigger_list"""
        return all(item in supposed_bigger_list for item in supposed_smaller_list)

    def _get_command_to_context_paths(self, integration_json):
        # type: (dict) -> dict
        """Get a dictionary command name to it's context paths.

        Args:
            integration_json (dict): Dictionary of the examined integration.

        Returns:
            dict. command name to a list of it's context paths.
        """
        command_to_context_dict = {}
        commands = integration_json.get('script', {}).get('commands', [])
        for command in commands:
            context_list = []
            outputs = command.get('outputs', None)
            if not outputs:
                continue
            for output in outputs:
                command_name = command['name']
                try:
                    context_list.append(output['contextPath'])
                except KeyError:
                    print_error('Invalid context output for command {}. Output is {}'.format(command_name, output))
                    self.is_valid = False
            command_to_context_dict[command['name']] = sorted(context_list)
        return command_to_context_dict

    def is_changed_context_path(self):
        # type: () -> bool
        """Check if a context path as been changed.

        Returns:
            bool. Whether a context path as been changed.
        """
        current_command_to_context_paths = self._get_command_to_context_paths(self.current_file)
        old_command_to_context_paths = self._get_command_to_context_paths(self.old_file)
        # if old integration command has no outputs, no change of context will occur.
        if not old_command_to_context_paths:
            return False
        # if new integration command has no outputs, and old one does, a change of context will occur.
        if not current_command_to_context_paths and old_command_to_context_paths:
            return True
        for old_command, old_context_paths in old_command_to_context_paths.items():
            if old_command in current_command_to_context_paths.keys():
                if not self._is_sub_set(current_command_to_context_paths[old_command], old_context_paths):
                    print_error(Errors.breaking_backwards_command(self.file_path, old_command))
                    self.is_valid = False
                    return True
        return False

    @staticmethod
    def _get_field_to_required_dict(integration_json):
        """Get a dictionary field name to its required status.

        Args:
            integration_json (dict): Dictionary of the examined integration.

        Returns:
            dict. Field name to its required status.
        """
        field_to_required = {}
        configuration = integration_json.get('configuration', [])
        for field in configuration:
            field_to_required[field.get('name')] = field.get('required', False)
        return field_to_required

    def is_added_required_fields(self):
        # type: () -> bool
        """Check if required field were added."""
        current_field_to_required = self._get_field_to_required_dict(self.current_file)
        old_field_to_required = self._get_field_to_required_dict(self.old_file)
        is_added_required = False
        for field, required in current_field_to_required.items():
            if field in old_field_to_required.keys():
                # if required is True and old_field is False.
                if required and required != old_field_to_required[field]:
                    print_error(Errors.added_required_fields(self.file_path, field))
                    self.is_valid = False
                    is_added_required = True
            # if required is True but no old field.
            elif required:
                print_error(Errors.added_required_fields(self.file_path, field))
                self.is_valid = False
                is_added_required = True
        return is_added_required

    def is_docker_image_changed(self):
        """Check if the Docker image was changed or not."""
        # Unnecessary to check docker image only on 5.0 and up
        if server_version_compare(self.old_file.get('fromversion', '0'), '5.0.0') < 0:
            old_docker = get_dockerimage45(self.old_file.get('script', {}))
            new_docker = get_dockerimage45(self.current_file.get('script', {}))
            if old_docker != new_docker:
                print_error(Errors.breaking_backwards_docker(self.file_path, old_docker, new_docker))
                self.is_valid = False
                return True

        return False

    def is_id_equals_name(self):
        """Check whether the integration's ID is equal to its name

        Returns:
            bool. Whether the integration's id equals to its name
        """
        return super(IntegrationValidator, self)._is_id_equals_name('integration')

    def is_not_valid_display_configuration(self):
        """Validate that the display settings are not empty for non-hidden fields and for type 17 params.

        Returns:
            bool. Whether the display is there for non-hidden fields.
        """
        configuration = self.current_file.get('configuration', [])
        for configuration_param in configuration:
            field_type = configuration_param['type']
            is_field_hidden = configuration_param.get('hidden', False)
            configuration_display = configuration_param.get('display')

            # This parameter type will not use the display value.
            if field_type == self.EXPIRATION_FIELD_TYPE:
                if configuration_display:
                    print_error(Errors.not_used_display_name(self.file_path, configuration_param['name']))
                    self.is_valid = False
                    return True

            elif not is_field_hidden and not configuration_display \
                    and configuration_param['name'] not in ('feedExpirationPolicy', 'feedExpirationInterval'):
                print_error(Errors.empty_display_configuration(self.file_path, configuration_param['name']))
                self.is_valid = False
                return True

        return False

    def is_docker_image_valid(self):
        # type: () -> bool
        docker_image_validator = DockerImageValidator(self.file_path, is_modified_file=True, is_integration=True)
        if docker_image_validator.is_docker_image_valid():
            return True

        self.is_valid = False
        return False

    def is_valid_feed(self):
        # type: () -> bool
        valid_from_version = valid_feed_params = True
        if self.current_file.get("script", {}).get("feed"):
            from_version = self.current_file.get("fromversion", "0.0.0")
            if not from_version or server_version_compare("5.5.0", from_version) == 1:
                print_error(Errors.feed_wrong_from_version(self.file_path, from_version))
                valid_from_version = False
            valid_feed_params = self.all_feed_params_exist()
        return valid_from_version and valid_feed_params

    def is_valid_pwsh(self) -> bool:
        if self.current_file.get("script", {}).get("type") == TYPE_PWSH:
            from_version = self.current_file.get("fromversion", "0.0.0")
            if not from_version or server_version_compare("5.5.0", from_version) > 0:
                print_error(Errors.pwsh_wrong_version(self.file_path, from_version))
                return False
        return True

    def is_valid_fetch(self) -> bool:
        """
        validate that all required fields in integration that have fetch incidents are in the yml file.
        Returns:
            bool. True if the integration is defined as well False otherwise.
        """
        fetch_params_exist = True
        if self.current_file.get('script', {}).get('isfetch') is True:
            params = [_key for _key in self.current_file.get('configuration', [])]
            for param in FETCH_REQUIRED_PARAMS:
                if param not in params:
                    print_error(f'Integration with fetch-incidents was detected '
                                f'("isfetch:  true" was found in the YAML file).'
                                f'\nA required parameter is missing or malformed in the file {self.file_path}, '
                                f'the param is:\n{param}')
                    fetch_params_exist = False

        return fetch_params_exist

    def all_feed_params_exist(self) -> bool:
        """
        validate that all required fields in feed integration are in the yml file.
        Returns:
            bool. True if the integration is defined as well False otherwise.
        """
        params_exist = True
        params = [_key for _key in self.current_file.get('configuration', [])]
        for counter, param in enumerate(params):
            if 'defaultvalue' in param:
                params[counter].pop('defaultvalue')
        for param in FEED_REQUIRED_PARAMS:
            if param not in params:
                print_error(f'Feed Integration was detected '
                            f'\nA required parameter is missing or malformed in the file {self.file_path}, '
                            f'the param should be:\n{param}')
                params_exist = False

        return params_exist

    def is_valid_display_name(self):
        # type: () -> bool
        if not is_v2_file(self.current_file):
            return True
        else:
            display_name = self.current_file.get('display')
            correct_name = " v2"
            if not display_name.endswith(correct_name):
                print_error(Errors.invalid_v2_integration_name(self.file_path))
                return False
            return True

    def is_valid_hidden_params(self) -> bool:
        """
        Verify there are no non-allowed hidden integration parameters.
        Returns:
            bool. True if there aren't non-allowed hidden parameters. False otherwise.
        """
        ans = True
        conf = self.current_file.get('configuration', [])
        for int_parameter in conf:
<<<<<<< HEAD
            hidden = int_parameter.get('hidden')
            name = int_parameter.get('name')
            if hidden and name not in self.ALLOWED_HIDDEN_PARAMS:
=======
            is_param_hidden = int_parameter.get('hidden')
            param_name = int_parameter.get('name')
            if hidden and name not in allowed_hidden_params:
>>>>>>> 7f5f8eb7
                ans = False
                print_error(Errors.found_hidden_param(name))
        return ans

    def is_valid_image(self) -> bool:
        """Verifies integration image/logo is valid.

        Returns:
            bool. True if integration image/logo is valid, False otherwise.
        """
        image_validator = ImageValidator(self.file_path)
        if not image_validator.is_valid():
            return False
        return True

    def is_valid_description(self, beta_integration: bool = False) -> bool:
        """Verifies integration description is valid.

        Returns:
            bool: True if description is valid, False otherwise.
        """
        description_validator = DescriptionValidator(self.file_path)
        if beta_integration:
            if not description_validator.is_valid_beta_description():
                return False
        else:
            if not description_validator.is_valid():
                return False
        return True<|MERGE_RESOLUTION|>--- conflicted
+++ resolved
@@ -611,15 +611,12 @@
         ans = True
         conf = self.current_file.get('configuration', [])
         for int_parameter in conf:
-<<<<<<< HEAD
             hidden = int_parameter.get('hidden')
             name = int_parameter.get('name')
             if hidden and name not in self.ALLOWED_HIDDEN_PARAMS:
-=======
             is_param_hidden = int_parameter.get('hidden')
             param_name = int_parameter.get('name')
             if hidden and name not in allowed_hidden_params:
->>>>>>> 7f5f8eb7
                 ans = False
                 print_error(Errors.found_hidden_param(name))
         return ans
