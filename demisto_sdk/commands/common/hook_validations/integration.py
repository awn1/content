import yaml
from demisto_sdk.commands.common.constants import (BANG_COMMAND_NAMES,
                                                   DBOT_SCORES_DICT,
                                                   FEED_REQUIRED_PARAMS,
                                                   FETCH_REQUIRED_PARAMS,
                                                   INTEGRATION_CATEGORIES,
                                                   IOC_OUTPUTS_DICT,
                                                   PYTHON_SUBTYPES, TYPE_PWSH)
from demisto_sdk.commands.common.errors import Errors
from demisto_sdk.commands.common.hook_validations.content_entity_validator import \
    ContentEntityValidator
from demisto_sdk.commands.common.hook_validations.description import \
    DescriptionValidator
from demisto_sdk.commands.common.hook_validations.docker import \
    DockerImageValidator
from demisto_sdk.commands.common.hook_validations.image import ImageValidator
from demisto_sdk.commands.common.hook_validations.utils import is_v2_file
from demisto_sdk.commands.common.tools import (print_error, print_warning,
                                               server_version_compare)


class IntegrationValidator(ContentEntityValidator):
    """IntegrationValidator is designed to validate the correctness of the file structure we enter to content repo. And
    also try to catch possible Backward compatibility breaks due to the preformed changes.
    """

    EXPIRATION_FIELD_TYPE = 17
    ALLOWED_HIDDEN_PARAMS = {'longRunning'}

    def is_valid_version(self):
        # type: () -> bool
        if self.current_file.get("commonfields", {}).get('version') == self.DEFAULT_VERSION:
            return True

        error_message, error_code = Errors.wrong_version(self.file_path)
        if self.handle_error(error_message, error_code):
            self.is_valid = False
            return False

        return True

    def is_backward_compatible(self):
        # type: () -> bool
        """Check whether the Integration is backward compatible or not, update the _is_valid field to determine that"""
        if not self.old_file:
            return True

        answers = [
            self.is_changed_context_path(),
            self.is_added_required_fields(),
            self.is_changed_command_name_or_arg(),
            self.is_there_duplicate_args(),
            self.is_there_duplicate_params(),
            self.is_changed_subtype(),
            self.is_not_valid_display_configuration(),
            # will move to is_valid_integration after https://github.com/demisto/etc/issues/17949
            not self.is_outputs_for_reputations_commands_valid()
        ]
        return not any(answers)

    def is_valid_file(self, validate_rn: bool = True) -> bool:
        """Check whether the Integration is valid or not

            Args:
                validate_rn (bool): Whether to validate release notes (changelog) or not.

            Returns:
                bool: True if integration is valid, False otherwise.
        """
        answers = [
            super().is_valid_file(validate_rn),
            self.is_valid_subtype(),
            self.is_valid_default_arguments(),
            self.is_proxy_configured_correctly(),
            self.is_insecure_configured_correctly(),
            self.is_checkbox_param_configured_correctly(),
            self.is_valid_category(),
            self.is_id_equals_name(),
            self.is_docker_image_valid(),
            self.is_valid_feed(),
            self.is_valid_fetch(),
            self.is_valid_display_name(),
            self.is_valid_hidden_params(),
            self.is_valid_pwsh(),
            self.is_valid_image(),
            self.is_valid_description(beta_integration=False),
            self.are_tests_configured()
        ]
        return all(answers)

    def are_tests_configured(self) -> bool:
        """
        Checks if the integration has a TestPlaybook and if the TestPlaybook is configured in conf.json
        And prints an error message accordingly
        """
        tests = self.current_file.get('tests', [])
        return self.are_tests_registered_in_conf_json_file_or_yml_file(tests)

    def is_valid_beta_integration(self, validate_rn: bool = True) -> bool:
        """Check whether the beta Integration is valid or not, update the _is_valid field to determine that
            Args:
                validate_rn (bool): Whether to validate release notes (changelog) or not.

            Returns:
                bool: True if integration is valid, False otherwise.
        """
        answers = [
            super().is_valid_file(validate_rn),
            self.is_valid_default_arguments(),
            self.is_valid_beta(),
            self.is_valid_image(),
            self.is_valid_description(beta_integration=True),
        ]
        return all(answers)

    def is_valid_param(self, param_name, param_display):
        # type: (str, str) -> bool
        """Check if the given parameter has the right configuration."""
        err_msgs = []
        configuration = self.current_file.get('configuration', [])
        for configuration_param in configuration:
            configuration_param_name = configuration_param['name']
            if configuration_param_name == param_name:
                if configuration_param['display'] != param_display:
<<<<<<< HEAD
                    error_message, error_code = Errors.wrong_display_name(param_name, param_display)
                    formatted_message = self.handle_error(error_message, error_code, should_print=False)
                    if formatted_message:
                        err_msgs.append(formatted_message)

                elif configuration_param.get('defaultvalue', '') not in ('false', ''):
                    error_message, error_code = Errors.wrong_default_parameter(param_name)
                    formatted_message = self.handle_error(error_message, error_code, should_print=False)
                    if formatted_message:
                        err_msgs.append(formatted_message)

                elif configuration_param.get('required', False):
                    error_message, error_code = Errors.wrong_required_value(param_name)
                    formatted_message = self.handle_error(error_message, error_code, should_print=False)
                    if formatted_message:
                        err_msgs.append(formatted_message)

                elif configuration_param.get('type') != 8:
                    error_message, error_code = Errors.wrong_required_type(param_name)
                    formatted_message = self.handle_error(error_message, error_code, should_print=False)
                    if formatted_message:
                        err_msgs.append(formatted_message)
=======
                    err_msgs.append(Errors.wrong_display_name(param_name, param_display))
                if configuration_param.get('defaultvalue', '') not in ('false', ''):
                    err_msgs.append(Errors.wrong_default_parameter(param_name))
                if configuration_param.get('required', False):
                    err_msgs.append(Errors.wrong_required_value(param_name))
                if configuration_param.get('type') != 8:
                    err_msgs.append(Errors.wrong_required_type(param_name))
>>>>>>> a7941c20

        if err_msgs:
            print_error('{} Received the following error for {} validation:\n{}'
                        .format(self.file_path, param_name, '\n'.join(err_msgs)))
            self.is_valid = False
            return False
        return True

    def is_proxy_configured_correctly(self):
        # type: () -> bool
        """Check that if an integration has a proxy parameter that it is configured properly."""
        return self.is_valid_param('proxy', 'Use system proxy settings')

    def is_insecure_configured_correctly(self):
        # type: () -> bool
        """Check that if an integration has an insecure parameter that it is configured properly."""
        insecure_field_name = ''
        configuration = self.current_file.get('configuration', [])
        for configuration_param in configuration:
            if configuration_param['name'] in ('insecure', 'unsecure'):
                insecure_field_name = configuration_param['name']
        if insecure_field_name:
            return self.is_valid_param(insecure_field_name, 'Trust any certificate (not secure)')
        return True

    def is_checkbox_param_configured_correctly(self):
        # type: () -> bool
        """Check that if an integration has a checkbox parameter it is configured properly.
        Returns:
            bool. True if the checkbox parameter is configured correctly, False otherwise.
        """
        configuration = self.current_file.get('configuration', [])
        for configuration_param in configuration:
            param_name = configuration_param['name']
            if configuration_param['type'] == 8 and param_name not in ('insecure', 'unsecure', 'proxy', 'isFetch'):
                if not self.is_valid_checkbox_param(configuration_param, param_name):
                    self.is_valid = False
        if not self.is_valid:
            return False
        return True

    def is_valid_checkbox_param(self, configuration_param, param_name):
        # type: (dict, str) -> bool
        """Check if the given checkbox parameter required field is False.
        Returns:
            bool. True if valid, False otherwise.
        """
        err_msg = None
        if configuration_param.get('required', False):
            err_msg = Errors.wrong_required_value(param_name)
        if err_msg:
            print_error(err_msg)
            return False
        return True

    def is_valid_category(self):
        # type: () -> bool
        """Check that the integration category is in the schema."""
        category = self.current_file.get('category', None)
        if category not in INTEGRATION_CATEGORIES:
            error_message, error_code = Errors.wrong_category(self.file_path, category)
            if self.handle_error(error_message, error_code):
                self.is_valid = False
                return False

        return True

    def is_valid_default_arguments(self):
        # type: () -> bool
        """Check if a reputation command (domain/email/file/ip/url)
            has a default non required argument with the same name

        Returns:
            bool. Whether a reputation command hold a valid argument
        """
        commands = self.current_file.get('script', {}).get('commands', [])
        flag = True
        for command in commands:
            command_name = command.get('name')
            if command_name in BANG_COMMAND_NAMES:
                flag_found_arg = False
                for arg in command.get('arguments', []):
                    arg_name = arg.get('name')
                    if arg_name == command_name:
                        flag_found_arg = True
                        if arg.get('default') is False:
                            error_message, error_code = Errors.wrong_default_argument(self.file_path, arg_name,
                                                                                      command_name)
                            if self.handle_error(error_message, error_code):
                                self.is_valid = False
                                flag = False

                if not flag_found_arg:
                    error_message, error_code = Errors.no_default_arg(self.file_path, command_name)
                    if self.handle_error(error_message, error_code):
                        flag = False

        if not flag:
            print_error(Errors.suggest_fix(self.file_path))
        return flag

    def is_outputs_for_reputations_commands_valid(self):
        # type: () -> bool
        """Check if a reputation command (domain/email/file/ip/url)
            has the correct DBotScore outputs according to the context standard
            https://xsoar.pan.dev/docs/integrations/context-standards

        Returns:
            bool. Whether a reputation command holds valid outputs
        """
        context_standard = "https://xsoar.pan.dev/docs/integrations/context-standards"
        commands = self.current_file.get('script', {}).get('commands', [])
        output_for_reputation_valid = True
        for command in commands:
            command_name = command.get('name')
            # look for reputations commands
            if command_name in BANG_COMMAND_NAMES:
                context_outputs_paths = set()
                context_outputs_descriptions = set()
                for output in command.get('outputs', []):
                    context_outputs_paths.add(output.get('contextPath'))
                    context_outputs_descriptions.add(output.get('description'))

                # validate DBotScore outputs and descriptions
                missing_outputs = set()
                missing_descriptions = set()
                for dbot_score_output in DBOT_SCORES_DICT:
                    if dbot_score_output not in context_outputs_paths:
                        missing_outputs.add(dbot_score_output)
                    else:  # DBot Score output path is in the outputs
                        if DBOT_SCORES_DICT.get(dbot_score_output) not in context_outputs_descriptions:
                            missing_descriptions.add(dbot_score_output)
                            # self.is_valid = False - Do not fail build over wrong description

                if missing_outputs:
                    error_message, error_code = Errors.dbot_invalid_output(self.file_path,
                                                                           command_name, missing_outputs,
                                                                           context_standard)
                    if self.handle_error(error_message, error_code):
                        self.is_valid = False
                        output_for_reputation_valid = False

                if missing_descriptions:
                    print_warning(Errors.dbot_invalid_description(
                        self.file_path, command_name, missing_descriptions, context_standard))

                # validate the IOC output
                reputation_output = IOC_OUTPUTS_DICT.get(command_name)
                if reputation_output and not reputation_output.intersection(context_outputs_paths):
                    error_message, error_code = Errors.missing_reputation(self.file_path,
                                                                          command_name, reputation_output,
                                                                          context_standard)
                    if self.handle_error(error_message, error_code):
                        self.is_valid = False
                        output_for_reputation_valid = False

        return output_for_reputation_valid

    def is_valid_subtype(self):
        # type: () -> bool
        """Validate that the subtype is python2 or python3."""
        type_ = self.current_file.get('script', {}).get('type')
        if type_ == 'python':
            subtype = self.current_file.get('script', {}).get('subtype')
            if subtype not in PYTHON_SUBTYPES:
                error_message, error_code = Errors.wrong_subtype(self.file_path)
                if self.handle_error(error_message, error_code):
                    self.is_valid = False
                    return False

        return True

    def is_changed_subtype(self):
        # type: () -> bool
        """Validate that the subtype was not changed."""
        type_ = self.current_file.get('script', {}).get('type')
        if type_ == 'python':
            subtype = self.current_file.get('script', {}).get('subtype')
            if self.old_file:
                old_subtype = self.old_file.get('script', {}).get('subtype', "")
                if old_subtype and old_subtype != subtype:
                    error_message, error_code = Errors.breaking_backwards_subtype(self.file_path)
                    if self.handle_error(error_message, error_code):
                        self.is_valid = False
                        return True

        return False

    def is_valid_beta(self):
        # type: () -> bool
        """Validate that that beta integration has correct beta attributes"""

        if not all([self._is_display_contains_beta(), self._has_beta_param()]):
            self.is_valid = False
            return False
        if self.old_file:
            if not all([self._id_has_no_beta_substring(), self._name_has_no_beta_substring()]):
                self.is_valid = False
                return False
        return True

    def _id_has_no_beta_substring(self):
        # type: () -> bool
        """Checks that 'id' field dose not include the substring 'beta'"""
        common_fields = self.current_file.get('commonfields', {})
        integration_id = common_fields.get('id', '')
        if 'beta' in integration_id.lower():
            error_message, error_code = Errors.beta_in_id(self.file_path)
            if self.handle_error(error_message, error_code):
                return False

        return True

    def _name_has_no_beta_substring(self):
        # type: () -> bool
        """Checks that 'name' field dose not include the substring 'beta'"""
        name = self.current_file.get('name', '')
        if 'beta' in name.lower():
            error_message, error_code = Errors.beta_in_name(self.file_path)
            if self.handle_error(error_message, error_code):
                return False

        return True

    def _has_beta_param(self):
        # type: () -> bool
        """Checks that integration has 'beta' field with value set to true"""
        beta = self.current_file.get('beta', False)
        if not beta:
            error_message, error_code = Errors.beta_field_not_found(self.file_path)
            if self.handle_error(error_message, error_code):
                return False

        return True

    def _is_display_contains_beta(self):
        # type: () -> bool
        """Checks that 'display' field includes the substring 'beta'"""
        display = self.current_file.get('display', '')
        if 'beta' not in display.lower():
            error_message, error_code = Errors.no_beta_in_display(self.file_path)
            if self.handle_error(error_message, error_code):
                return False

        return True

    def is_there_duplicate_args(self):
        # type: () -> bool
        """Check if a command has the same arg more than once

        Returns:
            bool. True if there are duplicates, False otherwise.
        """
        commands = self.current_file.get('script', {}).get('commands', [])
        is_there_duplicates = False
        for command in commands:
            arg_list = []  # type: list
            for arg in command.get('arguments', []):
                if arg in arg_list:
                    error_message, error_code = Errors.duplicate_arg_in_file(self.file_path,
                                                                             arg['name'], command['name'])
                    if self.handle_error(error_message, error_code):
                        self.is_valid = False
                        is_there_duplicates = True

                else:
                    arg_list.append(arg)

        return is_there_duplicates

    def is_there_duplicate_params(self):
        # type: () -> bool
        """Check if the integration has the same param more than once

        Returns:
            bool. True if there are duplicates, False otherwise.
        """
        has_duplicate_params = False
        configurations = self.current_file.get('configuration', [])
        param_list = []  # type: list
        for configuration_param in configurations:
            param_name = configuration_param['name']
            if param_name in param_list:
                error_message, error_code = Errors.duplicate_param(param_name, self.file_path)
                if self.handle_error(error_message, error_code):
                    self.is_valid = False
                    has_duplicate_params = True

            else:
                param_list.append(param_name)

        return has_duplicate_params

    @staticmethod
    def _get_command_to_args(integration_json):
        # type: (dict) -> dict
        """Get a dictionary command name to it's arguments.

        Args:
            integration_json (dict): Dictionary of the examined integration.

        Returns:
            dict. command name to a list of it's arguments.
        """
        command_to_args = {}  # type: dict
        commands = integration_json.get('script', {}).get('commands', [])
        for command in commands:
            command_to_args[command['name']] = {}
            for arg in command.get('arguments', []):
                command_to_args[command['name']][arg['name']] = arg.get('required', False)
        return command_to_args

    def is_changed_command_name_or_arg(self):
        # type: () -> bool
        """Check if a command name or argument as been changed.

        Returns:
            bool. Whether a command name or argument as been changed.
        """
        current_command_to_args = self._get_command_to_args(self.current_file)
        old_command_to_args = self._get_command_to_args(self.old_file)

        for command, args_dict in old_command_to_args.items():
            if command not in current_command_to_args.keys() or \
                    not self.is_subset_dictionary(current_command_to_args[command], args_dict):
                error_message, error_code = Errors.breaking_backwards_command_arg_changed(self.file_path, command)
                if self.handle_error(error_message, error_code):
                    self.is_valid = False
                    return True

        return False

    @staticmethod
    def _is_sub_set(supposed_bigger_list, supposed_smaller_list):
        # type: (list, list) -> bool
        """Check if supposed_smaller_list is a subset of the supposed_bigger_list"""
        return all(item in supposed_bigger_list for item in supposed_smaller_list)

    def _get_command_to_context_paths(self, integration_json):
        # type: (dict) -> dict
        """Get a dictionary command name to it's context paths.

        Args:
            integration_json (dict): Dictionary of the examined integration.

        Returns:
            dict. command name to a list of it's context paths.
        """
        command_to_context_dict = {}
        commands = integration_json.get('script', {}).get('commands', [])
        for command in commands:
            context_list = []
            outputs = command.get('outputs', None)
            if not outputs:
                continue
            for output in outputs:
                command_name = command['name']
                try:
                    context_list.append(output['contextPath'])
                except KeyError:
                    error_message, error_code = Errors.invalid_context_output(command_name, output)
                    if self.handle_error(error_message, error_code):
                        self.is_valid = False

            command_to_context_dict[command['name']] = sorted(context_list)
        return command_to_context_dict

    def is_changed_context_path(self):
        # type: () -> bool
        """Check if a context path as been changed.

        Returns:
            bool. Whether a context path as been changed.
        """
        current_command_to_context_paths = self._get_command_to_context_paths(self.current_file)
        old_command_to_context_paths = self._get_command_to_context_paths(self.old_file)
        # if old integration command has no outputs, no change of context will occur.
        if not old_command_to_context_paths:
            return False
        # if new integration command has no outputs, and old one does, a change of context will occur.
        if not current_command_to_context_paths and old_command_to_context_paths:
            return True
        for old_command, old_context_paths in old_command_to_context_paths.items():
            if old_command in current_command_to_context_paths.keys():
                if not self._is_sub_set(current_command_to_context_paths[old_command], old_context_paths):
                    error_message, error_code = Errors.breaking_backwards_command(self.file_path, old_command)
                    if self.handle_error(error_message, error_code):
                        self.is_valid = False
                        return True

        return False

    @staticmethod
    def _get_field_to_required_dict(integration_json):
        """Get a dictionary field name to its required status.

        Args:
            integration_json (dict): Dictionary of the examined integration.

        Returns:
            dict. Field name to its required status.
        """
        field_to_required = {}
        configuration = integration_json.get('configuration', [])
        for field in configuration:
            field_to_required[field.get('name')] = field.get('required', False)
        return field_to_required

    def is_added_required_fields(self):
        # type: () -> bool
        """Check if required field were added."""
        current_field_to_required = self._get_field_to_required_dict(self.current_file)
        old_field_to_required = self._get_field_to_required_dict(self.old_file)
        is_added_required = False
        for field, required in current_field_to_required.items():
            if field in old_field_to_required.keys():
                # if required is True and old_field is False.
                if required and required != old_field_to_required[field]:
                    error_message, error_code = Errors.added_required_fields(self.file_path, field)
                    if self.handle_error(error_message, error_code):
                        self.is_valid = False
                        is_added_required = True

            # if required is True but no old field.
            elif required:
                error_message, error_code = Errors.added_required_fields(self.file_path, field)
                if self.handle_error(error_message, error_code):
                    self.is_valid = False
                    is_added_required = True

        return is_added_required

    def is_id_equals_name(self):
        """Check whether the integration's ID is equal to its name

        Returns:
            bool. Whether the integration's id equals to its name
        """
        return super(IntegrationValidator, self)._is_id_equals_name('integration')

    def is_not_valid_display_configuration(self):
        """Validate that the display settings are not empty for non-hidden fields and for type 17 params.

        Returns:
            bool. Whether the display is there for non-hidden fields.
        """
        configuration = self.current_file.get('configuration', [])
        for configuration_param in configuration:
            field_type = configuration_param['type']
            is_field_hidden = configuration_param.get('hidden', False)
            configuration_display = configuration_param.get('display')

            # This parameter type will not use the display value.
            if field_type == self.EXPIRATION_FIELD_TYPE:
                if configuration_display:
                    error_message, error_code = Errors.not_used_display_name(self.file_path,
                                                                             configuration_param['name'])
                    if self.handle_error(error_message, error_code):
                        self.is_valid = False
                        return True

            elif not is_field_hidden and not configuration_display \
                    and configuration_param['name'] not in ('feedExpirationPolicy', 'feedExpirationInterval'):
                error_message, error_code = Errors.empty_display_configuration(self.file_path,
                                                                               configuration_param['name'])
                if self.handle_error(error_message, error_code):
                    self.is_valid = False
                    return True

        return False

    def is_docker_image_valid(self):
        # type: () -> bool
        docker_image_validator = DockerImageValidator(self.file_path, is_modified_file=True, is_integration=True)
        if docker_image_validator.is_docker_image_valid():
            return True

        self.is_valid = False
        return False

    def is_valid_feed(self):
        # type: () -> bool
        valid_from_version = valid_feed_params = True
        if self.current_file.get("script", {}).get("feed"):
            from_version = self.current_file.get("fromversion", "0.0.0")
            if not from_version or server_version_compare("5.5.0", from_version) == 1:
                error_message, error_code = Errors.feed_wrong_from_version(self.file_path, from_version)
                if self.handle_error(error_message, error_code,
                                     suggested_fix=Errors.suggest_fix(self.file_path, '--from-version', '5.5.0')):
                    valid_from_version = False

            valid_feed_params = self.all_feed_params_exist()
        return valid_from_version and valid_feed_params

    def is_valid_pwsh(self) -> bool:
        if self.current_file.get("script", {}).get("type") == TYPE_PWSH:
            from_version = self.current_file.get("fromversion", "0.0.0")
            if not from_version or server_version_compare("5.5.0", from_version) > 0:
                error_message, error_code = Errors.pwsh_wrong_version(self.file_path, from_version)
                if self.handle_error(error_message, error_code,
                                     suggested_fix=Errors.suggest_fix(self.file_path, '--from-version', '5.5.0')):
                    return False
        return True

    def is_valid_fetch(self) -> bool:
        """
        validate that all required fields in integration that have fetch incidents are in the yml file.
        Returns:
            bool. True if the integration is defined as well False otherwise.
        """
        fetch_params_exist = True
        if self.current_file.get('script', {}).get('isfetch') is True:
            params = [_key for _key in self.current_file.get('configuration', [])]
            for param in FETCH_REQUIRED_PARAMS:
                if param not in params:
                    error_message, error_code = Errors.parameter_missing_from_yml(self.file_path, param.get('name'),
                                                                                  yaml.dump(param))
                    if self.handle_error(error_message, error_code):
                        fetch_params_exist = False

        return fetch_params_exist

    def all_feed_params_exist(self) -> bool:
        """
        validate that all required fields in feed integration are in the yml file.
        Returns:
            bool. True if the integration is defined as well False otherwise.
        """
        params_exist = True
        params = [_key for _key in self.current_file.get('configuration', [])]
        for counter, param in enumerate(params):
            if 'defaultvalue' in param:
                params[counter].pop('defaultvalue')
        for param in FEED_REQUIRED_PARAMS:
            if param not in params:
                error_message, error_code = Errors.parameter_missing_for_feed(self.file_path,
                                                                              param.get('name'), yaml.dump(param))
                if self.handle_error(error_message, error_code):
                    params_exist = False

        return params_exist

    def is_valid_display_name(self):
        # type: () -> bool
        if not is_v2_file(self.current_file):
            return True
        else:
            display_name = self.current_file.get('display')
            correct_name = " v2"
            if not display_name.endswith(correct_name):
                error_message, error_code = Errors.invalid_v2_integration_name(self.file_path)
                if self.handle_error(error_message, error_code):
                    return False

            return True

    def is_valid_hidden_params(self) -> bool:
        """
        Verify there are no non-allowed hidden integration parameters.
        Returns:
            bool. True if there aren't non-allowed hidden parameters. False otherwise.
        """
        ans = True
        conf = self.current_file.get('configuration', [])
        for int_parameter in conf:
            is_param_hidden = int_parameter.get('hidden')
            param_name = int_parameter.get('name')
            if is_param_hidden and param_name not in self.ALLOWED_HIDDEN_PARAMS:
                error_message, error_code = Errors.found_hidden_param(param_name)
                if self.handle_error(error_message, error_code):
                    ans = False

        return ans

    def is_valid_image(self) -> bool:
        """Verifies integration image/logo is valid.

        Returns:
            bool. True if integration image/logo is valid, False otherwise.
        """
        image_validator = ImageValidator(self.file_path)
        if not image_validator.is_valid():
            return False
        return True

    def is_valid_description(self, beta_integration: bool = False) -> bool:
        """Verifies integration description is valid.

        Returns:
            bool: True if description is valid, False otherwise.
        """
        description_validator = DescriptionValidator(self.file_path)
        if beta_integration:
            if not description_validator.is_valid_beta_description():
                return False
        else:
            if not description_validator.is_valid():
                return False
        return True<|MERGE_RESOLUTION|>--- conflicted
+++ resolved
@@ -122,38 +122,28 @@
             configuration_param_name = configuration_param['name']
             if configuration_param_name == param_name:
                 if configuration_param['display'] != param_display:
-<<<<<<< HEAD
                     error_message, error_code = Errors.wrong_display_name(param_name, param_display)
                     formatted_message = self.handle_error(error_message, error_code, should_print=False)
                     if formatted_message:
                         err_msgs.append(formatted_message)
 
-                elif configuration_param.get('defaultvalue', '') not in ('false', ''):
+                if configuration_param.get('defaultvalue', '') not in ('false', ''):
                     error_message, error_code = Errors.wrong_default_parameter(param_name)
                     formatted_message = self.handle_error(error_message, error_code, should_print=False)
                     if formatted_message:
                         err_msgs.append(formatted_message)
 
-                elif configuration_param.get('required', False):
+                if configuration_param.get('required', False):
                     error_message, error_code = Errors.wrong_required_value(param_name)
                     formatted_message = self.handle_error(error_message, error_code, should_print=False)
                     if formatted_message:
                         err_msgs.append(formatted_message)
 
-                elif configuration_param.get('type') != 8:
+                if configuration_param.get('type') != 8:
                     error_message, error_code = Errors.wrong_required_type(param_name)
                     formatted_message = self.handle_error(error_message, error_code, should_print=False)
                     if formatted_message:
                         err_msgs.append(formatted_message)
-=======
-                    err_msgs.append(Errors.wrong_display_name(param_name, param_display))
-                if configuration_param.get('defaultvalue', '') not in ('false', ''):
-                    err_msgs.append(Errors.wrong_default_parameter(param_name))
-                if configuration_param.get('required', False):
-                    err_msgs.append(Errors.wrong_required_value(param_name))
-                if configuration_param.get('type') != 8:
-                    err_msgs.append(Errors.wrong_required_type(param_name))
->>>>>>> a7941c20
 
         if err_msgs:
             print_error('{} Received the following error for {} validation:\n{}'
