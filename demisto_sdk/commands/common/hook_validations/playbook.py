--- conflicted
+++ resolved
@@ -23,11 +23,8 @@
                 self.is_valid_version(),
                 self.is_id_equals_name(),
                 self.is_no_rolename(),
-<<<<<<< HEAD
+                self.is_root_connected_to_all_tasks(),
                 self.is_condition_branches_handled_correctly()
-=======
-                self.is_root_connected_to_all_tasks()
->>>>>>> 5107ffb5
             ]
             answers = all(new_playbook_checks)
         else:
@@ -36,11 +33,8 @@
             modified_playbook_checks = [
                 self.is_valid_version(),
                 self.is_no_rolename(),
-<<<<<<< HEAD
+                self.is_root_connected_to_all_tasks(),
                 self.is_condition_branches_handled_correctly()
-=======
-                self.is_root_connected_to_all_tasks()
->>>>>>> 5107ffb5
             ]
             answers = all(modified_playbook_checks)
 
@@ -75,7 +69,6 @@
             return False
         return True
 
-<<<<<<< HEAD
     def is_condition_branches_handled_correctly(self):  # type: () -> bool
         """Check whether the playbook conditional tasks has all optional branches handled
 
@@ -107,7 +100,7 @@
                                 f'{str(task_condition_labels)}')
                     self.is_valid = is_unreachable = False
         return is_unreachable
-=======
+
     def is_root_connected_to_all_tasks(self):  # type: () -> bool
         """Check whether the playbook root is connected to all tasks
 
@@ -127,5 +120,4 @@
         orphan_tasks = tasks_bucket.difference(next_tasks_bucket)
         if orphan_tasks:
             print_error(f'The following tasks ids have no previous tasks: {orphan_tasks}')
-        return tasks_bucket.issubset(next_tasks_bucket)
->>>>>>> 5107ffb5
+        return tasks_bucket.issubset(next_tasks_bucket)