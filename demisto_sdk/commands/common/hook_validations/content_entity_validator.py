--- conflicted
+++ resolved
@@ -49,14 +49,9 @@
             True if version is valid, else False
         """
         if self.current_file.get('version') != self.DEFAULT_VERSION:
-<<<<<<< HEAD
             error_message, error_code = Errors.wrong_version(self.DEFAULT_VERSION)
-            if self.handle_error(error_message, error_code, file_path=self.file_path, suggested_fix=Errors.suggest_fix(self.file_path)):
-=======
-            error_message, error_code = Errors.wrong_version(self.file_path, self.DEFAULT_VERSION)
             if self.handle_error(error_message, error_code, file_path=self.file_path,
                                  suggested_fix=Errors.suggest_fix(self.file_path)):
->>>>>>> 53bbea0f
                 self.is_valid = False
                 return False
         return True
@@ -130,14 +125,9 @@
         file_id = _get_file_id(file_type, self.current_file)
         name = self.current_file.get('name', '')
         if file_id != name:
-<<<<<<< HEAD
             error_message, error_code = Errors.id_should_equal_name(name, file_id)
-            if self.handle_error(error_message, error_code, file_path=self.file_path, suggested_fix=Errors.suggest_fix(self.file_path)):
-=======
-            error_message, error_code = Errors.id_should_equal_name(name, file_id, self.file_path)
             if self.handle_error(error_message, error_code, file_path=self.file_path,
                                  suggested_fix=Errors.suggest_fix(self.file_path)):
->>>>>>> 53bbea0f
                 return False
 
         return True
