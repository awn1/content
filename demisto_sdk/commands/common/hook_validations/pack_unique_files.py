"""
This module is designed to validate the existence and structure of content pack essential files in content.
"""
import io
import json
import os
import re

from demisto_sdk.commands.common.constants import (  # PACK_METADATA_PRICE,
    API_MODULES_PACK, PACK_METADATA_CATEGORIES, PACK_METADATA_DEPENDENCIES,
<<<<<<< HEAD
    PACK_METADATA_FIELDS, PACK_METADATA_KEYWORDS, PACK_METADATA_TAGS,
    PACK_METADATA_USE_CASES, PACKS_PACK_IGNORE_FILE_NAME,
    PACKS_PACK_META_FILE_NAME, PACKS_README_FILE_NAME,
    PACKS_WHITELIST_FILE_NAME, Errors)
=======
    PACK_METADATA_DESC, PACK_METADATA_FIELDS, PACK_METADATA_KEYWORDS,
    PACK_METADATA_NAME, PACK_METADATA_TAGS, PACK_METADATA_USE_CASES,
    PACKS_PACK_IGNORE_FILE_NAME, PACKS_PACK_META_FILE_NAME,
    PACKS_README_FILE_NAME, PACKS_WHITELIST_FILE_NAME)
>>>>>>> 19042c06
from demisto_sdk.commands.common.tools import pack_name_to_path


class PackUniqueFilesValidator:
    """PackUniqueFilesValidator is designed to validate the correctness of content pack's files structure.
    Existence and validity of this files is essential."""

    def __init__(self, pack):
        """Inits the content pack validator with pack's name, pack's path, and unique files to content packs such as:
        secrets whitelist file, pack-ignore file, pack-meta file and readme file
        :param pack: content package name, which is the directory name of the pack
        """
        self.pack = pack
        self.pack_path = pack_name_to_path(self.pack)
        self.secrets_file = PACKS_WHITELIST_FILE_NAME
        self.pack_ignore_file = PACKS_PACK_IGNORE_FILE_NAME
        self.pack_meta_file = PACKS_PACK_META_FILE_NAME
        self.readme_file = PACKS_README_FILE_NAME
        self._errors = []

    # error handling
    def _add_error(self, error):
        """Adds error entry to a list under pack's name"""
        if error:
            self._errors.append(error)

    def get_errors(self, raw=False):
        """Get the dict version or string version for print"""
        errors = ''
        if raw:
            errors = self._errors
        elif self._errors:
            errors = '@@@Issues with unique files in pack: {}\n  {}'.format(self.pack, '\n  '.join(self._errors))

        return errors

    # file utils
    def _get_pack_file_path(self, file_name=''):
        """Returns the full file path to pack's file"""
        return os.path.join(self.pack_path, file_name)

    def _is_pack_file_exists(self, file_name):
        """Check if .secrets-ignore exists"""
        if not os.path.isfile(self._get_pack_file_path(file_name)):
            self._add_error(Errors.pack_file_does_not_exist(file_name))
            return False

        return True

    def _read_file_content(self, file_name):
        """Open & Read a file object's content throw exception if can't"""
        try:
            with io.open(self._get_pack_file_path(file_name), mode="r", encoding="utf-8") as file:
                return file.read()
        except IOError:
            self._add_error(Errors.cant_open_pack_file(file_name))
        except ValueError:
            self._add_error(Errors.cant_read_pack_file(file_name))

        return False

    def _parse_file_into_list(self, file_name, delimiter='\n'):
        """Parse file's content to list, throw exception if can't"""
        file_content = self._read_file_content(file_name)
        try:
            if file_content:
                return file_content.split(delimiter)
        except ValueError:
            self._add_error(Errors.cant_parse_pack_file_to_list(file_name))

        return False

    # secrets validation
    def validate_secrets_file(self):
        """Validate everything related to .secrets-ignore file"""
        if self._is_pack_file_exists(self.secrets_file) and all([self._is_secrets_file_structure_valid()]):
            return True

        return False

    def _is_secrets_file_structure_valid(self):
        """Check if .secrets-ignore structure is parse-able"""
        if self._parse_file_into_list(self.secrets_file):
            return True

        return False

    # pack ignore validation
    def validate_pack_ignore_file(self):
        """Validate everything related to .pack-ignore file"""
        if self._is_pack_file_exists(self.pack_ignore_file) and all([self._is_pack_ignore_file_structure_valid()]):
            return True

        return False

    def _is_pack_ignore_file_structure_valid(self):
        """Check if .pack-ignore structure is parse-able & has valid regex"""
        try:
            pack_ignore_regex_list = self._parse_file_into_list(self.pack_ignore_file)
            if pack_ignore_regex_list and all(re.compile(regex) for regex in pack_ignore_regex_list):
                return True
        except re.error:
            self._add_error(Errors.pack_file_bad_format(self.pack_ignore_file))

        return False

    # pack metadata validation
    def validate_pack_meta_file(self):
        """Validate everything related to pack_metadata.json file"""
        if self._is_pack_file_exists(self.pack_meta_file) and all([self._is_pack_meta_file_structure_valid()]):
            return True

        return False

    def _is_pack_meta_file_structure_valid(self):
        """Check if pack_metadata.json structure is json parse-able and valid"""
        try:
            pack_meta_file_content = self._read_file_content(self.pack_meta_file)
            if not pack_meta_file_content:
                self._add_error(Errors.pack_metadata_empty())
                return False
            metadata = json.loads(pack_meta_file_content)
            if not isinstance(metadata, dict):
                self._add_error(Errors.pack_metadata_should_be_dict())
                return False
            missing_fields = [field for field in PACK_METADATA_FIELDS if field not in metadata.keys()]
            if missing_fields:
                self._add_error(Errors.missing_field_iin_pack_metadata(missing_fields))
                return False
            # check validity of pack metadata mandatory fields
            name_field = metadata.get(PACK_METADATA_NAME, '').lower()
            if not name_field or 'fill mandatory field' in name_field:
                self._add_error(
                    'Pack metadata {} field is not valid. Please fill valid pack name.'.format(PACK_METADATA_NAME))
                return False
            description_name = metadata.get(PACK_METADATA_DESC, '').lower()
            if not description_name or 'fill mandatory field' in description_name:
                self._add_error(
                    'Pack metadata {} field is not valid. Please fill valid pack description.'.format(
                        PACK_METADATA_DESC))
                return False
            # check non mandatory dependency field
            dependencies_field = metadata.get(PACK_METADATA_DEPENDENCIES, {})
            if not isinstance(dependencies_field, dict):
                self._add_error(Errors.dependencies_field_should_be_dict())
                return False
            # check metadata list fields and validate that no empty values are contained in this fields
            for list_field in (PACK_METADATA_KEYWORDS, PACK_METADATA_TAGS, PACK_METADATA_CATEGORIES,
                               PACK_METADATA_USE_CASES):
                field = metadata[list_field]
                if field and len(field) == 1:
                    value = field[0]
                    if not value:
                        self._add_error(Errors.empty_field_in_pack_metadata(list_field))
                        return False
        except (ValueError, TypeError):
            self._add_error(Errors.pack_metadata_isnt_json(self.pack_meta_file))
            return False

        return True

    # pack README.md validation
    def validate_readme_file(self):
        """Validate everything related to README.md file"""
        if self._is_pack_file_exists(self.readme_file):
            return True

        return False

    def validate_pack_unique_files(self):
        """Main Execution Method"""
        self.validate_secrets_file()
        self.validate_pack_ignore_file()
        self.validate_readme_file()
        # We don't want to check the metadata file for this pack
        if API_MODULES_PACK not in self.pack:
            self.validate_pack_meta_file()

        return self.get_errors()<|MERGE_RESOLUTION|>--- conflicted
+++ resolved
@@ -8,17 +8,10 @@
 
 from demisto_sdk.commands.common.constants import (  # PACK_METADATA_PRICE,
     API_MODULES_PACK, PACK_METADATA_CATEGORIES, PACK_METADATA_DEPENDENCIES,
-<<<<<<< HEAD
-    PACK_METADATA_FIELDS, PACK_METADATA_KEYWORDS, PACK_METADATA_TAGS,
-    PACK_METADATA_USE_CASES, PACKS_PACK_IGNORE_FILE_NAME,
-    PACKS_PACK_META_FILE_NAME, PACKS_README_FILE_NAME,
-    PACKS_WHITELIST_FILE_NAME, Errors)
-=======
     PACK_METADATA_DESC, PACK_METADATA_FIELDS, PACK_METADATA_KEYWORDS,
     PACK_METADATA_NAME, PACK_METADATA_TAGS, PACK_METADATA_USE_CASES,
     PACKS_PACK_IGNORE_FILE_NAME, PACKS_PACK_META_FILE_NAME,
-    PACKS_README_FILE_NAME, PACKS_WHITELIST_FILE_NAME)
->>>>>>> 19042c06
+    PACKS_README_FILE_NAME, PACKS_WHITELIST_FILE_NAME, Errors)
 from demisto_sdk.commands.common.tools import pack_name_to_path
 
 
