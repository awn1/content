import re
from typing import List

# dirs
CAN_START_WITH_DOT_SLASH = '(?:./)?'
NOT_TEST = '(?!Test)'
INTEGRATIONS_DIR = 'Integrations'
SCRIPTS_DIR = 'Scripts'
PLAYBOOKS_DIR = 'Playbooks'
TEST_PLAYBOOKS_DIR = 'TestPlaybooks'
REPORTS_DIR = 'Reports'
DASHBOARDS_DIR = 'Dashboards'
WIDGETS_DIR = 'Widgets'
INCIDENT_FIELDS_DIR = 'IncidentFields'
INCIDENT_TYPES_DIR = 'IncidentTypes'
INDICATOR_FIELDS_DIR = 'IndicatorFields'
INDICATOR_TYPES_DIR = 'IndicatorTypes'
LAYOUTS_DIR = 'Layouts'
CLASSIFIERS_DIR = 'Classifiers'
CONNECTIONS_DIR = 'Connections'
BETA_INTEGRATIONS_DIR = 'Beta_Integrations'
PACKS_DIR = 'Packs'
TOOLS_DIR = 'Tools'
RELEASE_NOTES_DIR = 'ReleaseNotes'
TESTS_DIR = 'Tests'
DOC_FILES_DIR = 'doc_files'

SCRIPT = 'script'
INTEGRATION = 'integration'
PLAYBOOK = 'playbook'
LAYOUT = 'layout'
INCIDENT_TYPE = 'incidenttype'
INCIDENT_FIELD = 'incidentfield'
INDICATOR_FIELD = 'indicatorfield'
CONNECTION = 'connection'
CLASSIFIER = 'classifier'
DASHBOARD = 'dashboard'
REPORT = 'report'
INDICATOR_TYPE = 'reputation'
WIDGET = 'widget'
TOOL = 'tools'

ENTITY_TYPE_TO_DIR = {
    INTEGRATION: INTEGRATIONS_DIR,
    PLAYBOOK: PLAYBOOKS_DIR,
    SCRIPT: SCRIPTS_DIR,
    LAYOUT: LAYOUTS_DIR,
    INCIDENT_FIELD: INCIDENT_FIELDS_DIR,
    INCIDENT_TYPE: INCIDENT_TYPES_DIR,
    INDICATOR_FIELD: INDICATOR_FIELDS_DIR,
    CONNECTION: CONNECTIONS_DIR,
    CLASSIFIER: CLASSIFIERS_DIR,
    DASHBOARD: DASHBOARDS_DIR,
    INDICATOR_TYPE: INDICATOR_TYPES_DIR,
    REPORT: REPORTS_DIR,
    WIDGET: WIDGETS_DIR
}

CONTENT_FILE_ENDINGS = ['py', 'yml', 'png', 'json', 'md']

CUSTOM_CONTENT_FILE_ENDINGS = ['yml', 'json']

CONTENT_ENTITIES_DIRS = [
    INTEGRATIONS_DIR,
    SCRIPTS_DIR,
    PLAYBOOKS_DIR,
    TEST_PLAYBOOKS_DIR,
    REPORTS_DIR,
    DASHBOARDS_DIR,
    WIDGETS_DIR,
    INCIDENT_FIELDS_DIR,
    INDICATOR_FIELDS_DIR,
    INDICATOR_TYPES_DIR,
    INCIDENT_TYPES_DIR,
    LAYOUTS_DIR,
    CLASSIFIERS_DIR,
    CONNECTIONS_DIR,
    BETA_INTEGRATIONS_DIR
]

CONTENT_ENTITY_UPLOAD_ORDER = [
    INTEGRATIONS_DIR,
    BETA_INTEGRATIONS_DIR,
    SCRIPTS_DIR,
    PLAYBOOKS_DIR,
    TEST_PLAYBOOKS_DIR,
    INCIDENT_TYPES_DIR,
    INCIDENT_FIELDS_DIR,
    INDICATOR_FIELDS_DIR,
    INDICATOR_TYPES_DIR,
    CLASSIFIERS_DIR,
    WIDGETS_DIR,
    LAYOUTS_DIR,
    DASHBOARDS_DIR
]

DEFAULT_IMAGE_PREFIX = 'data:image/png;base64,'
DEFAULT_IMAGE_BASE64 = 'iVBORw0KGgoAAAANSUhEUgAAAFAAAABQCAMAAAC5zwKfAAACYVBMVEVHcEwAT4UAT4UAT4YAf/8A//8AT4UAf78AT4U' \
                       'AT4UAT4UAUYcAT4YAT4YAT48AXIsAT4UAT4UAUIUAUIUAT4UAT4UAVaoAW5EAUIYAWYwAT4UAT4UAT4UAUIgAT4YAUo' \
                       'UAUIYAUIUAT4YAVY0AUIUAT4UAUIUAUocAUYUAT4UAT4UAT4UAUIYAT4UAUIUAT4cAUYUAUIUAUIYAUocAT4UAUIUAT' \
                       '4YAUY4AUIUAUIYAT4UAVYgAT4UAT4UAT4YAVYUAT4UAT4UAT4YAT4cAT4UAT4UAUYYAZpkAWIUAT4UAT4gAbZEAT4UA' \
                       'UIYAT4UAUIUAT4cAUYgAT4UAZpkAT4UAT4UAT4UAVaoAUIUAT4UAWIkAT4UAU4kAUIUAUIUAU4gAT4UAT4UAT4UAVYg' \
                       'AUIUAT4YAVYkAUYUAT4UAU4cAUIYAUIUAT4gAUIYAVYsAT4YAUocAUYUAUIYAUYgAT4UAT4UAT4UAT4UAUYUAU4UAUY' \
                       'gAT4UAVY0AUIUAUIUAT4UAT4cAT4oAVY0AUYcAUIcAUIUAUIYAUIcAUYcAUIUAT4UAT4UAUIUAT4UAX58AT4UAUIUAU' \
                       'IYAT4UAUIYAUIgAT4UAT4UAUIUAT4UAUIUAT4YAT4UAUIYAT4YAUYkAT4UAUYYAUIUAT4UAT4YAT4YAT4YAT4cAUokA' \
                       'T4UAT4YAUIUAT4UAT4YAUIUAT4UAUIoAT4YAT4UAT4UAT4UAT4UAUIUAT4UAT4YAT4UAUYYAT4YAUYUAT4UAT4YAT4U' \
                       'AUoUAT4UAT4UAUIYAT4YAUIcAYokAT4UAT4UA65kA0ZYAu5PCXoiOAAAAx3RSTlMA+nO6AgG5BP799i9wShAL9/uVzN' \
                       'rxAw6JFLv08EmWKLyPmhI/x88+ccjz4WjtmU1F76VEoFbXGdKMrh71+K0qoZODIMuzSAoXni0H4HnjfnccQwXDjT0Gi' \
                       '/wa5zSCaSvBsWMPb9EnLMoxe3hHOSG+Ilh/S1BnzvJULjimCayy6UAwG1VPta91UVLNgJvZCNBcRuVsPIbb37BllNjC' \
                       'fTLsbrjukKejYCVtqb/5aqiXI9W0tnad4utdt2HEa1ro5EHWpBOBYg3JeEoS2QAAA5lJREFUGBmtwQN7Y0sABuAvbZK' \
                       'T1Ha3tt2ubdu2vXu517Zt27a+TH/VbXgmaTIz53nyvtDaV1+JdDrxHVvzkD43D5BsyUe6bKxmUP0qJNM2Y/Pxud9bMH' \
                       'd5DsNmlmGa/E8ZsvgumHqikFHzPUhgVTGipBxmun20LUCCw4zZAiPtjPMs4r3MmGvbYGA9E6yD7CwlN0FvPac5CckDl' \
                       'LRBK4dJPAxbDiXvQ+c9H5OZQMwW2lZDJ7eQyQ1vQsR+2j6ARnYnU6nKQ8gdtA1Co6mLqXX1AXBf72GUa6EbGmuotCvT' \
                       'u4tRBcOfQ+sATQ2cqoSBF2go6xiMtNNQA8zkH6GZ0zBU/mLFYEcBtbbCiVtrM6lxEA6NVFOpHk6d9lPpbjjVSKWCvXB' \
                       'oHzUyFyG1vuFzM3Yi3rfUqL5/E5Jzv8spz+chjpdao7VIag9D3kAcLw14szHd7h0MGfVAVkITvj/PI4H1OCNyITlPQ6' \
                       '7eDYjTzqirFmy9NDZnwRhsy0sZsw4xzX46kDVRiahHaPNleBD2+wDJSSGZpNK1v8sRstJP2StDFoDsXh+niIBEUOM/h' \
                       'NzLBDWtD/UwTAQkghr/IGgrFURAIqg2WoagzVQQAYmg2nUELaWKCEgEla56EFRMFRGQCCpdQtBlKomARFClA0GecSqJ' \
                       'gERQZSOCLlBNBCSCCucQZJVQTQQkggpnEHSFGiIgEQx76nhrDRPch5BiaoiARHCKv6gOgNW/n7LCOoT8e7GUSpNCMkm' \
                       'y5xmEeTJ8tBUh6q+K2XTA34yYPYx5qxK25Q0FNFYEmzXOqJ8RZ2eRi2Z8syDpY8RiNxIsmu+niSOQuR9liCsb0638ig' \
                       'a+RJwMhpxCUv1fUGsJ4jSt5ZRGpGBldFKjBPHOznjzmyGkNusHahyFQ1eyqPQZnHqQSv4n4VQVlTovwKGD1Mi89Bica' \
                       'KZWVsstFd35MLSUZoqXwcxLNJQBI699TENzYWDs4mya+hBadYOFjFp9YMlaKuVAw5rYwagb93gA1HYxtefKoeaeyRjf' \
                       'GYTkeZlK6TxofE2bFxHWCibn6oeG+zfatiOmgsn4foHOPEqehu1VJrEXWkOU5EKyhtPkQO9OSjZAdpIJDsOAVcOYccR' \
                       'bSJnvExjZzphuJGigzf8jzBz6gxG3u5HAs4JRrhGYGmthkK9xFaYpu41hWbkwVzbyTsdHb59AMtsyGVTahnRZ9hPJ13' \
                       'cjfQ4V89djSKcm71Ho/A9KDXs8/9v7cAAAAABJRU5ErkJggg=='
DEFAULT_DBOT_IMAGE_BASE64 = 'iVBORw0KGgoAAAANSUhEUgAAAEIAAABlCAYAAAD5/TVmAAAfJElEQVR4nNWceZxUxbX4v1X39jLdPQszI8uwCI' \
                            'iAiEuICyIxqHHFLT41MeLPZ4zRaDT5PWPM+vxEf3n56UtiTJTkPde4xaiJcU/QoA9QEYEgAUTWYWT2raf3vkvV' \
                            '+6N7hu6e7p4ehLzf73w+d+7tulV1zzl16tSpc06N4H8Ifrnq5LmNoWm/agwcvlBpu6s9uvFnu7bv/eWdl693Ku' \
                            'xCAupA4WMeqI5GA/euXFBvmOLJOv+hR0+qOR5XpZu6Ex/9+/hpgQ7gqQq7OWBMgH2MkKNsp9g3IsXu5dpgmPIE' \
                            'BHObB1awN7IGhYurLAlcdfQpDU9vXNE7rE2J36XKRg2DjNgf7qoR7qXaZJDWoNHYOjn0Umshx4zzFvZf7rlcGQ' \
                            'wfpJLlMuc6mJA3qgMRuTaVklu1zhRoIG0J1dsnf/dfz7YrRia8sM9SUGpwhpUPcuSAzrcyCAHI75+1oqerR17V' \
                            '2Wmu7+w06Wg3+7q6zR81f5h8IgevQig2JQ4YiAPZWQ6U0+gSUNIQnH/pRQu0I1cieKx2XvM1j393nSrTvpROGg' \
                            '0OuWV5/ZgMV0aVdDwSMmUQEJx73ue9SjPFSciZ2feNyc2zjv7hvQt7phzu6/jq4n9XWutCvEaL20hMy50e8mBJ' \
                            'RB48818/lEJ46l//w+7T2ppjF0opFpmGUaM1Xsu2vYYhldfjsTTaCtR5wtNm1q499jMT/hKq8fzZVXrvOUfeer' \
                            'CnbtGpMaKGLVM3t5zDZjep//zT/55umsaN776x97J3l7VO8nk8eDyZxUophe24SCnxmAYAWoNl20yaEeSCq2aF' \
                            'DUO8nHK496G7X1z/zMNvFVtOC3HMfTfSkj5U76BJxPKtPw0ZprwBuAUY+9rvd7Dtb/1U+X0AaK3RQM4fhNiHjv' \
                            'QqvnzbMRimBIi5micsl9u/uvj/drXs7Drg+BqD3yUjHTr7rIvULVc+2JZQTRXLNt09QxriceA6IAjQNDVIf6SH' \
                            'gf40ibhD2rJJW1b2nrks28bVDrWTExy32EtNvR9T+BBCeKXgOI9k8TmXL9y47e979rbu6RFl8ClGR265yMUZDv' \
                            'CqUVcf4oX37jgWwbPADABXp+lPtRBO7SHtxEglINLhIdZjkopKXFsgDfAEFKEGh5pxDlW1LtLQCGHgM0KM8U2l' \
                            'zj8ZQ3gB+lKuuObt19a9eMc3nzhgukOwb/7kzjdyymSJ58G6CmDM4Yfy7Ms3H+sxxAvAFKVd+tPN9CS2Y6tEzu' \
                            'eKDeIIGGrwGAHGVs2mzj8ZgRGxXX3Vv97y+xffeXlNLm4j0VBYd+h+oCRCLt/287FC8rqEuZYboy22gZjTndF+' \
                            'BwwE1d5xNAWPxWMEejSctWjGv6w/ED3LgudC7TqS+S0BXlhzh6mFuFfC3Jjdxa6BlcTsroqYMDo2aaJWB7sHVh' \
                            'C3exq15qFn199VP6ouioMcyWgZyZBRk2dNpHpM9UWm0BdFrQ72RtfgqGSZJvmwPyJpqQQfR98j4XQd3VDtufWG' \
                            'X3zlE++XKsGjrCm7fPvP66TgvYTdPbMlshpX2wXdlx5z1xa4lkApgZAa06sxPHrEdoNgCi+Tak6K+Y0xJ54+81' \
                            'tbRsC5UL/lvSvmmClmrpYmRotLlI7PbI2tL2ACZPfaaMCKSyJdHuLdHhJ9XpIDHpykiXYlOssIYSo8VQ6BeotA' \
                            'g0XtBItQo4Nh6qJD5miL9tj60PjQ/G8s/sap171y75uDr0azVQdQn0hZ/nHt3f4xteL9j6PvzY1aHRnSlSDaZd' \
                            'LX4ife4yUdNUlliZbCQFaonzWgXAWGQ/CQNKGxaYINNtXjLKoPsRE5EyHoGReu9cw55vNH39myv7TkeqhGvSaH' \
                            'qj0nDKT3zIxanQC4jmDrX2vo3VaLgSfPUjSNUr0UBwEYhgS8pLq9pLqr6dYahUPtoQPMOWsA05eZPgmnuy7lbj' \
                            'gPWDpaGgah3LwpC6dedAKC+IXdyQ+9g/O5fbOfrs21mMKLEAIpJE0TJuD3+ZgwYQJer5cJE8YTCARobGwY1mcw' \
                            'GKShoYG6ujpqaqqprx9DKBRi3Lix+Hw+hBAYwkP/zjp2vRccaqe1wlX9n//VOwv32wdbbJxKmdJ5cM9TX/dH1c' \
                            '7bY1bnxMGyPeuDWP2hIfGvravlttu+xcBAhGuv/TItLR9zw9euI5VOcc7ZZ/HOu6vz+ly06BROP/1UZhw2nYkT' \
                            'J3LCCcfRUF/PxRdfRE9PLx0dmeknpcCyHCYemcqdInVC8PCrD7bER0PHYL1iHKzI5+Cae+qj6dY5ud8SEhKpFB' \
                            '7TxGMaRAYiPPrbx2lubmZgYICdu3bz8CO/paO9g927m4d9eN26v7Fjx05s28a2Hfw+L4lkkm3bd9Da2obWGqU1' \
                            'tu0gVebLORqnXmvmAIM7skqkvKTPMve5cCueB12JrVNtNxHKRaV2go2rFKm0RTSeBMPg8su/wOEzZ3LllVcwaf' \
                            'Ikliy5nLlHHcn55y1GKZ25tEZrzbHHHs2555zNaact4sQTj+dznzudeZ/6FF/4wqVMmjSJWCJJLJ4klbaonWAj' \
                            'jfwBF4KjKyA+F4Zo3O9V4/7VC/8ZeCS3zE5L1j1TR9/HQ55ovF4vjmNjmia27eAxTVzlIqWBbduIQZNBgJSZVU' \
                            'XrzDZdCoHSGiklruugVIbwuiabT18SxhdyC9FaeuP8VTfuDz2jUS55U0Qpxmfs0kFeajw+xbyLwzSvC9K900u0' \
                            'y4NlWQBYVsbGsOzM3c0SNWSFa3BdF3eINoFLxn5wXRchINTgMGFOikM/ncAbGC75WjN+FPTkwWgYkfdl2xGmz6' \
                            'sp1EfeoGLmKVFmnCywEpKBdg/hVg8DHR7ivQZOWuLYZbYhAgxDY/oUwQaH2iabugk2NeMc/NVu1vIsDrYr9nvV' \
                            '2G+JSKSElWFEicqGxl/t4q92GTczBWRM6lTUIBWRmXtM4loCrQXS1Hj9Cl9IUVXrUlXrFh31cmBbIlUC55Hu+y' \
                            '8RkZjsqAlqDKPy/aPh0QTrHYIHYr9YCBoicVnow6s4GicL7oXPJSGRFJv6I/LAepeLqW5R/F1h1WhCEomLv+UU' \
                            'lVsRh7kbii2VFRHnOHprd7+xuqPHxLLF6PwvpeoWK9fF3w36fB1X0Bs2aOs2O1yHZTlViklBSQnJdd7qIs+5kF' \
                            'dn7Z+areM/P219Mi0WhKPGuERS4DgC0wRjpH2FKL9u9+/1EqgpPR6uKwhHJT1hg64+k2hctmnN9csf2Pp+z55Y' \
                            'btVcJ26ek7mQtkriGmXfXf/bRfWGKc8DLgUW+H267tAJjszTHZW6KrP1/vZ8HUeeHcFbpYa900Brp6kiMRkDNq' \
                            'D1C66jn3vlZxtbPv57XyGugzCSW2GIEfu1+8wFf8jDl3+9sEZIcWsoqH4wcayDUUTbuLZACJDmcM7EekxaN1Xx' \
                            '8YYq6qdYzD41RnCMs292aOjqM+gbMJ5zLHXT2uebu9a+0FzMcVsuIDUIeY7ekSzLUe9Or390UcDwykdCVeqypr' \
                            'EuZsGq4tqCPesC2ElJVW3GekpGDAbaTFJRg4apFlM+lcD0aYQAf42bZYKgs0fSHzXWa83i+69Y3lEB7qUidlDA' \
                            'rIMS6brxydNrQD/i9eiLxze6hIrYA4mwwUCbBzslMbyaQJ1D7XinqKSk0oKOHoNESq4XcOl9VyzfdaBxrkQiRh' \
                            't6B+D6RxfVSI+8yxB8pTqkzMY6l3IGWDFwHEHvgCQcNXBdlmnNNUuXLN87ii4qxv+gRsOvvn+hDNR5nwcuEEAw' \
                            'oKgJKQJ+jWnofRoqe9c6Q3zKEkTjkkhcojJkNGulj1h65ZuFluMBg9z8iJH0gATUuKY6AsEg/T1JtMpsijweL+' \
                            'lUUnp9fqVcl2QqIQH++L3NasnSealMthTEEpJYQmJIME2NaYCUGgEolbEJHFfgusMWGWfDy61OIBCUpsej6sbU' \
                            '093ZIaVhgNZUBYIKIJGIy0DIq0I1Hpq3d5ZzQg9TqBVLxILTZ/OjpV86VsN16aTb2NueYteWCHs+itLblUKXYG' \
                            'P1NGt+3WHuJE+1izZcEBothnJGhoMGtERogVASN2EQbTFi/Vt8y3SJwaqt9zJ5RojD5tYyblIVVSEjIYR4cs+O' \
                            '7je+svhXFSn63OVzEIrFOHlt8+31HtNYqWFObgfJmEPn3iQ7N0do3hohGi506YPhgcAYQfV4CDSA4dMZGREFbn' \
                            'otEFqgHEGyH2IdgniPxk4P1y3+gMGUw6s5bG4NTVODhGo9iHzGhrXSnznziNu3UHwZzdt8lUovHMZFw5RzbJWe' \
                            'o7QNSKQwMIRJVchk6uxqps6uRrlN9HSk+Hh7jLbmBL2dSRJRF9tyiXZpol0Zd543KPAFJaZ/nxWqXHAssOKadE' \
                            'xndIMenHqSqpBJXaOXCYcGmDwjxPgpAUzPvvHTKBxlo7WLRiGEUWcI3+eATcO4WMTELmlQ/X7Vt80xjaF5oENS' \
                            'SAbSbSf0pLb9xFFW1kNtYgoffrOWgFlPlaceU2Q9U1kr0LYU/R02nS020X6bRNwmnXKwLBfXVrhKZ/QMmSQRaQ' \
                            'gMQ+D1Gfj8JlUBD8EaD2Mne2ho8uAP5NvuSjsknTAJp4+UE8ZWSZR20FohhUGtb/KjDb4Zj4uMVnYi4eT6fzrx' \
                            'JzGK2BRFGbHwjCO4/b7L7wVuGKwct3toja0vsTMVCCQ+M0TArMdv1uEzghjCixAGWgmSEYj3a5w0gytB3kZN5D' \
                            'wIAaYXArUQqBNIQ6NRuNrCUcks8f2knIGsBBRflhuqZqgG//QhvgEr+ntjZ1224O5h+d5FleUb2+7wJ51Ie3+q' \
                            'uU7pTBtXWaTcSAk2DN9KSGFgykzGi8eowpR+DLwo24OTMnFSEmXLTNwTQGoMU2P4XDx+F+m1UcLCUWlslcBRaR' \
                            'yVwtWV5qyDRwbwGoEsjpIaX5MTNA85/szZt2+gYPCLOmYc1x3fEd8UsNxYRRumYq+VdrHcOBZxGMI905kwBVST' \
                            '3USJbKnORsZ0ZgVKleo5r6uy5bZK5CSpQMLpl03BY6YAGyhQBUUZ0Z3cguXGS1NZMVaFkHXYDm4j9/3KPI3GqT' \
                            'Ean0YWlHboSnxYdHoXLYxY7XJ0KRwHMivmYILGcmNFcymKSkRPv6EaxwyLGewXKAXhqIHlsF/8Mk2oq1b7drH7' \
                            'kYaVCylLOhQxD4oyorNXquqgGvUmqRA00Nc5Bk/HUdS4gUwcpwwhWmRsrAxkKrrSpnfMhxxyaFvGsfgJUFJK0N' \
                            '5tOFQqEckOs6evRlsTxjreYu8r/rBjEOo8Dk96eOR7NODrCeGOex0ZSIxcuQxEYlL17fHGKOPFzoOuFbXz2z/y' \
                            '+ePJT5SWhFRePG4wr0wAUsqilxDFtz6G8mEW9DNasB1Be4vH7FpVc+ERRx49skScdsa5Eri2f3OV+fF4m8mTHI' \
                            'JVFe1bhkExsqprazj99FMzcySbhjw4W1LJFBs/2EhbW3tFfZcJluW9S1uC1g6T7o1VaJdLpk+fedeHmzfmxUCG' \
                            'McLvr5oKfC7db9K1NogmTm2tor7WxevJ+hBG5cUQeYh5PB4mTsqkVOzd28qkSRPzak+aNJGnf/cMsVgsJ6o6/I' \
                            'PlVIUmk8JkuxCOSsIDBr1bqoi3+ACmIDgTeCK3TS4jMk5MIS4G0YjWxHb7cBMS+4REVzgmGz2Glg11GaaMQHte' \
                            '8kIe0tkfWmveWfUuU6cdimmaGIbBUUfPxV/lp2liE9s+2lac2JFWDZHxe3R0G9iOwHVER//6QH10t8+b0+7aw2' \
                            'bMemrnjo8gJz9iENRZ514kgatyv5Ts9IR71gTOR3OF7Yg/JdPCKs+FHGKVxnGc/L2AGLwJUqkka957n3feeZeV' \
                            'K1eRTqeBbO5UDhMzKQEqr+9y37YsoSxbrNCaG52YPD66y7e2oN38WUfMnU0pE9s0zYXk+BuyzH9r08oda//wwO' \
                            'Y1wNPf/uOiD6CyhIy0bfPumvepMuqoq62htqYGf5U/i6/OSwkYjFwBpFJpenr7iESihCMRBiIDfHpKlDG1lXwV' \
                            'bJuIcvXnf/2/3gwDavEFlzwkYEEOL7xCiKura2pvjUYGIDfP8vBZcyRwJTlSkm34yEdbNw9xznZEs1IcLStYUD' \
                            'IuOEVfNExfOAzAQGxfJGrdBxvp7c2c8dQarvrnJVRRxa7mPazf8PchSRKjXLzStgj37IlF2DfiL2roA3LDzxd8' \
                            '5rOf+8mrL/2hD1BDnzh81hFNwLkFfTa7jvNGboGrxBbLrjxXshCUUkPLZDyRJBKNEYnGiMZiQ3sNpXXJrfVIml' \
                            'opsGyx7dkfvj80eLt3busD/lhQdYZALBr8McQIgTgThmWcPLN50wd5nmPX5e9pqzJGFNNrSmni8TiJRAKt8pfl' \
                            '/D1XqW+UVxKWLXBdsYmc+b9l80YF/A6w9p1ZERLBFYN1TICjjvm0BK4t6DMG+smPW3YXGhHrEylp1VariqzOQn' \
                            'I6elq49e4vAqDEWM44/VQgk2sVDGZ8BxnJyCW4crs6kRK4ircp8Lsq5b4jpbEJ9Lyc6uede/7Fk1596Y97TYBz' \
                            'zz5nXjqdPq6qqor+cJi2jk5c111r286Wgu/gOrotmRbNSjFzJD0xJN45ouGrdpl7bhg0tP/1SG6+6Wv5bbRmz5' \
                            '7CTOLKp2IiJRMU8Te89vLzqcUXXPJ7r9czb/LEiYypqyWVSnsj0egXJzZN/Kn5y1/ctyAUCj0//bBpZqAqwK7d' \
                            'u9m2bTubPvzo8WeefmyYO8hJu5GUx1ydtsTMKv/IHpvc1QAyTtpE2AAtSKdtOjo7h+qm02lefW0ZO3ftrojwQl' \
                            'CuIJkSW9C6aFx0+qFTXp0wftxddbW1fGresWitaWtt++HcI2ZvMoGfjJ8wbmwgECAWjTEQHqCutpaTTzy+7pmn' \
                            'HxvW2YNfXcGNT572eiQul1T53bIyIaQodLGT6DNZ9WBjFvG93PzNbw+9cxwH2x4eDhAVWrPxpMB2xFvP3b52UK' \
                            '/lue0PP2z6BZDJ0uvq7GLc+HFMaJpQ09fXf6cJLNi9czctzS3ZND6R/bg4Gfh5sQ9qxRvRuAwfMkbVS1laKgJB' \
                            'L7VjgnTFcv8jADhDylaRTI58yCUQ9FFXFwDK23LhmLSAlzp3RkplxnwaMh7z1r2ttLa2IRDYjj3PBPpcpcZqYN' \
                            'r0aQhgx46dAD2UCKK+8ZstHWfeOGdFLCEuqgmVZoQSac665HBWvthBuC9esl45qAr4OPmsQ3FqVmCVsezTliCZ' \
                            'lM3JAWtNTnFhIKcNoLa2lslTJrFj+04SiQRAmwn8BviB1lp2dXaRTCZxlcK27ScpEWLb9nYHZ9ww56H+iHFBdV' \
                            'DJErtntFbEqt/lgutOwisqNAsLwNFJ2hNrSVjlGdkfMXAVjz98w6pBsckdxOzKoR8A/dVwOOy1bXswGdYB7jGB' \
                            'u2Kx+HSvz7tERSLEE0l27m6ms7vbX/CtPOmwU+6KhDC2xJJybnWZfMi0E2VHOJvj9QndbKXAsgUDURlWrn6K4d' \
                            'MBskvpsjff6jukoYHpU6dgWRaWbRMeGFjm93iWmjd/8+uJ8y685H7TNL8kpZSO4+Jm8oDPgWFZakPMeO/ZXZGF' \
                            'Vx7+H919xr1Bv5bldMUQHCQfb3efgat4bqAr2VyiSibiLcRpPX193r5wGENKlNa4rvvCKy8+l5IAqVRqvW07Pe' \
                            'm0NcgEgNPOPPeCQqkY4vIHf/4YAU+k02JHX0T+j/mxYwlJNC4jwD1PfWt1SdE878JLARYD2cP5Dq7rOsAbkBWZ' \
                            'N/7yskX+6APMMA3PHMrAg9evDGu4szdsqFT6H/IfGPLAcTIpRUrz4Pt/2l1o/MmCqxGYX1Bn657mXc0UnPt8pa' \
                            'BSQAhx2qFTp1MKUlEbrXjOdVnW1mViO/84ZigF7T0Gli22oblrzbPDjDCVd2mOA5oK6ry8aeN6Re7uU2u9msyS' \
                            'mQvnT51+eNl87aVXLk9pzS1pS3S0dZk5xwwOHmgNnb0m0bhMALe8es/Gsv9HYcbMI6RGn0++/8VB69cGfwwxwr' \
                            'LSe4G1BX3MD4WqC7k4DJYuWb4FuCmeFKm9nQdXMpSCjh6TbB74XS0bel/eva5w/PJh1uw5fuC8guJdSquNgz+G' \
                            'Eg527dzGzFlzQsB5vpBi1skORyzwGdNP7p944U1Nm/o70z17t5Vey2eePG6rP+RxbEcsSiSl9Ps0ngP8f89sR9' \
                            'DW5SESkwp4zEo43/vdd9aUDI9PnhXixy8d3zTtuNT3m6YFzm6YLIj1u1iZMMWz772z8vlkMqEh/5SfnjlrTlug' \
                            'zr1x8TWHmGcsXMysqcfgeHuPjNvdXzrmlMa3XnmwpbXUR/++bK844rMT3vYFTMtxxSkDsUwujN+ri2bgloNCeV' \
                            'IKBqKS1k6TlCUV8Ggyat/80HUrcyM+w/LJ/8+fjp9imOJNr8+z+LNHLuGo2ccwda7J7h0dKhkR3/lgw9rBfM38' \
                            'jfSWTR+0zT0nsmbSxIko7dIe+4C+5A6Aeo2+/bq7jyhHknrsG++ovr3xnwJf05pwd5/B7lYP3WFjVNNlkBpXZZ' \
                            'LP97R5aO8xcVxhgb7bsdRND1+/MlbQrPCEgTQ84hvADKVsdvYvJ2H3cUh9E8ec5XSh9arc+sOwu3/1wpXAQoHA' \
                            'kD5M6SXlRFCKloGImPWDs1dWlOt4w5OnHi0Q9wKnAFIICPgVwSpNZtpopAQhMn5/rUFpcBxIW5J4UhBPDuVZAm' \
                            'xCc+vqZ3ctW5fJvx4J5C/f+cybhtSnmNKHKf2knQgI0Fp33Th/1bjcyoN5lrkdtwEY0sOcxvOJWd3sCr9Ff8To' \
                            '273Drjhd5eHrV228+r6Tz5emvAi4TWvmxJNSxrObTSkyTlmBzka9MozYR/iQPb4XuFcp/ejTt73X099WcfxT9f' \
                            'TLjrH1LkFPI7MazmZb7zLC6Y8BhvkrhkvEuwsXIXgJRMhjVJG2k4SjkmRa/GLiWOevwK7WHbGt/7ZkQ8VxwCvv' \
                            'OckMNfoXSCkuBRYAU4A6hkfaFBAhMxhr0foP6aT7xoPXrqiY+ruXzfcGq82FCOb1R+RE1xXfHFOj8Hl8KG2jtW' \
                            'tpzdduPGnVw2UZcdsjx8jGqbUXJNPix0oz22tq6fNqfD5tCfACYeC+dMK9819Oe3fkYE8BXPfIIr/hkeOBsULQ' \
                            'iBAhAVKjEyh6gC7l6o7lD3wY+2jVSAn4+fCrt0+ukYb4GbAE8EMmm9eyIZWWKE2L36vvchOpB7933hqLkTJv/d' \
                            'Uefrps/iUC/R8ISh1Fe1kprr3trNUdiWjlCV45sL9nRIa1mzN/DF//xZHTNTxORuLQSmSO7ezbDFpa892l39r6' \
                            '8y1vD7c7ijLi3hULAqZXbgeaNBCNSQZiEinhkDGZYHAW1iqlr7hpwdvbDgRB+9vuvtULjxPwJDATMi67rr6MlV' \
                            'sdVBxSr5CZDJSeVMKddstp7xauOMXzI0yvnAmMBegfMGjtMnuicXnHQERe3dJuPpNIycGV4zgpxV/vX71w0c+X' \
                            'nzTaZIr9PTE01O4HT31K3v/uwosE/IUsEyJx2dfaaX4/kRRHWpY4ozdsrO/uG0Ktxuc3phTrtBTyocGH/ohMob' \
                            'n21Z9t/NH9S5Y/Gh1wr+jsNa5LpsWgApsE/MFXZXxx/uKxlTCj1JHDUu+GHU0EuPSW6XLCtODXETxJNpQXT4qe' \
                            '7j7jn9p2xv5t6ZLlW39z9VtvaM3VkZgRzmlbGI+RpZAhd8a4LpscS728e32PAnjw2hXO3u2Jx7r7jOssWwyKWD' \
                            '2Ch6784czrb77vqJGYUcyDVO7dsDzxxiY/iy5tugzB7UAAIG2Jrp5+4wvP3vHBW89+/30A5dqKrSvaN2n0+pwz' \
                            '7EXzzouOjhAMGU1Ssuk3V7+Vpw2f/s57NG+NPxWJyRuVIgFsBX6ilX6jfVfJ/Ujht8pJxOBzbirg0LuethR7Nk' \
                            'efA04H7lZabIgl5BXP//TDt3JO+kmA5f/5oTIkO7IJGwpEqti3i2bna62HGGEaDFMsAL//7vvqsjvmPXHiZ4Nr' \
                            'TOnufeyO7Yl1r3eXm/elXOyFdQaVYd4pvML6d1/zgQNsWHztlI0nXdD0o2fuaUlsf6cT8pWpBJTHHKRHozXFLO' \
                            'Oi/34J0FaGe+D16pK2wjP/ul49k5GGSqDcMcTcOhTUKatUX3mgRb3yQEuuwTWsnS+HBq1VMXpUUUZohTOYk+Av' \
                            'w4j9hEqk5oBClW+IBoUWRRNOSynLIZ0Q8Kv9i8wMh4NCZCVQ5dPbyYbJhCyOR3FGZBRsDFjqNfVvDg56ZeGTJX' \
                            'gWQH974gngLGCNLmU7FcVCEtGaM1a/0rX+8Tv3x2j8xHBApedHl61zgLfufn3+GdFee7/6LjcyRQ2d/axfaqks' \
                            'VVbYxyd99/80/H+BZCGMBumi5yUq6G+0EliufaEE/sNgJBEv1WY0v0eLT959NAGIYYbQxIkTefXPf5ZVPr/0+r' \
                            'ym3+evkdJodJVbL6WsEUKEyOwFAhq8IuMsMQFPtgszeznsO/llZ58tMie7EkBCaRVDE9FKhTX0KNcNt7a1OR3t' \
                            '7eorX7lGdXd3V4x3MRCUMGFHgvnz5/PiSy+fCdxEJlt3fJboAxb+H6GbFBmX3jbg12MPaXyx4H0xBhRat0N3s0' \
                            'jliiBUXY1lWWs9Hs+PgZlCMAXNBIRoRFMH1JDZzgeyl5/MFthk+FY4FyyyEqEzxKbI2DQxMv7MMJnQZDvovVqz' \
                            'A1HUzK9kdzt0/2+exnQr4g2hrAAAAABJRU5ErkJggg=='
# file types regexes
PIPFILE_REGEX = r'.*/Pipfile(\.lock)?'
TEST_DATA_REGEX = r'.*test_data.*'
TEST_FILES_REGEX = r'.*test_files.*'
DOCS_REGEX = r'.*docs.*'
IMAGE_REGEX = r'.*\.png$'
DESCRIPTION_REGEX = r'.*\.md'
SCHEMA_REGEX = 'Tests/schemas/.*.yml'
CONF_PATH = 'Tests/conf.json'

SCRIPT_TYPE_REGEX = '.*script-.*.yml'
SCRIPT_PY_REGEX = r'{}{}/([^\\/]+)/\1.py$'.format(CAN_START_WITH_DOT_SLASH, SCRIPTS_DIR)
SCRIPT_TEST_PY_REGEX = r'{}{}/([^\\/]+)/\1_test.py$'.format(CAN_START_WITH_DOT_SLASH, SCRIPTS_DIR)
SCRIPT_JS_REGEX = r'{}{}/([^\\/]+)/\1.js$'.format(CAN_START_WITH_DOT_SLASH, SCRIPTS_DIR)
SCRIPT_PS_REGEX = r'{}{}/([^\\/]+)/\1.ps1$'.format(CAN_START_WITH_DOT_SLASH, SCRIPTS_DIR)
SCRIPT_YML_REGEX = r'{}{}/([^\\/]+)/([^\\/]+).yml$'.format(CAN_START_WITH_DOT_SLASH, SCRIPTS_DIR)
TEST_SCRIPT_REGEX = r'{}{}.*script-.*\.yml$'.format(CAN_START_WITH_DOT_SLASH, TEST_PLAYBOOKS_DIR)
SCRIPT_REGEX = r'{}{}/(script-[^\\/]+)\.yml$'.format(CAN_START_WITH_DOT_SLASH, SCRIPTS_DIR)

SCRIPT_CHANGELOG_REGEX = r'{}{}/([^\\/]+)/CHANGELOG.md$'.format(CAN_START_WITH_DOT_SLASH, SCRIPTS_DIR)

INTEGRATION_PY_REGEX = r'{}{}/([^\\/]+)/\1.py$'.format(CAN_START_WITH_DOT_SLASH, INTEGRATIONS_DIR)
INTEGRATION_TEST_PY_REGEX = r'{}{}/([^\\/]+)/\1_test.py$'.format(CAN_START_WITH_DOT_SLASH, INTEGRATIONS_DIR)
INTEGRATION_JS_REGEX = r'{}{}/([^\\/]+)/\1.js$'.format(CAN_START_WITH_DOT_SLASH, INTEGRATIONS_DIR)
INTEGRATION_PS_REGEX = r'{}{}/([^\\/]+)/\1.ps1$'.format(CAN_START_WITH_DOT_SLASH, INTEGRATIONS_DIR)
INTEGRATION_YML_REGEX = r'{}{}/([^\\/]+)/([^\\/]+).yml$'.format(CAN_START_WITH_DOT_SLASH, INTEGRATIONS_DIR)
INTEGRATION_REGEX = r'{}{}/(integration-[^\\/]+)\.yml$'.format(CAN_START_WITH_DOT_SLASH, INTEGRATIONS_DIR)
INTEGRATION_README_REGEX = r'{}{}/([^\\/]+)/README.md$'.format(CAN_START_WITH_DOT_SLASH, INTEGRATIONS_DIR)
INTEGRATION_OLD_README_REGEX = r'{}{}/integration-([^\\/]+_README.md)$'.format(CAN_START_WITH_DOT_SLASH,
                                                                               INTEGRATIONS_DIR)

INTEGRATION_CHANGELOG_REGEX = r'{}{}/([^\\/]+)/CHANGELOG.md$'.format(CAN_START_WITH_DOT_SLASH, INTEGRATIONS_DIR)

PACKS_DIR_REGEX = r'^{}{}/'.format(CAN_START_WITH_DOT_SLASH, PACKS_DIR)
PACKS_INTEGRATION_JS_REGEX = r'{}{}/([^/]+)/{}/([^/]+)/\2\.js'.format(
    CAN_START_WITH_DOT_SLASH, PACKS_DIR, INTEGRATIONS_DIR)
PACKS_SCRIPT_JS_REGEX = r'{}{}/([^/]+)/{}/([^/]+)/\2\.js'.format(
    CAN_START_WITH_DOT_SLASH, PACKS_DIR, SCRIPTS_DIR)
PACKS_INTEGRATION_PY_REGEX = r'{}{}/([^/]+)/{}/([^/]+)/\2\.py'.format(
    CAN_START_WITH_DOT_SLASH, PACKS_DIR, INTEGRATIONS_DIR)
PACKS_INTEGRATION_TEST_PY_REGEX = r'{}{}/([^/]+)/{}/([^/]+)/\2_test\.py'.format(
    CAN_START_WITH_DOT_SLASH, PACKS_DIR, INTEGRATIONS_DIR)
PACKS_INTEGRATION_YML_REGEX = r'{}{}/([^/]+)/{}/([^/]+)/([^.]+)\.yml'.format(CAN_START_WITH_DOT_SLASH, PACKS_DIR,
                                                                             INTEGRATIONS_DIR)
PACKS_INTEGRATION_REGEX = r'{}{}/([^/]+)/{}/([^/]+)\.yml$'.format(CAN_START_WITH_DOT_SLASH, PACKS_DIR, INTEGRATIONS_DIR)
PACKS_SCRIPT_NON_SPLIT_YML_REGEX = r'{}{}/([^/]+)/{}/script-([^/]+)\.yml'.format(CAN_START_WITH_DOT_SLASH, PACKS_DIR,
                                                                                 SCRIPTS_DIR)
PACKS_SCRIPT_YML_REGEX = r'{}{}/([^/]+)/{}/([^/]+)/\2\.yml'.format(CAN_START_WITH_DOT_SLASH, PACKS_DIR, SCRIPTS_DIR)
PACKS_SCRIPT_PY_REGEX = r'{}{}/([^/]+)/{}/([^/]+)/\2\.py'.format(CAN_START_WITH_DOT_SLASH, PACKS_DIR, SCRIPTS_DIR)
PACKS_SCRIPT_TEST_PY_REGEX = r'{}{}/([^/]+)/{}/([^/]+)/\2_test\.py'.format(CAN_START_WITH_DOT_SLASH, PACKS_DIR,
                                                                           SCRIPTS_DIR)
PACKS_PLAYBOOK_YML_REGEX = r'{}{}/([^/]+)/{}/([^.]+)\.yml'.format(CAN_START_WITH_DOT_SLASH, PACKS_DIR, PLAYBOOKS_DIR)
PACKS_TEST_PLAYBOOKS_REGEX = r'{}{}/([^/]+)/{}/([^.]+)\.yml'.format(CAN_START_WITH_DOT_SLASH, PACKS_DIR,
                                                                    TEST_PLAYBOOKS_DIR)
PACKS_CLASSIFIERS_REGEX = r'{}{}/([^/]+)/{}/*classifier-(?!mapper).*(?<!5_9_9)\.json'.format(
    CAN_START_WITH_DOT_SLASH, PACKS_DIR, CLASSIFIERS_DIR)

PACKS_CLASSIFIERS_5_9_9_REGEX = r'{}{}/([^/]+)/{}/*classifier-(?!mapper).*_5_9_9\.json'.format(
    CAN_START_WITH_DOT_SLASH, PACKS_DIR, CLASSIFIERS_DIR)
PACKS_MAPPERS_REGEX = r'{}{}/([^/]+)/{}/classifier-(?=mapper).*\.json'.format(CAN_START_WITH_DOT_SLASH,
                                                                              PACKS_DIR, CLASSIFIERS_DIR)

PACKS_DASHBOARDS_REGEX = r'{}{}/([^/]+)/{}/([^.]+)\.json'.format(CAN_START_WITH_DOT_SLASH, PACKS_DIR, DASHBOARDS_DIR)
PACKS_INCIDENT_TYPES_REGEX = r'{}{}/([^/]+)/{}/([^.]+)\.json'.format(CAN_START_WITH_DOT_SLASH, PACKS_DIR,
                                                                     INCIDENT_TYPES_DIR)
PACKS_INCIDENT_FIELDS_REGEX = r'{}{}/([^/]+)/{}/([^.]+)\.json'.format(CAN_START_WITH_DOT_SLASH, PACKS_DIR,
                                                                      INCIDENT_FIELDS_DIR)
PACKS_INDICATOR_FIELDS_REGEX = r'{}{}/([^/]+)/{}/([^.]+)\.json'.format(CAN_START_WITH_DOT_SLASH, PACKS_DIR,
                                                                       INDICATOR_FIELDS_DIR)
PACKS_INDICATOR_TYPES_REGEX = r'{}{}/([^/]+)/{}/([^.]+)\.json'.format(CAN_START_WITH_DOT_SLASH, PACKS_DIR,
                                                                      INDICATOR_TYPES_DIR)
PACKS_INDICATOR_TYPES_REPUTATIONS_REGEX = r'{}{}/([^/]+)/{}/reputations.json'.format(CAN_START_WITH_DOT_SLASH,
                                                                                     PACKS_DIR,
                                                                                     INDICATOR_TYPES_DIR)
PACKS_LAYOUTS_REGEX = r'{}{}/([^/]+)/{}/([^.]+)\.json'.format(CAN_START_WITH_DOT_SLASH, PACKS_DIR, LAYOUTS_DIR)
PACKS_WIDGETS_REGEX = r'{}{}/([^/]+)/{}/([^.]+)\.json'.format(CAN_START_WITH_DOT_SLASH, PACKS_DIR, WIDGETS_DIR)
PACKS_REPORTS_REGEX = r'{}/([^/]+)/{}/([^.]+)\.json'.format(PACKS_DIR, REPORTS_DIR)
PACKS_CHANGELOG_REGEX = r'{}{}/([^/]+)/CHANGELOG\.md$'.format(CAN_START_WITH_DOT_SLASH, PACKS_DIR)
PACKS_OLD_CHANGELOG_REGEX = r'{}{}/([^/]+)/.*_CHANGELOG\.md$'.format(CAN_START_WITH_DOT_SLASH, PACKS_DIR)
PACKS_RELEASE_NOTES_REGEX = r'{}{}/([^/]+)/{}/([^/]+)\.md$'.format(CAN_START_WITH_DOT_SLASH, PACKS_DIR,
                                                                   RELEASE_NOTES_DIR)
PACKS_TOOLS_REGEX = r'{}{}/([^/]+)/{}/([^.]+)\.zip'.format(CAN_START_WITH_DOT_SLASH, PACKS_DIR, TOOLS_DIR)
PACKS_README_REGEX = r'{}{}/([^/]+)/README\.md'.format(CAN_START_WITH_DOT_SLASH, PACKS_DIR)
PACKS_README_REGEX_INNER = r'{}{}/([^/]+)/([^/]+)/([^/]+)/README\.md'.format(CAN_START_WITH_DOT_SLASH, PACKS_DIR)

PACKS_PACKAGE_META_REGEX = r'{}{}/([^/]+)/package-meta\.json'.format(CAN_START_WITH_DOT_SLASH, PACKS_DIR)

BETA_SCRIPT_REGEX = r'{}{}/(script-[^\\/]+)\.yml$'.format(CAN_START_WITH_DOT_SLASH, BETA_INTEGRATIONS_DIR)
BETA_INTEGRATION_REGEX = r'{}{}/(integration-[^\\/]+)\.yml$'.format(CAN_START_WITH_DOT_SLASH, BETA_INTEGRATIONS_DIR)
BETA_INTEGRATION_YML_REGEX = r'{}{}/([^\\/]+)/\1.yml$'.format(CAN_START_WITH_DOT_SLASH, BETA_INTEGRATIONS_DIR)
BETA_PLAYBOOK_REGEX = r'{}{}.*playbook-.*\.yml$'.format(CAN_START_WITH_DOT_SLASH, BETA_INTEGRATIONS_DIR)

PLAYBOOK_REGEX = r'{}(?!Test){}/playbook-.*\.yml$'.format(CAN_START_WITH_DOT_SLASH, PLAYBOOKS_DIR)
PLAYBOOK_CHANGELOG_REGEX = r'{}(?!Test){}/*_CHANGELOG.md$'.format(CAN_START_WITH_DOT_SLASH, PLAYBOOKS_DIR)

TEST_PLAYBOOK_REGEX = r'{}{}/playbook-.*\.yml$'.format(CAN_START_WITH_DOT_SLASH, TEST_PLAYBOOKS_DIR)
TEST_NOT_PLAYBOOK_REGEX = r'{}{}/(?!playbook).*-.*\.yml$'.format(CAN_START_WITH_DOT_SLASH, TEST_PLAYBOOKS_DIR)

INCIDENT_TYPE_REGEX = r'{}{}/incidenttype-.*\.json$'.format(CAN_START_WITH_DOT_SLASH, INCIDENT_TYPES_DIR)
INCIDENT_TYPE_CHANGELOG_REGEX = r'{}{}/*_CHANGELOG.md$'.format(CAN_START_WITH_DOT_SLASH, INCIDENT_TYPES_DIR)

INDICATOR_FIELDS_REGEX = r'{}{}/incidentfield-.*\.json$'.format(CAN_START_WITH_DOT_SLASH, INDICATOR_FIELDS_DIR)
INDICATOR_FIELD_CHANGELOG_REGEX = r'{}{}/*_CHANGELOG.md$'.format(CAN_START_WITH_DOT_SLASH, INDICATOR_FIELDS_DIR)
INCIDENT_FIELD_REGEX = r'{}{}/incidentfield-.*\.json$'.format(CAN_START_WITH_DOT_SLASH, INCIDENT_FIELDS_DIR)
INCIDENT_FIELD_CHANGELOG_REGEX = r'{}{}/*_CHANGELOG.md$'.format(CAN_START_WITH_DOT_SLASH, INCIDENT_FIELDS_DIR)

WIDGETS_REGEX = r'{}{}/widget-.*\.json$'.format(CAN_START_WITH_DOT_SLASH, WIDGETS_DIR)
WIDGETS_CHANGELOG_REGEX = r'{}{}/*_CHANGELOG.md$'.format(CAN_START_WITH_DOT_SLASH, WIDGETS_DIR)

DASHBOARD_REGEX = r'{}{}.*dashboard-.*\.json$'.format(CAN_START_WITH_DOT_SLASH, DASHBOARDS_DIR)
DASHBOARD_CHANGELOG_REGEX = r'{}{}.*_CHANGELOG.md$'.format(CAN_START_WITH_DOT_SLASH, DASHBOARD_REGEX)

CONNECTIONS_REGEX = r'{}{}.*canvas-context-connections.*\.json$'.format(CAN_START_WITH_DOT_SLASH, CONNECTIONS_DIR)

CLASSIFIER_REGEX = r'{}{}.*classifier-(?!mapper).*\.json$'.format(CAN_START_WITH_DOT_SLASH, CLASSIFIERS_DIR)
CLASSIFIER_CHANGELOG_REGEX = r'{}{}.*classifier-(?!mapper).*_CHANGELOG.md$'.format(CAN_START_WITH_DOT_SLASH,
                                                                                   CLASSIFIERS_DIR)

CLASSIFIER_REGEX_5_9_9 = r'{}{}.*classifier-.*_5_9_9\.json$'.format(CAN_START_WITH_DOT_SLASH, CLASSIFIERS_DIR)
CLASSIFIER_CHANGELOG_REGEX_5_9_9 = r'{}{}.*_CHANGELOG_5_9_9.md$'.format(CAN_START_WITH_DOT_SLASH, CLASSIFIERS_DIR)

MAPPER_REGEX = r'{}{}.*classifier-(?=mapper).*\.json$'.format(CAN_START_WITH_DOT_SLASH, CLASSIFIERS_DIR)
MAPPER_CHANGELOG_REGEX = r'{}{}.*classifier-(?=mapper).*_CHANGELOG.md$'.format(CAN_START_WITH_DOT_SLASH,
                                                                               CLASSIFIERS_DIR)

LAYOUT_REGEX = r'{}{}.*layout-.*\.json$'.format(CAN_START_WITH_DOT_SLASH, LAYOUTS_DIR)
LAYOUT_CHANGELOG_REGEX = r'{}{}.*_CHANGELOG.md$'.format(CAN_START_WITH_DOT_SLASH, LAYOUTS_DIR)

REPORT_REGEX = r'{}{}.*report-.*\.json$'.format(CAN_START_WITH_DOT_SLASH, REPORTS_DIR)
REPORT_CHANGELOG_REGEX = r'{}{}.*_CHANGELOG.md$'.format(CAN_START_WITH_DOT_SLASH, REPORTS_DIR)

INDICATOR_TYPES_REGEX = r'{}{}/reputation-.*\.json$'.format(CAN_START_WITH_DOT_SLASH, INDICATOR_TYPES_DIR)
INDICATOR_TYPES_CHANGELOG_REGEX = r'{}{}/*_CHANGELOG.md$'.format(CAN_START_WITH_DOT_SLASH, INDICATOR_TYPES_DIR)
INDICATOR_TYPES_REPUTATIONS_REGEX = r'{}{}.reputations.json$'.format(CAN_START_WITH_DOT_SLASH, INDICATOR_TYPES_DIR)

PACK_METADATA_NAME = 'name'
PACK_METADATA_DESC = 'description'
PACK_METADATA_SUPPORT = 'support'
PACK_METADATA_MIN_VERSION = 'serverMinVersion'
PACK_METADATA_CURR_VERSION = 'currentVersion'
PACK_METADATA_AUTHOR = 'author'
PACK_METADATA_URL = 'url'
PACK_METADATA_EMAIL = 'email'
PACK_METADATA_CATEGORIES = 'categories'
PACK_METADATA_TAGS = 'tags'
PACK_METADATA_CREATED = 'created'
PACK_METADATA_CERTIFICATION = 'certification'
PACK_METADATA_USE_CASES = 'useCases'
PACK_METADATA_KEYWORDS = 'keywords'
PACK_METADATA_PRICE = 'price'
PACK_METADATA_DEPENDENCIES = 'dependencies'

PACK_METADATA_FIELDS = (PACK_METADATA_NAME, PACK_METADATA_DESC, PACK_METADATA_SUPPORT,
                        PACK_METADATA_CURR_VERSION, PACK_METADATA_AUTHOR, PACK_METADATA_URL, PACK_METADATA_CATEGORIES,
                        PACK_METADATA_TAGS, PACK_METADATA_CREATED, PACK_METADATA_USE_CASES, PACK_METADATA_KEYWORDS)
API_MODULES_PACK = 'ApiModules'
API_MODULE_PY_REGEX = r'{}{}/{}/{}/([^/]+)/([^.]+)\.py'.format(
    CAN_START_WITH_DOT_SLASH, PACKS_DIR, API_MODULES_PACK, SCRIPTS_DIR)
API_MODULE_YML_REGEX = r'{}{}/{}/{}/([^/]+)/([^.]+)\.yml'.format(
    CAN_START_WITH_DOT_SLASH, PACKS_DIR, API_MODULES_PACK, SCRIPTS_DIR)
API_MODULE_REGEXES = [
    API_MODULE_PY_REGEX,
    API_MODULE_YML_REGEX
]

ID_IN_COMMONFIELDS = [  # entities in which 'id' key is under 'commonfields'
    'integration',
    'script'
]
ID_IN_ROOT = [  # entities in which 'id' key is in the root
    'playbook',
    'dashboard',
    'incident_type'
]

INTEGRATION_PREFIX = 'integration'
SCRIPT_PREFIX = 'script'

# Pack Unique Files
PACKS_WHITELIST_FILE_NAME = '.secrets-ignore'
PACKS_PACK_IGNORE_FILE_NAME = '.pack-ignore'
PACKS_PACK_META_FILE_NAME = 'pack_metadata.json'
PACKS_README_FILE_NAME = 'README.md'

PYTHON_TEST_REGEXES = [
    PACKS_SCRIPT_TEST_PY_REGEX,
    PACKS_INTEGRATION_TEST_PY_REGEX,
    INTEGRATION_TEST_PY_REGEX,
    SCRIPT_TEST_PY_REGEX
]

PYTHON_INTEGRATION_REGEXES = [
    INTEGRATION_PY_REGEX,
    PACKS_INTEGRATION_PY_REGEX,
]

PLAYBOOKS_REGEXES_LIST = [
    PLAYBOOK_REGEX,
    TEST_PLAYBOOK_REGEX
]

PYTHON_SCRIPT_REGEXES = [
    SCRIPT_PY_REGEX,
    PACKS_SCRIPT_PY_REGEX
]

PYTHON_ALL_REGEXES: List[str] = sum(
    [
        PYTHON_SCRIPT_REGEXES,
        PYTHON_INTEGRATION_REGEXES,
        PYTHON_TEST_REGEXES
    ], []
)

INTEGRATION_REGXES: List[str] = [
    INTEGRATION_REGEX,
    PACKS_INTEGRATION_REGEX,
    BETA_INTEGRATION_REGEX
]

YML_INTEGRATION_REGEXES: List[str] = [
    INTEGRATION_REGEX,
    PACKS_INTEGRATION_YML_REGEX,
    INTEGRATION_YML_REGEX,
    BETA_INTEGRATION_YML_REGEX
]

YML_BETA_INTEGRATIONS_REGEXES: List[str] = [
    BETA_INTEGRATION_REGEX,
    BETA_INTEGRATION_YML_REGEX,
]

YML_ALL_INTEGRATION_REGEXES: List[str] = sum(
    [
        YML_INTEGRATION_REGEXES,
        YML_BETA_INTEGRATIONS_REGEXES,
    ], []
)

YML_BETA_SCRIPTS_REGEXES: List[str] = [
    BETA_SCRIPT_REGEX,
]
YML_SCRIPT_REGEXES: List[str] = [
    SCRIPT_REGEX,
    PACKS_SCRIPT_YML_REGEX,
    SCRIPT_YML_REGEX
]

YML_ALL_SCRIPTS_REGEXES: List[str] = sum(
    [
        YML_BETA_SCRIPTS_REGEXES,
        YML_SCRIPT_REGEXES
    ], []
)

YML_PLAYBOOKS_NO_TESTS_REGEXES: List[str] = [
    PLAYBOOK_REGEX,
    PACKS_PLAYBOOK_YML_REGEX,
    PLAYBOOK_REGEX,
]

YML_TEST_PLAYBOOKS_REGEXES: List[str] = [
    TEST_PLAYBOOK_REGEX,
    PACKS_TEST_PLAYBOOKS_REGEX,
    TEST_PLAYBOOK_REGEX
]

YML_ALL_PLAYBOOKS_REGEX: List[str] = sum(
    [
        YML_PLAYBOOKS_NO_TESTS_REGEXES,
        YML_TEST_PLAYBOOKS_REGEXES,
    ], []
)

YML_ALL_REGEXES: List[str] = sum(
    [
        YML_INTEGRATION_REGEXES,
        YML_SCRIPT_REGEXES,
        YML_PLAYBOOKS_NO_TESTS_REGEXES,
        YML_TEST_PLAYBOOKS_REGEXES
    ], []
)

JSON_INDICATOR_AND_INCIDENT_FIELDS = [
    INCIDENT_FIELD_REGEX,
    INDICATOR_FIELDS_REGEX,
    PACKS_INCIDENT_FIELDS_REGEX,
    PACKS_INDICATOR_FIELDS_REGEX
]

JSON_ALL_WIDGETS_REGEXES = [
    WIDGETS_REGEX,
    PACKS_WIDGETS_REGEX,
]

JSON_ALL_DASHBOARDS_REGEXES = [
    DASHBOARD_REGEX,
    PACKS_DASHBOARDS_REGEX,
]

JSON_ALL_CLASSIFIER_REGEXES = [
    CLASSIFIER_REGEX,
    PACKS_CLASSIFIERS_REGEX,
]

JSON_ALL_CLASSIFIER_REGEXES_5_9_9 = [
    CLASSIFIER_REGEX_5_9_9,
    PACKS_CLASSIFIERS_5_9_9_REGEX,
]

JSON_ALL_MAPPER_REGEXES = [
    MAPPER_REGEX,
    PACKS_MAPPERS_REGEX,
]

JSON_ALL_LAYOUT_REGEXES = [
    LAYOUT_REGEX,
    PACKS_LAYOUTS_REGEX,
]

JSON_ALL_INCIDENT_FIELD_REGEXES = [
    INCIDENT_FIELD_REGEX,
    PACKS_INCIDENT_FIELDS_REGEX,
]

JSON_ALL_INCIDENT_TYPES_REGEXES = [
    INCIDENT_TYPE_REGEX,
    PACKS_INCIDENT_TYPES_REGEX,
]

JSON_ALL_INDICATOR_FIELDS_REGEXES = [
    INDICATOR_FIELDS_REGEX,
    PACKS_INDICATOR_FIELDS_REGEX
]

JSON_ALL_INDICATOR_TYPES_REGEXES = [
    INDICATOR_TYPES_REGEX,
    PACKS_INDICATOR_TYPES_REGEX
]

JSON_ALL_REPUTATIONS_INDICATOR_TYPES_REGEXES = [
    INDICATOR_TYPES_REPUTATIONS_REGEX,
    PACKS_INDICATOR_TYPES_REPUTATIONS_REGEX
]

JSON_ALL_CONNECTIONS_REGEXES = [
    CONNECTIONS_REGEX,
]

JSON_ALL_REPORTS_REGEXES = [
    REPORT_REGEX,
]

BETA_REGEXES = [
    BETA_SCRIPT_REGEX,
    BETA_INTEGRATION_YML_REGEX,
    BETA_PLAYBOOK_REGEX,
]
CHECKED_TYPES_REGEXES = [
    # Playbooks
    PLAYBOOK_REGEX,
    PACKS_PLAYBOOK_YML_REGEX,
    BETA_PLAYBOOK_REGEX,
    # Integrations yaml
    INTEGRATION_YML_REGEX,
    BETA_INTEGRATION_YML_REGEX,
    PACKS_INTEGRATION_YML_REGEX,
    # Integrations unified
    INTEGRATION_REGEX,
    # Integrations Code
    BETA_INTEGRATION_REGEX,
    PACKS_INTEGRATION_PY_REGEX,
    # Integrations Tests
    PACKS_INTEGRATION_TEST_PY_REGEX,
    # Scripts yaml
    SCRIPT_YML_REGEX,
    SCRIPT_REGEX,
    PACKS_SCRIPT_YML_REGEX,
    # Widgets
    WIDGETS_REGEX,
    PACKS_WIDGETS_REGEX,
    DASHBOARD_REGEX,
    CONNECTIONS_REGEX,
    CLASSIFIER_REGEX,
    CLASSIFIER_REGEX_5_9_9,
    MAPPER_REGEX,
    # Layouts
    LAYOUT_REGEX,
    PACKS_LAYOUTS_REGEX,
    INCIDENT_FIELD_REGEX,
    INDICATOR_FIELDS_REGEX,
    INCIDENT_TYPE_REGEX,
    INDICATOR_TYPES_REGEX,
    REPORT_REGEX,
    # ReadMe,
    INTEGRATION_README_REGEX,
    PACKS_README_REGEX,
    PACKS_README_REGEX_INNER,
    INTEGRATION_OLD_README_REGEX,
    # Pack Misc
    PACKS_CLASSIFIERS_REGEX,
    PACKS_CLASSIFIERS_5_9_9_REGEX,
    PACKS_MAPPERS_REGEX,
    PACKS_DASHBOARDS_REGEX,
    PACKS_INCIDENT_TYPES_REGEX,
    PACKS_INCIDENT_FIELDS_REGEX,
    PACKS_INDICATOR_FIELDS_REGEX,
    PACKS_INDICATOR_TYPES_REGEX,
    PACKS_LAYOUTS_REGEX,
    PACKS_WIDGETS_REGEX,
    PACKS_REPORTS_REGEX,
    PACKS_RELEASE_NOTES_REGEX,
    PACKS_TOOLS_REGEX,
    # ReleaseNotes
    PACKS_RELEASE_NOTES_REGEX
]

CHECKED_TYPES_NO_REGEX = [item.replace(CAN_START_WITH_DOT_SLASH, "").replace(NOT_TEST, "") for item in
                          CHECKED_TYPES_REGEXES]

PATHS_TO_VALIDATE: List[str] = sum(
    [
        PYTHON_ALL_REGEXES,
        JSON_ALL_REPORTS_REGEXES,
        BETA_REGEXES
    ], []
)

PACKAGE_SCRIPTS_REGEXES = [
    SCRIPT_YML_REGEX,
    SCRIPT_PY_REGEX,
    SCRIPT_JS_REGEX,
    PACKS_SCRIPT_PY_REGEX,
    PACKS_SCRIPT_JS_REGEX,
    PACKS_SCRIPT_YML_REGEX
]

PACKAGE_SUPPORTING_DIRECTORIES = [INTEGRATIONS_DIR, SCRIPTS_DIR, BETA_INTEGRATIONS_DIR]

IGNORED_TYPES_REGEXES = [DESCRIPTION_REGEX, IMAGE_REGEX, PIPFILE_REGEX, SCHEMA_REGEX]

IGNORED_PACK_NAMES = ['Legacy', 'NonSupported']

PACKAGE_YML_FILE_REGEX = r'(?:\./)?(?:Packs/[^/]+/)?(?:Integrations|Scripts|Beta_Integrations)/([^\\/]+)/([^\\/]+).yml'

OLD_YML_FORMAT_FILE = [INTEGRATION_REGEX, SCRIPT_REGEX]

DIR_LIST = [
    INTEGRATIONS_DIR,
    BETA_INTEGRATIONS_DIR,
    SCRIPTS_DIR,
    PLAYBOOKS_DIR,
    REPORTS_DIR,
    DASHBOARDS_DIR,
    WIDGETS_DIR,
    INCIDENT_TYPES_DIR,
    INCIDENT_FIELDS_DIR,
    LAYOUTS_DIR,
    CLASSIFIERS_DIR,
    INDICATOR_TYPES_DIR,
    CONNECTIONS_DIR,
    INDICATOR_FIELDS_DIR,
    TESTS_DIR
]
DIR_LIST_FOR_REGULAR_ENTETIES = [
    PLAYBOOKS_DIR,
    REPORTS_DIR,
    DASHBOARDS_DIR,
    WIDGETS_DIR,
    INCIDENT_TYPES_DIR,
    INCIDENT_FIELDS_DIR,
    LAYOUTS_DIR,
    CLASSIFIERS_DIR,
    INDICATOR_TYPES_DIR,
    CONNECTIONS_DIR,
    INDICATOR_FIELDS_DIR,
]
PACKS_DIRECTORIES = [
    SCRIPTS_DIR,
    INTEGRATIONS_DIR,
    DASHBOARDS_DIR,
    WIDGETS_DIR,
    INDICATOR_FIELDS_DIR,
    INDICATOR_TYPES_DIR
]
SPELLCHECK_FILE_TYPES = [
    INTEGRATION_REGEX,
    INTEGRATION_YML_REGEX,
    PLAYBOOK_REGEX,
    SCRIPT_REGEX,
    SCRIPT_YML_REGEX
]

KNOWN_FILE_STATUSES = ['a', 'm', 'd', 'r'] + ['r{:03}'.format(i) for i in range(101)]

CODE_FILES_REGEX = [
    INTEGRATION_JS_REGEX,
    INTEGRATION_PY_REGEX,
    SCRIPT_PY_REGEX,
    SCRIPT_JS_REGEX,
    PACKS_INTEGRATION_PY_REGEX,
    PACKS_INTEGRATION_JS_REGEX,
    PACKS_SCRIPT_PY_REGEX,
    PACKS_SCRIPT_JS_REGEX
]

SCRIPTS_REGEX_LIST = [SCRIPT_YML_REGEX, SCRIPT_PY_REGEX, SCRIPT_JS_REGEX, SCRIPT_PS_REGEX]

# All files that have related yml file
REQUIRED_YML_FILE_TYPES = [SCRIPT_PY_REGEX, INTEGRATION_PY_REGEX, PACKS_INTEGRATION_PY_REGEX, PACKS_SCRIPT_PY_REGEX,
                           SCRIPT_JS_REGEX, INTEGRATION_JS_REGEX, PACKS_SCRIPT_JS_REGEX, PACKS_INTEGRATION_JS_REGEX,
                           PACKS_README_REGEX, INTEGRATION_README_REGEX, INTEGRATION_CHANGELOG_REGEX,
                           PACKS_CHANGELOG_REGEX]

TYPE_PWSH = 'powershell'
TYPE_PYTHON = 'python'
TYPE_JS = 'javascript'

TYPE_TO_EXTENSION = {
    TYPE_PYTHON: '.py',
    TYPE_JS: '.js',
    TYPE_PWSH: '.ps1'
}

TESTS_DIRECTORIES = [
    'testdata',
    'test_data',
    'data_test'
]

FILE_TYPES_FOR_TESTING = [
    '.py',
    '.js',
    '.yml',
    '.ps1'
]

# python subtypes
PYTHON_SUBTYPES = {'python3', 'python2'}

# github repository url
CONTENT_GITHUB_LINK = r'https://raw.githubusercontent.com/demisto/content'
CONTENT_GITHUB_MASTER_LINK = CONTENT_GITHUB_LINK + '/master'
SDK_API_GITHUB_RELEASES = r'https://api.github.com/repos/demisto/demisto-sdk/releases'

# Run all test signal
RUN_ALL_TESTS_FORMAT = 'Run all tests'
FILTER_CONF = './Tests/filter_file.txt'


class PB_Status:
    NOT_SUPPORTED_VERSION = 'Not supported version'
    COMPLETED = 'completed'
    FAILED = 'failed'
    IN_PROGRESS = 'inprogress'
    FAILED_DOCKER_TEST = 'failed_docker_test'


# change log regexes
UNRELEASE_HEADER = '## [Unreleased]\n'  # lgtm[py/regex/duplicate-in-character-class]
CONTENT_RELEASE_TAG_REGEX = r'^\d{2}\.\d{1,2}\.\d'
RELEASE_NOTES_REGEX = re.escape(UNRELEASE_HEADER) + r'([\s\S]+?)## \[\d{2}\.\d{1,2}\.\d\] - \d{4}-\d{2}-\d{2}'

# Beta integration disclaimer
BETA_INTEGRATION_DISCLAIMER = 'Note: This is a beta Integration,' \
                              ' which lets you implement and test pre-release software. ' \
                              'Since the integration is beta, it might contain bugs. ' \
                              'Updates to the integration during the beta phase might include ' \
                              'non-backward compatible features. We appreciate your feedback on ' \
                              'the quality and usability of the integration to help us identify issues, ' \
                              'fix them, and continually improve.'

# Integration categories according to the schema
INTEGRATION_CATEGORIES = ['Analytics & SIEM', 'Utilities', 'Messaging', 'Endpoint', 'Network Security',
                          'Vulnerability Management', 'Case Management', 'Forensics & Malware Analysis',
                          'IT Services', 'Data Enrichment & Threat Intelligence', 'Authentication', 'Database',
                          'Deception', 'Email Gateway']

EXTERNAL_PR_REGEX = r'^pull/(\d+)$'

SCHEMA_TO_REGEX = {
    'integration': YML_INTEGRATION_REGEXES,
    'playbook': YML_ALL_PLAYBOOKS_REGEX,
    'script': YML_SCRIPT_REGEXES,
    'widget': JSON_ALL_WIDGETS_REGEXES,
    'dashboard': JSON_ALL_DASHBOARDS_REGEXES,
    'canvas-context-connections': JSON_ALL_CONNECTIONS_REGEXES,
    'classifier_5_9_9': JSON_ALL_CLASSIFIER_REGEXES_5_9_9,
    'classifier': JSON_ALL_CLASSIFIER_REGEXES,
    'mapper': JSON_ALL_MAPPER_REGEXES,
    'layout': JSON_ALL_LAYOUT_REGEXES,
    'incidentfield': JSON_ALL_INCIDENT_FIELD_REGEXES + JSON_ALL_INDICATOR_FIELDS_REGEXES,
    'incidenttype': JSON_ALL_INCIDENT_TYPES_REGEXES,
    'image': [IMAGE_REGEX],
    'reputation': JSON_ALL_INDICATOR_TYPES_REGEXES,
    'reputations': JSON_ALL_REPUTATIONS_INDICATOR_TYPES_REGEXES,
<<<<<<< HEAD
=======
    'changelog': [INTEGRATION_CHANGELOG_REGEX, PACKS_CHANGELOG_REGEX, INDICATOR_TYPES_CHANGELOG_REGEX,
                  INCIDENT_TYPE_CHANGELOG_REGEX, INCIDENT_FIELD_CHANGELOG_REGEX, INDICATOR_FIELD_CHANGELOG_REGEX,
                  DASHBOARD_CHANGELOG_REGEX, CLASSIFIER_CHANGELOG_REGEX, CLASSIFIER_CHANGELOG_REGEX_5_9_9,
                  MAPPER_CHANGELOG_REGEX, LAYOUT_CHANGELOG_REGEX, REPORT_CHANGELOG_REGEX, WIDGETS_CHANGELOG_REGEX,
                  PLAYBOOK_CHANGELOG_REGEX, PACKS_RELEASE_NOTES_REGEX],
>>>>>>> 04e0caf4
    'readme': [INTEGRATION_README_REGEX, PACKS_README_REGEX, PACKS_README_REGEX_INNER],
    'report': [PACKS_REPORTS_REGEX],
    'release-notes': [PACKS_RELEASE_NOTES_REGEX]
}

FILE_TYPES_PATHS_TO_VALIDATE = {
    'reports': JSON_ALL_REPORTS_REGEXES
}

DEF_DOCKER = 'demisto/python:1.3-alpine'
DEF_DOCKER_PWSH = 'demisto/powershell:6.2.3.5563'

DIR_TO_PREFIX = {
    'Integrations': INTEGRATION_PREFIX,
    'Beta_Integrations': INTEGRATION_PREFIX,
    'Scripts': SCRIPT_PREFIX
}

ENTITY_NAME_SEPARATORS = [' ', '_', '-']

DELETED_YML_FIELDS_BY_DEMISTO = ['fromversion', 'toversion', 'alt_dockerimages', 'script.dockerimage45', 'tests']

DELETED_JSON_FIELDS_BY_DEMISTO = ['fromVersion', 'toVersion']

FILE_EXIST_REASON = 'File already exist'
FILE_NOT_IN_CC_REASON = 'File does not exist in Demisto instance'

ACCEPTED_FILE_EXTENSIONS = [
    '.yml', '.json', '.md', '.py', '.js', '.ps1', '.png', '', '.lock'
]

BANG_COMMAND_NAMES = {'file', 'email', 'domain', 'url', 'ip'}

DBOT_SCORES_DICT = {
    'DBotScore.Indicator': 'The indicator that was tested.',
    'DBotScore.Type': 'The indicator type.',
    'DBotScore.Vendor': 'The vendor used to calculate the score.',
    'DBotScore.Score': 'The actual score.'
}

IOC_OUTPUTS_DICT = {
    'domain': {'Domain.Name'},
    'file': {'File.MD5', 'File.SHA1', 'File.SHA256'},
    'ip': {'IP.Address'},
    'url': {'URL.Data'}
}

PACK_INITIAL_VERSION = '1.0.0'
PACK_SUPPORT_OPTIONS = ['xsoar', 'partner', 'developer', 'community', 'nonsupported']
XSOAR_SUPPORT = "xsoar"
XSOAR_AUTHOR = "Cortex XSOAR"
XSOAR_SUPPORT_URL = "https://www.paloaltonetworks.com/cortex"

BASE_PACK = "Base"
NON_SUPPORTED_PACK = "NonSupported"
DEPRECATED_CONTENT_PACK = "DeprecatedContent"
IGNORED_DEPENDENCY_CALCULATION = {BASE_PACK, NON_SUPPORTED_PACK, DEPRECATED_CONTENT_PACK}

FEED_REQUIRED_PARAMS = [
    {
        'display': 'Fetch indicators',
        'name': 'feed',
        'type': 8,
        'required': False
    },
    {
        'display': 'Indicator Reputation',
        'name': 'feedReputation',
        'type': 18,
        'required': False,
        'options': ['None', 'Good', 'Suspicious', 'Bad'],
        'additionalinfo': 'Indicators from this integration instance will be marked with this reputation'
    },
    {
        'display': 'Source Reliability',
        'name': 'feedReliability',
        'type': 15,
        'required': True,
        'options': [
            'A - Completely reliable', 'B - Usually reliable', 'C - Fairly reliable', 'D - Not usually reliable',
            'E - Unreliable', 'F - Reliability cannot be judged'],
        'additionalinfo': 'Reliability of the source providing the intelligence data'
    },
    {
        'display': "",
        'name': 'feedExpirationPolicy',
        'type': 17,
        'required': False,
        'options': ['never', 'interval', 'indicatorType', 'suddenDeath']
    },
    {
        'display': "",
        'name': 'feedExpirationInterval',
        'type': 1,
        'required': False
    },
    {
        'display': 'Feed Fetch Interval',
        'name': 'feedFetchInterval',
        'type': 19,
        'required': False
    },
    {
        'display': 'Bypass exclusion list',
        'name': 'feedBypassExclusionList',
        'type': 8,
        'required': False,
        'additionalinfo': 'When selected, the exclusion list is ignored for indicators from this feed.'
                          ' This means that if an indicator from this feed is on the exclusion list,'
                          ' the indicator might still be added to the system.'
    }
]

FETCH_REQUIRED_PARAMS = [
    {
        'display': 'Incident type',
        'name': 'incidentType',
        'required': False,
        'type': 13
    },
    {
        'display': 'Fetch incidents',
        'name': 'isFetch',
        'required': False,
        'type': 8
    }
]

DOCS_COMMAND_SECTION_REGEX = r'(?:###\s{}).+?(?:(?=(?:\n###\s))|(?=(?:\n##\s))|\Z)'
# Ignore list for all 'run_all_validations_on_file' method
ALL_FILES_VALIDATION_IGNORE_WHITELIST = [
    'pack_metadata.json',  # this file is validated under 'validate_pack_unique_files' method
    'testdata',
    'test_data',
    'data_test',
    'testcommandsfunctions',
    'testhelperfunctions',
    'stixdecodetest',
    'testcommands',
    'setgridfield_test',
    'ipnetwork_test',
    'test-data',
    'testplaybook'
]
VALIDATED_PACK_ITEM_TYPES = [
    'Playbooks',
    'Integration',
    'Script',
    'IncidentFields',
    'IncidentTypes',
    'Classifiers',
    'Layouts'
]<|MERGE_RESOLUTION|>--- conflicted
+++ resolved
@@ -843,14 +843,6 @@
     'image': [IMAGE_REGEX],
     'reputation': JSON_ALL_INDICATOR_TYPES_REGEXES,
     'reputations': JSON_ALL_REPUTATIONS_INDICATOR_TYPES_REGEXES,
-<<<<<<< HEAD
-=======
-    'changelog': [INTEGRATION_CHANGELOG_REGEX, PACKS_CHANGELOG_REGEX, INDICATOR_TYPES_CHANGELOG_REGEX,
-                  INCIDENT_TYPE_CHANGELOG_REGEX, INCIDENT_FIELD_CHANGELOG_REGEX, INDICATOR_FIELD_CHANGELOG_REGEX,
-                  DASHBOARD_CHANGELOG_REGEX, CLASSIFIER_CHANGELOG_REGEX, CLASSIFIER_CHANGELOG_REGEX_5_9_9,
-                  MAPPER_CHANGELOG_REGEX, LAYOUT_CHANGELOG_REGEX, REPORT_CHANGELOG_REGEX, WIDGETS_CHANGELOG_REGEX,
-                  PLAYBOOK_CHANGELOG_REGEX, PACKS_RELEASE_NOTES_REGEX],
->>>>>>> 04e0caf4
     'readme': [INTEGRATION_README_REGEX, PACKS_README_REGEX, PACKS_README_REGEX_INNER],
     'report': [PACKS_REPORTS_REGEX],
     'release-notes': [PACKS_RELEASE_NOTES_REGEX]
