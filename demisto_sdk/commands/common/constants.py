--- conflicted
+++ resolved
@@ -317,10 +317,7 @@
 PACKS_CHANGELOG_REGEX = r'{}{}/([^/]+)/CHANGELOG\.md$'.format(CAN_START_WITH_DOT_SLASH, PACKS_DIR)
 PACKS_RELEASE_NOTES_REGEX = r'{}{}/([^/]+)/{}/([^/]+)\.md$'.format(CAN_START_WITH_DOT_SLASH, PACKS_DIR,
                                                                    RELEASE_NOTES_DIR)
-<<<<<<< HEAD
-=======
 PACKS_TOOLS_REGEX = r'{}{}/([^/]+)/{}/([^.]+)\.zip'.format(CAN_START_WITH_DOT_SLASH, PACKS_DIR, TOOLS_DIR)
->>>>>>> a7941c20
 PACKS_README_REGEX = r'{}{}/([^/]+)/README\.md'.format(CAN_START_WITH_DOT_SLASH, PACKS_DIR)
 PACKS_README_REGEX_INNER = r'{}{}/([^/]+)/([^/]+)/([^/]+)/README\.md'.format(CAN_START_WITH_DOT_SLASH, PACKS_DIR)
 
