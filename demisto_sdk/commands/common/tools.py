--- conflicted
+++ resolved
@@ -17,16 +17,11 @@
 import yaml
 from demisto_sdk.commands.common.constants import (
     CHECKED_TYPES_REGEXES, CONTENT_GITHUB_LINK, DEF_DOCKER, DEF_DOCKER_PWSH,
-<<<<<<< HEAD
     PACKAGE_SUPPORTING_DIRECTORIES, PACKAGE_YML_FILE_REGEX, PACKS_DIR,
     PACKS_DIR_REGEX, PACKS_README_FILE_NAME, RELEASE_NOTES_REGEX,
     SDK_API_GITHUB_RELEASES, TESTS_DIRECTORIES, TYPE_PWSH, UNRELEASE_HEADER, SCRIPTS_DIR,
-    BETA_INTEGRATIONS_DIR, INTEGRATIONS_DIR, LAYOUTS_DIR)
-=======
-    PACKAGE_SUPPORTING_DIRECTORIES, PACKAGE_YML_FILE_REGEX,
-    PACKS_CHANGELOG_REGEX, PACKS_DIR, PACKS_DIR_REGEX, PACKS_README_FILE_NAME,
+    BETA_INTEGRATIONS_DIR, INTEGRATIONS_DIR, LAYOUTS_DIR, PACKS_README_FILE_NAME,
     RELEASE_NOTES_REGEX, SDK_API_GITHUB_RELEASES, TYPE_PWSH, UNRELEASE_HEADER)
->>>>>>> 6eda06cc
 
 # disable insecure warnings
 urllib3.disable_warnings()
@@ -767,7 +762,6 @@
     if content_path_parts == input_path_parts_prefix:
         return True, '/'.join(input_path_parts[len(content_path_parts):])
     else:
-<<<<<<< HEAD
         return False, ''
 
 
@@ -831,7 +825,4 @@
     """
     if any(test_file in file_.lower() for test_file in TESTS_DIRECTORIES):
         return True
-    return False
-=======
-        return False, ''
->>>>>>> 6eda06cc
+    return False