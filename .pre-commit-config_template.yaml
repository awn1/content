exclude: .devcontainer/|.vscode|Pipfile.lock|.gitlab/ci/|docs
files: ''
repos:
- repo: https://github.com/pre-commit/pre-commit-hooks
  rev: v4.4.0
  hooks:
  - id: check-json
  - id: check-yaml
  - id: check-ast
    min_py_version: '3.7'
  - id: check-merge-conflict
  - id: debug-statements
    language_version: python3
    min_py_version: '3.7'
  - id: name-tests-test
    min_py_version: '3.7'
    files: .+_test.py$
  - id: check-added-large-files
    args: ['--maxkb=5120', --enforce-all]
    skip:nightly: true
  - id: check-case-conflict
- repo: https://github.com/python-poetry/poetry
  rev: 1.8.2
  hooks:
  - id: poetry-check
    args:
    - --lock
    files: ^pyproject.toml$
## CIAC-12536 ##
# - repo: https://github.com/hadialqattan/pycln
#   rev: v2.4.0
#   hooks:
#   - id: pycln
#     min_py_version: '3.7'
#     args:
#     - --all
- repo: https://github.com/charliermarsh/ruff-pre-commit
  rev: v0.0.272
  hooks:
  - id: ruff
    parallel: false
    min_py_version: '3.7'
    args:
    - --fix
    args:nightly:
    - --config=nightly_ruff.toml
    args:ci:
    - --config=nightly_ruff.toml
    args:docker_autoupdate:
    - --config=nightly_ruff.toml
- repo: https://github.com/hhatto/autopep8
  rev: v2.3.1
  hooks:
  - id: autopep8
    exclude_support_level:ci:
    - community
    exclude_support_level:nightly:
    - community
    skip:nightly: true
- repo: https://github.com/pre-commit/mirrors-mypy
  rev: v0.982
  hooks:
  - id: mypy
    min_py_version: '3.7'
    args:
    - --ignore-missing-imports
    - --check-untyped-defs
    - --show-error-codes
    - --follow-imports=silent
    - --allow-redefinition
    exclude: test_data|tests_data|.venv|.*_test.py$|infrastructure_tests|.vulture_whitelist.py|demistomock.py|Templates|conftest.py|Utils/download_packs_and_docker_images.py
    language: system
    entry: mypy

- repo: local
  hooks:
  - id: xsoar-lint
    name: xsoar-lint
    description: Run xsoar-linter on the code in content packs
    entry: demisto-sdk xsoar-lint
    files: ^Packs\/.*\.py$
    exclude: _test\.py|\.vulture_whitelist\.py|test_data|tests_data|TestData
    require_serial: true
    language: system
    # skip nightly since we don't care about warnings in nightly
    skip:nightly: true
    skip:docker_autoupdate: true

  - id: pylint-in-docker
    name: pylint-in-docker
    description: Run pylint on the code in content packs
    docker_image:nightly: native:ga,native:maintenance,from-yml,native:candidate
    docker_image:ci: native:ga,from-yml,native:dev,native:maintenance
    docker_image:native: native:ga,from-yml,native:dev,native:maintenance
    docker_image: from-yml
    entry: pylint
    files: Packs\/.*\.py$
    exclude: _test\.py|.vulture_whitelist\.py|test_data
    args:
    - --ignore=demistomock.py,CommonServerPython.py,CommonServerUserPython.py,conftest.py,.venv
    - -E
    - --disable=bad-option-value,unsubscriptable-object
    - -d duplicate-string-formatting-argument
    - "--msg-template='{path}:{line}:{column}: {msg_id} {obj}: {msg}'"
    - --generated-members=requests.packages.urllib3,requests.codes.ok
    config_file_arg:
      arg_name: --rcfile
      file_name: .pylintrc
    skip:commit: true
    pass_docker_extra_args:ci: --rm=false
    pass_docker_extra_args:nightly: --rm=false

  - id: mypy-in-docker
    name: mypy-in-docker
    copy_files:
    - Packs/Base/Scripts/CommonServerPython/CommonServerPython.py 
    - Tests/demistomock/demistomock.py
    description: Run mypy on the code in content packs
    docker_image:nightly: native:ga,native:maintenance,from-yml,native:candidate
    docker_image:native: native:ga,from-yml,native:dev,native:maintenance
    docker_image:ci: native:ga,from-yml,native:dev,native:maintenance
    docker_image: from-yml
    entry: mypy
    files: Packs\/.*\.py$
    exclude: test_data|tests_data|.venv|.*_test.py$|infrastructure_tests|.vulture_whitelist.py|demistomock.py|Templates|conftest.py|Utils/download_packs_and_docker_images.py
    min_py_version: '3.7'
    args:
    - --check-untyped-defs
    - --show-error-codes
    - --allow-redefinition
    - --cache-dir=/tmp/.mypy_cache
    - --implicit-optional
    pass_docker_extra_args:ci: --rm=false
    pass_docker_extra_args:nightly: --rm=false
    skip: true  #  skip until the https://github.com/demisto/demisto-sdk/pull/4468 will merge
  - id: pytest-in-docker
    name: pytest-in-docker
    description: Run pytest on the code in content packs
    docker_image:nightly: native:ga,native:maintenance,from-yml,native:candidate
    docker_image:ci: native:ga,from-yml,native:dev,native:maintenance
    docker_image:native: native:ga,from-yml,native:dev,native:maintenance
    docker_image: from-yml
    entry: python
    language: docker
    files: Packs\/.*_test\.py$
    # The exclude list includes the list of all integration/scripts which require network for testing
    exclude: test_data|Packs/Base/Scripts/CommonServerPython/CommonServerPython_test.py|Packs/Base/Scripts/SanePdfReport/SanePdfReport_test.py|Packs/Base/Scripts/CheckDockerImageAvailable/CheckDockerImageAvailable_test.py|Packs/CommonScripts/Scripts/Ping/Ping_test.py|Packs/CommonScripts/Scripts/GetDockerImageLatestTag/GetDockerImageLatestTag_test.py|Packs/CommonScripts/Scripts/GetDuplicatesMlv2/GetDuplicatesMlv2_test.py|Packs/CommonScripts/Scripts/DockerHardeningCheck/DockerHardeningCheck_test.py|Packs/rasterize/Integrations/rasterize/rasterize_test.py|Packs/Slack/Integrations/Slack/Slack_test.py|Packs/SymantecDLP/Integrations/SymantecDLP/SymantecDLP_test.py|Packs/WebFileRepository/Integrations/WebFileRepository/WebFileRepository_test.py|Packs/Whois/Integrations/Whois/Whois_test.py
    env:
      COVERAGE_FILE: /src/.pre-commit/coverage/.coverage
    args:
    - /src/Tests/scripts/script_runner.py
    - coverage
    - run
    - -p
    - --source=.
    - -m
    - pytest
    - -v
    - --override-ini='asyncio_mode=auto'
    - --rootdir=/src
    - --junitxml=/src/.pre-commit/pytest-junit/.report_pytest.xml
    - --color=yes
    - --files
    args:docker_autoupdate:
    - /src/Tests/scripts/script_runner.py
    - pytest
    - -v
    - --override-ini='asyncio_mode=auto'
    - --rootdir=/src
    - --junitxml=/src/.pre-commit/pytest-junit/.report_pytest.xml
    - --color=yes
    - --files
    copy_files:
    - Tests/scripts/dev_envs/pytest/conftest.py
    skip:commit: true
    pass_docker_extra_args:ci: --rm=false --network=none
    pass_docker_extra_args:nightly: --rm=false --network=none
    pass_docker_extra_args: --network=none

  - id: pytest-network-in-docker
    name: pytest-network-in-docker
    description: Run pytest with network enabled on the code in content packs
    docker_image:nightly: native:ga,native:maintenance,from-yml,native:candidate
    docker_image:ci: native:ga,from-yml,native:dev,native:maintenance
    docker_image:native: native:ga,from-yml,native:dev,native:maintenance
    docker_image: from-yml
    entry: coverage
    language: docker
    files: Packs/Base/Scripts/CommonServerPython/CommonServerPython_test.py|Packs/Base/Scripts/SanePdfReport/SanePdfReport_test.py|Packs/Base/Scripts/CheckDockerImageAvailable/CheckDockerImageAvailable_test.py|Packs/CommonScripts/Scripts/Ping/Ping_test.py|Packs/CommonScripts/Scripts/GetDockerImageLatestTag/GetDockerImageLatestTag_test.py|Packs/CommonScripts/Scripts/GetDuplicatesMlv2/GetDuplicatesMlv2_test.py|Packs/CommonScripts/Scripts/DockerHardeningCheck/DockerHardeningCheck_test.py|Packs/rasterize/Integrations/rasterize/rasterize_test.py|Packs/Slack/Integrations/Slack/Slack_test.py|Packs/SymantecDLP/Integrations/SymantecDLP/SymantecDLP_test.py|Packs/WebFileRepository/Integrations/WebFileRepository/WebFileRepository_test.py|Packs/Whois/Integrations/Whois/Whois_test.py
    env:
      COVERAGE_FILE: /src/.pre-commit/coverage/.coverage
    args:
    - run
    - -p
    - --source=.
    - -m
    - pytest
    - -v
    - --override-ini='asyncio_mode=auto'
    - --rootdir=/src
    - --junitxml=/src/.pre-commit/pytest-junit/.report_pytest.xml
    - --color=yes
    copy_files:
    - Tests/scripts/dev_envs/pytest/conftest.py
    skip:commit: true
    run_isolated: true
    pass_docker_extra_args:ci: --rm=false
    pass_docker_extra_args:nightly: --rm=false

  - id: validate-deleted-files
    name: validate-deleted-files
    entry: validate-deleted-files
    language: system
    require_serial: true
    pass_filenames: false
    skip:nightly: true
    args:
    - Packs
    - Tests
    - Utils

  - id: validate-content-paths
    name: validate-content-paths
    entry: validate-content-path
    language: system
    require_serial: true
    args:
    -  validate
<<<<<<< HEAD
    -  --skip-integration-script-file-name
=======
    -  --skip-depth-one-folder
    -  --skip-markdown
>>>>>>> 18c53c72
    -  --skip-suffix

  - id: validate-conf-json
    name: validate-conf-json
    description: validate conf.json
    files: Tests/conf.json
    skip:commit: true
    skip:nightly: true
    entry: validate-conf-json
    pass_filenames: false
    language: system

  - id: pwsh-test-in-docker
    name: pwsh-test-in-docker
    description: Run powershell tests
    entry: pwsh
    args:
    - -Command
    - Invoke-Pester
    - -Output
    - Detailed
    - -CI
    - -Path
    files: .Tests.ps1$
    copy_files:
    - Packs/Base/Scripts/CommonServerPowerShell/CommonServerPowerShell.ps1
    - Tests/demistomock/demistomock.ps1
    run_isolated: true
    pass_docker_extra_args:ci: --rm=false --network=none
    pass_docker_extra_args:nightly: --rm=false --network=none
    pass_docker_extra_args: --network=none
    skip:commit: true

  - id: pwsh-analyze-in-docker
    name: pwsh-analyze-in-docker
    description: Run powershell analyze
    entry: pwsh
    args:
    - -Command
    - Invoke-ScriptAnalyzer
    - -EnableExit
    - -Severity
    - Error
    - -Path
    files: .ps1$
    exclude: .Tests.ps1$|test_data
    copy_files:
    - Packs/Base/Scripts/CommonServerPowerShell/CommonServerPowerShell.ps1
    - Tests/demistomock/demistomock.ps1
    run_isolated: true
    skip:commit: true
    pass_docker_extra_args:ci: --rm=false --network=none
    pass_docker_extra_args:nightly: --rm=false --network=none
    pass_docker_extra_args: --network=none

  - id: validate
    name: validate
    description: validate content
    entry: demisto-sdk validate
    args:
    - --skip-pack-dependencies
    - --config-path=validation_config.toml
    args:packwise:
    - --skip-pack-dependencies
    - --config-path=validation_config.toml
    - --ignore=DO106
    - --ignore=CJ105
    pass_filenames: false
    language: system
    require_serial: true
    skip:commit: true
    skip:nightly: true
    skip:docker_autoupdate: true

  - id: format
    name: format
    description: Format non-code files, to comply with XSOAR standards.
    entry: demisto-sdk format
    args:
    - -ud
    - -n
    - --no-validate
    language: system
    pass_filenames: false
    require_serial: true
    skip:docker_autoupdate: true

  - id: secrets
    name: secrets
    description: Check for secrets in files.
    entry: demisto-sdk secrets
    args:
    - --ignore-entropy
    pass_filenames: false
    language: system
    skip:nightly: true

  - id: merge-pytest-reports
    name: merge-pytest-reports
    entry: merge-pytest-reports
    language: system
    require_serial: true
    pass_filenames: false
    needs:
    - pytest-in-docker

  - id: coverage-pytest-analyze
    name: coverage-pytest-analyze
    entry: demisto-sdk coverage-analyze
    description: Running demisto-sdk coverage-analyze and showing a coverage report.
    language: system
    pass_filenames: false
    args:
    - -i
    - .coverage
    - --report-dir
    - coverage_report
    - --report-type
    - all
    - --previous-coverage-report-url
    - https://storage.googleapis.com/marketplace-dist-dev/code-coverage-reports/coverage-min.json
    args:nightly:
    - -i
    - .coverage
    - --report-dir
    - coverage_report
    - --report-type
    - all
    - --allowed-coverage-degradation-percentage
    - '100'
    needs:
    - pytest-in-docker

- repo: https://github.com/sourcery-ai/sourcery
  rev: v1.6.0
  hooks:
  - id: sourcery
    config_file: .sourcery.yaml
    args:
    - --no-summary
    - --diff
    - git diff HEAD
    - --fix
    args:nightly:
    - --no-summary
    - --diff
    - git diff HEAD
    args:ci:
    - --no-summary
    - --diff
    - git diff HEAD
    skip: true<|MERGE_RESOLUTION|>--- conflicted
+++ resolved
@@ -226,12 +226,6 @@
     require_serial: true
     args:
     -  validate
-<<<<<<< HEAD
-    -  --skip-integration-script-file-name
-=======
-    -  --skip-depth-one-folder
-    -  --skip-markdown
->>>>>>> 18c53c72
     -  --skip-suffix
 
   - id: validate-conf-json
