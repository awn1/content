--- conflicted
+++ resolved
@@ -53,7 +53,6 @@
     - --config=nightly_ruff.toml
     args:docker_autoupdate:
     - --config=nightly_ruff.toml
-<<<<<<< HEAD
   - id: ruff
     parallel: false
     min_py_version: '3.7'
@@ -79,9 +78,6 @@
     exclude: test_data|tests_data|.venv|.*_test.py$|infrastructure_tests|.vulture_whitelist.py|demistomock.py|Templates|conftest.py|Utils/download_packs_and_docker_images.py
     language: system
     entry: mypy
-=======
->>>>>>> d3cbbb63
-
 - repo: local
   hooks:
   - id: mdx-validation
