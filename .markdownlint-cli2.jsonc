--- conflicted
+++ resolved
@@ -1,7 +1,6 @@
 {
   "config": {
     "default": false,
-<<<<<<< HEAD
       "MD004": true,
   "MD007": true,
   "MD009": true,
@@ -23,8 +22,7 @@
   "MD047": true,
   "MD049": true,
   "MD050": true,
-  "MD058": true
-=======
+  "MD058": true,
       "MD052" : true,
       "MD005" : true,
       "MD025": true,
@@ -37,6 +35,5 @@
       "MD048" : true,
       "MD053" : true,
       "MD054" : true
->>>>>>> 25aa21c4
   } , "fix" :true
 }