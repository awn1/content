--- conflicted
+++ resolved
@@ -118,27 +118,16 @@
             url = f"https://github.com/{fork_owner}/{repo_name}"
             try:
                 self.repo.create_remote(name=forked_remote_name, url=url)
-<<<<<<< HEAD
-                print(f'Successfully created remote {forked_remote_name} for repo {url}')
-            except Exception as error:
-                print(f'could not create remote from {url}, {error=}')
-=======
                 print(f"Successfully created remote {forked_remote_name} for repo {url}")  # noqa: T201
             except Exception as error:
                 print(f"could not create remote from {url}, {error=}")  # noqa: T201
->>>>>>> 4592fac5
                 # handle the case where the name of the forked repo is not content
                 if github_event_path := os.getenv("GITHUB_EVENT_PATH"):
                     try:
                         payload = json.loads(github_event_path)
                     except ValueError:
-<<<<<<< HEAD
-                        print('failed to load GITHUB_EVENT_PATH')
-                        raise ValueError(f'cannot checkout to the forked branch {branch_to_checkout} of the owner {fork_owner}')
-=======
                         print("failed to load GITHUB_EVENT_PATH")  # noqa: T201
                         raise ValueError(f"cannot checkout to the forked branch {branch_to_checkout} of the owner {fork_owner}")
->>>>>>> 4592fac5
                     # forked repo name includes fork_owner + repo name, for example foo/content.
                     forked_repo_name = payload.get("pull_request", {}).get("head", {}).get("repo", {}).get("full_name")
                     self.repo.create_remote(name=forked_remote_name, url=f"https://github.com/{forked_repo_name}")
@@ -160,17 +149,13 @@
     def __enter__(self):
         """Checks out the given branch"""
         self.repo.git.checkout(self.branch_to_checkout)
-<<<<<<< HEAD
-        print(f'Checked out to branch {self.branch_to_checkout}')
-=======
         print(f"Checked out to branch {self.branch_to_checkout}")  # noqa: T201
->>>>>>> 4592fac5
         return self
 
     def __exit__(self, *args):
         """Checks out the previous branch"""
         self.repo.git.checkout(self._original_branch)
-        print(f"Checked out to original branch {self._original_branch}")
+        print(f"Checked out to original branch {self._original_branch}")  # noqa: T201
 
 
 class ChangeCWD:
@@ -208,24 +193,24 @@
         tim_reviewer: str = content_roles[TIM_REVIEWER_KEY]
 
         if not isinstance(contribution_reviewers, list):
-            print(f"'{CONTRIBUTION_REVIEWERS_KEY}' is not an array. Terminating...")
+            print(f"'{CONTRIBUTION_REVIEWERS_KEY}' is not an array. Terminating...")  # noqa: T201
             sys.exit(1)
 
         if not isinstance(security_reviewer, str) or not security_reviewer:
-            print(f"'{CONTRIBUTION_SECURITY_REVIEWER_KEY}' is not a string. Terminating...")
+            print(f"'{CONTRIBUTION_SECURITY_REVIEWER_KEY}' is not a string. Terminating...")  # noqa: T201
             sys.exit(1)
 
         if not isinstance(tim_reviewer, str) or not tim_reviewer:
-            print(f"'{TIM_REVIEWER_KEY}' is not a string. Terminating...")
+            print(f"'{TIM_REVIEWER_KEY}' is not a string. Terminating...")  # noqa: T201
             sys.exit(1)
 
         if not contribution_reviewers or not security_reviewer:
-            print("No contribution or  reviewers")
+            print("No contribution or  reviewers")  # noqa: T201
             sys.exit(1)
 
         return contribution_reviewers, security_reviewer, tim_reviewer
     except KeyError as ke:
-        print(f"Error parsing reviewers: {ke!s}.")
+        print(f"Error parsing reviewers: {ke!s}.")  # noqa: T201
         sys.exit(1)
 
 
@@ -239,19 +224,11 @@
     packs_support_levels = set()
 
     for pack_dir in pack_dirs:
-<<<<<<< HEAD
-        if pack_support_level := get_pack_metadata(pack_dir).get('support'):
-            print(f'Pack support level for pack {pack_dir} is {pack_support_level}')
-            packs_support_levels.add(pack_support_level)
-        else:
-            print(f'Could not find pack support level for pack {pack_dir}')
-=======
         if pack_support_level := get_pack_metadata(pack_dir).get("support"):
             print(f"Pack support level for pack {pack_dir} is {pack_support_level}")  # noqa: T201
             packs_support_levels.add(pack_support_level)
         else:
             print(f"Could not find pack support level for pack {pack_dir}")  # noqa: T201
->>>>>>> 4592fac5
 
     return packs_support_levels
 
