import argparse
import copy
import glob
import json
import logging
import os
import re
import sys
from datetime import datetime

import requests
from demisto_sdk.commands.common.tools import get_dict_from_file, run_command
from packaging.version import Version

from Tests.scripts.utils.log_util import install_logging

<<<<<<< HEAD
PACKS_DIR = 'Packs'
DATE_FORMAT = '%d %B %Y'
PACK_METADATA = 'pack_metadata.json'
PACKS_RN_FILES_FORMAT = '*/ReleaseNotes/*.md'

EMPTY_LINES_REGEX = re.compile(r'\s*-\s*\n')
IGNORED_LINES_REGEX = re.compile(r'<!-[\W\w]*?-->')
ENTITY_TYPE_SECTION_REGEX = re.compile(r'^#### ([\w ]+)([\w\W]*?)(?=^#### )|^#### ([\w ]+)([\w\W]*)', re.MULTILINE)
ENTITY_SECTION_REGEX = re.compile(r'^##### (.+)$\n([\w\W]*?)(?=^##### )|^##### (.+)$\n([\w\W]*)|'
                                  r'^- \*\*(.+)\*\*$\n([\w\W]*)', re.MULTILINE)
PACK_GENERAL_NOTES_REGEX = re.compile(r'^## (.+)$\n([\w\W]*?)(?=^#### )|^## ([\w ]+)$\n([\w\W]*)', re.MULTILINE)
=======
PACKS_DIR = "Packs"
DATE_FORMAT = "%d %B %Y"
PACK_METADATA = "pack_metadata.json"
PACKS_RN_FILES_FORMAT = "*/ReleaseNotes/*.md"

EMPTY_LINES_REGEX = re.compile(r"\s*-\s*\n")
IGNORED_LINES_REGEX = re.compile(r"<!-[\W\w]*?-->")
ENTITY_TYPE_SECTION_REGEX = re.compile(r"^#### ([\w ]+)([\w\W]*?)(?=^#### )|^#### ([\w ]+)([\w\W]*)", re.M)
ENTITY_SECTION_REGEX = re.compile(
    r"^##### (.+)$\n([\w\W]*?)(?=^##### )|^##### (.+)$\n([\w\W]*)|" r"^- \*\*(.+)\*\*$\n([\w\W]*)", re.M
)
PACK_GENERAL_NOTES_REGEX = re.compile(r"^## (.+)$\n([\w\W]*?)(?=^#### )|^## ([\w ]+)$\n([\w\W]*)", re.M)
>>>>>>> 4592fac5

LAYOUT_TYPE_TO_NAME = {
    "details": "Summary",
    "edit": "New/Edit",
    "close": "Close",
    "quickView": "Quick View",
    "indicatorsDetails": "Indicator Details",
    "mobile": "Mobile",
}


def get_new_packs(git_sha1):
    """
    Gets all the existing modified/added file paths in the format */ReleaseNotes/*.md.

    Args:
        git_sha1 (str): The branch to make the diff with.

    Returns:
        (list) A list of the new/modified release notes file paths.
    """
    diff_cmd = f"git diff --diff-filter=A --name-only {git_sha1} */{PACK_METADATA}"
    try:
        diff_result = run_command(diff_cmd, exit_on_error=False)
    except RuntimeError:
        logging.critical(
            "Unable to get the SHA1 of the commit in which the version was released. This can happen if your "
            "branch is not updated with origin master. Merge from origin master and, try again.\n"
            'If you\'re not on a fork, run "git merge origin/master".\n'
            "If you are on a fork, first set https://github.com/demisto/content to be "
            'your upstream by running "git remote add upstream https://github.com/demisto/content". After '
            'setting the upstream, run "git fetch upstream", and then run "git merge upstream/master". Doing '
            "these steps will merge your branch with content master as a base."
        )
        sys.exit(1)

    pack_paths = [os.path.dirname(file_path) for file_path in diff_result.split("\n") if file_path.startswith(PACKS_DIR)]
    return pack_paths


def get_new_entity_record(entity_path: str) -> tuple[str, str]:
    data, _ = get_dict_from_file(entity_path)

    if "layouts" in entity_path.lower():
        layout_kind = LAYOUT_TYPE_TO_NAME.get(data.get("kind", ""))
        type_id = data.get("typeId", "")
        if not type_id:
            return f'{data.get("id")}', f'(Available from Cortex XSOAR {data.get("fromVersion")})'
        return f"{type_id} - {layout_kind}", ""

    name = data.get("name", entity_path)
    if "integrations" in entity_path.lower() and data.get("display"):
        name = data.get("display")

    if "classifiers" in entity_path.lower():
        name = data.get("name")
        if not name:
            name = data.get("brandName")

    if "indicatortypes" in entity_path.lower():
        name = data.get("details")
        if not name:
            name = data.get("id")

    if name == entity_path:
        logging.warning(f"missing name for {entity_path}")

    # script entities has "comment" instead of "description"
    description = data.get("description", "") or data.get("comment", "")
    if not description:
        logging.warning(f"missing description for {entity_path}")

    return name, description


def squash_docker_updates(description: str) -> str:
    """Squash docker updates to the latest update.

    Args:
        description: The description containing the docker updates.

    Return: a new description containing only the latest docker update at the bottom.
    """
    new_description_lines = []
    latest_docker_update_line = ""
    for description_line in description.splitlines():
        if description_line.startswith("- Updated the Docker image to:"):
            latest_docker_update_line = description_line
        else:
            new_description_lines.append(description_line)

    new_description_lines.append(latest_docker_update_line)
    new_description = "\n".join(new_description_lines)
    return new_description


def construct_entities_block(entities_data: dict) -> str:
    """
    convert entities information to a pack release note block

    Args:
        entities_data (dict): dictionary of the form:
            {
                Packs: {
                    PackName: <description>
                }
                Integrations: {
                    Integration1: <description>,
                    Integration2:<description>,
                },
                Scripts: {
                    Script1:<description>,
                    Script2:<description>,
                },
                ...
            }

    Returns:
        release note block string

    """
    release_notes = ""

    # Keep general notes on top.
    general_notes = entities_data.pop("Packs", None)
    if general_notes:
        pack_name, general_comments = list(general_notes.items())[0]
        release_notes += f"## {pack_name}\n{general_comments}"

    for entity_type, entities_description in sorted(entities_data.items()):
<<<<<<< HEAD
        pretty_entity_type = re.sub(r'([a-z])([A-Z])', r'\1 \2', entity_type)
        release_notes += f'#### {pretty_entity_type}\n'
        if '[special_msg]' in entities_description:
            release_notes += f'{entities_description.pop("[special_msg]")!s}\n'
=======
        pretty_entity_type = re.sub(r"([a-z])([A-Z])", r"\1 \2", entity_type)
        release_notes += f"#### {pretty_entity_type}\n"
        if "[special_msg]" in entities_description:
            release_notes += f'{str(entities_description.pop("[special_msg]"))}\n'
>>>>>>> 4592fac5
        for name, description in entities_description.items():
            new_description = squash_docker_updates(description)
            if entity_type in (
                "Connections",
                "IncidentTypes",
                "IndicatorTypes",
                "Layouts",
                "IncidentFields",
                "Incident Types",
                "Indicator Types",
                "Incident Fields",
            ):
                release_notes += f"- **{name}**\n{new_description}\n"
            elif description.strip():
                release_notes += f"##### {name}\n{new_description}\n"

    return release_notes


def get_pack_entities(pack_path):
    logging.info(f'Processing "{pack_path}" files:')
    pack_entities: list = sum(
        [glob.glob(f"{pack_path}/*/*.json"), glob.glob(f"{pack_path}/*/*.yml"), glob.glob(f"{pack_path}/*/*/*.yml")], []
    )
    pack_entities.sort()

    entities_data: dict = {}
    for entity_path in pack_entities:
        # ignore test files
        if "test" in entity_path.lower():
            logging.info(f"skipping test file: {entity_path}")
            continue

        match = re.match(f"{pack_path}/([^/]*)/.*", entity_path)
        if match:
            entity_type = match.group(1)
        else:
            # General pack comment
            entity_type = "Packs"

        name, description = get_new_entity_record(entity_path)
        entities_data.setdefault(entity_type, {})[name] = description

    release_notes = construct_entities_block(entities_data)

    logging.info("Finished processing pack")
    return release_notes


def get_all_modified_release_note_files(git_sha1):
    """
    Gets all the existing modified/added file paths in the format */ReleaseNotes/*.md.

    Args:
        git_sha1 (str): The branch to make the diff with.

    Returns:
        (list) A list of the new/modified release notes file paths.
    """
    diff_cmd = f"git diff --diff-filter=AM --name-only {git_sha1} {PACKS_RN_FILES_FORMAT}"
    try:
        diff_result = run_command(diff_cmd, exit_on_error=False)
    except RuntimeError:
        logging.critical(
            "Unable to get the SHA1 of the commit in which the version was released. This can happen if your "
            "branch is not updated with origin master. Merge from origin master and, try again.\n"
            'If you\'re not on a fork, run "git merge origin/master".\n'
            "If you are on a fork, first set https://github.com/demisto/content to be "
            'your upstream by running "git remote add upstream https://github.com/demisto/content". After '
            'setting the upstream, run "git fetch upstream", and then run "git merge upstream/master". Doing '
            "these steps will merge your branch with content master as a base."
        )
        sys.exit(1)

    release_notes_files = [file_path for file_path in diff_result.split("\n") if file_path.startswith(PACKS_DIR)]
    return release_notes_files


def get_pack_metadata(pack_path):
    pack_metadata_path = os.path.join(pack_path, PACK_METADATA)
    with open(pack_metadata_path) as json_file:
        pack_metadata = json.load(json_file)

    return pack_metadata


def is_support_type_in_metadata(metadata, support_type):
    return metadata and metadata.get("support") == support_type


def is_partner_supported_in_metadata(metadata):
    return is_support_type_in_metadata(metadata, "partner")


def is_community_supported_in_metadata(metadata):
    return is_support_type_in_metadata(metadata, "community")


def get_pack_path_from_release_note(file_path):
    match = re.search(r"(.*)/ReleaseNotes/.*", file_path)
    if match:
        return match.group(1)

    raise ValueError(f"Pack name was not found for file path {file_path}")


def get_pack_version_from_path(file_path):
    # example: from file path `<path>/1_0_1.md`, the next line will produce `1.0.1`
    pack_version = os.path.basename(os.path.splitext(file_path)[0]).replace("_", ".")
    return pack_version


def read_and_format_release_note(rn_file):
    with open(rn_file) as stream:
        release_notes = stream.read()

    release_notes = EMPTY_LINES_REGEX.sub("", release_notes)
    release_notes = IGNORED_LINES_REGEX.sub("", release_notes)

    return release_notes.strip()


def get_release_notes_dict(release_notes_files):
    """Gets a dictionary that holds the new/modified release notes content.

    Args:
        release_notes_files (list): A list of the new/modified release notes file paths.

    Returns:
        (dict) A mapping from pack names to dictionaries of pack versions to release notes.
        (dict) A mapping from pack name to the pack metadata object
    """
    release_notes_dict: dict = {}
    packs_metadata_dict: dict = {}
    for file_path in release_notes_files:
        pack_path = get_pack_path_from_release_note(file_path)
        pack_metadata = get_pack_metadata(pack_path)
        pack_name = pack_metadata.get("name")
        packs_metadata_dict[pack_name] = pack_metadata
        pack_version = get_pack_version_from_path(file_path)

        release_note = read_and_format_release_note(file_path)
        if release_note:
            release_notes_dict.setdefault(pack_name, {})[pack_version] = release_note
            logging.info(f"Adding release notes for pack {pack_name} {pack_version}...")
        else:
            logging.info(f"Ignoring release notes for pack {pack_name} {pack_version}...")

    return release_notes_dict, packs_metadata_dict


def aggregate_release_notes_for_marketplace(pack_versions_dict: dict):
    """
    merge several pack release note versions into a single block - marketplace format.

    Args:
        pack_versions_dict: a mapping from a pack version to a release notes file content.

    Returns:
        a single pack release note block

    """
    pack_release_notes, _ = merge_version_blocks(pack_versions_dict)
    pack_release_notes = (
        f"{pack_release_notes}\n"
        if not pack_release_notes.endswith(  # type: ignore[union-attr]
            "\n"
        )
        else pack_release_notes
    )
    pack_release_notes = (
        f"\n{pack_release_notes}"
        if not pack_release_notes.startswith(  # type: ignore[union-attr]
            "\n"
        )
        else pack_release_notes
    )
    return pack_release_notes


def aggregate_release_notes(pack_name: str, pack_versions_dict: dict, pack_metadata: dict):
    """
    merge several pack release note versions into a single block.

    Args:
        pack_name: pack name
        pack_versions_dict: a mapping from a pack version to a release notes file content.
        pack_metadata: the pack metadata contents

    Returns:
        a single pack release note block

    """
    pack_release_notes, latest_version = merge_version_blocks(pack_versions_dict)
    pack_version_title = latest_version + get_pack_version_suffix(pack_metadata)
    return f"### {pack_name} Pack v{pack_version_title}\n" f"{pack_release_notes}"


def append_commment_to_data(entities_data, entity_type, entity_name, entity_comment):
    """Append release note comment to the right place in merged dict.

    Note: This function copies the provided dictionary and creates a different updated copy.

    Args:
        entities_data: A dictionary of the current release notes merge.
        entity_type: The type of entity the release notes are concerning. (Integration / Playbook / etc).
        entity_name: The name of the content entity.
        entity_comment: The release note comment to append.

    Returns:
        dict: the updated dictionary.
    """
    entities_data_new = copy.deepcopy(entities_data)
    # release notes of the entity
    if entity_name in entities_data_new.get(entity_type, {}):
        exists_comment = entities_data_new.get(entity_type, {}).get(entity_name)
        if entity_comment and entity_name != "[special_msg]":
            if not exists_comment.startswith("- "):
                logging.debug(f'Adding missing "-" to entity comment: {exists_comment}')
                entities_data_new[entity_type][entity_name] = f"- {exists_comment}"
            if not entity_comment.strip().startswith("- "):
                logging.debug(f'Adding missing "-" to entity comment: {entity_comment}')
                entity_comment = f"- {entity_comment.strip()}"
        entities_data_new[entity_type][entity_name] += f"{entity_comment.strip()}\n"
    else:
        entities_data_new[entity_type][entity_name] = f"{entity_comment.strip()}\n"
    return entities_data_new


def merge_version_blocks(pack_versions_dict: dict, return_str: bool = True) -> tuple[str | dict, str]:
    """
    merge several pack release note versions into a single block.

    Args:
        pack_versions_dict: a mapping from a pack version to a release notes file content.
        return_str: Whether to return the release notes in str format. Return in a dict if false.

    Returns:
        str/dict: a single pack release note block
        str: the pack's latest version

    """
    latest_version = "1.0.0"
    entities_data: dict = {}
    for pack_version, version_release_notes in sorted(pack_versions_dict.items(), key=lambda pack_item: Version(pack_item[0])):
        latest_version = pack_version

        # Handle general pack notes.
        general_note_sections = PACK_GENERAL_NOTES_REGEX.findall(version_release_notes)
        if general_note_sections:
            # Assume only one general notes section at the start of the file.
            general_note_components = general_note_sections[0]
            entity_type = "Packs"
            entities_data.setdefault(entity_type, {})
            # Extract Pack name
            entity_name = general_note_components[0] or general_note_components[2]
            # General release notes of the pack
            entity_comment = general_note_components[1] or general_note_components[3]
            entities_data = append_commment_to_data(entities_data, entity_type, entity_name, entity_comment)

        version_release_notes = version_release_notes.strip()
        # extract release notes sections by content types (all playbooks, all scripts, etc...)
        # assuming all entity titles start with level 4 header ("####") and then a list of all comments
        sections = ENTITY_TYPE_SECTION_REGEX.findall(version_release_notes)
        for section in sections:
            # one of scripts, playbooks, integrations, layouts, incident fields, etc...
            entity_type = section[0] or section[2]
            # blocks of entity name and related release notes comments
            entity_section = section[1] or section[3]
            entities_data.setdefault(entity_type, {})
            if not entity_section.strip().startswith("#####"):
                entity_section = "##### [special_msg]\n" + entity_section
            # extract release notes comments by entity
            # assuming all entity titles start with level 5 header ("#####") and then a list of all comments
            entity_comments = ENTITY_SECTION_REGEX.findall(entity_section)
            for entity in entity_comments:
                # name of the script, integration, playbook, etc...
                entity_name = entity[0] or entity[2] or entity[4]
                entity_name = entity_name.replace("__", "")
                # release notes of the entity
                entity_comment = entity[1] or entity[3] or entity[5]
                entities_data = append_commment_to_data(entities_data, entity_type, entity_name, entity_comment)

    pack_release_notes = construct_entities_block(entities_data).strip() if return_str else entities_data

    return pack_release_notes, latest_version  # type: ignore[return-value]


def generate_release_notes_summary(
    new_packs_release_notes, modified_release_notes_dict, packs_metadata_dict, version, asset_id, release_notes_file
):
    """Creates a release notes summary markdown file.

    Args:
        new_packs_release_notes (dict): A mapping from pack names to pack summary.
        modified_release_notes_dict (dict): A mapping from pack names to dictionaries of pack versions to release notes.
        packs_metadata_dict (dict): A mapping from pack names to the packs metadata
        version (str): Content version.
        asset_id (str): The asset ID.
        release_notes_file (str): release notes output file path

    Returns:
        (str). The release notes summary string.
    """
    current_date = datetime.now().strftime(DATE_FORMAT)
    release_notes = (
        f"# Cortex XSOAR Content Release Notes for version {version} ({asset_id})\n" f"##### Published on {current_date}\n"
    )

    pack_rn_blocks = []
    for pack_name, pack_summary in sorted(new_packs_release_notes.items()):
        pack_metadata = packs_metadata_dict[pack_name]
        pack_version_title = f"### New: {pack_name} Pack v1.0.0{get_pack_version_suffix(pack_metadata)}"
        pack_rn_blocks.append(f"{pack_version_title}\n{pack_summary}")

    for pack_name, pack_versions_dict in sorted(modified_release_notes_dict.items()):
        pack_metadata = packs_metadata_dict[pack_name]
        pack_rn_blocks.append(aggregate_release_notes(pack_name, pack_versions_dict, pack_metadata))
        # for pack_version, pack_release_notes in sorted(pack_versions_dict.items(),
        #                                                key=lambda pack_item: Version(pack_item[0])):
        #     pack_rn_blocks.append(f'### {pack_name} Pack v{pack_version}\n'
        #                           f'{pack_release_notes.strip()}')

    release_notes += "\n\n---\n\n".join(pack_rn_blocks)

    with open(release_notes_file, "w") as outfile:
        outfile.write(release_notes)

    return release_notes


def get_pack_version_suffix(pack_metadata):
    """Returns pack suffix when applicable.

    Args:
        pack_metadata (dict): Metadata dict of the pack

    Returns:
        str: Suffix of the pack version.
    """
    suffix = ""
    if is_partner_supported_in_metadata(pack_metadata):
        suffix = " (Partner Supported)"
    elif is_community_supported_in_metadata(pack_metadata):
        suffix = " (Community Contributed)"
    return suffix


def get_release_notes_draft(github_token, asset_id):
    """
    if possible, download current release draft from content repository in github.

    :param github_token: github token with push permission (in order to get the draft).
    :param asset_id: content build's asset id.
    :return: draft text (or empty string on error).
    """
    if github_token is None:
        logging.warning("Unable to download draft without github token.")
        return ""

    # Disable insecure warnings
    import urllib3

    urllib3.disable_warnings()
    try:
        res = requests.get(
            "https://api.github.com/repos/demisto/content/releases",
            verify=False,  # guardrails-disable-line
            headers={"Authorization": f"token {github_token}"},
        )
    except requests.exceptions.ConnectionError as exc:
<<<<<<< HEAD
        logging.warning(f'Unable to get release draft, reason:\n{exc!s}')
        return ''
=======
        logging.warning(f"Unable to get release draft, reason:\n{str(exc)}")
        return ""
>>>>>>> 4592fac5

    if res.status_code != 200:
        logging.warning(f"Unable to get release draft ({res.status_code}), reason:\n{res.text}")
        return ""

    drafts = [release for release in res.json() if release.get("draft", False)]
    if drafts:
        if len(drafts) == 1:
            draft_body = drafts[0]["body"]
            raw_asset = re.findall(r"Release Notes for version .* \((\d{5,}|xxxxx)\)", draft_body, re.IGNORECASE)
            if raw_asset:
                draft_body = draft_body.replace(raw_asset[0], asset_id)

            return draft_body

        logging.warning(f"Too many drafts to choose from ({len(drafts)}), skipping update.")

    return ""


def create_content_descriptor(release_notes, version, asset_id, github_token, content_descriptor):
    # time format example 2017 - 06 - 11T15:25:57.0 + 00:00
    current_date = datetime.now().strftime("%Y-%m-%dT%H:%M:%S.0+00:00")

    content_descriptor_json = {
        "installDate": "0001-01-01T00:00:00Z",
        "assetId": int(asset_id),
        "releaseNotes": release_notes,
        "modified": current_date,
        "ignoreGit": False,
        "releaseDate": current_date,
        "version": -1,
        "release": version,
        "id": "",
    }

    draft = get_release_notes_draft(github_token, asset_id)
    if draft:
        content_descriptor_json["releaseNotes"] = draft

    with open(content_descriptor, "w") as outfile:
        json.dump(content_descriptor_json, outfile)


def main():
    install_logging("Build_Content_Descriptor.log")
    arg_parser = argparse.ArgumentParser()
    arg_parser.add_argument("version", help="Release version")
    arg_parser.add_argument("git_sha1", help="commit sha1 to compare changes with")
    arg_parser.add_argument("asset_id", help="Asset ID")
    arg_parser.add_argument(
        "--packs-release-notes",
        help="Packs release notes file, default is ./packs-release-notes.md",
        default="./packs-release-notes.md",
    )
    arg_parser.add_argument(
        "--content-descriptor",
        help="Content Descriptor file, default is ./content-descriptor.json",
        default="./content-descriptor.json",
    )
    arg_parser.add_argument("--github-token", help="Github token")
    args = arg_parser.parse_args()

    new_packs = get_new_packs(args.git_sha1)
    new_packs_release_notes = {}
    new_packs_metadata = {}
    for pack in new_packs:
        pack_metadata = get_pack_metadata(pack)
        pack_name = pack_metadata.get("name")
        new_packs_release_notes[pack_name] = get_pack_entities(pack)
        new_packs_metadata[pack_name] = pack_metadata

    packs_metadata_dict = {}
    modified_release_notes = get_all_modified_release_note_files(args.git_sha1)
    modified_release_notes_dict, modified_packs_metadata = get_release_notes_dict(modified_release_notes)
    packs_metadata_dict.update(new_packs_metadata)
    packs_metadata_dict.update(modified_packs_metadata)
    release_notes = generate_release_notes_summary(
        new_packs_release_notes,
        modified_release_notes_dict,
        packs_metadata_dict,
        args.version,
        args.asset_id,
        args.packs_release_notes,
    )
    create_content_descriptor(release_notes, args.version, args.asset_id, args.github_token, args.content_descriptor)


if __name__ == "__main__":
    main()<|MERGE_RESOLUTION|>--- conflicted
+++ resolved
@@ -14,19 +14,6 @@
 
 from Tests.scripts.utils.log_util import install_logging
 
-<<<<<<< HEAD
-PACKS_DIR = 'Packs'
-DATE_FORMAT = '%d %B %Y'
-PACK_METADATA = 'pack_metadata.json'
-PACKS_RN_FILES_FORMAT = '*/ReleaseNotes/*.md'
-
-EMPTY_LINES_REGEX = re.compile(r'\s*-\s*\n')
-IGNORED_LINES_REGEX = re.compile(r'<!-[\W\w]*?-->')
-ENTITY_TYPE_SECTION_REGEX = re.compile(r'^#### ([\w ]+)([\w\W]*?)(?=^#### )|^#### ([\w ]+)([\w\W]*)', re.MULTILINE)
-ENTITY_SECTION_REGEX = re.compile(r'^##### (.+)$\n([\w\W]*?)(?=^##### )|^##### (.+)$\n([\w\W]*)|'
-                                  r'^- \*\*(.+)\*\*$\n([\w\W]*)', re.MULTILINE)
-PACK_GENERAL_NOTES_REGEX = re.compile(r'^## (.+)$\n([\w\W]*?)(?=^#### )|^## ([\w ]+)$\n([\w\W]*)', re.MULTILINE)
-=======
 PACKS_DIR = "Packs"
 DATE_FORMAT = "%d %B %Y"
 PACK_METADATA = "pack_metadata.json"
@@ -34,12 +21,11 @@
 
 EMPTY_LINES_REGEX = re.compile(r"\s*-\s*\n")
 IGNORED_LINES_REGEX = re.compile(r"<!-[\W\w]*?-->")
-ENTITY_TYPE_SECTION_REGEX = re.compile(r"^#### ([\w ]+)([\w\W]*?)(?=^#### )|^#### ([\w ]+)([\w\W]*)", re.M)
+ENTITY_TYPE_SECTION_REGEX = re.compile(r"^#### ([\w ]+)([\w\W]*?)(?=^#### )|^#### ([\w ]+)([\w\W]*)", re.MULTILINE)
 ENTITY_SECTION_REGEX = re.compile(
-    r"^##### (.+)$\n([\w\W]*?)(?=^##### )|^##### (.+)$\n([\w\W]*)|" r"^- \*\*(.+)\*\*$\n([\w\W]*)", re.M
+    r"^##### (.+)$\n([\w\W]*?)(?=^##### )|^##### (.+)$\n([\w\W]*)|" r"^- \*\*(.+)\*\*$\n([\w\W]*)", re.MULTILINE
 )
-PACK_GENERAL_NOTES_REGEX = re.compile(r"^## (.+)$\n([\w\W]*?)(?=^#### )|^## ([\w ]+)$\n([\w\W]*)", re.M)
->>>>>>> 4592fac5
+PACK_GENERAL_NOTES_REGEX = re.compile(r"^## (.+)$\n([\w\W]*?)(?=^#### )|^## ([\w ]+)$\n([\w\W]*)", re.MULTILINE)
 
 LAYOUT_TYPE_TO_NAME = {
     "details": "Summary",
@@ -170,17 +156,10 @@
         release_notes += f"## {pack_name}\n{general_comments}"
 
     for entity_type, entities_description in sorted(entities_data.items()):
-<<<<<<< HEAD
-        pretty_entity_type = re.sub(r'([a-z])([A-Z])', r'\1 \2', entity_type)
-        release_notes += f'#### {pretty_entity_type}\n'
-        if '[special_msg]' in entities_description:
-            release_notes += f'{entities_description.pop("[special_msg]")!s}\n'
-=======
         pretty_entity_type = re.sub(r"([a-z])([A-Z])", r"\1 \2", entity_type)
         release_notes += f"#### {pretty_entity_type}\n"
         if "[special_msg]" in entities_description:
-            release_notes += f'{str(entities_description.pop("[special_msg]"))}\n'
->>>>>>> 4592fac5
+            release_notes += f'{entities_description.pop("[special_msg]")!s}\n'
         for name, description in entities_description.items():
             new_description = squash_docker_updates(description)
             if entity_type in (
@@ -552,13 +531,8 @@
             headers={"Authorization": f"token {github_token}"},
         )
     except requests.exceptions.ConnectionError as exc:
-<<<<<<< HEAD
-        logging.warning(f'Unable to get release draft, reason:\n{exc!s}')
-        return ''
-=======
-        logging.warning(f"Unable to get release draft, reason:\n{str(exc)}")
+        logging.warning(f"Unable to get release draft, reason:\n{exc!s}")
         return ""
->>>>>>> 4592fac5
 
     if res.status_code != 200:
         logging.warning(f"Unable to get release draft ({res.status_code}), reason:\n{res.text}")
