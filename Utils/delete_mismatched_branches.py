#!/usr/bin/env python3

import gitlab
from github import Github

from Utils.github_workflow_scripts.utils import get_env_var, timestamped_print

# ANSI Colors
RED = "\033[0;31m"
GREEN = "\033[0;32m"
RESET = "\033[0m"


GITLAB_PROJECT_ID = get_env_var("CI_PROJECT_ID", "1061")
GITLAB_SERVER_URL = get_env_var("CI_SERVER_URL", "https://gitlab.xdr.pan.local")  # disable-secrets-detection
GITLAB_WRITE_TOKEN = get_env_var("GITLAB_WRITE_TOKEN")

print = timestamped_print


def main():
    """
    Remove branches from GitLab content repository that do not exist in the Github repository it is mirrored from

    Head branches in Github that are deleted upon a PR merge event, persist in GitLab despite having been deleted
    from the Github repository from which we mirror from. This script deletes from GitLab the branches which no
    longer exist in Github.
    """
    # get github content repo's branches
    github = Github(get_env_var("CONTENT_GITHUB_TOKEN"), verify=False)
    organization = "demisto"
    repo = "content"
    content_repo = github.get_repo(f"{organization}/{repo}")

    github_branches = content_repo.get_branches()
    print(f"{github_branches.totalCount=}")
    github_branch_names = set()
    for github_branch in github_branches:
        github_branch_names.add(github_branch.name)

    # get gitlab content repo's branches
    gitlab_client = gitlab.Gitlab(GITLAB_SERVER_URL, private_token=GITLAB_WRITE_TOKEN, ssl_verify=False)
    gl_project = gitlab_client.projects.get(int(GITLAB_PROJECT_ID))
    gitlab_branches = gl_project.branches.list(as_list=False)
    print(f"{gitlab_branches.total=}")  # type: ignore[union-attr]

    diff_count = gitlab_branches.total - github_branches.totalCount  # type: ignore[operator,union-attr]
    print(f"{diff_count} branches require deletion")

    # delete gitlab branches
    for gitlab_branch in gitlab_branches:
        if (gitlab_branch_name := gitlab_branch.name) not in github_branch_names:
            try:
                gitlab_branch.delete()
                print(f'{GREEN}deleted "{gitlab_branch_name}"{RESET}')
            except gitlab.exceptions.GitlabError as e:
<<<<<<< HEAD
                print(f'{RED}Deletion of {gitlab_branch_name} encountered an issue: {e!s}{RESET}')
=======
                print(f"{RED}Deletion of {gitlab_branch_name} encountered an issue: {str(e)}{RESET}")
>>>>>>> 4592fac5


if __name__ == "__main__":
    main()<|MERGE_RESOLUTION|>--- conflicted
+++ resolved
@@ -54,11 +54,7 @@
                 gitlab_branch.delete()
                 print(f'{GREEN}deleted "{gitlab_branch_name}"{RESET}')
             except gitlab.exceptions.GitlabError as e:
-<<<<<<< HEAD
-                print(f'{RED}Deletion of {gitlab_branch_name} encountered an issue: {e!s}{RESET}')
-=======
-                print(f"{RED}Deletion of {gitlab_branch_name} encountered an issue: {str(e)}{RESET}")
->>>>>>> 4592fac5
+                print(f"{RED}Deletion of {gitlab_branch_name} encountered an issue: {e!s}{RESET}")
 
 
 if __name__ == "__main__":
