#!/usr/bin/env python3
import argparse
import os
from collections.abc import Iterable
from urllib.parse import urljoin

import requests

PER_PAGE = 100  # value of `per_page` request parameter


def main():
    parser = argparse.ArgumentParser(description="Deploy a pack from a contribution PR to a branch")
    parser.add_argument("-p", "--pr_number", help="Contrib PR number")
    parser.add_argument("-b", "--branch", help="The contrib branch")
    parser.add_argument("-c", "--contrib_repo", help="The contrib repo")
    parser.add_argument("-u", "--username", help="The contrib user name")
    parser.add_argument("-gt", "--github_token", help="The Github token")
    args = parser.parse_args()

    pr_number = args.pr_number
    username = args.username
    repo = args.contrib_repo
    branch = args.branch
    github_token = args.github_token

    print(
        f"args received in Utils/update_contribution_pack_in_base_branch.py script: {pr_number=}, {username=}, {repo=}, {branch=}"
    )

    packs_dir_names = get_files_from_github(username, branch, pr_number, repo, github_token)
    if packs_dir_names:
<<<<<<< HEAD
        print('Successfully updated the base branch '
              'with the following contrib packs: Packs/'
              f'{", Packs/".join(packs_dir_names)}')
=======
        print(
            'Successfully updated the base branch '  # noqa: T201
            'with the following contrib packs: Packs/'
            f'{", Packs/".join(packs_dir_names)}'
        )
>>>>>>> 4592fac5


def get_pr_files(pr_number: str, github_token: str) -> Iterable[str]:
    """
    Get changed files names from a contribution pull request.
    Args:
        pr_number: The contrib PR

    Returns:
        A list of changed file names (under the Packs dir), if found.
    """
    page = 1
    while True:
        response = requests.get(
            f"https://api.github.com/repos/demisto/content/pulls/{pr_number}/files",
            params={"page": str(page), "per_page": str(PER_PAGE)},
            headers={"Authorization": f"Bearer {github_token}"},
        )
        response.raise_for_status()
        files = response.json()
        if not files:
            break
        for pr_file in files:
            if pr_file["filename"].startswith("Packs/"):
                yield pr_file["filename"]
        page += 1


def get_files_from_github(username: str, branch: str, pr_number: str, repo: str, github_token: str) -> list[str]:
    """
    Write the changed files content repo
    Args:
        username: The username of the contributor (e.g. demisto / xsoar-bot)
        branch: The contributor branch
        pr_number: The contrib PR
        repo: The contrib repository
    Returns:
        A list of packs names, if found.
    """
    print("Getting files from Github")
    content_path = os.getcwd()
    print(f"content_path: {content_path}")
    files_list = set()
    chunk_size = 1024 * 500  # 500 Kb
    base_url = f"https://raw.githubusercontent.com/{username}/{repo}/{branch}/"
    print(f"base url: {base_url}")
    for file_path in get_pr_files(pr_number, github_token):
        print(f"file_path: {file_path}")
        abs_file_path = os.path.join(content_path, file_path)
        print(f"abs_file_path: {abs_file_path}")
        abs_dir = os.path.dirname(abs_file_path)
        print(f"abs_dir: {abs_dir}")
        if not os.path.isdir(abs_dir):
            os.makedirs(abs_dir)
        with open(abs_file_path, "wb") as changed_file, requests.get(
            urljoin(base_url, file_path),
            stream=True,
            headers={"Authorization": f"Bearer {github_token}"},
        ) as file_content:
            # mypy didn't like the request being used as context manager
            file_content.raise_for_status()  # type:ignore[attr-defined]
            for data in file_content.iter_content(chunk_size=chunk_size):  # type:ignore[attr-defined]
                changed_file.write(data)

        files_list.add(file_path.split(os.path.sep)[1])
    print(f"list(files_list): {list(files_list)}")
    return list(files_list)


if __name__ == "__main__":
    main()<|MERGE_RESOLUTION|>--- conflicted
+++ resolved
@@ -30,17 +30,11 @@
 
     packs_dir_names = get_files_from_github(username, branch, pr_number, repo, github_token)
     if packs_dir_names:
-<<<<<<< HEAD
-        print('Successfully updated the base branch '
-              'with the following contrib packs: Packs/'
-              f'{", Packs/".join(packs_dir_names)}')
-=======
         print(
             'Successfully updated the base branch '  # noqa: T201
             'with the following contrib packs: Packs/'
             f'{", Packs/".join(packs_dir_names)}'
         )
->>>>>>> 4592fac5
 
 
 def get_pr_files(pr_number: str, github_token: str) -> Iterable[str]:
@@ -95,11 +89,14 @@
         print(f"abs_dir: {abs_dir}")
         if not os.path.isdir(abs_dir):
             os.makedirs(abs_dir)
-        with open(abs_file_path, "wb") as changed_file, requests.get(
-            urljoin(base_url, file_path),
-            stream=True,
-            headers={"Authorization": f"Bearer {github_token}"},
-        ) as file_content:
+        with (
+            open(abs_file_path, "wb") as changed_file,
+            requests.get(
+                urljoin(base_url, file_path),
+                stream=True,
+                headers={"Authorization": f"Bearer {github_token}"},
+            ) as file_content,
+        ):
             # mypy didn't like the request being used as context manager
             file_content.raise_for_status()  # type:ignore[attr-defined]
             for data in file_content.iter_content(chunk_size=chunk_size):  # type:ignore[attr-defined]
