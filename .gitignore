# Byte-compiled / optimized / DLL files
__pycache__/
*.py[cod]
*$py.class

# C extensions
*.so

# Distribution / packaging
.Python
env/
build/
develop-eggs/
dist/
downloads/
eggs/
.eggs/
lib/
lib64/
parts/
sdist/
var/
*.egg-info/
.installed.cfg
*.egg

# PyInstaller
#  Usually these files are written by a python script from a template
#  before PyInstaller builds the exe, so as to inject date/other infos into it.
*.manifest
*.spec

# Installer logs
pip-log.txt
pip-delete-this-directory.txt

# Unit test / coverage reports
htmlcov/
.tox/
.coverage
.coverage.*
.cache
nosetests.xml
coverage.xml
*,cover
.hypothesis/

# Translations
*.mo
*.pot

# Django stuff:
*.log
local_settings.py

# Flask stuff:
instance/
.webassets-cache

# Scrapy stuff:
.scrapy

# Sphinx documentation
docs/_build/

# PyBuilder
target/

# IPython Notebook
.ipynb_checkpoints

# pyenv
.python-version

# celery beat schedule file
celerybeat-schedule

# dotenv
.env

# virtualenv
venv*/
ENV/

# Spyder project settings
.spyderproject

# Rope project settings
.ropeproject
.travis.yml
git_push.sh
.swagger-codegen
.vscode
.pytest_cache
<<<<<<< HEAD

# Idea
=======
>>>>>>> 1a28dce1
.idea<|MERGE_RESOLUTION|>--- conflicted
+++ resolved
@@ -92,9 +92,4 @@
 .swagger-codegen
 .vscode
 .pytest_cache
-<<<<<<< HEAD
-
-# Idea
-=======
->>>>>>> 1a28dce1
 .idea