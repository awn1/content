{
    "name": "Hackuity",
    "description": "From a war-room, query your Hackuity cockpit in order to seamlessly retrieve information related to your vulnerability stock.",
    "support": "partner",
<<<<<<< HEAD
    "currentVersion": "1.0.15",
=======
    "currentVersion": "1.0.18",
>>>>>>> 6f77591c
    "author": "Hackuity",
    "url": "https://www.hackuity.io/support",
    "email": "",
    "categories": [
        "Vulnerability Management"
    ],
    "tags": [],
    "useCases": [],
    "keywords": [],
    "marketplaces": [
        "xsoar",
        "marketplacev2"
    ]
}<|MERGE_RESOLUTION|>--- conflicted
+++ resolved
@@ -2,11 +2,7 @@
     "name": "Hackuity",
     "description": "From a war-room, query your Hackuity cockpit in order to seamlessly retrieve information related to your vulnerability stock.",
     "support": "partner",
-<<<<<<< HEAD
-    "currentVersion": "1.0.15",
-=======
     "currentVersion": "1.0.18",
->>>>>>> 6f77591c
     "author": "Hackuity",
     "url": "https://www.hackuity.io/support",
     "email": "",
