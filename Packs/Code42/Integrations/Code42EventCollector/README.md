--- conflicted
+++ resolved
@@ -1,12 +1,6 @@
 Code42 Insider Risk software solutions provide the right balance of transparency, technology and training to detect and appropriately respond to data risk. Use the Code42EventCollector integration to fetch file events and audit logs.
 
-<<<<<<< HEAD
-<~XSIAM>
-This is the default integration for this content pack when configured by the Data Onboarder.
-</~XSIAM>
-=======
 This is the default integration for this content pack when configured by the Data Onboarder in Cortex XSIAM.
->>>>>>> 35d850ab
 
 ## Configure Code42 Event Collector on Cortex XSIAM
 
