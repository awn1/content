--- conflicted
+++ resolved
@@ -1,10 +1,7 @@
 [file:FeedURLhaus.yml]
 ignore=BA124
-<<<<<<< HEAD
-=======
 
 [known_words]
 URLhaus
 Lhaus
-haus
->>>>>>> 6f77591c
+haus