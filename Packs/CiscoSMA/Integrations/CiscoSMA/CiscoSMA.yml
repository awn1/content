--- conflicted
+++ resolved
@@ -100,11 +100,7 @@
   script: ''
   type: python
   subtype: python3
-<<<<<<< HEAD
-  dockerimage: demisto/python3:3.10.13.74666
-=======
   dockerimage: demisto/python3:3.10.13.83255
->>>>>>> 6f77591c
   isfetch: true
   commands:
   - name: cisco-sma-spam-quarantine-message-search
