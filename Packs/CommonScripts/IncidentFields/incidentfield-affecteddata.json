--- conflicted
+++ resolved
@@ -5,11 +5,7 @@
     "name": "Affected data",
     "ownerOnly": false,
     "placeholder": "",
-<<<<<<< HEAD
-    "description": "\"\u2018personal data\u2019 means any information relating to an identified or identifiable natural person (\u2018data subject\u2019); an identifiable natural person is one who can be identified, directly or indirectly, in particular by reference to an identifier such as a name, an identification number, location data, an online identifier or to one or more factors specific to the physical, physiological, genetic, mental, economic, cultural or social identity of that natural person;\" - GDPR Art. 4",
-=======
  "description": "\"‘personal data’ means any information relating to an identified or identifiable natural person (‘data subject’); an identifiable natural person is one who can be identified, directly or indirectly, in particular by reference to an identifier such as a name, an identification number, location data, an online identifier or to one or more factors specific to the physical, physiological, genetic, mental, economic, cultural or social identity of that natural person;\" - GDPR Art. 4",
->>>>>>> c2d63874
     "cliName": "affecteddata",
     "type": "multiSelect",
     "closeForm": false,
