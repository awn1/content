--- conflicted
+++ resolved
@@ -746,21 +746,6 @@
         for url in raw_urls:
             formatted_url = ''
 
-<<<<<<< HEAD
-        if _is_valid_cidr(url):
-            # If input is a valid CIDR formatter will ignore it to let it become a CIDR
-            formatted_urls.append('')
-            continue
-
-        try:
-            formatted_url = URLFormatter(url).output
-
-        except URLError:
-            demisto.debug(traceback.format_exc())
-
-        except Exception:
-            demisto.debug(traceback.format_exc())
-=======
             if _is_valid_cidr(url):
                 # If input is a valid CIDR formatter will ignore it to let it become a CIDR
                 formatted_urls.append('')
@@ -777,7 +762,6 @@
 
             finally:
                 formatted_urls.append(formatted_url)
->>>>>>> 6f77591c
 
         output = [{
             'Type': entryTypes['note'],
