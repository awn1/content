import demistomock as demisto  # noqa: F401
from CommonServerPython import *  # noqa: F401
# STD Libraries
from typing import Any
# 3-rd party libraries
import pandas as pd
import phrases_case
# Local packages
from CommonServerUserPython import *


def get_error_message(grid_id: str) -> str:
    """ Gets error message.

    Args:
        grid_id: The grid ID.

    Returns:
        str: The error message.
    """
    return f"The following grid id was not found: {grid_id}. Make sure you entered the correct " \
           f"incident type with the \"Machine name\" as it appears in the incident field editor in " \
           f"Settings->Advanced ->Fields (Incident). Also make sure that this value appears in the " \
           f"incident Context Data under incident - if not then consult with PANW support team."


def normalized_string(phrase: str) -> str:
    """ Normalize a string to flatcase (to match `cli name`).

    Args:
        phrase: Phrase to normalize.

    Returns:
        str: Normalized phrase.

    Examples:
        >>> normalized_string("TestWord")
        "testword"
        >>> normalized_string("hello_world")
        "helloworld"
    """
    return phrases_case.camel(phrase).replace("'", "").lower()


def normalized_column_name(phrase: str) -> str:
    """ Normalize columns or Grid to connected word in lowercase, to match the logic of stripToClumnName() from
        the client's `strings.js` and the server logic.

    Args:
        phrase: Phrase to normalize.

    Returns:
        str: Normalized phrase.

    Examples:
        >>> normalized_string("Test Word!@#$%^&*()-=+")
        "testword"
        >>> normalized_string("hello🦦_world@")
        "hello_world"
    """
    return re.sub(r'[^a-zA-Z\d_]', '', phrase).lower()


def filter_dict(dict_obj: dict[Any, Any], keys: list[str], max_keys: int | None = None) -> dict[Any, Any]:
    """ Filter keys from Dictionary:
            1. Will only save keys which specified in keys parameters.
            2. If key in index 0 is "*", will save all keys until max_keys (as much as Grid can include).

    Args:
        dict_obj: Dictionary to filter keys from.
        keys: Keys to save.
        max_keys: Max keys to save in case of keys[0] = "*"

    Returns:
        dict: Filtered dict.
    """
    # Iterate over all the items in dictionary
    if keys[0] != "*":
        # create empty dict of given headers
        new_dict = {key: None for key in keys}
        for (key, value) in dict_obj.items():
            # Check if item satisfies the given condition then add to new dict
            if value not in ('', None) and key in keys:
                new_dict[key] = value

    else:
        if max_keys:
            new_dict = dict(list(dict_obj.items())[:max_keys])
        else:
            new_dict = dict_obj

    return new_dict


def entry_dicts_to_string(dict_obj: dict[Any, Any], keys_to_choose: list[str]):
    """

    Args:
        dict_obj: context entry to iterate on
        keys_to_choose: specific keys to filter from the nested dictionaries

    Returns:
        string contains all selected values from the nested dictionary of the context entry.
    """
    new_dict = {key: '' for key in dict_obj}
    for (key, value) in dict_obj.items():
        if isinstance(value, dict):
            value = filter_dict(value, keys_to_choose)
            new_dict[key] = "\n".join(f'{dict_key}: {dict_value}' for dict_key, dict_value in value.items())
        elif isinstance(value, list):
            array_to_join = []
            for list_value in value:
                if isinstance(list_value, dict):
                    list_value = filter_dict(list_value, keys_to_choose)
                    array_to_join.append("\n".join(f'{dict_key}: {dict_value}' for dict_key, dict_value in list_value.items()))
                else:
                    array_to_join.append(f"\n{list_value}")
            final_value = "\n\n".join(array_to_join)
            new_dict[key] = final_value
        else:
            new_dict[key] = value

    return new_dict


def unpack_all_data_from_dict(entry_context: dict[Any, Any], keys: list[str], columns: list[str]):
    """ Unpacks lists and dicts to flatten the object for the grid.

    Args:
        entry_context: Dictionary to unpack.
        keys: Keys to save.
        columns: Grid columns name.

    Returns:
        list: Unpacked data.
    """
    unpacked_data = []  # type: List

    filtered_dict = filter_dict(entry_context, keys)

    def recursively_unpack_data(item_to_unpack: dict[Any, Any], path: str):
        for key, value in item_to_unpack.items():
            if isinstance(value, dict):
                recursively_unpack_data(filter_dict(value, keys), path + '.' + key)
            elif isinstance(value, list):
                for item in value:
                    if isinstance(item, dict):
                        recursively_unpack_data(filter_dict(item, keys), path + '.' + key)
                    else:
                        unpacked_data.append(
                            {
                                columns[0]: key,
                                columns[1]: item if isinstance(item, str | int | float | bool) else ""
                            }
                        )
            else:
                unpacked_data.append(
                    {
                        columns[0]: key,
                        columns[1]: value if isinstance(value, str | int | float | bool) else ""
                    }
                )

    recursively_unpack_data(filtered_dict, '')

    return unpacked_data


@logger
def get_current_table(grid_id: str) -> pd.DataFrame:
    """ Get current Data from the grid

    Args:
        grid_id: Grid ID to retrieve data from.

    Returns:
        DataFrame: Existing grid data.
    """
<<<<<<< HEAD
    incident = demisto.incident()
    custom_fields = incident.get("CustomFields", {}) or {}
    is_playground = incident.get("isPlayground")
    if is_playground and grid_id not in custom_fields:
=======
    # Note: in XSIAM empty grid fields doe not exist in the context.
    # in XSOAR the fields exist with empty values.
    incident = demisto.incident()
    custom_fields = incident.get("CustomFields", {}) or {}
    if (not is_xsiam()) and grid_id not in custom_fields:
>>>>>>> c21fd9fa
        raise ValueError(get_error_message(grid_id))
    current_table: list[dict] | None = custom_fields.get(grid_id)
    return pd.DataFrame(current_table) if current_table else pd.DataFrame()


@logger
def validate_entry_context(context_path: str, entry_context: Any, unpack_nested_elements: bool):
    """ Validate entry context structure is valid, should be:
        - For unpack_nested_elements==False:
            1. List[Dict[str, Any]]
            2. List[str/bool/int/float]
            3. Dict[str, str/bool/int/float] - for developer it will be in first index of a list.
        - For unpack_nested_elements==True:
            1. Dict[str, Any]

    Args:
        context_path: Path of entry context
        entry_context: Entry context to validate
        unpack_nested_elements: True for unpacking nested elements, False otherwise.

    Raises:
        ValueError: If structure is not valid.
        data_type (str): The type of information in the context path.
    """
    if unpack_nested_elements:
        if not isinstance(entry_context, dict):
            raise ValueError(
                'When the unpack_nested_elements argument is set to True, the context object for the path should be '
                'of type dict.')
        else:
            return None

    if not isinstance(entry_context, list | dict):
        raise ValueError(
            f'The context object {context_path} should be of type dict or list.\n'
            f'Received type: {type(entry_context)}')

    data_type = 'dict'

    if isinstance(entry_context, dict):
        return data_type

    has_seen_dict = False
    for index, item in enumerate(entry_context):
        if not isinstance(item, dict):
            if has_seen_dict:
                raise ValueError(
                    f'The context object in index {index} - {item} is of invalid type ({type(item)}).\n'
                    f'The object {context_path} should contain only dict type values.')
            else:
                break

        has_seen_dict = True

    if not has_seen_dict:
        data_type = 'list'
        for index, item in enumerate(entry_context):
            if not isinstance(item, str | int | float | bool):
                raise ValueError(
                    f'The context path {context_path} should contain a list of simple values '
                    f'(string, number, boolean)\n'
                    f'received item in index {index} of type {type(item)}:\n{item}')

    return data_type


def build_grid(context_path: str, keys: list[str], columns: list[str], unpack_nested_elements: bool,
               keys_from_nested: list[str]) -> pd.DataFrame:
    """ Build new DateFrame from current context retrieved by DT.
        There are 3 cases:
            1. DT returns dict - In this case we will insert it in the table as key, value in each row.
            2. DT returns list - In this case each entry in the list will represent a row.
            3. DT return unknown obj (str..) - return empty list.

    Args:
        context_path: DT context path.
        keys: Keys to be included
        columns: Grid columns name.
        unpack_nested_elements: True for unpacking nested elements, False otherwise.
        keys_from_nested: Keys to extract from nested dictionaries.

    Returns:
        pd.DataFrame: New Table include data from Entry Context
    """
    # Retrieve entry context data
    entry_context_data = demisto.dt(demisto.context(), context_path)
    # Validate entry context structure
    data_type = validate_entry_context(context_path, entry_context_data, unpack_nested_elements)

    demisto.debug('context object is valid. starting to build the grid.')
    # Building new Grid
    if unpack_nested_elements:

        # Handle entry context as dict, with unpacking of nested elements
        table = pd.DataFrame(unpack_all_data_from_dict(entry_context_data, keys, columns))
        table.rename(columns=dict(zip(table.columns, columns)), inplace=True)
    elif data_type == 'list':
        # Handle entry context as list of value
        table = pd.DataFrame(entry_context_data)
        table.rename(columns=dict(zip(table.columns, columns)), inplace=True)
    elif isinstance(entry_context_data, list):
        # Handle entry context as list of dicts
        entry_context_data = [entry_dicts_to_string(dict_obj=filter_dict(item, keys, len(columns)),
                                                    keys_to_choose=keys_from_nested)
                              for item in entry_context_data]
        table = pd.DataFrame(entry_context_data)
        table.rename(columns=dict(zip(table.columns, columns)), inplace=True)
    elif isinstance(entry_context_data, dict):
        # Handle entry context key-value
        # If the keys arg is * it means we don't know which keys we have in the context - Will create key-value table.
        entry_context_data = entry_dicts_to_string(dict_obj=filter_dict(entry_context_data, keys),
                                                   keys_to_choose=keys_from_nested)
        if keys == ['*']:
            entry_context_data = entry_context_data.items()
            table = pd.DataFrame(entry_context_data, columns=columns[:2])
        else:
            entry_context_data = entry_context_data
            table = pd.DataFrame([entry_context_data])
            table.rename(columns=dict(zip(table.columns, columns)), inplace=True)

    else:
        table = []

    return table


@logger
def build_grid_command(grid_id: str, context_path: str, keys: list[str], columns: list[str], overwrite: bool,
                       sort_by: list[str], unpack_nested_elements: bool, keys_from_nested: list[str]) \
        -> list[dict[Any, Any]]:
    """ Build Grid in one of the 3 options:
            1. Context_path contains list of dicts where values are of primitive types (str, int, float, bool),
                e.g. [{'a': 1, 'b': 2}, {'a': 1, 'b': 2}]
            2. Context_path contains dict (key value pairs), e.g. {'a': 1, 'b': 2}
            3. Context_path contains dict where values can be non-primitive types,
            e.g. {'a': 1, 'b': [1, 2, 3], 'c': {'1': 1, '2': 2}}

        Warnings:
            1. The automation can't validate that the columns name correct.

        Args:
            grid_id: Grid ID to modify.
            context_path: Entry context path to collect the values from.
            keys: Keys to be included in the table, If specified "*" will retrieve all availble keys.
            columns: Name of the columns in the must be equal.
            overwrite: True if to overwrite existing data else False.
            sort_by: Name(s) of the columns to sort by.
            unpack_nested_elements: True for unpacking nested elements, False otherwise.
            keys_from_nested: Keys to extract from nested dictionaries.

        Returns:
            list: Table representation for the Grid.
    """
    # Assert columns match keys
    if keys[0] != '*' and (len(columns) != len(keys)):
        raise DemistoException(f'The number of keys: {len(keys)} should match the number of columns: {len(columns)}.')
    # Get old Data
    old_table = get_current_table(grid_id=grid_id)
    # Change columns to all lower case (underscores allowed).
    columns = [normalized_column_name(phrase) for phrase in columns]
    # Create new Table from the given context path.
    new_table: pd.DataFrame = build_grid(context_path=context_path,
                                         keys=keys,
                                         columns=columns,
                                         unpack_nested_elements=unpack_nested_elements,
                                         keys_from_nested=keys_from_nested)

    # Merge tables if not specified to overwrite.
    if not overwrite:
        new_table = pd.concat([new_table, old_table])

    # Sort by column name if specified, support multi columns sort
    if sort_by and set(sort_by) <= set(new_table.columns):
        new_table.sort_values(by=sort_by, inplace=True)

    # filter empty values in the generated table
    filtered_table = []
    for record in new_table.to_dict(orient='records'):
        filtered_table.append({k: v for k, v in record.items() if pd.notnull(v)})

    return filtered_table


def main():  # pragma: no cover
    args = demisto.args()
    try:
        # Normalize grid id from any form to connected lower words, e.g. my_word/myWord -> myword
        grid_id = normalized_string(args.get('grid_id'))

        context_path = args.get('context_path')
        # Build updated table
        table = build_grid_command(grid_id=grid_id,
                                   context_path=context_path,
                                   keys=argToList(args.get('keys')),
                                   overwrite=argToBoolean(args.get('overwrite')),
                                   columns=argToList(args.get('columns')),
                                   sort_by=argToList(args.get('sort_by')),
                                   unpack_nested_elements=argToBoolean(args.get('unpack_nested_elements')),
                                   keys_from_nested=argToList(args.get('keys_from_nested'))
                                   )
        # Execute automation 'setIncident` which change the Context data in the incident
        res_set = demisto.executeCommand("setIncident", {
            'customFields': {
                grid_id: table,
            },
        })
        # we want to check if the incident was succefully updated
        # we execute command and not using `demisto.incident()` because we want to get the updated incident and context
        res = demisto.executeCommand("getIncidents", {"id": demisto.incident().get("id")})
<<<<<<< HEAD
        is_playground = demisto.incident().get("isPlayground")
=======
>>>>>>> c21fd9fa
        custom_fields = {}
        for entry in res:
            if entry['Contents']:
                data = entry["Contents"]["data"]
                custom_fields = data[0].get("CustomFields") if data and data[0].get("CustomFields") else {}
<<<<<<< HEAD
        if (not is_playground) and table and grid_id not in custom_fields:
=======
        # in the debugger, there is an addition of the "_grid" suffix to the grid_id.
        if is_xsiam() and table and grid_id not in custom_fields and f"{grid_id}_grid" not in custom_fields:
>>>>>>> c21fd9fa
            raise ValueError(get_error_message(grid_id))
        if is_error(res_set):
            demisto.error(f'failed to execute "setIncident" with table: {table}.')
            return_results(res_set)
        elif is_error(res):
            demisto.error('failed to execute "getIncidents".')
            return_results(res)
        else:
            return_results(f'Set grid {grid_id} using {context_path} successfully.')

    except Exception as exc:
        return_error(f'Failed to execute setGridField. Error: {str(exc)}', error=traceback.format_exc())


if __name__ in ('__main__', '__builtin__', 'builtins'):
    main()<|MERGE_RESOLUTION|>--- conflicted
+++ resolved
@@ -176,18 +176,11 @@
     Returns:
         DataFrame: Existing grid data.
     """
-<<<<<<< HEAD
-    incident = demisto.incident()
-    custom_fields = incident.get("CustomFields", {}) or {}
-    is_playground = incident.get("isPlayground")
-    if is_playground and grid_id not in custom_fields:
-=======
     # Note: in XSIAM empty grid fields doe not exist in the context.
     # in XSOAR the fields exist with empty values.
     incident = demisto.incident()
     custom_fields = incident.get("CustomFields", {}) or {}
     if (not is_xsiam()) and grid_id not in custom_fields:
->>>>>>> c21fd9fa
         raise ValueError(get_error_message(grid_id))
     current_table: list[dict] | None = custom_fields.get(grid_id)
     return pd.DataFrame(current_table) if current_table else pd.DataFrame()
@@ -397,21 +390,13 @@
         # we want to check if the incident was succefully updated
         # we execute command and not using `demisto.incident()` because we want to get the updated incident and context
         res = demisto.executeCommand("getIncidents", {"id": demisto.incident().get("id")})
-<<<<<<< HEAD
-        is_playground = demisto.incident().get("isPlayground")
-=======
->>>>>>> c21fd9fa
         custom_fields = {}
         for entry in res:
             if entry['Contents']:
                 data = entry["Contents"]["data"]
                 custom_fields = data[0].get("CustomFields") if data and data[0].get("CustomFields") else {}
-<<<<<<< HEAD
-        if (not is_playground) and table and grid_id not in custom_fields:
-=======
         # in the debugger, there is an addition of the "_grid" suffix to the grid_id.
         if is_xsiam() and table and grid_id not in custom_fields and f"{grid_id}_grid" not in custom_fields:
->>>>>>> c21fd9fa
             raise ValueError(get_error_message(grid_id))
         if is_error(res_set):
             demisto.error(f'failed to execute "setIncident" with table: {table}.')
