import json
import pytest
<<<<<<< HEAD
=======
import demistomock as demisto
>>>>>>> 6f77591c


def util_load_json(path):
    path = f'./test_data/{path}'
    with open(path, encoding='utf-8') as f:
        return json.loads(f.read())


@pytest.mark.parametrize(argnames="phrase, norm_phrase",
                         argvalues=[("TestPhrase", "testphrase"),
                                    ("Test_phrase", "testphrase"),
                                    ("test_phrase", "testphrase")])
def test_normalized_string(phrase: str, norm_phrase: str):
    from SetGridField import normalized_string
    assert norm_phrase == normalized_string(phrase)


@pytest.mark.parametrize(
    argnames="before_dict, keys, max_keys, after_dict",
    argvalues=[
        ({'a': 1, 'b': 2}, ['a'], None, {'a': 1}),
        ({'a': 1, 'b': 2}, ['*'], 1, {'a': 1}),
        ({'a': 1, 'b': 2}, ['*'], 2, {'a': 1, 'b': 2}),
        ({'a': 1, 'b': [1, 2, 3]}, ['a'], None, {'a': 1}),
    ])
def test_filter_the_dict(before_dict: dict, keys: dict, max_keys: int, after_dict: dict):
    from SetGridField import filter_dict
    assert after_dict == filter_dict(dict_obj=before_dict,
                                     keys=keys,
                                     max_keys=max_keys)


@pytest.mark.parametrize(argnames="entry_context, raise_exception, unpack_nested",
                         argvalues=[
                             ([{'a': 'val', 'b': 'val'}], False, False),
                             ([{'a': [], 'b': 'val'}], False, False),
                             ([{'a': [], 'b': 'val'}], False, False),
                             (['a', 'b', 1, False], False, False),
                             (['a', 'b', 1, False, [{}, 'a']], True, False),
                         ])
def test_validate_entry_context(capfd, entry_context: dict, raise_exception: bool, unpack_nested: bool):
    from SetGridField import validate_entry_context
    if raise_exception:
        # disabling the stdout check cause along with the exception, we write additional data to the log.
        with pytest.raises(ValueError), capfd.disabled():
            validate_entry_context(context_path='Path',
                                   entry_context=entry_context,
                                   unpack_nested_elements=unpack_nested)
    else:
        validate_entry_context(context_path='Path',
                               entry_context=entry_context,
                               unpack_nested_elements=unpack_nested)


@pytest.mark.parametrize(argnames="keys, columns, dt_response_json, expected_json, unpack_nested",
                         argvalues=[
                             (["name", "value"], ["col1", "col2"], "context_entry_list.json", "expected_list_grid.json",
                              False),
                             (["*"], ["col1", "col2"], "context_entry_dict.json", "expected_dict_grid.json", False),
                             (["*"], ["col1"], "context_entry_list_of_values.json", "expected_list_of_values_grid.json",
                              False),
                             (["*"], ["col1", "col2"], "context_entry_dict_with_elements.json",
                              "expected_dict_with_elements_grid.json", True),
                             (["firstname", "lastname", "email"], ["Fname", "Lname", "Email"],
                              "context_single_dict_with_keys.json", "expected_single_dict_with_keys_grid.json", False),
                             (["firstname", "lastname", "email"], ["Fname", "Lname", "Email"],
                              "context_entry_list_of_dicts.json", "expected_list_of_dicts_grid.json", False),
                             (["firstname", "lastname", "email", "phones"], ["Fname", "Lname", "Email", "Phones"],
                              "context_entry_list_of_dicts_complex.json", "expected_list_of_dicts_complex.json", False)
                         ])
def test_build_grid(mocker, keys: list, columns: list, dt_response_json: str, expected_json: str,
                    unpack_nested: bool):
    """
    Given
    - script args
    - a file
    When
    - build_grid command
    Then
    - Validate that the grid was created with the correct column names
    """
    import SetGridField
    import pandas as pd

    mocker.patch.object(SetGridField, 'demisto')
    SetGridField.demisto.dt.return_value = util_load_json(dt_response_json)
    expected_grid = util_load_json(expected_json)

    assert pd.DataFrame(expected_grid).to_dict() == SetGridField.build_grid(
        context_path=mocker.MagicMock(), keys=keys, columns=columns, unpack_nested_elements=unpack_nested, keys_from_nested=["*"]
    ).to_dict()


very_long_column_name = 11 * "column_name_OF_LEN_264__"


@pytest.mark.parametrize(argnames="keys, columns, unpack_nested_elements, dt_response_path, expected_results_path",
                         argvalues=[
                             (["name", "value"], ["col!@#$%^&*()ע_1", very_long_column_name], False,
                              'context_entry_list_missing_key.json',
                              'expected_list_grid_none_value.json')
                         ])
def test_build_grid_command(mocker, keys: list[str], columns: list[str], unpack_nested_elements: bool,
                            dt_response_path: str, expected_results_path: str):
    """
    Given
    - script args
    - a file
    When
    - build_grid_command command
    Then
    - Validate that the grid was created with the correct column names
    """
    import json
    import SetGridField
    mocker.patch.object(SetGridField, 'get_current_table', return_value=[])
    mocker.patch.object(SetGridField, 'demisto')
    SetGridField.demisto.dt.return_value = util_load_json(dt_response_path)

    results = SetGridField.build_grid_command(grid_id='test', context_path=mocker.MagicMock(), keys=keys,
                                              columns=columns, overwrite=True, sort_by=None,
                                              unpack_nested_elements=unpack_nested_elements, keys_from_nested=["*"])

    expected_results = util_load_json(expected_results_path)
    assert json.dumps(results) == json.dumps(expected_results)


@pytest.mark.parametrize(argnames="keys, columns, unpack_nested_elements, dt_response_path, expected_results_path",
                         argvalues=[
                             (["firstname", "lastname", "email"], ["fname", "lname", "email"], False,
                              'context_entry_list_of_dicts_non_sorted.json', 'expected_entry_list_of_dicts_sorted.json')
                         ])
def test_build_grid_command_with_sort_by(mocker, keys: list[str], columns: list[str],
                                         unpack_nested_elements: bool, dt_response_path: str,
                                         expected_results_path: str):
    """
    Given
    - script args, including sort_by
    - a file
    When
    - build_grid_command command
    Then
    - Validate that the grid was created with the correct column names and sorted correctly
    """
    import json
    import SetGridField
    mocker.patch.object(SetGridField, 'get_current_table', return_value=[])
    mocker.patch.object(SetGridField, 'demisto')

    SetGridField.demisto.dt.return_value = util_load_json(dt_response_path)

    results = SetGridField.build_grid_command(grid_id='test', context_path=mocker.MagicMock(), keys=keys,
                                              columns=columns, overwrite=True, sort_by=['fname'],
                                              unpack_nested_elements=unpack_nested_elements, keys_from_nested=["*"])

    expected_results = util_load_json(expected_results_path)
    assert json.dumps(results) == json.dumps(expected_results)


@pytest.mark.parametrize(argnames="keys, columns, unpack_nested_elements, dt_response_path, expected_results_path",
                         argvalues=[
                             (["col1", "col2"], ["col1", "col2"], False,
                              'context_entry_list_of_dicts_non_sorted_multi.json',
                              'expected_entry_list_of_dicts_sorted_multi.json')
                         ])
def test_build_grid_command_with_multi_sort_by(mocker, keys: list[str], columns: list[str],
                                               unpack_nested_elements: bool, dt_response_path: str,
                                               expected_results_path: str):
    """
    Given
    - script args, including multi sort_by cols
    - a file
    When
    - build_grid_command command
    Then
    - Validate that the grid was created with the correct column names and sorted correctly
    """
    import json
    import SetGridField
    mocker.patch.object(SetGridField, 'get_current_table', return_value=[])
    mocker.patch.object(SetGridField, 'demisto')

    SetGridField.demisto.dt.return_value = util_load_json(dt_response_path)
    results = SetGridField.build_grid_command(grid_id='test', context_path=mocker.MagicMock(), keys=keys,
                                              columns=columns, overwrite=True, sort_by=['col1', 'col2'],
                                              unpack_nested_elements=unpack_nested_elements, keys_from_nested=["*"])

    expected_results = util_load_json(expected_results_path)
<<<<<<< HEAD
    assert json.dumps(results) == json.dumps(expected_results)
=======
    assert json.dumps(results) == json.dumps(expected_results)


def side_effect_for_execute_command(command: str, arguments: dict):
    if command == "getIncidents":
        return [{'Type': 1, 'Contents': {'ErrorsPrivateDoNotUse': None, 'data': [], 'total': 0}}]
    if command == 'setIncident':
        return None
    return {}


def test_main_does_not_raises_error_in_xsoar(mocker):
    """
     Given
    - An output from executeCommand in XSOAR.
     When
    - Execute SetGridField.
    Then
    - Verify that no error message was raised.
    """
    import SetGridField
    mocker.patch.object(demisto, 'args', return_value={"grid_id": "grid_id", "keys": "key1,key2",
                                                       'columns': "col1,col2", "sort_by": "col1",
                                                       "overwrite": "True",
                                                       "unpack_nested_elements": "False"})
    mocker.patch.object(demisto, 'incident', return_value={"CustomFields": None})
    mocker.patch.object(SetGridField, 'is_xsiam', return_value=False)
    mocker.patch.object(SetGridField, 'get_current_table', return_value=[])
    mocker.patch.object(SetGridField, 'build_grid_command', return_value=[{"name": "name", "readable_name": "readable_name"}])
    mocker.patch.object(demisto, 'executeCommand', side_effect=side_effect_for_execute_command)
    mocked_return_err = mocker.patch.object(SetGridField, "return_error")
    SetGridField.main()
    assert not mocked_return_err.called


def test_main_raises_error_in_xsiam(mocker):
    """
     Given
    - An output from executeCommand in XSIAM.
     When
    - Execute SetGridField.
    Then
    - Verify that an error message was raised.
    """
    import SetGridField
    mocker.patch.object(demisto, 'args', return_value={"grid_id": "grid_id", "keys": "key1,key2",
                                                       'columns': "col1,col2", "sort_by": "col1",
                                                       "overwrite": "True",
                                                       "unpack_nested_elements": "False"})
    mocker.patch.object(SetGridField, 'is_xsiam', return_value=True)
    mocker.patch.object(demisto, 'incident', return_value={"CustomFields": None})
    mocker.patch.object(SetGridField, 'get_current_table', return_value=[])
    mocker.patch.object(SetGridField, 'build_grid_command', return_value=[{"name": "name", "readable_name": "readable_name"}])
    mocker.patch.object(demisto, 'executeCommand', side_effect=side_effect_for_execute_command)
    mocker_return_error = mocker.patch('SetGridField.return_error')
    SetGridField.main()
    assert mocker_return_error.called


def test_get_current_table_exception(mocker):
    """
     Given
    - An output from demisto.incident in XSOAR.
     When
    - Execute get_current_table.
    Then
    - Verify that an error message was raised.
    """

    import SetGridField
    mocker.patch.object(SetGridField, 'is_xsiam', return_value=False)
    mocker.patch.object(demisto, 'incident', return_value={"CustomFields": None, "isPlayground": True})
    with pytest.raises(Exception):
        SetGridField.get_current_table("grid_id")
>>>>>>> 6f77591c
<|MERGE_RESOLUTION|>--- conflicted
+++ resolved
@@ -1,9 +1,6 @@
 import json
 import pytest
-<<<<<<< HEAD
-=======
 import demistomock as demisto
->>>>>>> 6f77591c
 
 
 def util_load_json(path):
@@ -192,9 +189,6 @@
                                               unpack_nested_elements=unpack_nested_elements, keys_from_nested=["*"])
 
     expected_results = util_load_json(expected_results_path)
-<<<<<<< HEAD
-    assert json.dumps(results) == json.dumps(expected_results)
-=======
     assert json.dumps(results) == json.dumps(expected_results)
 
 
@@ -268,5 +262,4 @@
     mocker.patch.object(SetGridField, 'is_xsiam', return_value=False)
     mocker.patch.object(demisto, 'incident', return_value={"CustomFields": None, "isPlayground": True})
     with pytest.raises(Exception):
-        SetGridField.get_current_table("grid_id")
->>>>>>> 6f77591c
+        SetGridField.get_current_table("grid_id")