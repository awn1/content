args:
- description: The context to change (i.e., ${Context.Key}).
  name: input
- auto: PREDEFINED
  defaultValue: 'True'
  description: If "True" replaces the existing key. The default is "True".
  name: inplace
  predefined:
  - 'True'
  - 'False'
<<<<<<< HEAD
- description: 'A list of key-values to replace key for value in the following format: {"old_key1":"new_key1", "old_key2":"new_key2"}'
=======
- description: 'A list of key-values to replace key for value in the following format: {"old_key1":"new_key1", "old_key2":"new_key2"}.'
>>>>>>> 6f77591c
  name: replace_dict
- auto: PREDEFINED
  defaultValue: 'False'
  description: If "True" capitalizes the first letter of the context key.
  name: capitalize
  predefined:
  - 'True'
  - 'False'
- description: The context path in which to output the results. Should be in the format of Context.Key.
  name: output_key
  required: true
comment: 'Enables changing context in two ways. The first is to capitalize the first letter of each key in following level of the context key entered. The second is to change context keys to new values. '
commonfields:
  id: ChangeContext
  version: -1
enabled: true
name: ChangeContext
script: '-'
timeout: '0'
type: python
<<<<<<< HEAD
dockerimage: demisto/python3:3.10.12.63474
=======
dockerimage: demisto/python3:3.10.13.83255
>>>>>>> 6f77591c
runas: DBotWeakRole
subtype: python3
fromversion: 5.0.0
tags:
- Utility
tests:
- No tests (auto formatted)<|MERGE_RESOLUTION|>--- conflicted
+++ resolved
@@ -8,11 +8,7 @@
   predefined:
   - 'True'
   - 'False'
-<<<<<<< HEAD
-- description: 'A list of key-values to replace key for value in the following format: {"old_key1":"new_key1", "old_key2":"new_key2"}'
-=======
 - description: 'A list of key-values to replace key for value in the following format: {"old_key1":"new_key1", "old_key2":"new_key2"}.'
->>>>>>> 6f77591c
   name: replace_dict
 - auto: PREDEFINED
   defaultValue: 'False'
@@ -33,11 +29,7 @@
 script: '-'
 timeout: '0'
 type: python
-<<<<<<< HEAD
-dockerimage: demisto/python3:3.10.12.63474
-=======
 dockerimage: demisto/python3:3.10.13.83255
->>>>>>> 6f77591c
 runas: DBotWeakRole
 subtype: python3
 fromversion: 5.0.0
