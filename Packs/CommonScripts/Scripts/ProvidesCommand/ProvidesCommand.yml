commonfields:
  id: ProvidesCommand
  version: -1
name: ProvidesCommand
script: ''
type: python
subtype: python3
tags:
- general
comment: |-
  Finds which integrations implement a specific Demisto command.  The results will be returned as comma-separated values (CSV).  The "Core REST API" integration must first be enabled.
enabled: true
args:
- name: command
  required: true
  description: The integration command to find.
- name: enabled
  auto: PREDEFINED
  predefined:
  - "true"
  - "false"
  description: Filters results to integrations that are enabled or disabled.  'true' or 'false'.  Will return both types by default.  False means that an integration instance is either not defined or not enabled.  True means that an integration instance is both defined and enabled.
scripttarget: 0
dependson:
  must:
<<<<<<< HEAD
  - demisto-api-post
  - demisto-api-get
=======
  - core-api-post
  - core-api-get
>>>>>>> 19e52d5b
dockerimage: demisto/python3:3.10.13.83255
runas: DBotWeakRole
tests:
- No test - unit test
fromversion: 5.0.0
marketplaces:
- xsoar
- marketplacev2<|MERGE_RESOLUTION|>--- conflicted
+++ resolved
@@ -23,13 +23,8 @@
 scripttarget: 0
 dependson:
   must:
-<<<<<<< HEAD
-  - demisto-api-post
-  - demisto-api-get
-=======
   - core-api-post
   - core-api-get
->>>>>>> 19e52d5b
 dockerimage: demisto/python3:3.10.13.83255
 runas: DBotWeakRole
 tests:
