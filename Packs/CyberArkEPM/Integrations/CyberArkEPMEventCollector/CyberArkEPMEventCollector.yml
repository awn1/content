category: Analytics & SIEM
sectionOrder:
- Connect
- Collect
commonfields:
  id: CyberArkEPMEventCollector
  version: -1
configuration:
- additionalinfo: 'SAML example: https://login.epm.cyberark.com/SAML/Logon.'
  display: SAML/EPM Logon URL
  name: url
  required: true
  type: 0
  section: Connect
- display: Username
  name: credentials
  required: true
  type: 9
  section: Connect
- display: Set name
  additionalinfo: A comma-separated list of set names.
  name: set_name
  required: true
  type: 0
  section: Connect
- additionalinfo: 'Required for local(EPM) authentication only. See how to get the application ID https://docs.cyberark.com/Idaptive/Latest/en/Content/Applications/AppsOvw/SpecifyAppID.htm#%23SpecifytheApplicationID'
  display: Application ID
  name: application_id
  required: false
  type: 0
  section: Connect
- additionalinfo: 'Required for SAML authentication only, Example for OKTA: https://[COMPANY_NAME].okta.com/api/v1/authn. See how to get the Authentication URL https://developer.okta.com/docs/reference/api/authn/#authentication-operations'
  advanced: true
  display: Authentication URL
  name: authentication_url
  required: false
  type: 0
  section: Connect
- additionalinfo: 'Required for SAML authentication only, Example for OKTA: https://[COMPANY_NAME].okta.com/home/[APP_NAME]/[APP_ID].'
  advanced: true
  display: Application URL
  name: application_url
  required: false
  type: 0
  section: Connect
- display: Trust any certificate (not secure)
  advanced: true
  name: insecure
  required: false
  type: 8
  section: Connect
- display: Use system proxy settings
  advanced: true
  name: proxy
  required: false
  type: 8
  section: Connect
- defaultvalue: '5000'
  display: Maximum number of events per fetch
  name: max_fetch
  required: false
  type: 0
  section: Collect
- defaultvalue: 'false'
  display: Enable admin audits events
  name: enable_admin_audits
  required: false
  type: 8
  section: Collect
- display: Policy Audit Events
  additionalinfo: A comma-separated list of policy audits event type to fetch
  name: policy_audits_event_type
  required: false
  defaultvalue: AttackAttempt,AttackBlock,SuspiciousActivityAttempt,SuspiciousActivityblock
  type: 16
  options:
  - AttackAttempt
  - AttackBlock
  - SuspiciousActivityAttempt
  - SuspiciousActivityblock
  - RestrictAccess
  - DetectAccess
  - Ransomware
  - ElevationRequest
  - Trust
  - ManualRequest
  - Installation
  - Launch
  - Block
  - Access
  - Skipped
  section: Collect
- display: Detailed Events
  additionalinfo: A comma-separated list of detailed events event type to fetch
  name: raw_events_event_type
  required: false
  defaultvalue: AttackAttempt,AttackBlock,SuspiciousActivityAttempt,SuspiciousActivityblock
  type: 16
  options:
  - AttackAttempt
  - AttackBlock
  - SuspiciousActivityAttempt
  - SuspiciousActivityblock
  - RestrictAccess
  - DetectAccess
  - Ransomware
  - ElevationRequest
  - Trust
  - ManualRequest
  - Installation
  - Launch
  - Block
  - Access
  - Skipped
  section: Collect
description: CyberArk EPM Event Collector fetches events.
display: CyberArk EPM Event Collector
name: CyberArkEPMEventCollector
script:
  commands:
  - arguments:
    - auto: PREDEFINED
      default: false
      defaultValue: 'false'
      description: If true, the command will create events, otherwise it will only display them.
      name: should_push_events
      predefined:
      - 'true'
      - 'false'
      required: true
    - description: Maximum number of results to return.
      name: limit
    - description: Date to return results from. (in ISO format '01-01-24T00:00:00.123Z').
      name: from_date
    description: Gets policy audits from Cyber Ark EPM.
    execution: false
    name: cyberarkepm-get-policy-audits
  - arguments:
    - auto: PREDEFINED
      default: false
      defaultValue: 'false'
      description: If true, the command will create events, otherwise it will only display them.
      name: should_push_events
      predefined:
      - 'true'
      - 'false'
      required: true
    - description: Maximum number of results to return.
      name: limit
    - description: Date to return results from. (in ISO format '01-01-24T00:00:00.123Z').
      name: from_date
    description: Gets admin audits from Cyber Ark EPM.
    execution: false
    name: cyberarkepm-get-admin-audits
  - arguments:
    - auto: PREDEFINED
      default: false
      defaultValue: 'false'
      description: If true, the command will create events, otherwise it will only display them.
      name: should_push_events
      predefined:
      - 'true'
      - 'false'
      required: true
    - defaultValue: '5'
      description: Maximum number of results to return.
      name: limit
    - description: Date to return results from. (in ISO format '01-01-24T00:00:00.123Z').
      name: from_date
    description: Gets events from Cyber Ark EPM.
    execution: false
    name: cyberarkepm-get-events
<<<<<<< HEAD
  dockerimage: demisto/btfl-soup:1.0.1.105581
=======
  dockerimage: demisto/btfl-soup:1.0.1.110570
>>>>>>> abda6c91
  isfetchevents: true
  runonce: false
  script: ''
  subtype: python3
  type: python
marketplaces:
- marketplacev2
fromversion: 8.2.0
tests:
- No tests (auto formatted)<|MERGE_RESOLUTION|>--- conflicted
+++ resolved
@@ -170,11 +170,7 @@
     description: Gets events from Cyber Ark EPM.
     execution: false
     name: cyberarkepm-get-events
-<<<<<<< HEAD
-  dockerimage: demisto/btfl-soup:1.0.1.105581
-=======
   dockerimage: demisto/btfl-soup:1.0.1.110570
->>>>>>> abda6c91
   isfetchevents: true
   runonce: false
   script: ''
