category: Authentication & Identity Management
commonfields:
  id: DelineaSS
  version: -1
configuration:
- display: Server URL (e.g. https://example.net)
  name: url
  required: true
  type: 0
- display: Username
  name: credentials
  required: true
  type: 9
- display: Trust any certificate (not secure)
  name: insecure
  type: 8
  required: false
- display: Use system proxy settings
  name: proxy
  type: 8
  required: false
- display: Fetches Credentials
  name: isFetchCredentials
  type: 8
  required: false
- display: Secret IDs (Provide multiple Id's by using ',' example- 1,2,3)
  name: secrets
  type: 12
  required: false
description: Secret Server is the only fully featured Privileged Account Management (PAM) solution available both on premise and in the cloud. It empowers security and IT ops teams to secure and manage all types of privileged accounts and offers the fastest time to value of any PAM solution.
display: DelineaSS
name: DelineaSS
script:
  commands:
  - arguments:
    - description: Secret ID.
      name: secret_id
      required: true
    - description: Notes to get the password.
      name: autoComment
    description: Extracting the password field from the required secret.
    name: delinea-secret-password-get
    outputs:
    - contextPath: Delinea.Secret.Password
      description: Password from secret.
      type: String
  - arguments:
    - description: Secret ID.
      name: secret_id
      required: true
    description: Extracting the username field from the required secret.
    name: delinea-secret-username-get
    outputs:
    - contextPath: Delinea.Secret.Username
      description: Username from secret.
      type: String
  - arguments:
    - description: Search for secret using secret name.
      name: search_name
      required: true
    description: Search a secret by its name.
    name: delinea-secret-search-name
    outputs:
    - contextPath: Delinea.Secret.Id
      description: List of Secret IDs.
      type: String
  - arguments:
    - description: Secret ID.
      name: secret_id
      required: true
    - description: New password value.
      name: newpassword
      required: true
      secret: true
    - description: Notes to update the password.
      name: autoComment
    description: Update password for a secret by ID.
    name: delinea-secret-password-update
    outputs:
    - contextPath: Delinea.Secret.Newpassword
      description: New password changed for secret.
      type: String
  - arguments:
    - description: Secret ID.
      name: secret_id
      required: true
    description: Check Out a Secret.
    name: delinea-secret-checkout
    outputs:
    - contextPath: Delinea.Secret.Checkout
      description: Returns response (None = Successful).
      type: String
  - arguments:
    - description: Secret ID.
      name: secret_id
      required: true
    description: Check In a secret.
    name: delinea-secret-checkin
    outputs:
    - contextPath: Delinea.Secret.Checkin
      description: Secret object.
      type: String
  - arguments:
    - description: Name for new folder.
      name: foldername
      required: true
    - defaultValue: '1'
      description: Folder type ID, 1 - for folder.
      name: foldertypeid
      predefined:
      - ''
      required: true
    - description: Parent folder ID.
      name: parentfolderid
      required: true
    - auto: PREDEFINED
      description: 'Whether the folder should inherit permissions from its parent (default: true).'
      name: inheritpermissions
      predefined:
      - 'true'
      - 'false'
    - auto: PREDEFINED
      description: Whether the folder should inherit the secret policy. Defaults to true unless creating a root folder.
      name: inheritsecretpolicy
      predefined:
      - 'true'
      - 'false'
    - description: Secret policy ID.
      name: secretpolicyid
    description: Create a new Secret folder.
    name: delinea-folder-create
    outputs:
    - contextPath: Delinea.Folder.Create
      description: New object folder.
      type: String
  - arguments:
    - description: Search folder name.
      name: foldername
      required: true
    description: Search a specific folder by name.
    name: delinea-folder-search
    outputs:
    - contextPath: Delinea.Folder.Id
      description: List of Folder IDs.
      type: String
  - arguments:
    - description: Folder ID.
      name: folder_id
      required: true
    description: Delete a folder by folder ID.
    name: delinea-folder-delete
    outputs:
    - contextPath: Delinea.Folder.Delete
      description: Folder ID.
      type: String
  - arguments:
    - description: Secret ID.
      name: secret_id
      required: true
    - description: Notes to get a secret.
      name: autoComment
    description: Get secret object by ID secret.
    name: delinea-secret-get
    outputs:
    - contextPath: Delinea.Secret
      description: Secret object.
      type: String
  - arguments:
    - auto: PREDEFINED
      description: Whether to allow DoubleLocks as part of the search. True by default.
      name: filter_allowdoublelocks
      predefined:
      - 'true'
      - 'false'
    - auto: PREDEFINED
      description: Whether to return the total number of secrets matching the filters. False by default.
      name: filter_donotcalculatetotal
      predefined:
      - 'true'
      - 'false'
    - description: Only include Secrets with this DoubleLock ID assigned in the search results.
      name: filter_doublelockid
    - description: Names of Secret Template fields to return. Only exposed fields can be returned.
      name: filter_extendedfields
    - description: Return only secrets matching a certain extended type.
      name: filter_extendedtypeid
    - description: Return only secrets within a certain folder.
      name: filter_folderid
    - description: Return only secrets with a certain heartbeat status.
      name: filter_heartbeatstatus
    - auto: PREDEFINED
      description: Whether to include active secrets in results (when excluded equals true).
      name: filter_includeactive
      predefined:
      - 'true'
      - 'false'
    - auto: PREDEFINED
      description: Whether to include inactive secrets in results.
      name: filter_includeinactive
      predefined:
      - 'true'
      - 'false'
    - auto: PREDEFINED
      description: "Whether to include restricted secrets in results."
      name: filter_includerestricted
      predefined:
      - 'true'
      - 'false'
    - auto: PREDEFINED
      description: Whether to do an exact match of the search text or a partial match.
      name: filter_isexactmatch
      predefined:
      - 'true'
      - 'false'
    - auto: PREDEFINED
      description: Whether to only include secrets whose template has Remote Password Changing enabled.
      name: filter_onlyrpcenabled
      predefined:
      - 'true'
      - 'false'
    - auto: PREDEFINED
      description: When true only Secrets where you are not the owner and the Secret was shared explicitly with your user id will be returned.
      name: filter_onlysharedwithme
      predefined:
      - 'true'
      - 'false'
    - description: Return only secrets matching certain password types.
      name: filter_passwordtypelds
    - auto: PREDEFINED
      description: Specify whether to filter by List, View, Edit, or Owner permission. Default is List. (List = 1, View = 2, Edit = 3, Owner = 4.
      name: filter_permissionrequired
      predefined:
      - '1'
      - '2'
      - '3'
      - '4'
    - auto: PREDEFINED
      description: Specify whether to search AllSecrets, Recent, or Favorites (All = 1, Recent = 2,Favorites = 3.
      name: filter_scope
      predefined:
      - '1'
      - '2'
      - '3'
    - description: Field to search.
      name: filter_searchfield
    - description: Field-slug to search. This will override SearchField.
      name: filter_searchfieldslug
    - description: Search text.
      name: filter_searchtext
    - description: Return only secrets matching a certain template.
      name: filter_secrettemplateid
    - description: Return only secrets within a certain site.
      name: filter_siteid
    - description: Number of records to skip before taking results.
      name: skip
    - description: Sort direction.
      name: sortBy_direction
    - description: Sort field name.
      name: sortBy_name
    - description: Priority index. Sorts with lower values are executed earlier.
      name: sortBy_priority
    - description: Maximum number of records to include in results.
      name: take
    - auto: PREDEFINED
      description: Whether to include secrets in subfolders of the specified folder.
      name: filter_includesubfolders
      predefined:
      - 'true'
      - 'false'
    description: Search secret ID by multiply parameters.
    name: delinea-secret-search
    outputs:
    - contextPath: Delinea.Secret.Secret
      description: List of Folder IDs.
      type: String
  - arguments:
    - description: Folder name.
      name: foldername
    - description: Folder type ID.
      name: foldertypeid
    - description: Folder ID. Must match ID in path.
      name: id
      required: true
    - auto: PREDEFINED
      description: Whether the folder inherits permissions from its parent.
      name: inheritpermissions
      predefined:
      - 'true'
      - 'false'
    - auto: PREDEFINED
      description: Whether the folder inherits the secret policy.
      name: inheritsecretpolicy
      predefined:
      - 'true'
      - 'false'
    - description: ID parent folder.
      name: parentfolderid
    - description: Secret Policy ID.
      name: secretpolicyid
    description: Update a single secret folder by ID.
    name: delinea-folder-update
    outputs:
    - contextPath: Delinea.Folder.Update
      description: Folder object.
      type: String
  - arguments:
    - auto: PREDEFINED
      description: Whether the secret’s password is automatically rotated on a schedule.
      name: autochangeenabled
      predefined:
      - 'true'
      - 'false'
    - auto: PREDEFINED
      description: Whether the secret’s password is automatically changed when a secret is checked in. This is a security feature that prevents a use of the password retrieved from check-out after the secret is checked in.
      name: checkoutchangepasswordenabled
      predefined:
      - 'true'
      - 'false'
    - auto: PREDEFINED
      description: Whether the user must check-out the secret to view it. Checking out gives the user exclusive access to the secret for a specified period or until the secret is checked in.
      name: checkoutenabled
      predefined:
      - 'true'
      - 'false'
    - description: The number of minutes that a secret will remain checked out.
      name: checkoutintervalminutes
    - auto: PREDEFINED
      description: Whether the secret inherits permissions from the containing folder.
      name: enableinheritpermissions
      predefined:
      - 'true'
      - 'false'
    - auto: PREDEFINED
      description: Whether the secret policy is inherited from the containing folder.
      name: enableinheritsecretpolicy
      predefined:
      - 'true'
      - 'false'
    - description: Secret folder ID. If the secret is contained in a folder, the id of the containing folder. Use -1 for secrets that are in the root folder.
      name: folderid
    - description: When an SSH secret is proxied, you can choose to connect as another user and then do an su to the current secret’s user. This is a common practice for connecting with a lower privileged account and then switching to the root user.
      name: launcherconnectassecretid
    - description: Secret name.
      name: name
      required: true
    - description: The id of the password change script to use on applicable web password secrets.
      name: passwordtypewebscriptld
    - auto: PREDEFINED
      description: Whether the user must enter a comment to view the secret.
      name: requirescommen
      predefined:
      - 'true'
      - 'false'
    - description: The id of the secret policy that controls the security and other settings of the secret.
      name: secretpolicyid
    - description: Secret Template ID (integer).
      name: secrettemplateid
      required: true
    - auto: PREDEFINED
      description: Whether session recording is enabled.
      name: sessionrecordingenabled
      predefined:
      - 'true'
      - 'false'
    - defaultValue: '1'
      description: ' The id of the distributed engine site that is used by this secret for operations such as password changing.'
      name: siteid
      required: true
    - description: |-
        sshKeyArgs options. generateSshKeys (bool) – Whether to generate an SSH private key.
        generatePassphrase (bool) – Whether to generate an SSH private key passphrase.  Only applicable when the Secret template has a password changer with the Private Key Passphrase field mapped.  If it is not mapped, this setting is ignored.
      name: sshkeyargs
    - description: Item Domain for secret. If need to select template.
      name: domain_item
    - description: Item Machine for secret. If need to select template.
      name: machine_item
    - description: Item Username for secret.If need to select template.
      name: username_item
    - description: Item Password for secret.If need to select template.
      name: password_item
    - description: Item Notes for secret.IF  need to select template.
      name: notes_item
    - auto: PREDEFINED
      description: Whether the secret should be flagged for immediate password change.
      name: autochangenextpassword
      predefined:
      - 'true'
      - 'false'
    - description: The id of the mapping entity that associates this secret to a specific access request workflow.
      name: accessRequestWorkflowMapId
    description: Create a new Secret.
    name: delinea-secret-create
    outputs:
    - contextPath: Delinea.Secret.Create
      description: Secret object.
      type: String
  - arguments:
    - description: ID secret for delete.
      name: id
      required: true
    - description: Notes to Delete the secret.
      name: autoComment
    description: Delete secret.
    name: delinea-secret-delete
    outputs:
    - contextPath: Delinea.Secret.Delete
      description: Secret object.
      type: String
  - arguments:
    - description: The user’s name as displayed in the user interface.
      name: displayname
      required: true
    - description: Password for new user. The password used to log in.
      name: password
      required: true
    - description: Username.
      name: username
      required: true
    - description: Active Directory unique identifier.
      name: adguid
    - description: Active Directory domain ID.
      name: domainid
    - auto: PREDEFINED
      description: Whether Duo two-factor authentication is enabled.
      name: duotwofactor
      predefined:
      - 'true'
      - 'false'
    - description: The user's email address. Used by the system to send reports, access requests, and other notifications.
      name: emailaddress
    - auto: PREDEFINED
      defaultValue: 'true'
      description: Whether the user account is enabled. Disabled users are unable to log in and do not consume a user license.
      name: enabled
      predefined:
      - 'true'
      - 'false'
    - auto: PREDEFINED
      description: Whether Duo two-factor authentication is enabled.
      name: fido2twofactor
      predefined:
      - 'true'
      - 'false'
    - auto: PREDEFINED
      description: Whether this is an application account. Application accounts are used for automation, cannot log in using the UI, and do not consume a user license.
      name: isapplicationaccount
      predefined:
      - 'true'
      - 'false'
    - auto: PREDEFINED
      description: Whether OATH two-factor authentication is enabled.
      name: oathtwofactor
      predefined:
      - 'true'
      - 'false'
    - auto: PREDEFINED
      description: Whether RADIUS two-factor authentication is enabled.
      name: radiustwofactor
      predefined:
      - 'true'
      - 'false'
    - description: When a user account uses RADIUS two-factor authentication, this property is the user name of the RADIUS account used to authenticate this user.
      name: radiususername
    - auto: PREDEFINED
      description: Whether two-factor authentication is enabled.
      name: twofactor
      predefined:
      - 'true'
      - 'false'
    description: Create a new user.
    name: delinea-user-create
    outputs:
    - contextPath: Delinea.User.Create
      description: User object.
      type: String
  - arguments:
    - description: Filter users by Active Directory domain (integer).
      name: filter_domainid
    - auto: PREDEFINED
      description: Whether to include inactive users in the results.
      name: filter_includeinactive
      predefined:
      - 'true'
      - 'false'
    - description: Fields to search.
      name: filter_searchfields
    - description: Search text.
      name: filter_searchtext
    - description: Number of records to skip before taking results.
      name: skip
    - description: Sort direction.
      name: sortBy_direction
    - description: Sort field name.
      name: sortBy_name
    - description: Priority index. Sorts with lower values are executed earlier (integer).
      name: sortBy_priority
    - description: Maximum number of records to include in results(integer).
      name: take
    description: Search, filter, sort, and page users.
    name: delinea-user-search
    outputs:
    - contextPath: Delinea.User.Search
      description: List of User IDs.
      type: String
  - arguments:
    - description: User ID. Must match ID in path.
      name: id
      required: true
    - description: The d of the date format to use when displaying dates to this user. These options are defined in Admin > Configuration.
      name: dateoptionid
    - description: The user’s name as displayed in the user interface.
      name: displayname
    - auto: PREDEFINED
      description: Whether Duo two-factor authentication is enabled.
      name: duotwofactor
      predefined:
      - 'true'
      - 'false'
    - description: The user's email address. Used by the system to send reports, access requests, and other notifications.
      name: emailaddress
    - auto: PREDEFINED
      description: Whether the user account is enabled. Disabled users are unable to log in and do not consume a user license.
      name: enabled
      predefined:
      - 'true'
      - 'false'
    - auto: PREDEFINED
      description: Whether FIDO2 two-factor authentication is enabled.
      name: fido2twofactor
      predefined:
      - 'true'
      - 'false'
    - description: 'A list of group ids for the groups that can manage this user. '
      name: groupowners
    - auto: PREDEFINED
      description: Whether this is an application account. Application accounts are used for automation, cannot log in using the UI, and do not consume a user license.
      name: isapplicationaccount
      predefined:
      - 'true'
      - 'false'
    - auto: PREDEFINED
      description: Whether the user is managed by the groups specified in GroupOwners or is managed by all users with the ‘Administer Users’ role permission.
      name: isgroupownerupdate
      predefined:
      - 'true'
      - 'false'
    - auto: PREDEFINED
      description: Whether the user is locked out.
      name: isLockedout
      predefined:
      - 'true'
      - 'false'
    - description: Number of login failures to allow before the account is locked out. Set to 0 for unlimited login attempts.
      name: loginfailures
    - auto: PREDEFINED
      description: Whether OATH two-factor authentication is enabled.
      name: oathtwofactor
      predefined:
      - 'true'
      - 'false'
    - description: Password for update user. The password used to log in.
      name: password
    - auto: PREDEFINED
      description: Whether RADIUS two-factor authentication is enabled.
      name: radiustwofactor
      predefined:
      - 'true'
      - 'false'
    - description: When a user account uses RADIUS two-factor authentication, this property is the user name of the RADIUS account used to authenticate this user.
      name: radiususername
    - description: The id of the time format to use when displaying times to this user. These options are defined in Admin > Configuration.
      name: timeoptionid
    - auto: PREDEFINED
      description: Whether two-factor authentication is enabled.
      name: twofactor
      predefined:
      - 'true'
      - 'false'
    - auto: PREDEFINED
      description: etermines the type of Unix authentication to use. Must be Password (0), PublicKey (1), PasswordOrPublicKey (2), or PasswordAndPublicKey (3).
      name: unixauthenticationmethodtype
      predefined:
      - '0'
      - '1'
      - '2'
      - '3'
    description: Update a single user by ID.
    name: delinea-user-update
    outputs:
    - contextPath: Delinea.User.Update
      description: User object.
      type: String
  - arguments:
    - description: User ID.
      name: id
      required: true
    description: Delete user by ID.
    name: delinea-user-delete
    outputs:
    - contextPath: Delinea.User.Delete
      description: User object.
      type: String
  - arguments:
    - description: Secret ID.
      name: secret_id
      required: true
    - description: The new password.
      name: newpassword
      required: true
    - description: Notes to change the password.
      name: autoComment
    description: Remote Password Changing.
    name: delinea-secret-rpc-changepassword
    outputs:
    - contextPath: Delinea.Secret.ChangePassword
      description: Secret summary.
      type: String
<<<<<<< HEAD
  dockerimage: demisto/python3:3.10.13.77674
=======
  dockerimage: demisto/python3:3.10.13.83255
>>>>>>> 6f77591c
  runonce: false
  script: '-'
  subtype: python3
  type: python
tests:
- No tests (auto formatted)
fromversion: 6.5.0<|MERGE_RESOLUTION|>--- conflicted
+++ resolved
@@ -615,11 +615,7 @@
     - contextPath: Delinea.Secret.ChangePassword
       description: Secret summary.
       type: String
-<<<<<<< HEAD
-  dockerimage: demisto/python3:3.10.13.77674
-=======
   dockerimage: demisto/python3:3.10.13.83255
->>>>>>> 6f77591c
   runonce: false
   script: '-'
   subtype: python3
