{
    "name": "MalwationAIMA (Deprecated)",
    "description": "Deprecated. Use ThreatZone instead.",
    "support": "partner",
<<<<<<< HEAD
    "currentVersion": "1.0.12",
=======
    "hidden": true,
    "currentVersion": "1.0.13",
>>>>>>> 6f77591c
    "author": "MALWATION",
    "url": "https://malwation.com",
    "email": "info@malwation.com",
    "categories": [
        "Forensics & Malware Analysis"
    ],
    "tags": [],
    "useCases": [],
    "keywords": [],
    "marketplaces": [
        "xsoar",
        "marketplacev2"
    ],
    "githubUser": []
}<|MERGE_RESOLUTION|>--- conflicted
+++ resolved
@@ -2,12 +2,8 @@
     "name": "MalwationAIMA (Deprecated)",
     "description": "Deprecated. Use ThreatZone instead.",
     "support": "partner",
-<<<<<<< HEAD
-    "currentVersion": "1.0.12",
-=======
     "hidden": true,
     "currentVersion": "1.0.13",
->>>>>>> 6f77591c
     "author": "MALWATION",
     "url": "https://malwation.com",
     "email": "info@malwation.com",
