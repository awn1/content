--- conflicted
+++ resolved
@@ -1,6 +1,4 @@
 args:
-<<<<<<< HEAD
-=======
 - description: The mirroring type. Can be "all", which mirrors everything, "chat", which mirrors only chats (not commands), or "none", which stops all mirroring.
   name: form_type
   auto: PREDEFINED
@@ -9,7 +7,6 @@
   predefined:
   - predefined-options
   - open-answer
->>>>>>> 6f77591c
 - description: Question (message) to send to the specified team member or channel.
   name: message
   required: true
@@ -20,21 +17,12 @@
   - 'true'
   - 'false'
 - defaultValue: 'yes'
-<<<<<<< HEAD
-  description: First reply option.
-  name: option1
-- defaultValue: 'no'
-  description: Second reply option.
-  name: option2
-- description: A CSV list of additional options (in case more than 2 options are required).
-=======
   description: First reply option (used only for if the form type is "predefined-options").
   name: option1
 - defaultValue: 'no'
   description: Second reply option  (used only for if the form type is "predefined-options").
   name: option2
 - description: A CSV list of additional options (in case more than 2 options are required. Used only for if the form type is "predefined-options").
->>>>>>> 6f77591c
   name: additional_options
 - default: true
   description: Team member to which to send the question.
@@ -55,11 +43,7 @@
 - microsoftteams
 timeout: '0'
 type: python
-<<<<<<< HEAD
-dockerimage: demisto/python3:3.10.12.63474
-=======
 dockerimage: demisto/python3:3.10.13.78960
->>>>>>> 6f77591c
 tests:
 - No test
 dependson:
