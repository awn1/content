--- conflicted
+++ resolved
@@ -117,11 +117,7 @@
     - contextPath: FireMonSecurityManager.SIQL.matchId
       description: Resposne for the SIQL query.
       type: Unknown
-<<<<<<< HEAD
-  dockerimage: demisto/python3:3.10.13.74666
-=======
   dockerimage: demisto/python3:3.10.13.83255
->>>>>>> 6f77591c
   isfetch: true
   script: ''
   subtype: python3
