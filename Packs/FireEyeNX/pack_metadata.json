{
    "name": "FireEye Network Security (NX)",
    "description": "FireEye Network Security is an effective cyber threat protection solution that helps organizations minimize the risk of costly breaches by accurately detecting and immediately stopping advanced, targeted, and other evasive attacks hiding in Internet traffic.",
    "support": "xsoar",
<<<<<<< HEAD
    "currentVersion": "1.1.27",
=======
    "currentVersion": "1.1.28",
>>>>>>> 6f77591c
    "author": "Cortex XSOAR",
    "url": "https://www.paloaltonetworks.com/cortex",
    "email": "",
    "githubUser": "crestdatasystems",
    "created": "2020-07-02T11:31:04Z",
    "categories": [
        "Network Security"
    ],
    "tags": [],
    "useCases": [],
    "keywords": [],
    "dependencies": {
        "FireEyeCommonFields": {
            "mandatory": true,
            "display_name": "FireEye Common Fields"
        }
    },
    "marketplaces": [
        "xsoar",
        "marketplacev2"
    ]
}<|MERGE_RESOLUTION|>--- conflicted
+++ resolved
@@ -2,11 +2,7 @@
     "name": "FireEye Network Security (NX)",
     "description": "FireEye Network Security is an effective cyber threat protection solution that helps organizations minimize the risk of costly breaches by accurately detecting and immediately stopping advanced, targeted, and other evasive attacks hiding in Internet traffic.",
     "support": "xsoar",
-<<<<<<< HEAD
-    "currentVersion": "1.1.27",
-=======
     "currentVersion": "1.1.28",
->>>>>>> 6f77591c
     "author": "Cortex XSOAR",
     "url": "https://www.paloaltonetworks.com/cortex",
     "email": "",
