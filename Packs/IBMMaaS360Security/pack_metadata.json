--- conflicted
+++ resolved
@@ -13,7 +13,6 @@
         "IT"
     ],
     "useCases": [],
-<<<<<<< HEAD
     "keywords": [
         "IBM",
         "IBM MaaS360",
@@ -21,9 +20,6 @@
         "MaaS",
         "Security"
     ],
-=======
-    "keywords": [],
->>>>>>> fcf710dc
     "marketplaces": [
         "marketplacev2",
         "platform"
