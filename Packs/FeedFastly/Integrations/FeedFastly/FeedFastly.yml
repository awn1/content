--- conflicted
+++ resolved
@@ -88,9 +88,5 @@
   script: '-'
   type: python
   subtype: python3
-<<<<<<< HEAD
-  dockerimage: demisto/python3:3.7.4.2245
-fromversion: 5.5.0
-=======
   dockerimage: demisto/jmespath:1.0.0.5129
->>>>>>> 59814385
+fromversion: 5.5.0