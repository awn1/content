--- conflicted
+++ resolved
@@ -654,11 +654,7 @@
     - contextPath: Grafana.Organization.address
       description: Organization address.
       type: Unknown
-<<<<<<< HEAD
-  dockerimage: demisto/python3:3.10.13.75921
-=======
   dockerimage: demisto/python3:3.10.13.83255
->>>>>>> 6f77591c
   isfetch: true
   runonce: false
   script: '-'
