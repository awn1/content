Palo Alto Networks Trend Micro Vision One Event Collector integration for Cortex XSIAM collects the Workbench, Observed Attack Techniques, Search Detections and Audit logs.
Trend Micro Vision One is a purpose-built threat defense platform that provides added value and new benefits beyond XDR solutions, allowing you to see more and respond faster. Providing deep and broad extended detection and response (XDR) capabilities that collect and automatically correlate data across multiple security layers—email, endpoints, servers, cloud workloads, and networks—Trend Micro Vision One prevents the majority of attacks with automated protection.

<<<<<<< HEAD
<~XSIAM>
This is the default integration for this content pack when configured by the Data Onboarder.
</~XSIAM>
=======
This is the default integration for this content pack when configured by the Data Onboarder in Cortex XSIAM.
>>>>>>> 35d850ab

## Configure Trend Micro Vision One Event Collector on Cortex XSIAM

1. Navigate to **Settings** > **Configurations** > **Data Collection** > **Automation & Feed Integrations**.
2. Search for Trend Micro Vision One Event Collector.
3. Click **Add instance** to create and configure a new integration instance.

| **Parameter**                                                                    | **Description**                                                                                                                                                                                                   | **Required** |
|----------------------------------------------------------------------------------|-------------------------------------------------------------------------------------------------------------------------------------------------------------------------------------------------------------------|--------------|
| Your server URL                                                                  | The api endpoint to the trend micro vision one instance, see domains list: https://automation.trendmicro.com/xdr/Guides/First-Steps-Toward-Using-the-APIs                                                         | True         |
| Trend Micro Vision One API Key                                                   | The Trend Micro Vision One API Key. Refer to the help section or to the information below on how to retrieve the API key.                                                                                         | False        |
| The maximum number of events per fetch                                           | The maximum number of events to fetch every time fetch is executed for a single log-type \(Workbench, Observed Attack Techniques, Search Detections and Audit logs\).                                             | False        |
| Observed attack techniques and Search detections logs date-time range (hours)    | Defines the date-range (hours) in each api call that retrieves observed attack techniques and search detections logs. Used mainly to prevent timeouts by looping over large amount of logs.  Default is 24 hours. | False        |
| First fetch timestamp (&lt;number&gt; &lt;time unit&gt;, e.g., 12 hours, 7 days) | The first fetch time, since when to start fetching events                                                                                                                                                         | False        |
| Fetch events                                                                     |                                                                                                                                                                                                                   | False        |
| Trust any certificate (not secure)                                               |                                                                                                                                                                                                                   | False        |
| Use system proxy settings                                                        |                                                                                                                                                                                                                   | False        |
4. Click **Test** to validate the URLs, token, and connection.

***
This integration fetches the following logs/alerts from Trend Micro Vision One and requires the following permissions:

| **Log Type**                    | **Action Role Permission Required** | **Api Documentation**                                                                                |
|---------------------------------|-------------------------------------|------------------------------------------------------------------------------------------------------|
| Workbench Logs                  | Workbench                           | https://automation.trendmicro.com/xdr/api-v3#tag/Workbench                                           |
| Observed Attack Techniques Logs | Observed Attack Techniques          | https://automation.trendmicro.com/xdr/api-v3#tag/Observed-Attack-Techniques                          |
| Search Detection Logs           | Search                              | https://automation.trendmicro.com/xdr/api-v3#tag/Search/paths/~1v3.0~1search~1detections/get |
| Audit Logs                      | Audit Logs                          | https://automation.trendmicro.com/xdr/api-v3#tag/Audit-Logs                                          | 


***
You can then create a user account and generate an API key to be used for the Cortex XSIAM integration by following these steps in Trend Micro Vision One.

1. Navigate to **Administration** > **User Accounts**.
2. Click **Add Account**.
3. Fill in the **Add Account** details assigning the role you created in the previous step and choosing **APIs only** as the access level.
4. Complete the account creation process by following the steps in the email you receive.
5. This will generate an **Authentication token** that can then be used to configure the Cortex XSIAM integration.

***
**Built-in Roles:**
Trend Vision One has built-in roles with fixed permissions that Master Administrators can assign to accounts.

The following table provides a brief description of each role. 


| **Role**                          | **Description**                                                                                               |
|-----------------------------------|--------------------------------------------------------------------------------------------------------------- 
| Master Administrator              | Can access all apps and Trend Vision One features.                                                            |
| Operator (formerly Administrator) | Can configure system settings and connect products.                                                           |
| Auditor                           | Has "View" access to specific Trend Vision One apps and features.                                             |
| Senior Analyst                    | Can investigate XDR alerts, take response actions, approve managed XDR requests, and manage detection models. |
| Analyst                           | Can investigate XDR alerts and take response actions.                                                         |


### API Limitations
* You cannot retrieve audit logs that are older than 180 days. Therefore, if setting a first fetch that is more than 180 days, for audit logs it will be a maximum of 180 days.
* For API rate limits, refer [here](https://automation.trendmicro.com/xdr/Guides/API-Request-Limits)
* Observed Attack Techniques Logs and Search Detection Logs are fetched from the newest to the oldest as its the logs are returned in descending order from the api.
* For Observed Attack Techniques Logs and Search Detection Logs it is possible that the limit will be exceeded due to api limitations.


## Commands

You can execute these commands from the Cortex XSIAM CLI, as part of an automation, or in a playbook.
After you successfully execute a command, a DBot message appears in the War Room with the command details.

### trend-micro-vision-one-get-events

***
Returns a list of logs.

#### Base Command

`trend-micro-vision-one-get-events`

#### Input

| **Argument Name**  | **Description**                                                                                                                                                    | **Required** |
|--------------------|--------------------------------------------------------------------------------------------------------------------------------------------------------------------|-------------|
| limit              | The maximum number of logs to retrieve. Default is 50.                                                                                                             | Optional    | 
| from_time          | From which time to retrieve the log(s) (&lt;number&gt; &lt;time unit&gt;, for example 12 hours, 1 day, 3 months). Default is 3 days.                               | Optional    | 
| to_time            | To which time to retrieve the log(s) in ISO8601 format. Defaults to the current time if not provided.                                                              | Optional    | 
| should_push_events | Whether to push the fetched events to Cortex XSIAM or not. Possible values are: false, true. Default is false.                                                     | Optional    | 
| log_type           | Comma-separated list of log-types to retrieve, options are audit, observed_attack_techniques, search_detections and workbench. Default is to retrieve all of them. | Optional    | 

#### Context Output

| **Path** | **Type** | **Description** |
| --- | --- | --- |
| TrendMicroVisionOne.Events | Unknown | Trend Micro Vision One events. | <|MERGE_RESOLUTION|>--- conflicted
+++ resolved
@@ -1,13 +1,7 @@
 Palo Alto Networks Trend Micro Vision One Event Collector integration for Cortex XSIAM collects the Workbench, Observed Attack Techniques, Search Detections and Audit logs.
 Trend Micro Vision One is a purpose-built threat defense platform that provides added value and new benefits beyond XDR solutions, allowing you to see more and respond faster. Providing deep and broad extended detection and response (XDR) capabilities that collect and automatically correlate data across multiple security layers—email, endpoints, servers, cloud workloads, and networks—Trend Micro Vision One prevents the majority of attacks with automated protection.
 
-<<<<<<< HEAD
-<~XSIAM>
-This is the default integration for this content pack when configured by the Data Onboarder.
-</~XSIAM>
-=======
 This is the default integration for this content pack when configured by the Data Onboarder in Cortex XSIAM.
->>>>>>> 35d850ab
 
 ## Configure Trend Micro Vision One Event Collector on Cortex XSIAM
 
