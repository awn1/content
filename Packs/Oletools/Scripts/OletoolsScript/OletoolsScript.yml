commonfields:
  id: Oletools
  version: -1
name: Oletools
script: ''
type: python
args:
- description: The ole command to activate. oleid - to analyze OLE files to detect specific characteristics usually found in malicious files. oleobj - to extract embedded objects from OLE files. olevba - to extract and analyze VBA Macro source code from MS Office documents (OLE and OpenXML).
  name: ole_command
  required: true
  auto: PREDEFINED
  predefined:
  - 'oleid'
  - 'oleobj'
  - 'olevba'
- description: The file to activate the oletools analysis on.
  name: entryID
  required: true
- description: Display all the obfuscated strings with their decoded content (Hex, Base64, StrReverse, Dridex, VBA). Note that this works only with the olevba command.
  name: decode
  type: String
  auto: PREDEFINED
  predefined:
  - 'true'
  - 'false'
<<<<<<< HEAD
- description: If encrypted office files are encountered, try decryption with this password. (if specified dont specify the non_secret_password parameter)
  name: password
  secret: true
- description: If encrypted office files are encountered, try decryption with this password. This argument is non secret for playbook flows. (if specified dont specify the password parameter)
=======
- description: If encrypted office files are encountered, try decryption with this password. (if specified dont specify the non_secret_password parameter).
  name: password
  secret: true
- description: If encrypted office files are encountered, try decryption with this password. This argument is non secret for playbook flows. (if specified dont specify the password parameter).
>>>>>>> 6f77591c
  name: non_secret_password
comment: This is an automation to run oletools malware analysis for office files. Oletools is a tool for analyzing Microsoft OLE2 files, such as Microsoft Office documents or Outlook messages, mainly for malware analysis, forensics, and debugging. This automation allows performing some basic oletools commands from Cortex XSOAR. Note that oletools is open source code and is subject to change.
outputs:
- contextPath: Oletools.Oleid.ole_command_result
  description: Indicator list from the oleid command.
- contextPath: Oletools.Oleid.file_name
  description: File name.
- contextPath: Oletools.Oleid.sha256
  description: SHA256 hash.
- contextPath: Oletools.Oleid.ole_command_result.File_format
  description: Indicator file format.
- contextPath: Oletools.Oleid.ole_command_result.File_format.Value
  description: Indicator file format value.
- contextPath: Oletools.Oleid.ole_command_result.File_format.Ole_Risk
  description: Indicator file format OLE risk.
- contextPath: Oletools.Oleid.ole_command_result.File_format.Description
  description: Indicator file format description.
- contextPath: Oletools.Oleid.ole_command_result.Container_format
  description: Indicator container format.
- contextPath: Oletools.Oleid.ole_command_result.Container_format.Value
  description: Indicator container format value.
- contextPath: Oletools.Oleid.ole_command_result.Container_format.Ole_Risk
  description: Indicator container format OLE risk.
- contextPath: Oletools.Oleid.ole_command_result.Container_format.Description
  description: Indicator container format description.
- contextPath: Oletools.Oleid.ole_command_result.Encrypted
  description: Indicator encrypted.
- contextPath: Oletools.Oleid.ole_command_result.Encrypted.Value
  description: Indicator encrypted value.
- contextPath: Oletools.Oleid.ole_command_result.Encrypted.Ole_Risk
  description: Indicator encrypted OLE risk.
- contextPath: Oletools.Oleid.ole_command_result.Encrypted.Description
  description: Indicator encrypted description.
- contextPath: Oletools.Oleid.ole_command_result.VBA_Macros
  description: Indicator VBA macros.
- contextPath: Oletools.Oleid.ole_command_result.VBA_Macros.Value
  description: Indicator VBA macros value.
- contextPath: Oletools.Oleid.ole_command_result.VBA_Macros.Ole_Risk
  description: Indicator VBA macros OLE risk.
- contextPath: Oletools.Oleid.ole_command_result.VBA_Macros.Description
  description: Indicator VBA macros description.
- contextPath: Oletools.Oleid.ole_command_result.XLM_Macros
  description: Indicator XLM macros.
- contextPath: Oletools.Oleid.ole_command_result.XLM_Macros.Value
  description: Indicator XLM macros value.
- contextPath: Oletools.Oleid.ole_command_result.XLM_Macros.Ole_Risk
  description: Indicator XLM macros OLE risk.
- contextPath: Oletools.Oleid.ole_command_result.XLM_Macros.Description
  description: Indicator XLM macros description.
- contextPath: Oletools.Oleid.ole_command_result.External_Relationships
  description: Indicator external relationships.
- contextPath: Oletools.Oleid.ole_command_result.External_Relationships.Value
  description: Indicator XLM macros value.
- contextPath: Oletools.Oleid.ole_command_result.External_Relationships.Ole_Risk
  description: Indicator XLM macros OLE risk.
- contextPath: Oletools.Oleid.ole_command_result.External_Relationships.Description
  description: Indicator XLM macros description.
- contextPath: Oletools.Oleid.ole_command_result.ObjectPool
  description: Indicator object pool.
- contextPath: Oletools.Oleid.ole_command_result.ObjectPool.Value
  description: Indicator object pool value.
- contextPath: Oletools.Oleid.ole_command_result.ObjectPool.Ole_Risk
  description: Indicator object pool OLE risk.
- contextPath: Oletools.Oleid.ole_command_result.ObjectPool.Description
  description: Indicator object pool description.
- contextPath: Oletools.Oleid.ole_command_result.Flash_objects
  description: Indicator flash objects.
- contextPath: Oletools.Oleid.ole_command_result.Flash_objects.Value
  description: Indicator Flash objects value.
- contextPath: Oletools.Oleid.ole_command_result.Flash_objects.Ole_Risk
  description: Indicator Flash objects OLE risk.
- contextPath: Oletools.Oleid.ole_command_result.Flash_objects.Description
  description: Indicator Flash objects description.
- contextPath: Oletools.Oleobj.ole_command_result.hyperlinks
  description: List of hyperlinks.
- contextPath: Oletools.Oleobj.file_name
  description: File name.
- contextPath: Oletools.Oleobj.sha256
  description: SHA256 hash.
- contextPath: Oletools.Olevba.file_name
  description: File name.
- contextPath: Oletools.Olevba.sha256
  description: SHA256 hash.
- contextPath: Oletools.Olevba.ole_command_result.macro_analyze
  description: Macro analyze.
- contextPath: Oletools.Olevba.ole_command_result.macro_src_code
  description: Macro source code.
- contextPath: Oletools.Olevba.ole_command_result.macro_list
  description: Macro list.
- contextPath: DBotScore.Indicator
  description: The indicator that was tested.
- contextPath: DBotScore.Type
  description: The indicator type.
- contextPath: DBotScore.Vendor
  description: The vendor used to calculate the score.
- contextPath: DBotScore.Score
  description: The actual score.
subtype: python3
<<<<<<< HEAD
dockerimage: demisto/parse-emails:1.0.0.63730
=======
dockerimage: demisto/parse-emails:1.0.0.80160
>>>>>>> 6f77591c
tests:
- No tests (auto formatted)
fromversion: 6.5.0<|MERGE_RESOLUTION|>--- conflicted
+++ resolved
@@ -23,17 +23,10 @@
   predefined:
   - 'true'
   - 'false'
-<<<<<<< HEAD
-- description: If encrypted office files are encountered, try decryption with this password. (if specified dont specify the non_secret_password parameter)
-  name: password
-  secret: true
-- description: If encrypted office files are encountered, try decryption with this password. This argument is non secret for playbook flows. (if specified dont specify the password parameter)
-=======
 - description: If encrypted office files are encountered, try decryption with this password. (if specified dont specify the non_secret_password parameter).
   name: password
   secret: true
 - description: If encrypted office files are encountered, try decryption with this password. This argument is non secret for playbook flows. (if specified dont specify the password parameter).
->>>>>>> 6f77591c
   name: non_secret_password
 comment: This is an automation to run oletools malware analysis for office files. Oletools is a tool for analyzing Microsoft OLE2 files, such as Microsoft Office documents or Outlook messages, mainly for malware analysis, forensics, and debugging. This automation allows performing some basic oletools commands from Cortex XSOAR. Note that oletools is open source code and is subject to change.
 outputs:
@@ -132,11 +125,7 @@
 - contextPath: DBotScore.Score
   description: The actual score.
 subtype: python3
-<<<<<<< HEAD
-dockerimage: demisto/parse-emails:1.0.0.63730
-=======
 dockerimage: demisto/parse-emails:1.0.0.80160
->>>>>>> 6f77591c
 tests:
 - No tests (auto formatted)
 fromversion: 6.5.0