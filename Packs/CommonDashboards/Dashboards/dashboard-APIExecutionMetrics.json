--- conflicted
+++ resolved
@@ -1026,9 +1026,6 @@
             },
             "x": 0,
             "y": 8
-<<<<<<< HEAD
-        }
-=======
         },
 		{
 			"id": "9e8acc20-8d3a-11ee-a736-df621984533b",
@@ -1138,7 +1135,6 @@
 			},
 			"reflectDimensions": true
 		}
->>>>>>> c21fd9fa
     ],
     "fromVersion": "6.8.0",
     "description": "",
