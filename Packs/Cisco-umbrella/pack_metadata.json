{
    "name": "Cisco Umbrella Investigate",
    "description": "Cisco Umbrella Investigate",
    "support": "xsoar",
<<<<<<< HEAD
    "currentVersion": "1.1.2",
=======
    "currentVersion": "2.0.0",
>>>>>>> 24243daf
    "author": "Cortex XSOAR",
    "url": "https://www.paloaltonetworks.com/cortex",
    "email": "",
    "created": "2020-04-14T00:00:00Z",
    "categories": [
        "Data Enrichment & Threat Intelligence"
    ],
    "tags": [],
    "useCases": [],
    "keywords": [],
    "marketplaces": [
        "xsoar",
        "marketplacev2"
    ]
}<|MERGE_RESOLUTION|>--- conflicted
+++ resolved
@@ -2,11 +2,7 @@
     "name": "Cisco Umbrella Investigate",
     "description": "Cisco Umbrella Investigate",
     "support": "xsoar",
-<<<<<<< HEAD
-    "currentVersion": "1.1.2",
-=======
     "currentVersion": "2.0.0",
->>>>>>> 24243daf
     "author": "Cortex XSOAR",
     "url": "https://www.paloaltonetworks.com/cortex",
     "email": "",
