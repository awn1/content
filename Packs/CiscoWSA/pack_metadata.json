{
    "name": "Cisco WSA",
    "description": "Cisco Secure Web Appliance protects your organization by automatically blocking risky sites and testing unknown sites before allowing users to click on them.",
    "support": "xsoar",
<<<<<<< HEAD
    "currentVersion": "2.0.11",
=======
    "currentVersion": "2.0.12",
>>>>>>> 6f77591c
    "author": "Cortex XSOAR",
    "url": "https://www.paloaltonetworks.com/cortex",
    "email": "",
    "categories": [
        "Network Security"
    ],
    "tags": [],
    "useCases": [],
    "keywords": [],
    "githubUser": [],
    "marketplaces": [
        "xsoar",
        "marketplacev2"
    ]
}<|MERGE_RESOLUTION|>--- conflicted
+++ resolved
@@ -2,11 +2,7 @@
     "name": "Cisco WSA",
     "description": "Cisco Secure Web Appliance protects your organization by automatically blocking risky sites and testing unknown sites before allowing users to click on them.",
     "support": "xsoar",
-<<<<<<< HEAD
-    "currentVersion": "2.0.11",
-=======
     "currentVersion": "2.0.12",
->>>>>>> 6f77591c
     "author": "Cortex XSOAR",
     "url": "https://www.paloaltonetworks.com/cortex",
     "email": "",
