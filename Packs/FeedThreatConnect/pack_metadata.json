--- conflicted
+++ resolved
@@ -2,11 +2,7 @@
     "name": "ThreatConnect Feed",
     "description": "ThreatConnect indicators feed for Cortex XSOAR TIM.",
     "support": "xsoar",
-<<<<<<< HEAD
-    "currentVersion": "2.1.17",
-=======
     "currentVersion": "2.1.18",
->>>>>>> 6f77591c
     "author": "Cortex XSOAR",
     "url": "https://www.paloaltonetworks.com/cortex",
     "email": "",
