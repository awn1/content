--- conflicted
+++ resolved
@@ -2646,7 +2646,6 @@
 
 | **Path** | **Type** | **Description** |
 | --- | --- | --- |
-<<<<<<< HEAD
 | RubrikPolaris.SuspiciousFile.id | String | The anomaly result ID. |
 | RubrikPolaris.SuspiciousFile.snapshotFid | String | The snapshot ID. |
 | RubrikPolaris.SuspiciousFile.cluster.id | String | The cluster ID. |
@@ -2668,6 +2667,8 @@
 | RubrikPolaris.SuspiciousFile.detectionTime | Date | The detection time of the anomaly. |
 | RubrikPolaris.SuspiciousFile.snapshotDate | Date | The snapshot date of the anomaly. |
 | RubrikPolaris.SuspiciousFile.encryption | String | The encryption standard of the anomaly. |
+| RubrikPolaris.SuspiciousFile.resolutionStatus | String | The resolution status of the anomaly. | 
+| RubrikPolaris.SuspiciousFile.anomalyType | String | The type of the anomaly. | 
 | RubrikPolaris.SuspiciousFile.anomalyInfo.strainAnalysisInfo.strainId | String | The ID of the Ransomware Strain. |
 | RubrikPolaris.SuspiciousFile.anomalyInfo.strainAnalysisInfo.totalAffectedFiles | Number | The total number of affected files. |
 | RubrikPolaris.SuspiciousFile.anomalyInfo.strainAnalysisInfo.totalRansomwareNotes | Number | The total number of ransomware notes. |
@@ -2682,45 +2683,6 @@
 | RubrikPolaris.SuspiciousFile.anomalyInfo.strainAnalysisInfo.__typename | String | The type name of the strain analysis response. |
 | RubrikPolaris.SuspiciousFile.anomalyInfo.__typename | String | The type name of the anomaly response. |
 | RubrikPolaris.SuspiciousFile.__typename | String | The type name of the suspicious file response. |
-=======
-| RubrikPolaris.SuspiciousFile.id | String | The anomaly result ID. | 
-| RubrikPolaris.SuspiciousFile.snapshotFid | String | The snapshot ID. | 
-| RubrikPolaris.SuspiciousFile.cluster.id | String | The cluster ID. | 
-| RubrikPolaris.SuspiciousFile.cluster.defaultAddress | String | The default address of the cluster. | 
-| RubrikPolaris.SuspiciousFile.cluster.systemStatusAffectedNodes.ipAddress | String | The IP address of the affected node. | 
-| RubrikPolaris.SuspiciousFile.cluster.name | String | The cluster name. | 
-| RubrikPolaris.SuspiciousFile.cluster.version | String | The cluster version. | 
-| RubrikPolaris.SuspiciousFile.cluster.status | String | The cluster status. | 
-| RubrikPolaris.SuspiciousFile.cluster.__typename | String | The type name of the cluster response. | 
-| RubrikPolaris.SuspiciousFile.cdmId | String | The snapshot CDM ID. | 
-| RubrikPolaris.SuspiciousFile.managedId | String | The managed object ID. | 
-| RubrikPolaris.SuspiciousFile.anomalyProbability | Number | The probability of the anomaly. | 
-| RubrikPolaris.SuspiciousFile.workloadId | String | The workload ID. | 
-| RubrikPolaris.SuspiciousFile.location | String | The location of the anomaly. | 
-| RubrikPolaris.SuspiciousFile.isAnomaly | Boolean | Indicates if the file is an anomaly. | 
-| RubrikPolaris.SuspiciousFile.objectType | String | The object type. | 
-| RubrikPolaris.SuspiciousFile.snappableNew.objectType | String | The object type of the snapshot. | 
-| RubrikPolaris.SuspiciousFile.severity | String | The severity of the anomaly. | 
-| RubrikPolaris.SuspiciousFile.detectionTime | Date | The detection time of the anomaly. | 
-| RubrikPolaris.SuspiciousFile.snapshotDate | Date | The snapshot date of the anomaly. | 
-| RubrikPolaris.SuspiciousFile.encryption | String | The encryption standard of the anomaly. | 
-| RubrikPolaris.SuspiciousFile.resolutionStatus | String | The resolution status of the anomaly. | 
-| RubrikPolaris.SuspiciousFile.anomalyType | String | The type of the anomaly. | 
-| RubrikPolaris.SuspiciousFile.anomalyInfo.strainAnalysisInfo.strainId | String | The ID of the Ransomware Strain. | 
-| RubrikPolaris.SuspiciousFile.anomalyInfo.strainAnalysisInfo.totalAffectedFiles | Number | The total number of affected files. | 
-| RubrikPolaris.SuspiciousFile.anomalyInfo.strainAnalysisInfo.totalRansomwareNotes | Number | The total number of ransomware notes. | 
-| RubrikPolaris.SuspiciousFile.anomalyInfo.strainAnalysisInfo.sampleAffectedFilesInfo.filePath | String | The path of the affected file. | 
-| RubrikPolaris.SuspiciousFile.anomalyInfo.strainAnalysisInfo.sampleAffectedFilesInfo.lastModified | Date | The last modified time of the affected file. | 
-| RubrikPolaris.SuspiciousFile.anomalyInfo.strainAnalysisInfo.sampleAffectedFilesInfo.fileSizeBytes | Number | The size of the affected file in bytes. | 
-| RubrikPolaris.SuspiciousFile.anomalyInfo.strainAnalysisInfo.sampleAffectedFilesInfo.__typename | String | The type name of the affected file response. | 
-| RubrikPolaris.SuspiciousFile.anomalyInfo.strainAnalysisInfo.sampleRansomwareNoteFilesInfo.filePath | String | The path of the ransomware note file. | 
-| RubrikPolaris.SuspiciousFile.anomalyInfo.strainAnalysisInfo.sampleRansomwareNoteFilesInfo.lastModified | Date | The last modified time of the ransomware note file. | 
-| RubrikPolaris.SuspiciousFile.anomalyInfo.strainAnalysisInfo.sampleRansomwareNoteFilesInfo.fileSizeBytes | Number | The size of the ransomware note file in bytes. | 
-| RubrikPolaris.SuspiciousFile.anomalyInfo.strainAnalysisInfo.sampleRansomwareNoteFilesInfo.__typename | String | The type name of the ransomware note file response. | 
-| RubrikPolaris.SuspiciousFile.anomalyInfo.strainAnalysisInfo.__typename | String | The type name of the strain analysis response. | 
-| RubrikPolaris.SuspiciousFile.anomalyInfo.__typename | String | The type name of the anomaly response. | 
-| RubrikPolaris.SuspiciousFile.__typename | String | The type name of the suspicious file response. | 
->>>>>>> 032a7012
 
 #### Command example
 
@@ -2798,16 +2760,10 @@
 #### Human Readable Output
 
 >### Anomaly Information
-<<<<<<< HEAD
 >
->|Anomaly ID|Is Anomaly|Anomaly Probability|Severity|Encryption|Anomaly Type|Total Suspicious Files|Total Ransomware Note|Detection Time|Snapshot Time|
->|---|---|---|---|---|---|---|---|---|---|
->| 00000000-0000-0000-0000-000000000001:::VirtualMachine:::00000000-0000-0000-0000-000000000001-vm-206:::00000000-0000-0000-0000-000000000001 | true | 0.949999988079071 | Critical | HIGH | LockBit | 1 | 1 | 2024-02-05T18:49:03.000Z | 2024-02-05T16:59:30.000Z |
-=======
 >|Anomaly ID|Is Anomaly|Anomaly Probability|Severity|Encryption|Anomaly|Anomaly Type|Resolution Status|Total Suspicious Files|Total Ransomware Note|Detection Time|Snapshot Time|
 >|---|---|---|---|---|---|---|---|---|---|---|---|
 >| 00000000-0000-0000-0000-000000000001:::VirtualMachine:::00000000-0000-0000-0000-000000000001-vm-206:::00000000-0000-0000-0000-000000000001 | true | 0.949999988079071 | Critical | HIGH | LockBit | FILESYSTEM | UNRESOLVED | 1 | 1 | 2024-02-05T18:49:03.000Z | 2024-02-05T16:59:30.000Z |
->>>>>>> 032a7012
 >
 >
 >### Suspicious Files
