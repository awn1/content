from pathlib import Path
import demistomock as demisto  # noqa: F401
from CommonServerPython import *  # noqa: F401
import logging
import psutil
import base64
import os
import pychrome
import random
import subprocess
import tempfile
import threading
import time
import traceback
import websocket
import uuid
import json
from concurrent.futures import ThreadPoolExecutor
from enum import Enum
from threading import Event
from io import BytesIO
from PIL import Image, ImageDraw
from pdf2image import convert_from_path
from PyPDF2 import PdfReader


# region constants and configurations

pypdf_logger = logging.getLogger("PyPDF2")
pypdf_logger.setLevel(logging.ERROR)  # Supress warnings, which would come out as XSOAR errors while not being errors

# Chrome respects proxy env params
handle_proxy()
# Make sure our python code doesn't go through a proxy when communicating with Chrome webdriver
os.environ["no_proxy"] = "localhost,127.0.0.1"
# Needed for cases that rasterize is running with non-root user (docker hardening)
<<<<<<< HEAD
os.environ['HOME'] = tempfile.gettempdir()

CHROME_ERROR_URL = "chrome-error://chromewebdata"
CHROME_EXE = os.getenv('CHROME_EXE', '/opt/google/chrome/google-chrome')
USER_AGENT = "Mozilla/5.0 (Macintosh; Intel Mac OS X 10_15_7) AppleWebKit/537.36 (KHTML, like Gecko) Chrome/127.0.0.0" \
             " Safari/537.36"
CHROME_OPTIONS = ["--headless",
                  "--disable-gpu",
                  "--no-sandbox",
                  "--hide-scrollbars",
                  "--disable-infobars",
                  "--start-maximized",
                  "--start-fullscreen",
                  "--ignore-certificate-errors",
                  "--disable-dev-shm-usage",
                  f'--user-agent="{USER_AGENT}"',
                  ]

WITH_ERRORS = demisto.params().get('with_error', True)
IS_HTTPS = argToBoolean(demisto.params().get('is_https', False))
=======
os.environ["HOME"] = tempfile.gettempdir()

CHROME_EXE = os.getenv("CHROME_EXE", "/opt/google/chrome/google-chrome")
USER_AGENT = (
    "Mozilla/5.0 (Macintosh; Intel Mac OS X 10_15_7) AppleWebKit/537.36 (KHTML, like Gecko) Chrome/127.0.0.0 Safari/537.36"
)
CHROME_OPTIONS = [
    "--headless",
    "--disable-gpu",
    "--no-sandbox",
    "--hide-scrollbars",
    "--disable-infobars",
    "--start-maximized",
    "--start-fullscreen",
    "--ignore-certificate-errors",
    "--disable-dev-shm-usage",
    f'--user-agent="{USER_AGENT}"',
]

WITH_ERRORS = demisto.params().get("with_error", True)
IS_HTTPS = argToBoolean(demisto.params().get("is_https", False))
>>>>>>> 5db49a8b

# The default wait time before taking a screenshot
DEFAULT_WAIT_TIME = max(int(demisto.params().get("wait_time", 0)), 0)
DEFAULT_PAGE_LOAD_TIME = int(demisto.params().get("max_page_load_time", 180))
TAB_CLOSE_WAIT_TIME = 1

# Used it in several places
DEFAULT_RETRIES_COUNT = 4
DEFAULT_RETRY_WAIT_IN_SECONDS = 3
PAGES_LIMITATION = 20

# chrome instance data keys
INSTANCE_ID = "instance_id"
CHROME_INSTANCE_OPTIONS = "chrome_options"
RASTERIZATION_COUNT = "rasterization_count"

BLOCKED_URLS = argToList(demisto.params().get("blocked_urls", "").lower())

try:
    env_max_rasterizations_count = os.getenv("MAX_RASTERIZATIONS_COUNT", "500")
    MAX_RASTERIZATIONS_COUNT = int(env_max_rasterizations_count)
except Exception as e:
    demisto.info(f"Exception trying to parse MAX_RASTERIZATIONS_COUNT, {e}")
    MAX_RASTERIZATIONS_COUNT = 500

FIRST_CHROME_PORT = 9301

try:
    env_max_chromes_count = os.getenv("MAX_CHROMES_COUNT", "64")
    MAX_CHROMES_COUNT = int(env_max_chromes_count)
except Exception as e:
    demisto.info(f"Exception trying to parse MAX_CHROMES_COUNT, {e}")
    MAX_CHROMES_COUNT = 64

try:
    # Max number of tabs each Chrome will open before not responding for more requests
    env_max_chrome_tabs_count = os.getenv("MAX_CHROME_TABS_COUNT", "10")
    MAX_CHROME_TABS_COUNT = int(env_max_chrome_tabs_count)
except Exception as e:
    demisto.info(f"Exception trying to parse MAX_CHROME_TABS_COUNT, {e}")
    MAX_CHROME_TABS_COUNT = 10

# Polling for rasterization commands to complete
DEFAULT_POLLING_INTERVAL = 0.1

# Consts for custom width and height
MAX_FULLSCREEN_WIDTH = 8000
MAX_FULLSCREEN_HEIGHT = 8000
DEFAULT_WIDTH, DEFAULT_HEIGHT = 600, 800

# Local Chrome
LOCAL_CHROME_HOST = "127.0.0.1"

CHROME_LOG_FILE_PATH = "/var/chrome_headless.log"
CHROME_INSTANCES_FILE_PATH = "/var/chrome_instances.json"


class RasterizeType(Enum):
    PNG = "png"
    PDF = "pdf"
    JSON = "json"


# endregion

# region utility classes


def excepthook_recv_loop(args):
    """
    Suppressing exceptions that might happen after the tab was closed.
    """
    demisto.debug(f"excepthook_recv_loop, {args.exc_type=}")
    exc_value = args.exc_value
    if args.exc_type in [json.decoder.JSONDecodeError, websocket._exceptions.WebSocketConnectionClosedException]:
        # Suppress
        demisto.debug(f"Suppressed Exception in _recv_loop: {args.exc_type=}")
    else:
        demisto.info(f"Unsuppressed Exception in _recv_loop: {args.exc_type=}")
        if exc_value:
            demisto.info(f"Unsuppressed Exception in _recv_loop: {args.exc_type=}, {exc_value=}")
        else:
            demisto.info(f"Unsuppressed Exception in _recv_loop: {args.exc_type=}, empty exc_value")


class TabLifecycleManager:
    def __init__(self, browser, chrome_port, offline_mode):
        self.browser = browser
        self.chrome_port = chrome_port
        self.offline_mode = offline_mode
        self.tab = None

    def __enter__(self):
        try:
            self.tab = self.browser.new_tab()
        except Exception as ex:
            demisto.info(f"TabLifecycleManager, __enter__, {self.chrome_port=}, failed to create a new tab due to {ex}")
            raise ex
        try:
            self.tab.start()
        except Exception as ex:
            demisto.info(f"TabLifecycleManager, __enter__, {self.chrome_port=}, failed to start a new tab due to {ex}")
            raise ex
        try:
            if self.offline_mode:
                self.tab.Network.emulateNetworkConditions(offline=True, latency=-1, downloadThroughput=-1, uploadThroughput=-1)
            else:
                self.tab.Network.emulateNetworkConditions(offline=False, latency=-1, downloadThroughput=-1, uploadThroughput=-1)
        except Exception as ex:
            demisto.info(f"TabLifecycleManager, __enter__, {self.chrome_port=}, failed to set tab NetworkConditions due to {ex}")
            raise ex

        try:
            self.tab.Page.enable()
        except Exception as ex:
            demisto.info(f"TabLifecycleManager, __enter__, {self.chrome_port=}, failed to enable a new tab due to {ex}")
            raise ex
        return self.tab

    def __exit__(self, exc_type, exc_val, exc_tb):  # noqa: F841
        if self.tab:
            tab_id = self.tab.id
            # Suppressing exceptions that might happen after the tab was closed.
            threading.excepthook = excepthook_recv_loop

            try:
                time.sleep(TAB_CLOSE_WAIT_TIME)  # pylint: disable=E9003
                self.tab.Page.disable()
            except Exception as ex:
                demisto.info(f"TabLifecycleManager, __exit__, {self.chrome_port=}, failed to disable page due to {ex}")

            try:
                self.tab.stop()
            except Exception as ex:
                demisto.info(f"TabLifecycleManager, __exit__, {self.chrome_port=}, failed to stop tab {tab_id} due to {ex}")

            try:
                self.browser.close_tab(tab_id)
            except Exception as ex:
                demisto.info(f"TabLifecycleManager, __exit__, {self.chrome_port=}, failed to close tab {tab_id} due to {ex}")

            time.sleep(TAB_CLOSE_WAIT_TIME)  # pylint: disable=E9003


class PychromeEventHandler:
    request_id = None
    screen_lock = threading.Lock()

    def __init__(self, browser, tab, tab_ready_event, path: str, navigation_timeout: int):
        self.browser = browser
        self.tab = tab
        self.tab_ready_event = tab_ready_event
        self.start_frame = None
        self.is_mailto = False
        self.path = path
        self.navigation_timeout = navigation_timeout

    def page_frame_started_loading(self, frameId):
        demisto.debug(f"PychromeEventHandler.page_frame_started_loading, {frameId=}")
        self.start_frame = frameId
        if self.request_id:
            # We're in redirect
            demisto.debug(f"Frame (reload) started loading: {frameId}, clearing {self.request_id=}")
            self.request_id = None
            self.response_received = False
            # self.start_frame = None
        else:
            demisto.debug(f"Frame started loading: {frameId}, no request_id")

    def network_data_received(self, requestId, timestamp, dataLength, encodedDataLength):  # noqa: F841
        demisto.debug(f"PychromeEventHandler.network_data_received, {requestId=}")
        if requestId and not self.request_id:
            demisto.debug(f"PychromeEventHandler.network_data_received, Using {requestId=}")
            self.request_id = requestId
        else:
            demisto.debug(f"PychromeEventHandler.network_data_received, Not using {requestId=}")

    def page_frame_stopped_loading(self, frameId):
        demisto.debug(f"PychromeEventHandler.page_frame_stopped_loading, {self.start_frame=}, {frameId=}")
        if self.start_frame == frameId:
<<<<<<< HEAD
            frame_url: str = self.tab.Page.getFrameTree()['frameTree']['frame']['url']
            demisto.debug(f'PychromeEventHandler.page_frame_stopped_loading, checking URL {frame_url}')

            if frame_url.startswith(CHROME_ERROR_URL):
                demisto.debug(f'Encountered chrome-error {frame_url=}, retrying...')
                self.retry_loading()
            else:
                demisto.debug('PychromeEventHandler.page_frame_stopped_loading, setting tab_ready_event')
                self.tab_ready_event.set()

    def retry_loading(self):
        """
        Attempts to reload the page multiple times if a chrome-error is encountered.
        """
        for retry_count in range(1, DEFAULT_RETRIES_COUNT + 1):
            demisto.debug(f'Retrying loading URL {self.path}. Attempt {retry_count}')
            try:
                if self.navigation_timeout > 0:
                    self.tab.Page.navigate(url=self.path, _timeout=self.navigation_timeout)
                else:
                    self.tab.Page.navigate(url=self.path)
            except Exception as e:
                demisto.debug(f'Error during navigation attempt {retry_count}: {e}')

            time.sleep(DEFAULT_RETRY_WAIT_IN_SECONDS)  # Wait for the page to load

            frame_url: str = self.tab.Page.getFrameTree()['frameTree']['frame']['url']

            if not frame_url.startswith(CHROME_ERROR_URL):
                demisto.debug('Retry successful.')
                self.tab_ready_event.set()
                break
        else:
            demisto.debug('Max retries reached, could not load the page.')

    def network_request_will_be_sent(self, documentURL: str, **kwargs):
        '''Triggered when a request is sent by the browser, catches mailto URLs.'''
        demisto.debug(f'PychromeEventHandler.network_request_will_be_sent, {documentURL=}')

        self.is_mailto = documentURL.lower().startswith('mailto:')
=======
            demisto.debug("PychromeEventHandler.page_frame_stopped_loading, setting tab_ready_event")
            self.tab_ready_event.set()

    def network_request_will_be_sent(self, documentURL, **kwargs):
        """Triggered when a request is sent by the browser, catches mailto URLs."""
        demisto.debug(f"PychromeEventHandler.network_request_will_be_sent, {documentURL=}")
        self.is_mailto = documentURL.lower().startswith("mailto:")
>>>>>>> 5db49a8b

        request_url = kwargs.get("request", {}).get("url", "")

        if any(value in request_url for value in BLOCKED_URLS):
            self.tab.Fetch.enable()
            demisto.debug("Fetch events enabled.")

    def handle_request_paused(self, **kwargs):
        request_id = kwargs.get("requestId")
        request_url = kwargs.get("request", {}).get("url")

        # abort the request if the url inside blocked_urls param and its redirect request
        if any(value in request_url for value in BLOCKED_URLS) and not self.request_id:
            self.tab.Fetch.failRequest(requestId=request_id, errorReason="Aborted")
            demisto.debug(f"Request paused: {request_url=} , {request_id=}")
            self.tab.Fetch.disable()
            demisto.debug("Fetch events disabled.")


# endregion


def count_running_chromes(port):
    try:
        processes = subprocess.check_output(["ps", "auxww"], stderr=subprocess.STDOUT, text=True).splitlines()

        chrome_identifiers = ["chrom", "headless", f"--remote-debugging-port={port}"]
        chrome_renderer_identifiers = ["--type=renderer"]
        chrome_processes = [
            process
            for process in processes
            if all(identifier in process for identifier in chrome_identifiers)
            and not any(identifier in process for identifier in chrome_renderer_identifiers)
        ]

        demisto.debug(f"Detected {len(chrome_processes)} Chrome processes running on port {port}")
        return len(chrome_processes)

    except subprocess.CalledProcessError as e:
        demisto.info(f"Error fetching process list: {e.output}")
        return 0
    except Exception as e:
        demisto.info(f"Unexpected exception when fetching process list, error: {e}")
        return 0


def get_chrome_browser(port: str) -> pychrome.Browser | None:
    # Verify that the process has started
    for attempt in range(DEFAULT_RETRIES_COUNT):
        running_chromes_count = count_running_chromes(port)
        if running_chromes_count < 1:
            demisto.debug(f"Attempt {attempt + 1}/{DEFAULT_RETRIES_COUNT}: Process not started yet, sleeping...")
            time.sleep(DEFAULT_RETRY_WAIT_IN_SECONDS + attempt * 2)
        else:
            break
    else:
        # Even if the process hasn't started, attempt connection in case it starts meanwhile.
        demisto.debug(f"Process did not start after {DEFAULT_RETRIES_COUNT} attempts. Moving on to try to connect.")

    # connect to the Chrome browser instance
    browser_url = f"http://{LOCAL_CHROME_HOST}:{port}"
    for i in range(DEFAULT_RETRIES_COUNT):
        try:
            demisto.debug(f"Trying to connect to {browser_url=}, iteration {i + 1}/{DEFAULT_RETRIES_COUNT}")
            browser = pychrome.Browser(url=browser_url)

            # Use list_tab to ping the browser and make sure it's available
            tabs_count = len(browser.list_tab())
            demisto.debug(f"get_chrome_browser, {port=}, {tabs_count=}, {MAX_CHROME_TABS_COUNT=}")
            # if tabs_count < MAX_CHROME_TABS_COUNT:
            demisto.debug(f"Connected to Chrome on port {port} with {tabs_count} tabs")
            return browser
        except requests.exceptions.ConnectionError as exp:
            exp_str = str(exp)
            connection_refused = "connection refused"
            if connection_refused in exp_str:
                demisto.debug(f"Failed to connect to Chrome on port {port} on iteration {i + 1}. {connection_refused}")
            else:
                demisto.debug(
                    f"Failed to connect to Chrome on port {port} on iteration {i + 1}. ConnectionError, {exp_str=}, {exp=}"
                )

        # Mild backoff
        time.sleep(DEFAULT_RETRY_WAIT_IN_SECONDS + i * 2)  # pylint: disable=E9003

    return None


def read_json_file(json_file_path: str = CHROME_INSTANCES_FILE_PATH) -> dict[str, Any]:
    """
    Read the content from a JSON file and return it as a Python dictionary or list.
    :param file_path: Path to the JSON file.
    :return: The JSON content as a Python dictionary or list, or None if the file does not exist or is empty.
    """
    if not os.path.exists(json_file_path):
        demisto.info(f"File '{json_file_path}' does not exist.")
        return {}
    try:
        with open(json_file_path) as file:
            # Read and parse the JSON data
            data = json.load(file)
            return data
    except json.JSONDecodeError:
        demisto.debug(f"Error decoding JSON from the file '{json_file_path}'.")
        return {}


def increase_counter_chrome_instances_file(chrome_port: str = ""):
    """
    he function will increase the counter of the port "chrome_port"ץ
    If the file "CHROME_INSTANCES_FILE_PATH" exists the function will increase the counter of the port "chrome_port."

    :param chrome_port: Port for Chrome instance.
    """
    existing_data = read_json_file()

    if chrome_port in existing_data:
        existing_data[chrome_port][RASTERIZATION_COUNT] = existing_data[chrome_port].get(RASTERIZATION_COUNT, 0) + 1
        write_chrome_instances_file(existing_data)
    else:
        demisto.info(f"Chrome port '{chrome_port}' not found.")


def terminate_port_chrome_instances_file(chrome_port: str = ""):
    """
    he function will increase the counter of the port "chrome_port"
    If the file "CHROME_INSTANCES_FILE_PATH" exists the function will increase the counter of the port "chrome_port."

    :param chrome_port: Port for Chrome instance.
    """
    existing_data = read_json_file()

    if chrome_port in existing_data:
        del existing_data[chrome_port]
        write_chrome_instances_file(existing_data)
    else:
        demisto.info(f"Chrome port '{chrome_port}' not found.")


def add_new_chrome_instance(new_chrome_instance_content: Optional[Dict] = None) -> None:
    """Add new Chrome instance content to the JSON file.

    :param new_chrome_instance_content: Data to write to the file. If None, an empty file is created.

    """
    existing_data = read_json_file()

    if new_chrome_instance_content:
        existing_data.update(new_chrome_instance_content)

    write_chrome_instances_file(existing_data)


def write_chrome_instances_file(new_chrome_content: Optional[Dict] = {}):
    """
    Add new Chrome instance content to the JSON file.

    :param new_chrome_content: Data to write to the file. If None, an empty file is created.

    """
    try:
        with open(CHROME_INSTANCES_FILE_PATH, "w") as file:
            json.dump(new_chrome_content, file, indent=4)
    except Exception as e:
        demisto.debug(f"An error occurred while writing to the file: {e}")


def opt_name(opt):
    return opt.split("=", 1)[0]


def get_chrome_options(default_options, user_options):
    """Return the command line options for Chrome

    Returns:
        list -- merged options
    """
    demisto.debug(f"get_chrome_options, {default_options=}, {user_options=}")
    if not user_options:
        # Nothing to do
        return default_options.copy()

    user_options = re.split(r"(?<!\\),", user_options)
    demisto.debug(f"user Chrome options: {user_options}")

    options = []
    remove_opts = []
    for opt in user_options:
        opt = opt.strip()
        if opt.startswith("[") and opt.endswith("]"):
            remove_opts.append(opt[1:-1])
        else:
            options.append(opt.replace(r"\,", ","))
    # Remove values (such as in user-agent)
    option_names = [opt_name(x) for x in options]
    # Add filtered defaults only if not in removed and we don't have it already
    options.extend([x for x in default_options if (opt_name(x) not in remove_opts and opt_name(x) not in option_names)])
    return options


def start_chrome_headless(chrome_port, instance_id, chrome_options, chrome_binary=CHROME_EXE):
    try:
        logfile = open(CHROME_LOG_FILE_PATH, "ab")

        default_chrome_options = CHROME_OPTIONS
        default_chrome_options.append(f"--remote-debugging-port={chrome_port}")
        subprocess_options = [chrome_binary]
        user_chrome_options = demisto.params().get(CHROME_INSTANCE_OPTIONS, "")
        subprocess_options.extend(get_chrome_options(default_chrome_options, user_chrome_options))
        demisto.debug(f"Starting Chrome with {subprocess_options=}")

        process = subprocess.Popen(subprocess_options, stdout=logfile, stderr=subprocess.STDOUT)
        demisto.debug(f"Chrome started on port {chrome_port}, pid: {process.pid},returncode: {process.returncode}")

        if process:
            demisto.debug(f"New Chrome session active on {chrome_port=}: {chrome_options=} {chrome_options=}")
            browser = get_chrome_browser(chrome_port)
            if browser:
                new_chrome_instance = {
                    chrome_port: {INSTANCE_ID: instance_id, CHROME_INSTANCE_OPTIONS: chrome_options, RASTERIZATION_COUNT: 0}
                }
                add_new_chrome_instance(new_chrome_instance_content=new_chrome_instance)
            else:
                process.kill()
                return None, None
            return browser, chrome_port
        else:
            demisto.debug(f"Chrome did not start successfully on port {chrome_port}. Return code: {process.returncode}")
    except subprocess.SubprocessError as ex:
        demisto.info(f"Error starting Chrome on port {chrome_port}. Error: {ex}")
    demisto.info("Could not connect to Chrome.")

    return None, None


def terminate_chrome(chrome_port: str = "", killall: bool = False) -> None:  # pragma: no cover
    """
    Terminates Chrome processes based on the specified criteria.

    This function provides two modes of operation:
    1. If `chrome_port` is specified, it will terminate the Chrome process
       associated with the given port, and `killall` is automatically set to False.
    2. If `chrome_port` is not specified and `killall` is set to True, it will
       terminate all running Chrome processes to ensure efficiency by clearing the cache.

    Args:
        chrome_port (str, optional): The port number of the Chrome process to terminate.
                                     Default is an empty string.
        killall (bool, optional): Flag to terminate all running Chrome processes.
                                  Default is False.

    Returns:
        None
    """
    # get all the processes running on the machine
    processes = subprocess.check_output(["ps", "auxww"], stderr=subprocess.STDOUT, text=True).splitlines()
    # identifiers the relevant chrome processes
    chrome_renderer_identifiers = ["--type=renderer"]
    chrome_identifiers = ["chrome", "headless", f"--remote-debugging-port={chrome_port}"]
    # filter by the identifiers the relevant processes and get it as list
    process_in_list = [
        process
        for process in processes
        if all(identifier in process for identifier in chrome_identifiers)
        and not any(identifier in process for identifier in chrome_renderer_identifiers)
    ]

    if killall:
        # fetch the pids of the processes
        pids = [int(process.split()[1]) for process in process_in_list]
    else:
        # fetch the pid of the process. the list contain just one process with the given chrome_port
        process_string_representation = process_in_list[0]
        pids = [int(process_string_representation.split()[1])]

    for pid in pids:
        # for each pid, get the process by it PID and terminate it
        process = psutil.Process(pid)
        if process:
            try:
                demisto.debug(f"terminate_chrome, {process=}")
                process.kill()
            except Exception as e:
                demisto.info(f"Exception when trying to kill chrome with {pid=}, {e}")
    terminate_port_chrome_instances_file(chrome_port=chrome_port)
    demisto.debug("terminate_chrome, Finish")


def chrome_manager() -> tuple[Any | None, str | None]:
    """
    Manages Chrome instances based on user-specified chrome options and integration instance ID.

    This function performs the following steps:
    1. Retrieves the instance ID of the integration and the Chrome options set by the user.
    2. Checks if the instance ID has been used previously.
        - If the instance ID is new, generates a new Chrome instance with the specified Chrome options.
        - If the instance ID has been used:
            - If the current Chrome options differ from the saved options for this instance ID,
              it terminates the existing Chrome instance and generates a new one with the new options.
            - If the current Chrome options match the saved options for this instance ID,
              it reuses the existing Chrome instance.

    Returns:
        tuple[Any | None, int | None]: A tuple containing:
            - The Browser or None if an error occurred.
            - The chrome port or None if an error occurred.
    """
    # If instance_id or chrome_options are not set, assign 'None' to these variables.
    # This way, when fetching the content from the file, if there was no instance_id or chrome_options before,
    # it can compare between the fetched 'None' string and the 'None' that assigned.
    instance_id = demisto.callingContext.get("context", {}).get("IntegrationInstanceID", "None") or "None"
    chrome_options = demisto.params().get("chrome_options", "None")
    chrome_instances_contents = read_json_file(CHROME_INSTANCES_FILE_PATH)
    instance_id_dict = {
        value[INSTANCE_ID]: {"chrome_port": key, CHROME_INSTANCE_OPTIONS: value[CHROME_INSTANCE_OPTIONS]}
        for key, value in chrome_instances_contents.items()
    }
    if not chrome_instances_contents or instance_id not in instance_id_dict:
        return generate_new_chrome_instance(instance_id, chrome_options)

    elif chrome_options != instance_id_dict.get(instance_id, {}).get(CHROME_INSTANCE_OPTIONS, ""):
        # If the current Chrome options differ from the saved options for this instance ID,
        # it terminates the existing Chrome instance and generates a new one with the new options.
        chrome_port = instance_id_dict.get(instance_id, {}).get("chrome_port", "")
        terminate_chrome(chrome_port=chrome_port)
        return generate_new_chrome_instance(instance_id, chrome_options)

    chrome_port = instance_id_dict.get(instance_id, {}).get("chrome_port", "")
    browser = get_chrome_browser(chrome_port)
    return browser, chrome_port


def chrome_manager_one_port() -> tuple[Any | None, str | None]:
    """
    Manages Chrome instances based on user-specified chrome options and integration instance ID.
    ONLY uses one chrome instance per chrome option, until https://issues.chromium.org/issues/379034728 is fixed.


    This function performs the following steps:
    1. Retrieves the Chrome options set by the user.
    2. Checks if the  Chrome options has been used previously.
        - If the Chrome options wasn't used and the file is empty, generates a new Chrome instance with
        the specified Chrome options.
        - If the  Chrome options exists in the dictionary- it reuses the existing Chrome instance.
        -  If the Chrome options wasn't used and the file isn't empty- it terminates all the use port and
        generates a new one with the new options.

    Returns:
        tuple[Any | None, int | None]: A tuple containing:
            - The Browser or None if an error occurred.
            - The chrome port or None if an error occurred.
    """
    # If instance_id or chrome_options are not set, assign 'None' to these variables.
    # This way, when fetching the content from the file, if there was no instance_id or chrome_options before,
    # it can compare between the fetched 'None' string and the 'None' that assigned.
    instance_id = demisto.callingContext.get("context", {}).get("IntegrationInstanceID", "None") or "None"
    chrome_options = demisto.params().get("chrome_options", "None")
    chrome_instances_contents = read_json_file(CHROME_INSTANCES_FILE_PATH)
    demisto.debug(f" chrome_manager {chrome_instances_contents=} {chrome_options=} {instance_id=}")
    chrome_options_dict = {
        options[CHROME_INSTANCE_OPTIONS]: {"chrome_port": port} for port, options in chrome_instances_contents.items()
    }
    chrome_port = chrome_options_dict.get(chrome_options, {}).get("chrome_port", "")
    if not chrome_instances_contents:  # or instance_id not in chrome_options_dict.keys():
        demisto.debug("chrome_manager: condition chrome_instances_contents is empty")
        return generate_new_chrome_instance(instance_id, chrome_options)
    if chrome_options in chrome_options_dict:
        demisto.debug(
            "chrome_manager: condition chrome_options in chrome_options_dict is true {chrome_options in chrome_options_dict}"
        )
        browser = get_chrome_browser(chrome_port)
        return browser, chrome_port
    for chrome_port_ in chrome_instances_contents:
        if chrome_port_ == "None":
            terminate_port_chrome_instances_file(chrome_port_)
            demisto.debug(f"chrome_manager {chrome_port_=}, removing the port from chrome_instances file")
            continue
        demisto.debug(f"chrome_manager {chrome_port_=}, terminating the port")
        terminate_chrome(chrome_port=chrome_port_)
    return generate_new_chrome_instance(instance_id, chrome_options)


def generate_new_chrome_instance(instance_id: str, chrome_options: str) -> tuple[Any | None, str | None]:
    chrome_port = generate_chrome_port()
    return start_chrome_headless(chrome_port, instance_id, chrome_options)


def generate_chrome_port() -> str | None:
    first_chrome_port = FIRST_CHROME_PORT
    ports_list = list(range(first_chrome_port, first_chrome_port + MAX_CHROMES_COUNT))
    random.shuffle(ports_list)
    demisto.debug(f"Searching for Chrome on these ports: {ports_list}")
    for chrome_port in ports_list:
        len_running_chromes = count_running_chromes(chrome_port)
        demisto.debug(f"Found {len_running_chromes=} on port {chrome_port}")

        if len_running_chromes == 0:
            # There's no Chrome listening on that port, Start a new Chrome there
            demisto.debug(f"No Chrome found on port {chrome_port}, using the port.")
            return str(chrome_port)

        # There's already a Chrome listening on that port, Don't use it

    demisto.error(f"Max retries ({MAX_CHROMES_COUNT}) reached, could not connect to Chrome")
    return None


def setup_tab_event(browser: pychrome.Browser, tab: pychrome.Tab, path: str, navigation_timeout: int) -> tuple[PychromeEventHandler, Event]:  # pragma: no cover
    tab_ready_event = Event()
    tab_event_handler = PychromeEventHandler(browser, tab, tab_ready_event, path, navigation_timeout)

    tab.Network.enable()
    tab.Network.dataReceived = tab_event_handler.network_data_received
    # tab.Network.responseReceived = tab_event_handler.network_response_received
    tab.Network.requestWillBeSent = tab_event_handler.network_request_will_be_sent

    tab.Page.frameStartedLoading = tab_event_handler.page_frame_started_loading
    tab.Page.frameStoppedLoading = tab_event_handler.page_frame_stopped_loading

    tab.Fetch.requestPaused = tab_event_handler.handle_request_paused

    return tab_event_handler, tab_ready_event


def navigate_to_path(browser, tab, path, wait_time, navigation_timeout) -> PychromeEventHandler:  # pragma: no cover
    tab_event_handler, tab_ready_event = setup_tab_event(browser, tab, path, navigation_timeout)

    try:
        demisto.info(f"Starting tab navigation to given path: {path} on {tab.id=}")

        allTimeSamplingProfile = tab.Memory.getAllTimeSamplingProfile()
        demisto.debug(f"allTimeSamplingProfile before navigation {allTimeSamplingProfile=} on {tab.id=}")
        heapUsage = tab.Runtime.getHeapUsage()
        demisto.debug(f"heapUsage before navigation {heapUsage=} on {tab.id=}")

        if navigation_timeout > 0:
            tab.Page.navigate(url=path, _timeout=navigation_timeout)
        else:
            tab.Page.navigate(url=path)

        demisto.debug(f"Waiting for tab_ready_event on {tab.id=}")
        tab_ready_event.wait(navigation_timeout)
        demisto.debug(f"After waiting for tab_ready_event on {tab.id=}")

        if wait_time > 0:
            demisto.info(f"Sleeping before capturing screenshot, {wait_time=}")
        else:
            demisto.debug(f"Not sleeping before capturing screenshot, {wait_time=}")
        time.sleep(wait_time)  # pylint: disable=E9003
        demisto.debug(f"Navigated to {path=} on {tab.id=}")

        allTimeSamplingProfile = tab.Memory.getAllTimeSamplingProfile()
        demisto.debug(f"allTimeSamplingProfile after navigation {allTimeSamplingProfile=} on {tab.id=}")
        heapUsage = tab.Runtime.getHeapUsage()
        demisto.debug(f"heapUsage after navigation {heapUsage=} on {tab.id=}")

    except pychrome.exceptions.TimeoutException as ex:
        return_error(f"Navigation timeout: {ex} thrown while trying to navigate to {path}")
    except pychrome.exceptions.PyChromeException as ex:
        return_error(f"Exception: {ex} thrown while trying to navigate to {path}")

    return tab_event_handler


def backoff(polled_item, wait_time=DEFAULT_WAIT_TIME, polling_interval=DEFAULT_POLLING_INTERVAL):
    operation_time = 0
    while polled_item is None and operation_time < wait_time:
        time.sleep(polling_interval)  # pylint: disable=E9003
        operation_time += polling_interval
    return polled_item, operation_time


def screenshot_image(
    browser, tab, path, wait_time, navigation_timeout, full_screen=False, include_url=False, include_source=False
):  # pragma: no cover
    """
    :param include_source: Whether to include the page source in the response
    """
    tab_event_handler = navigate_to_path(browser, tab, path, wait_time, navigation_timeout)

    if tab_event_handler.is_mailto:
        return None, f'URLs that start with "mailto:" cannot be rasterized.\nURL: {path}'

    try:
        page_layout_metrics = tab.Page.getLayoutMetrics()
    except Exception as ex:
        demisto.info(f"Failed to get tab LayoutMetrics due to {ex}")
        raise ex

    demisto.debug(f"{page_layout_metrics=}")
    css_content_size = page_layout_metrics["cssContentSize"]
    try:
        if full_screen:
            viewport = css_content_size
            viewport["scale"] = 1
            screenshot_data = tab.Page.captureScreenshot(clip=viewport, captureBeyondViewport=True)["data"]
        else:
            screenshot_data = tab.Page.captureScreenshot()["data"]
    except Exception as ex:
        demisto.info(f"Failed to capture screenshot due to {ex}")
        raise ex
    # Make sure that the (asynchronous) screenshot data is available before continuing with execution
    screenshot_data, operation_time = backoff(screenshot_data)
    if screenshot_data:
        demisto.debug(f"Screenshot image of {path=} on {tab.id=}, available after {operation_time} seconds.")
    else:
        demisto.info(f"Screenshot image of {path=} on {tab.id=}, not available after {operation_time} seconds.")

    allTimeSamplingProfile = tab.Memory.getAllTimeSamplingProfile()
    demisto.debug(f"allTimeSamplingProfile after screenshot {allTimeSamplingProfile=} on {tab.id=}")
    heapUsage = tab.Runtime.getHeapUsage()
    demisto.debug(f"heapUsage after screenshot {heapUsage=} on {tab.id=}")

    captured_image = base64.b64decode(screenshot_data)
    if not captured_image:
        demisto.info(f"Empty snapshot, {screenshot_data=}")
    else:
        demisto.info(f"Captured snapshot, {len(captured_image)=}")

    # Page URL, if needed
    if include_url:
        captured_image_object = Image.open(BytesIO(captured_image))
        image_with_url = Image.new(captured_image_object.mode, (css_content_size["width"], css_content_size["height"] + 20))
        image_with_url.paste(captured_image_object, (0, 20))
        ImageDraw.Draw(image_with_url).text((0, 0), path, fill=(255, 255, 255))
        img_byte_arr = BytesIO()
        image_with_url.save(img_byte_arr, format="PNG")
        img_byte_arr = img_byte_arr.getvalue()
        ret_value = img_byte_arr
    else:
        ret_value = captured_image

    # Page source, if needed
    response_body = ""
    if include_source:
        demisto.debug("screenshot_image, include_source, waiting for request_id")
        request_id, request_id_operation_time = backoff(tab_event_handler.request_id)
        if request_id:
            demisto.debug(f"request_id available after {request_id_operation_time} seconds.")
        else:
            demisto.info(f"request_id not available after {request_id_operation_time} seconds.")
        demisto.debug(f"Got {request_id=} after {request_id_operation_time} seconds.")

        try:
            response_body = tab.Network.getResponseBody(requestId=request_id, _timeout=navigation_timeout)["body"]
            demisto.debug(f"screenshot_image, {include_source=}, {response_body=}")

            response_body, operation_time = backoff(response_body)
            if response_body:
                demisto.debug(f"Response Body available after {operation_time} seconds, {len(response_body)=}")
            else:
                demisto.info(f"Response Body not available after {operation_time} seconds.")

        except Exception as ex:  # This exception is raised when a non-existent URL is provided.
            demisto.info(f"Exception when calling Network.getResponseBody with {request_id=}, {ex=}")
            demisto.info(f"Failed to get URL body due to {ex}")
            response_body = "Failed to get URL body"

    return ret_value, response_body


def screenshot_pdf(browser, tab, path, wait_time, navigation_timeout, include_url):  # pragma: no cover
    navigate_to_path(browser, tab, path, wait_time, navigation_timeout)
    header_template = ""
    if include_url:
        header_template = "<span class=url></span>"

    try:
        pdf_data = tab.Page.printToPDF(headerTemplate=header_template)["data"]
    except Exception as ex:
        demisto.info(f"Failed to get PDF due to {ex}")
        raise ex
    # Make sure that the (asynchronous) PDF data is available before continuing with execution
    pdf_data, operation_time = backoff(pdf_data)
    if pdf_data:
        demisto.debug(f"PDF Data available after {operation_time} seconds.")
    else:
        demisto.info(f"PDF Data not available after {operation_time} seconds.")

    ret_value = base64.b64decode(pdf_data)
    return ret_value, None


def rasterize_thread(
    browser,
    chrome_port,
    path: str,
    rasterize_type: RasterizeType = RasterizeType.PNG,
    wait_time: int = DEFAULT_WAIT_TIME,
    offline_mode: bool = False,
    navigation_timeout: int = DEFAULT_PAGE_LOAD_TIME,
    include_url: bool = False,
    full_screen: bool = False,
    width: int = DEFAULT_WIDTH,
    height: int = DEFAULT_HEIGHT,
):
    demisto.debug(f"rasterize_thread, starting TabLifecycleManager, {path=}, {rasterize_type=}")
    with TabLifecycleManager(browser, chrome_port, offline_mode) as tab:
        try:
            tab.call_method("Emulation.setVisibleSize", width=width, height=height)
        except Exception as ex:
            demisto.info(f"Failed to set the chrome tab size due to {ex}")
            raise ex

        if rasterize_type == RasterizeType.PNG or str(rasterize_type).lower() == RasterizeType.PNG.value:
            return screenshot_image(
                browser,
                tab,
                path,
                wait_time=wait_time,
                navigation_timeout=navigation_timeout,
                full_screen=full_screen,
                include_url=include_url,
            )

        elif rasterize_type == RasterizeType.PDF or str(rasterize_type).lower() == RasterizeType.PDF.value:
            return screenshot_pdf(
                browser, tab, path, wait_time=wait_time, navigation_timeout=navigation_timeout, include_url=include_url
            )

        elif rasterize_type == RasterizeType.JSON or str(rasterize_type).lower() == RasterizeType.JSON.value:
            return screenshot_image(
                browser,
                tab,
                path,
                wait_time=wait_time,
                navigation_timeout=navigation_timeout,
                full_screen=full_screen,
                include_url=include_url,
                include_source=True,
            )
        else:
            raise DemistoException(f"Unsupported rasterization type: {rasterize_type}.")


def kill_zombie_processes():
    # Iterate over all running processes
    try:
        for proc in psutil.process_iter(["pid", "name", "status"]):
            try:
                # Check if the process is a zombie
                if proc.info["status"] == psutil.STATUS_ZOMBIE:
                    demisto.info(f"found zombie process with pid {proc.pid}")
                    waitres = os.waitpid(int(proc.pid), os.WNOHANG)
                    demisto.info(f"waitpid result: {waitres}")
            except (psutil.NoSuchProcess, psutil.AccessDenied):
                # Handle cases where process may have already terminated or access is denied
                demisto.info(f"failed to kill zombie with pid {proc.pid}")
                continue
    except Exception as e:
        demisto.debug(f"Failed to iterate over processes. Error: {e}")


def perform_rasterize(
    path: str | list[str],
    rasterize_type: RasterizeType = RasterizeType.PNG,
    wait_time: int = DEFAULT_WAIT_TIME,
    offline_mode: bool = False,
    navigation_timeout: int = DEFAULT_PAGE_LOAD_TIME,
    include_url: bool = False,
    full_screen: bool = False,
    width: int = DEFAULT_WIDTH,
    height: int = DEFAULT_HEIGHT,
):
    """
    Capturing a snapshot of a path (url/file), using Chrome Driver
    :param offline_mode: when set to True, will block any outgoing communication
    :param path: file path, or website url
    :param rasterize_type: result type: .png/.pdf
    :param wait_time: time in seconds to wait before taking a screenshot
    :param navigation_timeout: amount of time to wait for a page load to complete before throwing an error
    :param include_url: should the URL be included in the output image/PDF
    :param full_screen: when set to True, the snapshot will take the whole page
    :param width: window width
    :param height: window height
    """

    # convert the path param to list in case we have only one string
    paths = argToList(path)

    # create a list with all the paths that start with "mailto:"
    mailto_paths = [path_value for path_value in paths if path_value.startswith("mailto:")]

    if mailto_paths:
        # remove the mailto from the paths to rasterize
        paths = list(set(paths) - set(mailto_paths))
        demisto.error(f"Not rasterizing the following invalid paths: {mailto_paths}")
        return_results(
            CommandResults(readable_output=f'URLs that start with "mailto:" cannot be rasterized.\nURL: {mailto_paths}')
        )

    if not paths:
        message = "There are no valid paths to rasterize"
        demisto.error(message)
        return_error(message)
        return None

    demisto.debug(f"perform_rasterize, {paths=}, {rasterize_type=}")

    # until https://issues.chromium.org/issues/379034728 is fixed, we can only use one chrome port
    browser, chrome_port = chrome_manager_one_port()

    if browser:
        support_multithreading()
        with ThreadPoolExecutor(max_workers=MAX_CHROME_TABS_COUNT) as executor:
            demisto.debug(f"perform_rasterize, {paths=}, {rasterize_type=}")
            rasterization_threads = []
            rasterization_results = []
            for current_path in paths:
                if not current_path.startswith("http") and not current_path.startswith("file:///"):
                    protocol = "http" + "s" * IS_HTTPS
                    current_path = f"{protocol}://{current_path}"

                # Start a new thread in group of max_tabs
                rasterization_threads.append(
                    executor.submit(
                        rasterize_thread,
                        browser=browser,
                        chrome_port=chrome_port,
                        path=current_path,
                        rasterize_type=rasterize_type,
                        wait_time=wait_time,
                        offline_mode=offline_mode,
                        navigation_timeout=navigation_timeout,
                        include_url=include_url,
                        full_screen=full_screen,
                        width=width,
                        height=height,
                    )
                )
            # Wait for all tasks to complete
            executor.shutdown(wait=True)
            demisto.info(
                f"perform_rasterize Finished {len(rasterization_threads)} rasterize operations,"
                f"active tabs len: {len(browser.list_tab())}"
            )

            chrome_instances_file_content: dict = read_json_file()  # CR fix name

            rasterization_count = chrome_instances_file_content.get(chrome_port, {}).get(RASTERIZATION_COUNT, 0) + len(
                rasterization_threads
            )

            demisto.debug(
                f"perform_rasterize checking if the chrome in port:{chrome_port} should be deleted:"
                f"{rasterization_count=}, {MAX_RASTERIZATIONS_COUNT=}, {len(browser.list_tab())=}"
            )
            if not chrome_port:
                demisto.debug("perform_rasterize: the chrome port was not found")
            elif rasterization_count >= MAX_RASTERIZATIONS_COUNT:
                demisto.info(f"perform_rasterize: terminating Chrome after {rasterization_count=} rasterization")
                terminate_chrome(chrome_port=chrome_port)
            else:
                increase_counter_chrome_instances_file(chrome_port=chrome_port)

            # Get the results
            for current_thread in rasterization_threads:
                ret_value, response_body = current_thread.result()
                if ret_value:
                    rasterization_results.append((ret_value, response_body))
                else:
                    return_results(
                        CommandResults(
                            readable_output=str(response_body), entry_type=(EntryType.ERROR if WITH_ERRORS else EntryType.WARNING)
                        )
                    )
            return rasterization_results

    else:
        message = "Could not use local Chrome for rasterize command"
        demisto.error(message)
        return_error(message)
        return None


def return_err_or_warn(msg):  # pragma: no cover
    return_error(msg) if WITH_ERRORS else return_warning(msg, exit=True)


# region CommandHandlers
def rasterize_image_command():
    args = demisto.args()
    entry_id = args.get("EntryID")
    width, height = get_width_height(demisto.args())
    full_screen = argToBoolean(demisto.args().get("full_screen", False))

    file_name = args.get("file_name", entry_id)

    file_path = demisto.getFilePath(entry_id).get("path")
    file_name = f"{file_name}.pdf"

    with open(file_path, "rb") as f:
        output = perform_rasterize(
            path=f"file://{os.path.realpath(f.name)}",
            width=width,
            height=height,
            rasterize_type=RasterizeType.PDF,
            full_screen=full_screen,
        )
        res = []
        for current_output in output:
            res.append(fileResult(filename=file_name, data=current_output[0], file_type=entryTypes["entryInfoFile"]))
        demisto.results(res)


def rasterize_email_command():  # pragma: no cover
    html_body = demisto.args().get("htmlBody")
    width, height = get_width_height(demisto.args())
    full_screen = argToBoolean(demisto.args().get("full_screen", False))

    offline = demisto.args().get("offline", "false") == "true"

    rasterize_type_arg = demisto.args().get("type", "png").lower()
    file_name = demisto.args().get("file_name", uuid.uuid4())
    file_name = f"{file_name}.{rasterize_type_arg}"
    rasterize_type = RasterizeType(rasterize_type_arg)

    navigation_timeout = int(demisto.args().get("max_page_load_time", DEFAULT_PAGE_LOAD_TIME))

    try:
        with tempfile.NamedTemporaryFile(mode="w", suffix=".html", encoding="utf-8-sig") as tf:
            demisto.debug(f"rasterize-email, {html_body=}")
            tf.write(f'<html style="background:white";>{html_body}</html>')
            tf.flush()
            real_path = os.path.realpath(tf.name)
            path = f"file://{real_path}"
            file_stat = Path.stat(Path(real_path))
            demisto.debug(f"rasterize-email, rasterizing {path=}, {file_stat=}")
            rasterize_output = perform_rasterize(
                path=path,
                rasterize_type=rasterize_type,
                width=width,
                height=height,
                offline_mode=offline,
                navigation_timeout=navigation_timeout,
                full_screen=full_screen,
            )

            res = fileResult(filename=file_name, data=rasterize_output[0][0])
    except Exception as err:
        demisto.error(str(err))
        return_error(f"Failed to rasterize email: {err}")

    if rasterize_type == RasterizeType.PNG or str(rasterize_type).lower() == RasterizeType.PNG.value:
        res["Type"] = entryTypes["image"]

    demisto.results(res)


def convert_pdf_to_jpeg(path: str, max_pages: str, password: str):
    """
    Converts a PDF file into a jpeg image
    :param path: file's path
    :param max_pages: max pages to render,
    :param password: PDF password
    :return: A list of stream of combined images
    """
    demisto.debug(f"Loading file at Path: {path}")
    input_pdf = PdfReader(open(path, "rb"), strict=False, password=password)
    pages = len(input_pdf.pages) if max_pages == "*" else min(int(max_pages), len(input_pdf.pages))

    with tempfile.TemporaryDirectory() as output_folder:
        convert_from_path(
            pdf_path=path,
            fmt="jpeg",
            first_page=1,
            last_page=pages,
            output_folder=output_folder,
            userpw=password,
            output_file="converted_pdf_",
        )

        images = []
        for page in sorted(os.listdir(output_folder)):
            if os.path.isfile(os.path.join(output_folder, page)) and "converted_pdf_" in page:
                image = Image.open(os.path.join(output_folder, page))
                output = BytesIO()
                image.save(output, "JPEG")  # type: ignore
                images.append(output.getvalue())

        return images


def rasterize_pdf_command():  # pragma: no cover
    entry_id = demisto.args().get("EntryID")
    password = demisto.args().get("pdfPassword")
    max_pages = demisto.args().get("maxPages", PAGES_LIMITATION)
    file_name = demisto.args().get("file_name", "image")

    file_path = demisto.getFilePath(entry_id).get("path")

    file_name = f"{file_name}.jpeg"

    with open(file_path, "rb") as f:
        images = convert_pdf_to_jpeg(path=os.path.realpath(f.name), max_pages=max_pages, password=password)
        results = []

        for image in images:
            res = fileResult(filename=file_name, data=image)
            res["Type"] = entryTypes["image"]
            results.append(res)

        demisto.results(results)


def rasterize_html_command():
    args = demisto.args()
    entry_id = args.get("EntryID")
    width, height = get_width_height(demisto.args())
    full_screen = argToBoolean(demisto.args().get("full_screen", False))

    rasterize_type = args.get("type", "png").lower()
    file_name = args.get("file_name", "email")
    wait_time = int(args.get("wait_time", 0))

    file_name = f"{file_name}.{rasterize_type}"
    file_path = demisto.getFilePath(entry_id).get("path")
    os.rename(f"./{file_path}", "file.html")

    output = perform_rasterize(
        path=f"file://{os.path.realpath('file.html')}",
        width=width,
        height=height,
        rasterize_type=rasterize_type,
        wait_time=wait_time,
        full_screen=full_screen,
    )

    res = fileResult(filename=file_name, data=output[0][0])
    if rasterize_type == "png":
        res["Type"] = entryTypes["image"]
    return_results(res)


def module_test():  # pragma: no cover
    # Setting up a mock email file
    with tempfile.NamedTemporaryFile("w+") as test_file:
        test_file.write(
            '<html><head><meta http-equiv="Content-Type" content="text/html;charset=utf-8">'
            "</head><body><br>---------- TEST FILE ----------<br></body></html>"
        )
        test_file.flush()
        file_path = f"file://{os.path.realpath(test_file.name)}"

        # Rasterize the file
        perform_rasterize(path=file_path, wait_time=0)

    demisto.results("ok")


def get_list_item(list_of_items: list, index: int, default_value: str):
    if index >= len(list_of_items):
        return default_value

    return list_of_items[index]


def add_filename_suffix(file_names: list, file_extension: str):
    ret_value = []
    for current_filename in file_names:
        ret_value.append(f"{current_filename}.{file_extension}")
    return ret_value


def rasterize_command():  # pragma: no cover
    urls = demisto.getArg("url")
    # Do not remove this line, as rasterize does not support array in `url`.
    urls = [urls] if isinstance(urls, str) else urls
    width, height = get_width_height(demisto.args())
    full_screen = argToBoolean(demisto.args().get("full_screen", False))
    rasterize_type = RasterizeType(demisto.args().get("type", "png").lower())
    wait_time = int(demisto.args().get("wait_time", 0))
    navigation_timeout = int(demisto.args().get("max_page_load_time", DEFAULT_PAGE_LOAD_TIME))
    file_name = demisto.args().get("file_name", "url")
    include_url = argToBoolean(demisto.args().get("include_url", False))

    file_extension = "png"
    if rasterize_type == RasterizeType.PDF or str(rasterize_type).lower() == RasterizeType.PDF.value:
        file_extension = "pdf"

    demisto.debug(f"file_name type is: {type(file_name)}")
    file_names = argToList(file_name)
    file_names = add_filename_suffix(file_names, file_extension)

    rasterize_output = perform_rasterize(
        path=urls,
        rasterize_type=rasterize_type,
        wait_time=wait_time,
        navigation_timeout=navigation_timeout,
        include_url=include_url,
        full_screen=full_screen,
        width=width,
        height=height,
    )
    demisto.debug(f"rasterize_command response, {rasterize_type=}, {len(rasterize_output)=}")

    for index, (current_rasterize_output, current_url) in enumerate(zip(rasterize_output, urls)):
        if isinstance(current_rasterize_output, str):
            return_results(
                CommandResults(
                    readable_output=f"Error for URL {current_url!r}:\n{current_rasterize_output}",
                    raw_response=current_rasterize_output,
                    entry_type=EntryType.ERROR,
                )
            )
        elif rasterize_type == RasterizeType.JSON or str(rasterize_type).lower() == RasterizeType.JSON.value:
            output = {
                "image_b64": base64.b64encode(current_rasterize_output[0]).decode("utf8"),
                "html": current_rasterize_output[1],
                "current_url": current_url,
            }
            return_results(CommandResults(raw_response=output, readable_output=f"Successfully rasterize url: {current_url}"))
        else:
            res = []
            current_res = fileResult(
                filename=get_list_item(file_names, index, f"url.{file_extension}"),
                data=current_rasterize_output[0],
                file_type=entryTypes["entryInfoFile"],
            )

            if rasterize_type == RasterizeType.PNG or str(rasterize_type).lower() == RasterizeType.PNG.value:
                current_res["Type"] = entryTypes["image"]

            res.append(current_res)

            demisto.results(res)


# endregion


def get_width_height(args: dict):
    """
    Get commomn args.
    :param args: dict to get args from
    :return: width, height, rasterize mode
    """
    width = int(args.get("width", f"{DEFAULT_WIDTH} px").rstrip("px"))
    height = int(args.get("height", f"{DEFAULT_HEIGHT} px").rstrip("px"))

    # Check that the width and height meet the safeguard limit
    width = min(width, MAX_FULLSCREEN_WIDTH)
    height = min(height, MAX_FULLSCREEN_HEIGHT)

    return width, height


def main():  # pragma: no cover
    demisto.debug(f"main, {demisto.command()=}")
    demisto.debug(f"Using performance params: {MAX_CHROMES_COUNT=}, {MAX_CHROME_TABS_COUNT=}, {MAX_RASTERIZATIONS_COUNT=}")
    threading.excepthook = excepthook_recv_loop

    try:
        if demisto.command() == "test-module":
            module_test()

        elif demisto.command() == "rasterize-image":
            rasterize_image_command()

        elif demisto.command() == "rasterize-email":
            rasterize_email_command()

        elif demisto.command() == "rasterize-pdf":
            rasterize_pdf_command()

        elif demisto.command() == "rasterize-html":
            rasterize_html_command()

        elif demisto.command() == "rasterize":
            rasterize_command()

        else:
            return_error("Unrecognized command")

    except Exception as ex:
        return_err_or_warn(f"Unexpected exception: {ex}\nTrace:{traceback.format_exc()}")
    finally:
        kill_zombie_processes()


if __name__ in ["__builtin__", "builtins", "__main__"]:
    main()<|MERGE_RESOLUTION|>--- conflicted
+++ resolved
@@ -32,9 +32,8 @@
 # Chrome respects proxy env params
 handle_proxy()
 # Make sure our python code doesn't go through a proxy when communicating with Chrome webdriver
-os.environ["no_proxy"] = "localhost,127.0.0.1"
+os.environ['no_proxy'] = 'localhost,127.0.0.1'
 # Needed for cases that rasterize is running with non-root user (docker hardening)
-<<<<<<< HEAD
 os.environ['HOME'] = tempfile.gettempdir()
 
 CHROME_ERROR_URL = "chrome-error://chromewebdata"
@@ -55,33 +54,10 @@
 
 WITH_ERRORS = demisto.params().get('with_error', True)
 IS_HTTPS = argToBoolean(demisto.params().get('is_https', False))
-=======
-os.environ["HOME"] = tempfile.gettempdir()
-
-CHROME_EXE = os.getenv("CHROME_EXE", "/opt/google/chrome/google-chrome")
-USER_AGENT = (
-    "Mozilla/5.0 (Macintosh; Intel Mac OS X 10_15_7) AppleWebKit/537.36 (KHTML, like Gecko) Chrome/127.0.0.0 Safari/537.36"
-)
-CHROME_OPTIONS = [
-    "--headless",
-    "--disable-gpu",
-    "--no-sandbox",
-    "--hide-scrollbars",
-    "--disable-infobars",
-    "--start-maximized",
-    "--start-fullscreen",
-    "--ignore-certificate-errors",
-    "--disable-dev-shm-usage",
-    f'--user-agent="{USER_AGENT}"',
-]
-
-WITH_ERRORS = demisto.params().get("with_error", True)
-IS_HTTPS = argToBoolean(demisto.params().get("is_https", False))
->>>>>>> 5db49a8b
 
 # The default wait time before taking a screenshot
-DEFAULT_WAIT_TIME = max(int(demisto.params().get("wait_time", 0)), 0)
-DEFAULT_PAGE_LOAD_TIME = int(demisto.params().get("max_page_load_time", 180))
+DEFAULT_WAIT_TIME = max(int(demisto.params().get('wait_time', 0)), 0)
+DEFAULT_PAGE_LOAD_TIME = int(demisto.params().get('max_page_load_time', 180))
 TAB_CLOSE_WAIT_TIME = 1
 
 # Used it in several places
@@ -94,30 +70,30 @@
 CHROME_INSTANCE_OPTIONS = "chrome_options"
 RASTERIZATION_COUNT = "rasterization_count"
 
-BLOCKED_URLS = argToList(demisto.params().get("blocked_urls", "").lower())
+BLOCKED_URLS = argToList(demisto.params().get('blocked_urls', '').lower())
 
 try:
-    env_max_rasterizations_count = os.getenv("MAX_RASTERIZATIONS_COUNT", "500")
+    env_max_rasterizations_count = os.getenv('MAX_RASTERIZATIONS_COUNT', '500')
     MAX_RASTERIZATIONS_COUNT = int(env_max_rasterizations_count)
 except Exception as e:
-    demisto.info(f"Exception trying to parse MAX_RASTERIZATIONS_COUNT, {e}")
+    demisto.info(f'Exception trying to parse MAX_RASTERIZATIONS_COUNT, {e}')
     MAX_RASTERIZATIONS_COUNT = 500
 
 FIRST_CHROME_PORT = 9301
 
 try:
-    env_max_chromes_count = os.getenv("MAX_CHROMES_COUNT", "64")
+    env_max_chromes_count = os.getenv('MAX_CHROMES_COUNT', '64')
     MAX_CHROMES_COUNT = int(env_max_chromes_count)
 except Exception as e:
-    demisto.info(f"Exception trying to parse MAX_CHROMES_COUNT, {e}")
+    demisto.info(f'Exception trying to parse MAX_CHROMES_COUNT, {e}')
     MAX_CHROMES_COUNT = 64
 
 try:
     # Max number of tabs each Chrome will open before not responding for more requests
-    env_max_chrome_tabs_count = os.getenv("MAX_CHROME_TABS_COUNT", "10")
+    env_max_chrome_tabs_count = os.getenv('MAX_CHROME_TABS_COUNT', '10')
     MAX_CHROME_TABS_COUNT = int(env_max_chrome_tabs_count)
 except Exception as e:
-    demisto.info(f"Exception trying to parse MAX_CHROME_TABS_COUNT, {e}")
+    demisto.info(f'Exception trying to parse MAX_CHROME_TABS_COUNT, {e}')
     MAX_CHROME_TABS_COUNT = 10
 
 # Polling for rasterization commands to complete
@@ -132,19 +108,18 @@
 LOCAL_CHROME_HOST = "127.0.0.1"
 
 CHROME_LOG_FILE_PATH = "/var/chrome_headless.log"
-CHROME_INSTANCES_FILE_PATH = "/var/chrome_instances.json"
+CHROME_INSTANCES_FILE_PATH = '/var/chrome_instances.json'
 
 
 class RasterizeType(Enum):
-    PNG = "png"
-    PDF = "pdf"
-    JSON = "json"
+    PNG = 'png'
+    PDF = 'pdf'
+    JSON = 'json'
 
 
 # endregion
 
 # region utility classes
-
 
 def excepthook_recv_loop(args):
     """
@@ -174,12 +149,12 @@
         try:
             self.tab = self.browser.new_tab()
         except Exception as ex:
-            demisto.info(f"TabLifecycleManager, __enter__, {self.chrome_port=}, failed to create a new tab due to {ex}")
+            demisto.info(f'TabLifecycleManager, __enter__, {self.chrome_port=}, failed to create a new tab due to {ex}')
             raise ex
         try:
             self.tab.start()
         except Exception as ex:
-            demisto.info(f"TabLifecycleManager, __enter__, {self.chrome_port=}, failed to start a new tab due to {ex}")
+            demisto.info(f'TabLifecycleManager, __enter__, {self.chrome_port=}, failed to start a new tab due to {ex}')
             raise ex
         try:
             if self.offline_mode:
@@ -187,13 +162,13 @@
             else:
                 self.tab.Network.emulateNetworkConditions(offline=False, latency=-1, downloadThroughput=-1, uploadThroughput=-1)
         except Exception as ex:
-            demisto.info(f"TabLifecycleManager, __enter__, {self.chrome_port=}, failed to set tab NetworkConditions due to {ex}")
+            demisto.info(f'TabLifecycleManager, __enter__, {self.chrome_port=}, failed to set tab NetworkConditions due to {ex}')
             raise ex
 
         try:
             self.tab.Page.enable()
         except Exception as ex:
-            demisto.info(f"TabLifecycleManager, __enter__, {self.chrome_port=}, failed to enable a new tab due to {ex}")
+            demisto.info(f'TabLifecycleManager, __enter__, {self.chrome_port=}, failed to enable a new tab due to {ex}')
             raise ex
         return self.tab
 
@@ -207,17 +182,17 @@
                 time.sleep(TAB_CLOSE_WAIT_TIME)  # pylint: disable=E9003
                 self.tab.Page.disable()
             except Exception as ex:
-                demisto.info(f"TabLifecycleManager, __exit__, {self.chrome_port=}, failed to disable page due to {ex}")
+                demisto.info(f'TabLifecycleManager, __exit__, {self.chrome_port=}, failed to disable page due to {ex}')
 
             try:
                 self.tab.stop()
             except Exception as ex:
-                demisto.info(f"TabLifecycleManager, __exit__, {self.chrome_port=}, failed to stop tab {tab_id} due to {ex}")
+                demisto.info(f'TabLifecycleManager, __exit__, {self.chrome_port=}, failed to stop tab {tab_id} due to {ex}')
 
             try:
                 self.browser.close_tab(tab_id)
             except Exception as ex:
-                demisto.info(f"TabLifecycleManager, __exit__, {self.chrome_port=}, failed to close tab {tab_id} due to {ex}")
+                demisto.info(f'TabLifecycleManager, __exit__, {self.chrome_port=}, failed to close tab {tab_id} due to {ex}')
 
             time.sleep(TAB_CLOSE_WAIT_TIME)  # pylint: disable=E9003
 
@@ -236,29 +211,28 @@
         self.navigation_timeout = navigation_timeout
 
     def page_frame_started_loading(self, frameId):
-        demisto.debug(f"PychromeEventHandler.page_frame_started_loading, {frameId=}")
+        demisto.debug(f'PychromeEventHandler.page_frame_started_loading, {frameId=}')
         self.start_frame = frameId
         if self.request_id:
             # We're in redirect
-            demisto.debug(f"Frame (reload) started loading: {frameId}, clearing {self.request_id=}")
+            demisto.debug(f'Frame (reload) started loading: {frameId}, clearing {self.request_id=}')
             self.request_id = None
             self.response_received = False
             # self.start_frame = None
         else:
-            demisto.debug(f"Frame started loading: {frameId}, no request_id")
+            demisto.debug(f'Frame started loading: {frameId}, no request_id')
 
     def network_data_received(self, requestId, timestamp, dataLength, encodedDataLength):  # noqa: F841
-        demisto.debug(f"PychromeEventHandler.network_data_received, {requestId=}")
+        demisto.debug(f'PychromeEventHandler.network_data_received, {requestId=}')
         if requestId and not self.request_id:
-            demisto.debug(f"PychromeEventHandler.network_data_received, Using {requestId=}")
+            demisto.debug(f'PychromeEventHandler.network_data_received, Using {requestId=}')
             self.request_id = requestId
         else:
-            demisto.debug(f"PychromeEventHandler.network_data_received, Not using {requestId=}")
+            demisto.debug(f'PychromeEventHandler.network_data_received, Not using {requestId=}')
 
     def page_frame_stopped_loading(self, frameId):
-        demisto.debug(f"PychromeEventHandler.page_frame_stopped_loading, {self.start_frame=}, {frameId=}")
+        demisto.debug(f'PychromeEventHandler.page_frame_stopped_loading, {self.start_frame=}, {frameId=}')
         if self.start_frame == frameId:
-<<<<<<< HEAD
             frame_url: str = self.tab.Page.getFrameTree()['frameTree']['frame']['url']
             demisto.debug(f'PychromeEventHandler.page_frame_stopped_loading, checking URL {frame_url}')
 
@@ -269,51 +243,18 @@
                 demisto.debug('PychromeEventHandler.page_frame_stopped_loading, setting tab_ready_event')
                 self.tab_ready_event.set()
 
-    def retry_loading(self):
-        """
-        Attempts to reload the page multiple times if a chrome-error is encountered.
-        """
-        for retry_count in range(1, DEFAULT_RETRIES_COUNT + 1):
-            demisto.debug(f'Retrying loading URL {self.path}. Attempt {retry_count}')
-            try:
-                if self.navigation_timeout > 0:
-                    self.tab.Page.navigate(url=self.path, _timeout=self.navigation_timeout)
-                else:
-                    self.tab.Page.navigate(url=self.path)
-            except Exception as e:
-                demisto.debug(f'Error during navigation attempt {retry_count}: {e}')
-
-            time.sleep(DEFAULT_RETRY_WAIT_IN_SECONDS)  # Wait for the page to load
-
-            frame_url: str = self.tab.Page.getFrameTree()['frameTree']['frame']['url']
-
-            if not frame_url.startswith(CHROME_ERROR_URL):
-                demisto.debug('Retry successful.')
-                self.tab_ready_event.set()
-                break
-        else:
-            demisto.debug('Max retries reached, could not load the page.')
 
     def network_request_will_be_sent(self, documentURL: str, **kwargs):
         '''Triggered when a request is sent by the browser, catches mailto URLs.'''
         demisto.debug(f'PychromeEventHandler.network_request_will_be_sent, {documentURL=}')
 
         self.is_mailto = documentURL.lower().startswith('mailto:')
-=======
-            demisto.debug("PychromeEventHandler.page_frame_stopped_loading, setting tab_ready_event")
-            self.tab_ready_event.set()
-
-    def network_request_will_be_sent(self, documentURL, **kwargs):
-        """Triggered when a request is sent by the browser, catches mailto URLs."""
-        demisto.debug(f"PychromeEventHandler.network_request_will_be_sent, {documentURL=}")
-        self.is_mailto = documentURL.lower().startswith("mailto:")
->>>>>>> 5db49a8b
-
-        request_url = kwargs.get("request", {}).get("url", "")
+
+        request_url = kwargs.get('request', {}).get('url', '')
 
         if any(value in request_url for value in BLOCKED_URLS):
             self.tab.Fetch.enable()
-            demisto.debug("Fetch events enabled.")
+            demisto.debug('Fetch events enabled.')
 
     def handle_request_paused(self, **kwargs):
         request_id = kwargs.get("requestId")
@@ -324,7 +265,7 @@
             self.tab.Fetch.failRequest(requestId=request_id, errorReason="Aborted")
             demisto.debug(f"Request paused: {request_url=} , {request_id=}")
             self.tab.Fetch.disable()
-            demisto.debug("Fetch events disabled.")
+            demisto.debug('Fetch events disabled.')
 
 
 # endregion
@@ -332,25 +273,24 @@
 
 def count_running_chromes(port):
     try:
-        processes = subprocess.check_output(["ps", "auxww"], stderr=subprocess.STDOUT, text=True).splitlines()
+        processes = subprocess.check_output(['ps', 'auxww'],
+                                            stderr=subprocess.STDOUT,
+                                            text=True).splitlines()
 
         chrome_identifiers = ["chrom", "headless", f"--remote-debugging-port={port}"]
         chrome_renderer_identifiers = ["--type=renderer"]
-        chrome_processes = [
-            process
-            for process in processes
-            if all(identifier in process for identifier in chrome_identifiers)
-            and not any(identifier in process for identifier in chrome_renderer_identifiers)
-        ]
-
-        demisto.debug(f"Detected {len(chrome_processes)} Chrome processes running on port {port}")
+        chrome_processes = [process for process in processes
+                            if all(identifier in process for identifier in chrome_identifiers)
+                            and not any(identifier in process for identifier in chrome_renderer_identifiers)]
+
+        demisto.debug(f'Detected {len(chrome_processes)} Chrome processes running on port {port}')
         return len(chrome_processes)
 
     except subprocess.CalledProcessError as e:
-        demisto.info(f"Error fetching process list: {e.output}")
+        demisto.info(f'Error fetching process list: {e.output}')
         return 0
     except Exception as e:
-        demisto.info(f"Unexpected exception when fetching process list, error: {e}")
+        demisto.info(f'Unexpected exception when fetching process list, error: {e}')
         return 0
 
 
@@ -382,13 +322,12 @@
             return browser
         except requests.exceptions.ConnectionError as exp:
             exp_str = str(exp)
-            connection_refused = "connection refused"
+            connection_refused = 'connection refused'
             if connection_refused in exp_str:
                 demisto.debug(f"Failed to connect to Chrome on port {port} on iteration {i + 1}. {connection_refused}")
             else:
                 demisto.debug(
-                    f"Failed to connect to Chrome on port {port} on iteration {i + 1}. ConnectionError, {exp_str=}, {exp=}"
-                )
+                    f"Failed to connect to Chrome on port {port} on iteration {i + 1}. ConnectionError, {exp_str=}, {exp=}")
 
         # Mild backoff
         time.sleep(DEFAULT_RETRY_WAIT_IN_SECONDS + i * 2)  # pylint: disable=E9003
@@ -415,7 +354,7 @@
         return {}
 
 
-def increase_counter_chrome_instances_file(chrome_port: str = ""):
+def increase_counter_chrome_instances_file(chrome_port: str = ''):
     """
     he function will increase the counter of the port "chrome_port"ץ
     If the file "CHROME_INSTANCES_FILE_PATH" exists the function will increase the counter of the port "chrome_port."
@@ -431,7 +370,7 @@
         demisto.info(f"Chrome port '{chrome_port}' not found.")
 
 
-def terminate_port_chrome_instances_file(chrome_port: str = ""):
+def terminate_port_chrome_instances_file(chrome_port: str = ''):
     """
     he function will increase the counter of the port "chrome_port"
     If the file "CHROME_INSTANCES_FILE_PATH" exists the function will increase the counter of the port "chrome_port."
@@ -461,7 +400,8 @@
     write_chrome_instances_file(existing_data)
 
 
-def write_chrome_instances_file(new_chrome_content: Optional[Dict] = {}):
+def write_chrome_instances_file(new_chrome_content: Optional[Dict] = {}
+                                ):
     """
     Add new Chrome instance content to the JSON file.
 
@@ -469,14 +409,14 @@
 
     """
     try:
-        with open(CHROME_INSTANCES_FILE_PATH, "w") as file:
+        with open(CHROME_INSTANCES_FILE_PATH, 'w') as file:
             json.dump(new_chrome_content, file, indent=4)
     except Exception as e:
         demisto.debug(f"An error occurred while writing to the file: {e}")
 
 
 def opt_name(opt):
-    return opt.split("=", 1)[0]
+    return opt.split('=', 1)[0]
 
 
 def get_chrome_options(default_options, user_options):
@@ -490,17 +430,17 @@
         # Nothing to do
         return default_options.copy()
 
-    user_options = re.split(r"(?<!\\),", user_options)
-    demisto.debug(f"user Chrome options: {user_options}")
+    user_options = re.split(r'(?<!\\),', user_options)
+    demisto.debug(f'user Chrome options: {user_options}')
 
     options = []
     remove_opts = []
     for opt in user_options:
         opt = opt.strip()
-        if opt.startswith("[") and opt.endswith("]"):
+        if opt.startswith('[') and opt.endswith(']'):
             remove_opts.append(opt[1:-1])
         else:
-            options.append(opt.replace(r"\,", ","))
+            options.append(opt.replace(r'\,', ','))
     # Remove values (such as in user-agent)
     option_names = [opt_name(x) for x in options]
     # Add filtered defaults only if not in removed and we don't have it already
@@ -510,7 +450,7 @@
 
 def start_chrome_headless(chrome_port, instance_id, chrome_options, chrome_binary=CHROME_EXE):
     try:
-        logfile = open(CHROME_LOG_FILE_PATH, "ab")
+        logfile = open(CHROME_LOG_FILE_PATH, 'ab')
 
         default_chrome_options = CHROME_OPTIONS
         default_chrome_options.append(f"--remote-debugging-port={chrome_port}")
@@ -520,14 +460,18 @@
         demisto.debug(f"Starting Chrome with {subprocess_options=}")
 
         process = subprocess.Popen(subprocess_options, stdout=logfile, stderr=subprocess.STDOUT)
-        demisto.debug(f"Chrome started on port {chrome_port}, pid: {process.pid},returncode: {process.returncode}")
+        demisto.debug(f'Chrome started on port {chrome_port}, pid: {process.pid},returncode: {process.returncode}')
 
         if process:
-            demisto.debug(f"New Chrome session active on {chrome_port=}: {chrome_options=} {chrome_options=}")
+            demisto.debug(f'New Chrome session active on {chrome_port=}: {chrome_options=} {chrome_options=}')
             browser = get_chrome_browser(chrome_port)
             if browser:
                 new_chrome_instance = {
-                    chrome_port: {INSTANCE_ID: instance_id, CHROME_INSTANCE_OPTIONS: chrome_options, RASTERIZATION_COUNT: 0}
+                    chrome_port: {
+                        INSTANCE_ID: instance_id,
+                        CHROME_INSTANCE_OPTIONS: chrome_options,
+                        RASTERIZATION_COUNT: 0
+                    }
                 }
                 add_new_chrome_instance(new_chrome_instance_content=new_chrome_instance)
             else:
@@ -535,15 +479,15 @@
                 return None, None
             return browser, chrome_port
         else:
-            demisto.debug(f"Chrome did not start successfully on port {chrome_port}. Return code: {process.returncode}")
+            demisto.debug(f'Chrome did not start successfully on port {chrome_port}. Return code: {process.returncode}')
     except subprocess.SubprocessError as ex:
-        demisto.info(f"Error starting Chrome on port {chrome_port}. Error: {ex}")
-    demisto.info("Could not connect to Chrome.")
+        demisto.info(f'Error starting Chrome on port {chrome_port}. Error: {ex}')
+    demisto.info('Could not connect to Chrome.')
 
     return None, None
 
 
-def terminate_chrome(chrome_port: str = "", killall: bool = False) -> None:  # pragma: no cover
+def terminate_chrome(chrome_port: str = '', killall: bool = False) -> None:  # pragma: no cover
     """
     Terminates Chrome processes based on the specified criteria.
 
@@ -563,17 +507,14 @@
         None
     """
     # get all the processes running on the machine
-    processes = subprocess.check_output(["ps", "auxww"], stderr=subprocess.STDOUT, text=True).splitlines()
+    processes = subprocess.check_output(['ps', 'auxww'], stderr=subprocess.STDOUT, text=True).splitlines()
     # identifiers the relevant chrome processes
     chrome_renderer_identifiers = ["--type=renderer"]
     chrome_identifiers = ["chrome", "headless", f"--remote-debugging-port={chrome_port}"]
     # filter by the identifiers the relevant processes and get it as list
-    process_in_list = [
-        process
-        for process in processes
-        if all(identifier in process for identifier in chrome_identifiers)
-        and not any(identifier in process for identifier in chrome_renderer_identifiers)
-    ]
+    process_in_list = [process for process in processes
+                       if all(identifier in process for identifier in chrome_identifiers)
+                       and not any(identifier in process for identifier in chrome_renderer_identifiers)]
 
     if killall:
         # fetch the pids of the processes
@@ -588,12 +529,12 @@
         process = psutil.Process(pid)
         if process:
             try:
-                demisto.debug(f"terminate_chrome, {process=}")
+                demisto.debug(f'terminate_chrome, {process=}')
                 process.kill()
             except Exception as e:
                 demisto.info(f"Exception when trying to kill chrome with {pid=}, {e}")
     terminate_port_chrome_instances_file(chrome_port=chrome_port)
-    demisto.debug("terminate_chrome, Finish")
+    demisto.debug('terminate_chrome, Finish')
 
 
 def chrome_manager() -> tuple[Any | None, str | None]:
@@ -618,24 +559,27 @@
     # If instance_id or chrome_options are not set, assign 'None' to these variables.
     # This way, when fetching the content from the file, if there was no instance_id or chrome_options before,
     # it can compare between the fetched 'None' string and the 'None' that assigned.
-    instance_id = demisto.callingContext.get("context", {}).get("IntegrationInstanceID", "None") or "None"
-    chrome_options = demisto.params().get("chrome_options", "None")
+    instance_id = demisto.callingContext.get('context', {}).get('IntegrationInstanceID', 'None') or 'None'
+    chrome_options = demisto.params().get('chrome_options', 'None')
     chrome_instances_contents = read_json_file(CHROME_INSTANCES_FILE_PATH)
     instance_id_dict = {
-        value[INSTANCE_ID]: {"chrome_port": key, CHROME_INSTANCE_OPTIONS: value[CHROME_INSTANCE_OPTIONS]}
+        value[INSTANCE_ID]: {
+            'chrome_port': key,
+            CHROME_INSTANCE_OPTIONS: value[CHROME_INSTANCE_OPTIONS]
+        }
         for key, value in chrome_instances_contents.items()
     }
     if not chrome_instances_contents or instance_id not in instance_id_dict:
         return generate_new_chrome_instance(instance_id, chrome_options)
 
-    elif chrome_options != instance_id_dict.get(instance_id, {}).get(CHROME_INSTANCE_OPTIONS, ""):
+    elif chrome_options != instance_id_dict.get(instance_id, {}).get(CHROME_INSTANCE_OPTIONS, ''):
         # If the current Chrome options differ from the saved options for this instance ID,
         # it terminates the existing Chrome instance and generates a new one with the new options.
-        chrome_port = instance_id_dict.get(instance_id, {}).get("chrome_port", "")
+        chrome_port = instance_id_dict.get(instance_id, {}).get('chrome_port', '')
         terminate_chrome(chrome_port=chrome_port)
         return generate_new_chrome_instance(instance_id, chrome_options)
 
-    chrome_port = instance_id_dict.get(instance_id, {}).get("chrome_port", "")
+    chrome_port = instance_id_dict.get(instance_id, {}).get('chrome_port', '')
     browser = get_chrome_browser(chrome_port)
     return browser, chrome_port
 
@@ -663,25 +607,27 @@
     # If instance_id or chrome_options are not set, assign 'None' to these variables.
     # This way, when fetching the content from the file, if there was no instance_id or chrome_options before,
     # it can compare between the fetched 'None' string and the 'None' that assigned.
-    instance_id = demisto.callingContext.get("context", {}).get("IntegrationInstanceID", "None") or "None"
-    chrome_options = demisto.params().get("chrome_options", "None")
+    instance_id = demisto.callingContext.get('context', {}).get('IntegrationInstanceID', 'None') or 'None'
+    chrome_options = demisto.params().get('chrome_options', 'None')
     chrome_instances_contents = read_json_file(CHROME_INSTANCES_FILE_PATH)
-    demisto.debug(f" chrome_manager {chrome_instances_contents=} {chrome_options=} {instance_id=}")
+    demisto.debug(f' chrome_manager {chrome_instances_contents=} {chrome_options=} {instance_id=}')
     chrome_options_dict = {
-        options[CHROME_INSTANCE_OPTIONS]: {"chrome_port": port} for port, options in chrome_instances_contents.items()
+        options[CHROME_INSTANCE_OPTIONS]: {
+            'chrome_port': port
+        }
+        for port, options in chrome_instances_contents.items()
     }
-    chrome_port = chrome_options_dict.get(chrome_options, {}).get("chrome_port", "")
+    chrome_port = chrome_options_dict.get(chrome_options, {}).get('chrome_port', '')
     if not chrome_instances_contents:  # or instance_id not in chrome_options_dict.keys():
-        demisto.debug("chrome_manager: condition chrome_instances_contents is empty")
+        demisto.debug('chrome_manager: condition chrome_instances_contents is empty')
         return generate_new_chrome_instance(instance_id, chrome_options)
     if chrome_options in chrome_options_dict:
-        demisto.debug(
-            "chrome_manager: condition chrome_options in chrome_options_dict is true {chrome_options in chrome_options_dict}"
-        )
+        demisto.debug('chrome_manager: condition chrome_options in chrome_options_dict is true'
+                      f'{chrome_options in chrome_options_dict}')
         browser = get_chrome_browser(chrome_port)
         return browser, chrome_port
     for chrome_port_ in chrome_instances_contents:
-        if chrome_port_ == "None":
+        if chrome_port_ == 'None':
             terminate_port_chrome_instances_file(chrome_port_)
             demisto.debug(f"chrome_manager {chrome_port_=}, removing the port from chrome_instances file")
             continue
@@ -711,7 +657,7 @@
 
         # There's already a Chrome listening on that port, Don't use it
 
-    demisto.error(f"Max retries ({MAX_CHROMES_COUNT}) reached, could not connect to Chrome")
+    demisto.error(f'Max retries ({MAX_CHROMES_COUNT}) reached, could not connect to Chrome')
     return None
 
 
@@ -736,38 +682,38 @@
     tab_event_handler, tab_ready_event = setup_tab_event(browser, tab, path, navigation_timeout)
 
     try:
-        demisto.info(f"Starting tab navigation to given path: {path} on {tab.id=}")
+        demisto.info(f'Starting tab navigation to given path: {path} on {tab.id=}')
 
         allTimeSamplingProfile = tab.Memory.getAllTimeSamplingProfile()
-        demisto.debug(f"allTimeSamplingProfile before navigation {allTimeSamplingProfile=} on {tab.id=}")
+        demisto.debug(f'allTimeSamplingProfile before navigation {allTimeSamplingProfile=} on {tab.id=}')
         heapUsage = tab.Runtime.getHeapUsage()
-        demisto.debug(f"heapUsage before navigation {heapUsage=} on {tab.id=}")
+        demisto.debug(f'heapUsage before navigation {heapUsage=} on {tab.id=}')
 
         if navigation_timeout > 0:
             tab.Page.navigate(url=path, _timeout=navigation_timeout)
         else:
             tab.Page.navigate(url=path)
 
-        demisto.debug(f"Waiting for tab_ready_event on {tab.id=}")
+        demisto.debug(f'Waiting for tab_ready_event on {tab.id=}')
         tab_ready_event.wait(navigation_timeout)
-        demisto.debug(f"After waiting for tab_ready_event on {tab.id=}")
+        demisto.debug(f'After waiting for tab_ready_event on {tab.id=}')
 
         if wait_time > 0:
-            demisto.info(f"Sleeping before capturing screenshot, {wait_time=}")
+            demisto.info(f'Sleeping before capturing screenshot, {wait_time=}')
         else:
-            demisto.debug(f"Not sleeping before capturing screenshot, {wait_time=}")
+            demisto.debug(f'Not sleeping before capturing screenshot, {wait_time=}')
         time.sleep(wait_time)  # pylint: disable=E9003
         demisto.debug(f"Navigated to {path=} on {tab.id=}")
 
         allTimeSamplingProfile = tab.Memory.getAllTimeSamplingProfile()
-        demisto.debug(f"allTimeSamplingProfile after navigation {allTimeSamplingProfile=} on {tab.id=}")
+        demisto.debug(f'allTimeSamplingProfile after navigation {allTimeSamplingProfile=} on {tab.id=}')
         heapUsage = tab.Runtime.getHeapUsage()
-        demisto.debug(f"heapUsage after navigation {heapUsage=} on {tab.id=}")
+        demisto.debug(f'heapUsage after navigation {heapUsage=} on {tab.id=}')
 
     except pychrome.exceptions.TimeoutException as ex:
-        return_error(f"Navigation timeout: {ex} thrown while trying to navigate to {path}")
+        return_error(f'Navigation timeout: {ex} thrown while trying to navigate to {path}')
     except pychrome.exceptions.PyChromeException as ex:
-        return_error(f"Exception: {ex} thrown while trying to navigate to {path}")
+        return_error(f'Exception: {ex} thrown while trying to navigate to {path}')
 
     return tab_event_handler
 
@@ -780,9 +726,8 @@
     return polled_item, operation_time
 
 
-def screenshot_image(
-    browser, tab, path, wait_time, navigation_timeout, full_screen=False, include_url=False, include_source=False
-):  # pragma: no cover
+def screenshot_image(browser, tab, path, wait_time, navigation_timeout, full_screen=False,
+                     include_url=False, include_source=False):  # pragma: no cover
     """
     :param include_source: Whether to include the page source in the response
     """
@@ -794,20 +739,20 @@
     try:
         page_layout_metrics = tab.Page.getLayoutMetrics()
     except Exception as ex:
-        demisto.info(f"Failed to get tab LayoutMetrics due to {ex}")
+        demisto.info(f'Failed to get tab LayoutMetrics due to {ex}')
         raise ex
 
     demisto.debug(f"{page_layout_metrics=}")
-    css_content_size = page_layout_metrics["cssContentSize"]
+    css_content_size = page_layout_metrics['cssContentSize']
     try:
         if full_screen:
             viewport = css_content_size
-            viewport["scale"] = 1
-            screenshot_data = tab.Page.captureScreenshot(clip=viewport, captureBeyondViewport=True)["data"]
+            viewport['scale'] = 1
+            screenshot_data = tab.Page.captureScreenshot(clip=viewport, captureBeyondViewport=True)['data']
         else:
-            screenshot_data = tab.Page.captureScreenshot()["data"]
+            screenshot_data = tab.Page.captureScreenshot()['data']
     except Exception as ex:
-        demisto.info(f"Failed to capture screenshot due to {ex}")
+        demisto.info(f'Failed to capture screenshot due to {ex}')
         raise ex
     # Make sure that the (asynchronous) screenshot data is available before continuing with execution
     screenshot_data, operation_time = backoff(screenshot_data)
@@ -817,9 +762,9 @@
         demisto.info(f"Screenshot image of {path=} on {tab.id=}, not available after {operation_time} seconds.")
 
     allTimeSamplingProfile = tab.Memory.getAllTimeSamplingProfile()
-    demisto.debug(f"allTimeSamplingProfile after screenshot {allTimeSamplingProfile=} on {tab.id=}")
+    demisto.debug(f'allTimeSamplingProfile after screenshot {allTimeSamplingProfile=} on {tab.id=}')
     heapUsage = tab.Runtime.getHeapUsage()
-    demisto.debug(f"heapUsage after screenshot {heapUsage=} on {tab.id=}")
+    demisto.debug(f'heapUsage after screenshot {heapUsage=} on {tab.id=}')
 
     captured_image = base64.b64decode(screenshot_data)
     if not captured_image:
@@ -830,11 +775,11 @@
     # Page URL, if needed
     if include_url:
         captured_image_object = Image.open(BytesIO(captured_image))
-        image_with_url = Image.new(captured_image_object.mode, (css_content_size["width"], css_content_size["height"] + 20))
+        image_with_url = Image.new(captured_image_object.mode, (css_content_size['width'], css_content_size['height'] + 20))
         image_with_url.paste(captured_image_object, (0, 20))
         ImageDraw.Draw(image_with_url).text((0, 0), path, fill=(255, 255, 255))
         img_byte_arr = BytesIO()
-        image_with_url.save(img_byte_arr, format="PNG")
+        image_with_url.save(img_byte_arr, format='PNG')
         img_byte_arr = img_byte_arr.getvalue()
         ret_value = img_byte_arr
     else:
@@ -843,7 +788,7 @@
     # Page source, if needed
     response_body = ""
     if include_source:
-        demisto.debug("screenshot_image, include_source, waiting for request_id")
+        demisto.debug('screenshot_image, include_source, waiting for request_id')
         request_id, request_id_operation_time = backoff(tab_event_handler.request_id)
         if request_id:
             demisto.debug(f"request_id available after {request_id_operation_time} seconds.")
@@ -852,8 +797,8 @@
         demisto.debug(f"Got {request_id=} after {request_id_operation_time} seconds.")
 
         try:
-            response_body = tab.Network.getResponseBody(requestId=request_id, _timeout=navigation_timeout)["body"]
-            demisto.debug(f"screenshot_image, {include_source=}, {response_body=}")
+            response_body = tab.Network.getResponseBody(requestId=request_id, _timeout=navigation_timeout)['body']
+            demisto.debug(f'screenshot_image, {include_source=}, {response_body=}')
 
             response_body, operation_time = backoff(response_body)
             if response_body:
@@ -862,23 +807,23 @@
                 demisto.info(f"Response Body not available after {operation_time} seconds.")
 
         except Exception as ex:  # This exception is raised when a non-existent URL is provided.
-            demisto.info(f"Exception when calling Network.getResponseBody with {request_id=}, {ex=}")
-            demisto.info(f"Failed to get URL body due to {ex}")
-            response_body = "Failed to get URL body"
+            demisto.info(f'Exception when calling Network.getResponseBody with {request_id=}, {ex=}')
+            demisto.info(f'Failed to get URL body due to {ex}')
+            response_body = 'Failed to get URL body'
 
     return ret_value, response_body
 
 
 def screenshot_pdf(browser, tab, path, wait_time, navigation_timeout, include_url):  # pragma: no cover
     navigate_to_path(browser, tab, path, wait_time, navigation_timeout)
-    header_template = ""
+    header_template = ''
     if include_url:
         header_template = "<span class=url></span>"
 
     try:
-        pdf_data = tab.Page.printToPDF(headerTemplate=header_template)["data"]
+        pdf_data = tab.Page.printToPDF(headerTemplate=header_template)['data']
     except Exception as ex:
-        demisto.info(f"Failed to get PDF due to {ex}")
+        demisto.info(f'Failed to get PDF due to {ex}')
         raise ex
     # Make sure that the (asynchronous) PDF data is available before continuing with execution
     pdf_data, operation_time = backoff(pdf_data)
@@ -891,66 +836,47 @@
     return ret_value, None
 
 
-def rasterize_thread(
-    browser,
-    chrome_port,
-    path: str,
-    rasterize_type: RasterizeType = RasterizeType.PNG,
-    wait_time: int = DEFAULT_WAIT_TIME,
-    offline_mode: bool = False,
-    navigation_timeout: int = DEFAULT_PAGE_LOAD_TIME,
-    include_url: bool = False,
-    full_screen: bool = False,
-    width: int = DEFAULT_WIDTH,
-    height: int = DEFAULT_HEIGHT,
-):
-    demisto.debug(f"rasterize_thread, starting TabLifecycleManager, {path=}, {rasterize_type=}")
+def rasterize_thread(browser, chrome_port, path: str,
+                     rasterize_type: RasterizeType = RasterizeType.PNG,
+                     wait_time: int = DEFAULT_WAIT_TIME,
+                     offline_mode: bool = False,
+                     navigation_timeout: int = DEFAULT_PAGE_LOAD_TIME,
+                     include_url: bool = False,
+                     full_screen: bool = False,
+                     width: int = DEFAULT_WIDTH,
+                     height: int = DEFAULT_HEIGHT
+                     ):
+    demisto.debug(f'rasterize_thread, starting TabLifecycleManager, {path=}, {rasterize_type=}')
     with TabLifecycleManager(browser, chrome_port, offline_mode) as tab:
         try:
             tab.call_method("Emulation.setVisibleSize", width=width, height=height)
         except Exception as ex:
-            demisto.info(f"Failed to set the chrome tab size due to {ex}")
+            demisto.info(f'Failed to set the chrome tab size due to {ex}')
             raise ex
 
         if rasterize_type == RasterizeType.PNG or str(rasterize_type).lower() == RasterizeType.PNG.value:
-            return screenshot_image(
-                browser,
-                tab,
-                path,
-                wait_time=wait_time,
-                navigation_timeout=navigation_timeout,
-                full_screen=full_screen,
-                include_url=include_url,
-            )
+            return screenshot_image(browser, tab, path, wait_time=wait_time, navigation_timeout=navigation_timeout,
+                                    full_screen=full_screen, include_url=include_url)
 
         elif rasterize_type == RasterizeType.PDF or str(rasterize_type).lower() == RasterizeType.PDF.value:
-            return screenshot_pdf(
-                browser, tab, path, wait_time=wait_time, navigation_timeout=navigation_timeout, include_url=include_url
-            )
+            return screenshot_pdf(browser, tab, path, wait_time=wait_time, navigation_timeout=navigation_timeout,
+                                  include_url=include_url)
 
         elif rasterize_type == RasterizeType.JSON or str(rasterize_type).lower() == RasterizeType.JSON.value:
-            return screenshot_image(
-                browser,
-                tab,
-                path,
-                wait_time=wait_time,
-                navigation_timeout=navigation_timeout,
-                full_screen=full_screen,
-                include_url=include_url,
-                include_source=True,
-            )
+            return screenshot_image(browser, tab, path, wait_time=wait_time, navigation_timeout=navigation_timeout,
+                                    full_screen=full_screen, include_url=include_url, include_source=True)
         else:
-            raise DemistoException(f"Unsupported rasterization type: {rasterize_type}.")
+            raise DemistoException(f'Unsupported rasterization type: {rasterize_type}.')
 
 
 def kill_zombie_processes():
     # Iterate over all running processes
     try:
-        for proc in psutil.process_iter(["pid", "name", "status"]):
+        for proc in psutil.process_iter(['pid', 'name', 'status']):
             try:
                 # Check if the process is a zombie
-                if proc.info["status"] == psutil.STATUS_ZOMBIE:
-                    demisto.info(f"found zombie process with pid {proc.pid}")
+                if proc.info['status'] == psutil.STATUS_ZOMBIE:
+                    demisto.info(f'found zombie process with pid {proc.pid}')
                     waitres = os.waitpid(int(proc.pid), os.WNOHANG)
                     demisto.info(f"waitpid result: {waitres}")
             except (psutil.NoSuchProcess, psutil.AccessDenied):
@@ -958,20 +884,19 @@
                 demisto.info(f"failed to kill zombie with pid {proc.pid}")
                 continue
     except Exception as e:
-        demisto.debug(f"Failed to iterate over processes. Error: {e}")
-
-
-def perform_rasterize(
-    path: str | list[str],
-    rasterize_type: RasterizeType = RasterizeType.PNG,
-    wait_time: int = DEFAULT_WAIT_TIME,
-    offline_mode: bool = False,
-    navigation_timeout: int = DEFAULT_PAGE_LOAD_TIME,
-    include_url: bool = False,
-    full_screen: bool = False,
-    width: int = DEFAULT_WIDTH,
-    height: int = DEFAULT_HEIGHT,
-):
+        demisto.debug(f'Failed to iterate over processes. Error: {e}')
+
+
+def perform_rasterize(path: str | list[str],
+                      rasterize_type: RasterizeType = RasterizeType.PNG,
+                      wait_time: int = DEFAULT_WAIT_TIME,
+                      offline_mode: bool = False,
+                      navigation_timeout: int = DEFAULT_PAGE_LOAD_TIME,
+                      include_url: bool = False,
+                      full_screen: bool = False,
+                      width: int = DEFAULT_WIDTH,
+                      height: int = DEFAULT_HEIGHT
+                      ):
     """
     Capturing a snapshot of a path (url/file), using Chrome Driver
     :param offline_mode: when set to True, will block any outgoing communication
@@ -989,18 +914,17 @@
     paths = argToList(path)
 
     # create a list with all the paths that start with "mailto:"
-    mailto_paths = [path_value for path_value in paths if path_value.startswith("mailto:")]
+    mailto_paths = [path_value for path_value in paths if path_value.startswith('mailto:')]
 
     if mailto_paths:
         # remove the mailto from the paths to rasterize
         paths = list(set(paths) - set(mailto_paths))
-        demisto.error(f"Not rasterizing the following invalid paths: {mailto_paths}")
-        return_results(
-            CommandResults(readable_output=f'URLs that start with "mailto:" cannot be rasterized.\nURL: {mailto_paths}')
-        )
+        demisto.error(f'Not rasterizing the following invalid paths: {mailto_paths}')
+        return_results(CommandResults(
+            readable_output=f'URLs that start with "mailto:" cannot be rasterized.\nURL: {mailto_paths}'))
 
     if not paths:
-        message = "There are no valid paths to rasterize"
+        message = 'There are no valid paths to rasterize'
         demisto.error(message)
         return_error(message)
         return None
@@ -1017,44 +941,32 @@
             rasterization_threads = []
             rasterization_results = []
             for current_path in paths:
-                if not current_path.startswith("http") and not current_path.startswith("file:///"):
-                    protocol = "http" + "s" * IS_HTTPS
-                    current_path = f"{protocol}://{current_path}"
+                if not current_path.startswith('http') and not current_path.startswith('file:///'):
+                    protocol = 'http' + 's' * IS_HTTPS
+                    current_path = f'{protocol}://{current_path}'
 
                 # Start a new thread in group of max_tabs
                 rasterization_threads.append(
                     executor.submit(
-                        rasterize_thread,
-                        browser=browser,
-                        chrome_port=chrome_port,
-                        path=current_path,
-                        rasterize_type=rasterize_type,
-                        wait_time=wait_time,
-                        offline_mode=offline_mode,
-                        navigation_timeout=navigation_timeout,
-                        include_url=include_url,
-                        full_screen=full_screen,
-                        width=width,
-                        height=height,
+                        rasterize_thread, browser=browser, chrome_port=chrome_port, path=current_path,
+                        rasterize_type=rasterize_type, wait_time=wait_time, offline_mode=offline_mode,
+                        navigation_timeout=navigation_timeout, include_url=include_url, full_screen=full_screen,
+                        width=width, height=height
                     )
                 )
             # Wait for all tasks to complete
             executor.shutdown(wait=True)
             demisto.info(
                 f"perform_rasterize Finished {len(rasterization_threads)} rasterize operations,"
-                f"active tabs len: {len(browser.list_tab())}"
-            )
+                f"active tabs len: {len(browser.list_tab())}")
 
             chrome_instances_file_content: dict = read_json_file()  # CR fix name
 
             rasterization_count = chrome_instances_file_content.get(chrome_port, {}).get(RASTERIZATION_COUNT, 0) + len(
-                rasterization_threads
-            )
-
-            demisto.debug(
-                f"perform_rasterize checking if the chrome in port:{chrome_port} should be deleted:"
-                f"{rasterization_count=}, {MAX_RASTERIZATIONS_COUNT=}, {len(browser.list_tab())=}"
-            )
+                rasterization_threads)
+
+            demisto.debug(f"perform_rasterize checking if the chrome in port:{chrome_port} should be deleted:"
+                          f"{rasterization_count=}, {MAX_RASTERIZATIONS_COUNT=}, {len(browser.list_tab())=}")
             if not chrome_port:
                 demisto.debug("perform_rasterize: the chrome port was not found")
             elif rasterization_count >= MAX_RASTERIZATIONS_COUNT:
@@ -1069,15 +981,14 @@
                 if ret_value:
                     rasterization_results.append((ret_value, response_body))
                 else:
-                    return_results(
-                        CommandResults(
-                            readable_output=str(response_body), entry_type=(EntryType.ERROR if WITH_ERRORS else EntryType.WARNING)
-                        )
-                    )
+                    return_results(CommandResults(
+                        readable_output=str(response_body),
+                        entry_type=(EntryType.ERROR if WITH_ERRORS else EntryType.WARNING)
+                    ))
             return rasterization_results
 
     else:
-        message = "Could not use local Chrome for rasterize command"
+        message = 'Could not use local Chrome for rasterize command'
         demisto.error(message)
         return_error(message)
         return None
@@ -1090,69 +1001,58 @@
 # region CommandHandlers
 def rasterize_image_command():
     args = demisto.args()
-    entry_id = args.get("EntryID")
+    entry_id = args.get('EntryID')
     width, height = get_width_height(demisto.args())
-    full_screen = argToBoolean(demisto.args().get("full_screen", False))
-
-    file_name = args.get("file_name", entry_id)
-
-    file_path = demisto.getFilePath(entry_id).get("path")
-    file_name = f"{file_name}.pdf"
-
-    with open(file_path, "rb") as f:
-        output = perform_rasterize(
-            path=f"file://{os.path.realpath(f.name)}",
-            width=width,
-            height=height,
-            rasterize_type=RasterizeType.PDF,
-            full_screen=full_screen,
-        )
+    full_screen = argToBoolean(demisto.args().get('full_screen', False))
+
+    file_name = args.get('file_name', entry_id)
+
+    file_path = demisto.getFilePath(entry_id).get('path')
+    file_name = f'{file_name}.pdf'
+
+    with open(file_path, 'rb') as f:
+        output = perform_rasterize(path=f'file://{os.path.realpath(f.name)}', width=width, height=height,
+                                   rasterize_type=RasterizeType.PDF, full_screen=full_screen)
         res = []
         for current_output in output:
-            res.append(fileResult(filename=file_name, data=current_output[0], file_type=entryTypes["entryInfoFile"]))
+            res.append(fileResult(filename=file_name, data=current_output[0], file_type=entryTypes['entryInfoFile']))
         demisto.results(res)
 
 
 def rasterize_email_command():  # pragma: no cover
-    html_body = demisto.args().get("htmlBody")
+    html_body = demisto.args().get('htmlBody')
     width, height = get_width_height(demisto.args())
-    full_screen = argToBoolean(demisto.args().get("full_screen", False))
-
-    offline = demisto.args().get("offline", "false") == "true"
-
-    rasterize_type_arg = demisto.args().get("type", "png").lower()
-    file_name = demisto.args().get("file_name", uuid.uuid4())
-    file_name = f"{file_name}.{rasterize_type_arg}"
+    full_screen = argToBoolean(demisto.args().get('full_screen', False))
+
+    offline = demisto.args().get('offline', 'false') == 'true'
+
+    rasterize_type_arg = demisto.args().get('type', 'png').lower()
+    file_name = demisto.args().get('file_name', uuid.uuid4())
+    file_name = f'{file_name}.{rasterize_type_arg}'
     rasterize_type = RasterizeType(rasterize_type_arg)
 
-    navigation_timeout = int(demisto.args().get("max_page_load_time", DEFAULT_PAGE_LOAD_TIME))
+    navigation_timeout = int(demisto.args().get('max_page_load_time', DEFAULT_PAGE_LOAD_TIME))
 
     try:
-        with tempfile.NamedTemporaryFile(mode="w", suffix=".html", encoding="utf-8-sig") as tf:
-            demisto.debug(f"rasterize-email, {html_body=}")
+        with tempfile.NamedTemporaryFile(mode='w', suffix='.html', encoding='utf-8-sig') as tf:
+            demisto.debug(f'rasterize-email, {html_body=}')
             tf.write(f'<html style="background:white";>{html_body}</html>')
             tf.flush()
             real_path = os.path.realpath(tf.name)
-            path = f"file://{real_path}"
+            path = f'file://{real_path}'
             file_stat = Path.stat(Path(real_path))
-            demisto.debug(f"rasterize-email, rasterizing {path=}, {file_stat=}")
-            rasterize_output = perform_rasterize(
-                path=path,
-                rasterize_type=rasterize_type,
-                width=width,
-                height=height,
-                offline_mode=offline,
-                navigation_timeout=navigation_timeout,
-                full_screen=full_screen,
-            )
+            demisto.debug(f'rasterize-email, rasterizing {path=}, {file_stat=}')
+            rasterize_output = perform_rasterize(path=path, rasterize_type=rasterize_type, width=width, height=height,
+                                                 offline_mode=offline, navigation_timeout=navigation_timeout,
+                                                 full_screen=full_screen)
 
             res = fileResult(filename=file_name, data=rasterize_output[0][0])
     except Exception as err:
         demisto.error(str(err))
-        return_error(f"Failed to rasterize email: {err}")
+        return_error(f'Failed to rasterize email: {err}')
 
     if rasterize_type == RasterizeType.PNG or str(rasterize_type).lower() == RasterizeType.PNG.value:
-        res["Type"] = entryTypes["image"]
+        res['Type'] = entryTypes['image']
 
     demisto.results(res)
 
@@ -1165,49 +1065,49 @@
     :param password: PDF password
     :return: A list of stream of combined images
     """
-    demisto.debug(f"Loading file at Path: {path}")
+    demisto.debug(f'Loading file at Path: {path}')
     input_pdf = PdfReader(open(path, "rb"), strict=False, password=password)
     pages = len(input_pdf.pages) if max_pages == "*" else min(int(max_pages), len(input_pdf.pages))
 
     with tempfile.TemporaryDirectory() as output_folder:
         convert_from_path(
             pdf_path=path,
-            fmt="jpeg",
+            fmt='jpeg',
             first_page=1,
             last_page=pages,
             output_folder=output_folder,
             userpw=password,
-            output_file="converted_pdf_",
+            output_file='converted_pdf_'
         )
 
         images = []
         for page in sorted(os.listdir(output_folder)):
-            if os.path.isfile(os.path.join(output_folder, page)) and "converted_pdf_" in page:
+            if os.path.isfile(os.path.join(output_folder, page)) and 'converted_pdf_' in page:
                 image = Image.open(os.path.join(output_folder, page))
                 output = BytesIO()
-                image.save(output, "JPEG")  # type: ignore
+                image.save(output, 'JPEG')  # type: ignore
                 images.append(output.getvalue())
 
         return images
 
 
 def rasterize_pdf_command():  # pragma: no cover
-    entry_id = demisto.args().get("EntryID")
-    password = demisto.args().get("pdfPassword")
-    max_pages = demisto.args().get("maxPages", PAGES_LIMITATION)
-    file_name = demisto.args().get("file_name", "image")
-
-    file_path = demisto.getFilePath(entry_id).get("path")
-
-    file_name = f"{file_name}.jpeg"
-
-    with open(file_path, "rb") as f:
+    entry_id = demisto.args().get('EntryID')
+    password = demisto.args().get('pdfPassword')
+    max_pages = demisto.args().get('maxPages', PAGES_LIMITATION)
+    file_name = demisto.args().get('file_name', 'image')
+
+    file_path = demisto.getFilePath(entry_id).get('path')
+
+    file_name = f'{file_name}.jpeg'
+
+    with open(file_path, 'rb') as f:
         images = convert_pdf_to_jpeg(path=os.path.realpath(f.name), max_pages=max_pages, password=password)
         results = []
 
         for image in images:
             res = fileResult(filename=file_name, data=image)
-            res["Type"] = entryTypes["image"]
+            res['Type'] = entryTypes['image']
             results.append(res)
 
         demisto.results(results)
@@ -1215,47 +1115,39 @@
 
 def rasterize_html_command():
     args = demisto.args()
-    entry_id = args.get("EntryID")
+    entry_id = args.get('EntryID')
     width, height = get_width_height(demisto.args())
-    full_screen = argToBoolean(demisto.args().get("full_screen", False))
-
-    rasterize_type = args.get("type", "png").lower()
-    file_name = args.get("file_name", "email")
-    wait_time = int(args.get("wait_time", 0))
-
-    file_name = f"{file_name}.{rasterize_type}"
-    file_path = demisto.getFilePath(entry_id).get("path")
-    os.rename(f"./{file_path}", "file.html")
-
-    output = perform_rasterize(
-        path=f"file://{os.path.realpath('file.html')}",
-        width=width,
-        height=height,
-        rasterize_type=rasterize_type,
-        wait_time=wait_time,
-        full_screen=full_screen,
-    )
+    full_screen = argToBoolean(demisto.args().get('full_screen', False))
+
+    rasterize_type = args.get('type', 'png').lower()
+    file_name = args.get('file_name', 'email')
+    wait_time = int(args.get('wait_time', 0))
+
+    file_name = f'{file_name}.{rasterize_type}'
+    file_path = demisto.getFilePath(entry_id).get('path')
+    os.rename(f'./{file_path}', 'file.html')
+
+    output = perform_rasterize(path=f"file://{os.path.realpath('file.html')}", width=width, height=height,
+                               rasterize_type=rasterize_type, wait_time=wait_time, full_screen=full_screen)
 
     res = fileResult(filename=file_name, data=output[0][0])
-    if rasterize_type == "png":
-        res["Type"] = entryTypes["image"]
+    if rasterize_type == 'png':
+        res['Type'] = entryTypes['image']
     return_results(res)
 
 
 def module_test():  # pragma: no cover
     # Setting up a mock email file
-    with tempfile.NamedTemporaryFile("w+") as test_file:
-        test_file.write(
-            '<html><head><meta http-equiv="Content-Type" content="text/html;charset=utf-8">'
-            "</head><body><br>---------- TEST FILE ----------<br></body></html>"
-        )
+    with tempfile.NamedTemporaryFile('w+') as test_file:
+        test_file.write('<html><head><meta http-equiv=\"Content-Type\" content=\"text/html;charset=utf-8\">'
+                        '</head><body><br>---------- TEST FILE ----------<br></body></html>')
         test_file.flush()
-        file_path = f"file://{os.path.realpath(test_file.name)}"
+        file_path = f'file://{os.path.realpath(test_file.name)}'
 
         # Rasterize the file
         perform_rasterize(path=file_path, wait_time=0)
 
-    demisto.results("ok")
+    demisto.results('ok')
 
 
 def get_list_item(list_of_items: list, index: int, default_value: str):
@@ -1268,68 +1160,53 @@
 def add_filename_suffix(file_names: list, file_extension: str):
     ret_value = []
     for current_filename in file_names:
-        ret_value.append(f"{current_filename}.{file_extension}")
+        ret_value.append(f'{current_filename}.{file_extension}')
     return ret_value
 
 
 def rasterize_command():  # pragma: no cover
-    urls = demisto.getArg("url")
+    urls = demisto.getArg('url')
     # Do not remove this line, as rasterize does not support array in `url`.
     urls = [urls] if isinstance(urls, str) else urls
     width, height = get_width_height(demisto.args())
-    full_screen = argToBoolean(demisto.args().get("full_screen", False))
-    rasterize_type = RasterizeType(demisto.args().get("type", "png").lower())
-    wait_time = int(demisto.args().get("wait_time", 0))
-    navigation_timeout = int(demisto.args().get("max_page_load_time", DEFAULT_PAGE_LOAD_TIME))
-    file_name = demisto.args().get("file_name", "url")
-    include_url = argToBoolean(demisto.args().get("include_url", False))
+    full_screen = argToBoolean(demisto.args().get('full_screen', False))
+    rasterize_type = RasterizeType(demisto.args().get('type', 'png').lower())
+    wait_time = int(demisto.args().get('wait_time', 0))
+    navigation_timeout = int(demisto.args().get('max_page_load_time', DEFAULT_PAGE_LOAD_TIME))
+    file_name = demisto.args().get('file_name', 'url')
+    include_url = argToBoolean(demisto.args().get('include_url', False))
 
     file_extension = "png"
     if rasterize_type == RasterizeType.PDF or str(rasterize_type).lower() == RasterizeType.PDF.value:
         file_extension = "pdf"
 
-    demisto.debug(f"file_name type is: {type(file_name)}")
+    demisto.debug(f'file_name type is: {type(file_name)}')
     file_names = argToList(file_name)
     file_names = add_filename_suffix(file_names, file_extension)
 
-    rasterize_output = perform_rasterize(
-        path=urls,
-        rasterize_type=rasterize_type,
-        wait_time=wait_time,
-        navigation_timeout=navigation_timeout,
-        include_url=include_url,
-        full_screen=full_screen,
-        width=width,
-        height=height,
-    )
+    rasterize_output = perform_rasterize(path=urls, rasterize_type=rasterize_type, wait_time=wait_time,
+                                         navigation_timeout=navigation_timeout, include_url=include_url,
+                                         full_screen=full_screen, width=width, height=height)
     demisto.debug(f"rasterize_command response, {rasterize_type=}, {len(rasterize_output)=}")
 
     for index, (current_rasterize_output, current_url) in enumerate(zip(rasterize_output, urls)):
         if isinstance(current_rasterize_output, str):
-            return_results(
-                CommandResults(
-                    readable_output=f"Error for URL {current_url!r}:\n{current_rasterize_output}",
-                    raw_response=current_rasterize_output,
-                    entry_type=EntryType.ERROR,
-                )
-            )
+            return_results(CommandResults(
+                readable_output=f'Error for URL {current_url!r}:\n{current_rasterize_output}',
+                raw_response=current_rasterize_output,
+                entry_type=EntryType.ERROR,
+            ))
         elif rasterize_type == RasterizeType.JSON or str(rasterize_type).lower() == RasterizeType.JSON.value:
-            output = {
-                "image_b64": base64.b64encode(current_rasterize_output[0]).decode("utf8"),
-                "html": current_rasterize_output[1],
-                "current_url": current_url,
-            }
+            output = {'image_b64': base64.b64encode(current_rasterize_output[0]).decode('utf8'),
+                      'html': current_rasterize_output[1], 'current_url': current_url}
             return_results(CommandResults(raw_response=output, readable_output=f"Successfully rasterize url: {current_url}"))
         else:
             res = []
-            current_res = fileResult(
-                filename=get_list_item(file_names, index, f"url.{file_extension}"),
-                data=current_rasterize_output[0],
-                file_type=entryTypes["entryInfoFile"],
-            )
+            current_res = fileResult(filename=get_list_item(file_names, index, f'url.{file_extension}'),
+                                     data=current_rasterize_output[0], file_type=entryTypes['entryInfoFile'])
 
             if rasterize_type == RasterizeType.PNG or str(rasterize_type).lower() == RasterizeType.PNG.value:
-                current_res["Type"] = entryTypes["image"]
+                current_res['Type'] = entryTypes['image']
 
             res.append(current_res)
 
@@ -1345,8 +1222,8 @@
     :param args: dict to get args from
     :return: width, height, rasterize mode
     """
-    width = int(args.get("width", f"{DEFAULT_WIDTH} px").rstrip("px"))
-    height = int(args.get("height", f"{DEFAULT_HEIGHT} px").rstrip("px"))
+    width = int(args.get('width', f"{DEFAULT_WIDTH} px").rstrip('px'))
+    height = int(args.get('height', f"{DEFAULT_HEIGHT} px").rstrip('px'))
 
     # Check that the width and height meet the safeguard limit
     width = min(width, MAX_FULLSCREEN_WIDTH)
@@ -1357,36 +1234,36 @@
 
 def main():  # pragma: no cover
     demisto.debug(f"main, {demisto.command()=}")
-    demisto.debug(f"Using performance params: {MAX_CHROMES_COUNT=}, {MAX_CHROME_TABS_COUNT=}, {MAX_RASTERIZATIONS_COUNT=}")
+    demisto.debug(f'Using performance params: {MAX_CHROMES_COUNT=}, {MAX_CHROME_TABS_COUNT=}, {MAX_RASTERIZATIONS_COUNT=}')
     threading.excepthook = excepthook_recv_loop
 
     try:
-        if demisto.command() == "test-module":
+        if demisto.command() == 'test-module':
             module_test()
 
-        elif demisto.command() == "rasterize-image":
+        elif demisto.command() == 'rasterize-image':
             rasterize_image_command()
 
-        elif demisto.command() == "rasterize-email":
+        elif demisto.command() == 'rasterize-email':
             rasterize_email_command()
 
-        elif demisto.command() == "rasterize-pdf":
+        elif demisto.command() == 'rasterize-pdf':
             rasterize_pdf_command()
 
-        elif demisto.command() == "rasterize-html":
+        elif demisto.command() == 'rasterize-html':
             rasterize_html_command()
 
-        elif demisto.command() == "rasterize":
+        elif demisto.command() == 'rasterize':
             rasterize_command()
 
         else:
-            return_error("Unrecognized command")
+            return_error('Unrecognized command')
 
     except Exception as ex:
-        return_err_or_warn(f"Unexpected exception: {ex}\nTrace:{traceback.format_exc()}")
+        return_err_or_warn(f'Unexpected exception: {ex}\nTrace:{traceback.format_exc()}')
     finally:
         kill_zombie_processes()
 
 
-if __name__ in ["__builtin__", "builtins", "__main__"]:
+if __name__ in ["__builtin__", "builtins", '__main__']:
     main()