--- conflicted
+++ resolved
@@ -2,11 +2,7 @@
     "name": "AWS - SNS",
     "description": "This is the integration content pack which can create or delete topic/subscription on AWS Simple Notification System and send the message via SNS as well.",
     "support": "xsoar",
-<<<<<<< HEAD
-    "currentVersion": "1.0.18",
-=======
     "currentVersion": "1.0.19",
->>>>>>> dc991fd5
     "author": "Jie Liau",
     "url": "",
     "email": "",
