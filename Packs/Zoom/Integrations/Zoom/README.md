Use the Zoom integration manage your Zoom users and meetings
This integration was integrated and tested with version 2.0.0 of Zoom

## Configure Zoom on Cortex XSOAR

1. Navigate to **Settings** > **Integrations** > **Servers & Services**.
2. Search for Zoom.
3. Click **Add instance** to create and configure a new integration instance.

    | **Parameter** | **Description** | **Required** |
    | --- | --- | --- |
<<<<<<< HEAD
    | Server URL (e.g. '<https://api.zoom.us/v2/>') |  | False |
    | Account ID (OAuth) |  | False |
    | Client ID (OAuth) |  | False |
    | Client Secret (OAuth) |  | False |
    | API Key (JWT-Deprecated.) | This authentication method will be deprecated by Zoom in June 2023. | False |
    | API Secret (JWT-Deprecated.) | This authentication method will be deprecated by Zoom in June 2023. | False |
    | API Key (JWT-Deprecated.) | This authentication method will be deprecated by Zoom in June 2023. | False |
    | API Secret (JWT-Deprecated.) | This authentication method will be deprecated by Zoom in June 2023. | False |
    | Use system proxy settings |  | False |
    | Trust any certificate (not secure) |  | False |

4. Click **Test** to validate the URLs, token, and connection.

=======
    | `Server URL` (e.g., '<https://api.zoom.us/v2/>') |  | True |
    | `Account ID (OAuth)` |  | True |
    | `Client ID (OAuth)` |  | True |
    | `Client Secret (OAuth)` |  | True |
    | `Use system proxy settings` |  | False |
    | `Trust any certificate (not secure)` |  | False |
    | `Long running instance`| Enable in order to use zoom-ask and for mirroring. |False |
    | `Listen Port`|Listener port number.  |False|
    | `Bot JID`| Zoom Bot app JID. | False|
    | `Bot Client ID (OAuth)`| Zoom Bot app client ID. | False|
    | `Bot Client Secret (OAuth)`|  Zoom Bot app secret ID. | False|
    | `Secret Token`| For mirroring, see [Configuring Secret Token](#secret-token). |False|
    | `Verification Token`| For verify the mirror in. |False|
    | `Mirroring` | Enable Incident Mirroring. See [how to configure the app](#secret-token). | False |
    | `Certificate (Required for HTTPS)`| (For Cortex XSOAR 6.x) For use with HTTPS - the certificate that the service should use. (For Cortex XSOAR 8 and Cortex XSIAM) Custom certificates are supported only using engine.|False|
    |`Private Key (Required for HTTPS)`|(For Cortex XSOAR 6.x) For use with HTTPS - the private key that the service should use. (For Cortex XSOAR 8 and Cortex XSIAM) When using an engine, configure a private API key|False|
 
  



4. Click **Test** to validate the URLs, token, and connection.


### Server configuration (XSOAR 6.x)

In the Server Configuration section, verify that the value for the instance.execute.external.`INTEGRATION-INSTANCE-NAME` key is set to true. If this key does not exist:
1. Click **+ Add Server Configuration**.
2. Add **instance.execute.external.`INTEGRATION-INSTANCE-NAME`** and set the value to **true**. 

XSOAR endpoint URL-
   - **For Cortex XSOAR 6.x**: `<CORTEX-XSOAR-URL>/instance/execute/<INTEGRATION-INSTANCE-NAME>`. For example, `https://my.demisto.live/instance/execute/zoom`. Note that the string `instance` does not refer to the name of your XSOAR instance, but rather is part of the URL.
   - **For Cortex XSOAR 8.x / XSIAM**: you need to run using external engine: `https://<Engine URL>:<port>`. For example, https://my-engine-url:7001. 


## Create Zoom ChatBOT app
1. Navigate to https://marketplace.zoom.us/.
2. Click **Develop** > **Build Team** > **Team Chat Apps**.
3. Enter the **App Name**.
4. Click **Create**.

![enter image description here](doc_files/create-team-chat-app.gif)
### Configure App Settings
Enter your Cortex XSOAR endpoint URL in all Redirect URLS.


1. Click **Feature**> **Team Chat**.
In the Team Chat Subscription section under BOT endpoint URL add:
   - For Cortex XSOAR 6.x: `<CORTEX-XSOAR-URL>/instance/execute/<INTEGRATION-INSTANCE-NAME>`. For example, `https://my.demisto.live/instance/execute/zoom`. Note that the string `instance` does not refer to the name of your Cortex XSOAR instance, but rather is part of the URL.
   - For Cortex XSOAR 8.x / XSAIM you need to run using extrnal engine: `https://<Engine Url>:<port>`. For example, https://my-engine-url:7001. 


![enter image description here](doc_files/bot_endpoint_url.gif)

1. Click **Scopes** > **+ Add Scopes** to add the following scope permissions.

   | Scope Type | Scope Name | 
   | --- |  --- | 
   | Team Chat |  Enable Chatbot within Zoom Team Chat Client /imchat:bot |
   | Team Chat |  Send a team chat message to a Zoom Team Chat user or channel on behalf of a Chatbot /imchat:write:admin |
   | Team Chat |  View and manage all users' team chat channels /chat_channel:write:admin |
   | User |   View all user information /user:read:admin |
![enter image description here](doc_files/scope-premissions.png)

1. Click **Local Test** >**Add** to test your app and authorize your Cortex XSOAR app.
 ![enter image description here](doc_files/test-zoom-app.gif)

 1. **If mirroring is enabled in the integration configuration or using ZoomAsk**:
**Endpoint URL Requirements-**
    To receive webhooks, the Event notification endpoint URL that you specify for each event subscription must:
   *  Be a publicly accessible https endpoint url that supports TLSv1.2+ with a valid certificate chain issued by a Certificate Authority (CA).
   *   Be able to accept HTTP POST requests.
   *   Be able to respond with a 200 or 204 HTTP Status Code.
    <a name="secret-token"></a>
      1. Copy the **secret token** from the "Feature" page under the "Token" section and add it
    to the instance configuration.
    ![enter image description here](doc_files/zoom-token.png)
      2. Configure Event Subscriptions. 
         1. In the "Feature" page
   under the "General Features" section, enable "Event Subscriptions".
         2. Click **+Add New Event Subscription**.
         3. Enter the following information:
         - Subscription name: Enter a name for this Event Subscription (e.g., "Send Message Sent").
         - Authentication Header Option - 
             1. **Default Header Provided by Zoom option**- This option allows you to use a verification token provided by Zoom. Copy the **verification token** from the "Feature" page under the "Token" section and add it to the instance configuration.
              ![enter image description here](doc_files/verification.png)
              2. **Basic Authentication Option (must in XSOAR8)** you can use Basic Authentication by providing your Zoom Client ID (OAuth) and Secret ID (OAuth) as configured in the instance configuration. 
              ![enter image description here](doc_files/authentication_header.png)
         - Event notification endpoint URL: Enter the Cortex XSOAR URL of your server (`CORTEX-XSOAR-URL`/instance/execute/`INTEGRATION-INSTANCE-NAME`) where you want to receive event notifications. This URL should handle incoming event data from Zoom. Make sure it's publicly accessible.
         - Validate the URL: Just after setting up/configuration of the Cortex XSOAR side you can validate the URL.
         - Add Events: Click **+Add Events**. Under Event types, select **Chat Message** and then select **Chat message sent**.
![enter image description here](doc_files/add-event.gif)


>>>>>>> 6f77591c
## Commands

You can execute these commands from the Cortex XSOAR CLI, as part of an automation, or in a playbook.
After you successfully execute a command, a DBot message appears in the War Room with the command details.

### zoom-create-user

***
Create a new user in zoom account


#### Base Command

`zoom-create-user`

#### Input

| **Argument Name** | **Description** | **Required** |
| --- | --- | --- |
| first_name | First name of the new user. | Required | 
| last_name | Last name of the new user. | Required | 
| email | The email of the new user. | Required | 
| user_type | The type of the newly created user.  Note: the old type "pro" in now called "Licensed", and the type "Corporate" is not sopprted in Zoom v2 and above.. Possible values are: Basic, Licensed, pro, Corporate. Default is Basic. | Optional | 


#### Context Output

| **Path** | **Type** | **Description** |
| --- | --- | --- |
| Zoom.User.id | string | The ID of the created user | 
| Zoom.User.first_name | string | First name of the created user | 
| Zoom.User.last_name | string | Last name for the created user | 
| Zoom.User.email | string | Email of the created user | 
| Zoom.User.created_at | date | Created date of the user. Note that this field does not appear in zoom v2 and above. | 
| Zoom.User.type | number | The type of the user | 

#### Command example

```!zoom-create-user email=example@example.com first_name=john last_name=smith user_type=Basic```

#### Context Example

```json
{
    "Zoom": {
        "User": {
            "email": "example@example.com",
            "first_name": "john",
            "id": "wSQafNLNSJWq_oBzmT7XOw",
            "last_name": "smith",
            "type": 1
        }
    }
}
```

#### Human Readable Output

>User created successfully with ID: wSQafNLNSJWq_oBzmT7XOw

### zoom-create-meeting

***
Create a new zoom meeting (scheduled ,instant, or recurring)


#### Base Command

`zoom-create-meeting`

#### Input

| **Argument Name** | **Description** | **Required** |
| --- | --- | --- |
| type | The type of the meeting. Possible values are: Instant, Scheduled, Recurring meeting with fixed time. Default is Instant. | Required | 
| end_date_time | For recurring meetings only. Select the final date on which the meeting will recur before it is canceled. For example: 2017-11-25T12:00:00Z. | Optional | 
| end_times | For recurring meetings only.Select how many times the meeting should recur before it is canceled. max = 365. Default = 1.. | Optional | 
| monthly_day | For recurring meetings with Monthly recurrence_type only. State the day in a month the meeting should recur. The value range is from 1 to 31. Default = 1.. | Optional | 
| monthly_week | For recurring meetings with Monthly recurrence_type only.State the week of the month when the meeting should recur. If you use this field, you must also use the monthly_week_day field to state the day of the week when the meeting should recur. Allowed: -1 (for last week of the month) ┃1┃2┃3┃4. | Optional | 
| monthly_week_day | For recurring meetings with Monthly recurrence_type only. State a specific day in a week when the monthly meeting should recur. Allowed: 1┃2┃3┃4┃5┃6┃7To use this field, you must also use the monthly_week field.. | Optional | 
| repeat_interval | For recurring meeting with fixed time only. Define the interval at which the meeting should recur. For instance, if you would like to schedule a meeting that recurs every two months, you must set the value of this field as 2 and the value of the type parameter as Monthly. For a daily meeting, the maximum is 90 days. For a weekly meeting the maximum is of 12 weeks. For a monthly meeting, there is a maximum of 3 months. | Optional | 
| recurrence_type | For recurring meetings only. Set the recurrence meeting types.. Possible values are: Daily, Weekly, Monthly. | Optional | 
| weekly_days | For recurring meetings with a Weekly recurrence_type only. State a specific day in a week when the weekly meeting should recur. Allowed: 1┃2┃3┃4┃5┃6┃7  Default = 1.. | Optional | 
| auto-record-meeting | The automatic recording settings. Note that the Cloud option is available for Zoom paid customers only. Possible values are: local, cloud, none. Default is none. | Optional | 
| encryption_type | The type of end-to-end (E2EE) encryption, enhanced_encryption or e2ee. Possible values are: enhanced_encryption, e2ee. Default is enhanced_encryption. | Optional | 
| host_video | start meetings with the host video on. Possible values are: true, false. Default is True. | Optional | 
| join_before_host_time | If the value of the join_before_host field is true, this field sets the time that a participant can join before the meeting's host. You can choose: 5 or 10 (minutes), or 0 for any time. Possible values are: 0, 5, 10. | Optional | 
| join_before_host | Whether participants can join the meeting before its host. For scheduled or recurring meetings only. The default value is False. Possible values are: false, true. | Optional | 
| meeting_authentication | If true, only authenticated users can join the meeting. Possible values are: false, true. Default is false. | Optional | 
| user | email address or id of user for meeting. | Required | 
| topic | The topic of the meeting. | Required | 
| waiting_room | This allows the host to control when a participant joins the meeting. The default is False. Possible values are: false, true. | Optional | 
| start-time | Meeting start time. When using a format like “yyyy-MM-ddTHH:mm:ssZ”, always use GMT time. When using a format like “yyyy-MM-ddTHH:mm:ss”, you should use local time and you will need to specify the time zone. Only used for scheduled meetings and recurring meetings with fixed time. | Optional | 
| timezone | Timezone to format start_time. For example, “America/Los_Angeles”. For scheduled meetings only. . | Optional | 


#### Context Output

| **Path** | **Type** | **Description** |
| --- | --- | --- |
| Zoom.Meeting.join_url | string | Join url for the meeting | 
| Zoom.Meeting.id | string | Meeting id of the new meeting that is created | 
| Zoom.Meeting.start_url | string | The URL to start the meeting | 
| Zoom.Meeting.uuid | string | Unique meeting ID of the new meeting that is created | 
| Zoom.Meeting.status | string | The status of the meeting | 
| Zoom.Meeting.start_time | Date | The time that the meeting will start at | 
| Zoom.Meeting.host email | string | The email of the host of this meeting | 
| Zoom.Meeting.topic | string | The topic of the meeting | 
| Zoom.Meeting.duration | number | The duratian of the meeting | 
| Zoom.Meeting.created_at | Date | The time that this meeting was created | 
| Zoom.Meeting.type | number | The type of the new meeting, Instant = 1, Scheduled =2,Recurring with fixed time = 8 | 

#### Command example

```!zoom-create-meeting topic=test type=scheduled user=example@example.com start-time=2023-01-29T12:12:12Z```

#### Context Example

```json
{
    "Zoom": {
        "Meeting": {
            "created_at": "2023-01-15T12:44:30Z",
            "duration": 60,
            "host_email": "example@example.com",
            "host_id": "uJiZN-O7Rp6Jp_995FpZGg",
            "id": 88454393857,
            "join_url": "https://us06web.zoom.us/j/8845?pwd=WkI1WUdvbHhnMlJuaXU1WDNPdz09",
            "pre_schedule": false,
            "settings": {
                "allow_multiple_devices": false,
                "alternative_host_update_polls": false,
                "alternative_hosts": "",
                "alternative_hosts_email_notification": true,
                "approval_type": 2,
                "approved_or_denied_countries_or_regions": {
                    "enable": false
                },
                "audio": "both",
                "auto_recording": "none",
                "breakout_room": {
                    "enable": false
                },
                "close_registration": false,
                "cn_meeting": false,
                "device_testing": false,
                "email_notification": true,
                "enable_dedicated_group_chat": false,
                "encryption_type": "enhanced_encryption",
                "enforce_login": false,
                "enforce_login_domains": "",
                "focus_mode": false,
                "global_dial_in_countries": [
                    "US"
                ],
                "global_dial_in_numbers": [
                    {
                        "city": "Houston",
                        "country": "US",
                        "country_name": "US",
                        "number": "+1 3462487799",
                        "type": "toll"
                    },
                    {
                        "country": "US",
                        "country_name": "US",
                        "number": "+1 3602095623",
                        "type": "toll"
                    },
                    {
                        "country": "US",
                        "country_name": "US",
                        "number": "+1 3863475053",
                        "type": "toll"
                    },
                    {
                        "country": "US",
                        "country_name": "US",
                        "number": "+1 5074734847",
                        "type": "toll"
                    },
                    {
                        "country": "US",
                        "country_name": "US",
                        "number": "+1 5642172000",
                        "type": "toll"
                    },
                    {
                        "city": "New York",
                        "country": "US",
                        "country_name": "US",
                        "number": "+1 6465588656",
                        "type": "toll"
                    },
                    {
                        "country": "US",
                        "country_name": "US",
                        "number": "+1 6469313860",
                        "type": "toll"
                    },
                    {
                        "country": "US",
                        "country_name": "US",
                        "number": "+1 6694449171",
                        "type": "toll"
                    },
                    {
                        "country": "US",
                        "country_name": "US",
                        "number": "+1 6892781000",
                        "type": "toll"
                    },
                    {
                        "country": "US",
                        "country_name": "US",
                        "number": "+1 7193594580",
                        "type": "toll"
                    },
                    {
                        "city": "Denver",
                        "country": "US",
                        "country_name": "US",
                        "number": "+1 7207072699",
                        "type": "toll"
                    },
                    {
                        "country": "US",
                        "country_name": "US",
                        "number": "+1 2532050468",
                        "type": "toll"
                    },
                    {
                        "city": "Tacoma",
                        "country": "US",
                        "country_name": "US",
                        "number": "+1 2532158782",
                        "type": "toll"
                    },
                    {
                        "city": "Washington DC",
                        "country": "US",
                        "country_name": "US",
                        "number": "+1 3017158592",
                        "type": "toll"
                    },
                    {
                        "country": "US",
                        "country_name": "US",
                        "number": "+1 3052241968",
                        "type": "toll"
                    },
                    {
                        "country": "US",
                        "country_name": "US",
                        "number": "+1 3092053325",
                        "type": "toll"
                    },
                    {
                        "city": "US",
                        "country": "US",
                        "country_name": "US",
                        "number": "+1 3126266799",
                        "type": "toll"
                    }
                ],
                "host_save_video_order": false,
                "host_video": true,
                "in_meeting": false,
                "jbh_time": 0,
                "join_before_host": false,
                "meeting_authentication": false,
                "mute_upon_entry": false,
                "participant_video": false,
                "private_meeting": false,
                "registrants_confirmation_email": true,
                "registrants_email_notification": true,
                "request_permission_to_unmute_participants": false,
                "show_share_button": false,
                "use_pmi": false,
                "waiting_room": false,
                "watermark": false
            },
            "start_time": "2023-01-29T12:12:12Z",
            "start_url": "https://us06web.zoom.us/s/883857?zIjAwMDAwMSIsInptX3NrbSI6InptX28ybSIsImFsZyI6IkhTMjU2In0.eyJhdWQiOiJjbGllbnRzbSIsInVpZCI6InVKaVpOLU83UnA2SnBfOTk1RnBaR2ciLCJpc3MiOiJ3ZWIiLCJzayI6IjczMjU5NTExMTgxNDYyODc0NjciLCJzdHkiOjEwMCwid2NkIjoidXMwNiIsImNsdCI6MCwibW51bSI6Ijg4NDU0MzkzODU3IiwiZXhwIjoxNjczNzkzODcwLCJpYXQiOjE2NzM3ODY2NzAsImFpZCI6ImFlS0QyQkZKUkFTdDFRVlVSV285Q0EiLCJjaWQiOiIifQ.5vRJBkMbmODUD_7H3bkS7OjR-MuuLUzNMJ_KeCzWc_U",
            "status": "waiting",
            "timezone": "Asia/Jerusalem",
            "topic": "test",
            "type": 2,
            "uuid": "4gbib+fjTFmz1wH1LoE7EQ=="
        }
    }
}
```

#### Human Readable Output

>### Meeting details
>
>|uuid|id|host_id|host_email|topic|type|status|start_time|duration|timezone|created_at|start_url|join_url|
>|---|---|---|---|---|---|---|---|---|---|---|---|---|
>| 4gbib+fjTFmz1wH1LoE7EQ== | 88454393857 | uJiZN-O7Rp6Jp_995FpZGg | <example@example.com> | test | 2 | waiting | 2023-01-29T12:12:12Z | 60 | Asia/Jerusalem | 2023-01-15T12:44:30Z | <https://us06web.zoom.us/s/88454393857?zak=eyJ0eXAiOiJKV1QiLCJzdiI6IjAwMDAwMSIsInptX3NrbSI6InptX28ybSIsImFsZyI6IkhTMjU2In0.eyJhdWQiOiJjbGllbnRzbSIsInVpZCI6InVKaVpOLU83UnA2SnBfOTk1RnBaR2ciLCJpc3MiOiJ3ZWIiLCJzayI6IjczMjU5NTExMTgxNDYyODc0NjciLCJzdHkiOjEwMCwid2NkIjoidXMwNiIsImNsdCI6MCwibW51bSI6Ijg4NDU0MzkzODU3IiwiZXhwIjoxNjczNzkzODcwLCJpYXQiOjE2NzM3ODY2NzAsImFpZCI6ImFlS0QyQkZKUkFTdDFRVlVSV285Q0EiLCJjaWQiOiIifQ.5vRJBkMbmODUD_7H3bkS7OjR-MuuLUzNMJ_KeCzWc_U> | <https://us06web.zoom.us/j/88454393857?pwd=WkI1WnVEWUdvbHhnMlJuaXU1WDNPdz09> |


### zoom-fetch-recording

***
Get meeting record and save as file in the warroom


#### Base Command

`zoom-fetch-recording`

#### Input

| **Argument Name** | **Description** | **Required** |
| --- | --- | --- |
| meeting_id | Meeting ID of the recorded meeting. | Required | 
| delete_after | Whether to delete the recording from the cloud after downloading. Possible values are: false, true. Default is true. | Optional | 


#### Context Output

| **Path** | **Type** | **Description** |
| --- | --- | --- |
| File.SHA256 | Unknown | Attachment's SHA256 | 
| File.SHA1 | Unknown | Attachment's SHA1 | 
| File.MD5 | Unknown | Attachment's MD5 | 
| File.Name | Unknown | Attachment's Name | 
| File.Info | Unknown | Attachment's Info | 
| File.Size | Unknown | Attachment's Size \(In Bytes\) | 
| File.Extension | Unknown | Attachment's Extension | 
| File.Type | Unknown | Attachment's Type | 
| File.EntryID | Unknown | Attachment's EntryID | 
| File.SSDeep | Unknown | Attachment's SSDeep hash | 

#### Command example

```!zoom-fetch-recording meeting_id=83622325727 delete_after=false```

#### Context Example

```json
{
    "File": [
        {
            "EntryID": "446@37e93103-1bd6-4776-8021-0f7023b1bb79",
            "Extension": "MP4",
            "Info": "video/mp4",
            "MD5": "0de01f8f6d037e9ebecde2f91ad9b7a3",
            "Name": "recording_83622325727_d831fbd5-3938-44d0-b30b-962bf76e2916.MP4",
            "SHA1": "c81f9abb6dcf9be42dae99bc5e1501c43496d66e",
            "SHA256": "8b252b01c8e6af62b88de64abf80d360467da1598dcd6b50ac9a252ffafb2eb5",
            "SHA512": "b273e90a9cd0589eaba1c5e647fedab7b46e198193a54bec70a18def9ada57575833ea89b6eabf7f5852c3dc98b862780793d3e87e32a238ec2a7acffdba2495",
            "SSDeep": "1536:TDWnSNbM8oEWzjSn7anYBcoGdee32hfUunvSHx8:T6t8JWzjSWnYBcoG9325UunvSHq",
            "Size": 320333,
            "Type": "ISO Media, MP4 v2 [ISO 14496-14]"
        },
        {
            "EntryID": "447@37e93103-1bd6-4776-8021-0f7023b1bb79",
            "Extension": "M4A",
            "Info": "video/mp4",
            "MD5": "e826111564499ca8021d0ddfcfde064b",
            "Name": "recording_83622325727_19bf5f8a-e77c-4b75-b09e-13983521703c.M4A",
            "SHA1": "50d3386dc5b74935b8f8d541f319df34a49f90a0",
            "SHA256": "2719528cf61358ccbee861fb8e42d9d5fb37390baa22d0dc7dad1aa7e3935146",
            "SHA512": "74bfb40ade824e6e36329b3e2335b2028fac648d3ecef1a02e9be93d4a455e3acf4c1f9c844d1c2ebcc661d4c84d66c1da4f0ca0462eabc12bf2dff84006d460",
            "SSDeep": "24:fctSXvr4S+08n11/TlllZltk2B0tDilduxEJvCXyxrApd4dEcpXuFxnZQ4r:uYr41Xnf/T/vX/8OvqyrjiCuFhZQK",
            "Size": 243652,
            "Type": "ISO Media, MP4 v2 [ISO 14496-14]"
        }
    ]
}
```

#### Human Readable Output

>The Audio file recording_83622325727_19bf5f8a-e77c-4b75-b09e-13983521703c.M4A was downloaded successfully

### zoom-list-users

***
List the existing users


#### Base Command

`zoom-list-users`

#### Input

| **Argument Name** | **Description** | **Required** |
| --- | --- | --- |
| status | Which status of users to list. Possible values are: active, inactive, pending. Default is active. | Optional | 
| page-size | Number of users to return. Max 300. The default is 30. | Optional | 
| next_page_token | The next page token is used to get the next page. IMPORTANT: You must pass the same page size that you passed in the first call. | Optional | 
| page-number | Which page of results to return. The default = 1. Note: This argument is in a deprecate process by the API. As an alternative use "next_page_token" or "limit".. | Optional | 
| limit | The total amunt of results to show. | Optional | 
| user_id | A user ID. this is for a singel user. | Optional | 
| role_id | Filter the response by a specific role. For example: role_id=0 (Owner), role_id=2 (Member). | Optional | 


#### Context Output

| **Path** | **Type** | **Description** |
| --- | --- | --- |
| Zoom.Metadata.Count | number | Total page count available | 
| Zoom.Metadata.Number | number | Current page number | 
| Zoom.Metadata.Size | number | Number of results in current page | 
| Zoom.Metadata.Total | number | Total number of records | 
| Zoom.User.id | string | ID of the user | 
| Zoom.User.first_name | string | First name of user | 
| Zoom.User.last_name | string | Last name of user | 
| Zoom.User.email | string | Email of user | 
| Zoom.User.type | number | Type of user | 
| Zoom.User.created_at | date | Date when user was created | 
| Zoom.User.dept | string | Department for user | 
| Zoom.User.verified | number | Is the user verified | 
| Zoom.User.last_login_time | date | Last login time of the user | 
| Zoom.User.timezone | string | Default timezone for the user | 
| Zoom.User.pmi | string | PMI of user | 
| Zoom.User.group_ids | string | Groups user belongs to | 

#### Command example

```!zoom-list-users status=pending limit=10```

#### Context Example

```json
{
    "Zoom": {
        "Metadata": {
            "Count": 6,
            "Number": 1,
            "Size": 10,
            "Total": 59
        },
        "User": [
            {
                "created_at": "2023-01-15T12:44:34Z",
                "email": "example@example.com",
                "id": "",
                "pmi": 0,
                "role_id": "0",
                "status": "pending",
                "type": 1,
                "user_created_at": "2023-01-02T12:55:33Z",
                "verified": 0
            },
            {
                "created_at": "2023-01-15T12:44:34Z",
                "email": "example@example.com",
                "id": "",
                "pmi": 0,
                "role_id": "0",
                "status": "pending",
                "type": 1,
                "user_created_at": "2023-01-02T13:09:28Z",
                "verified": 0
            },
            {
                "created_at": "2023-01-15T12:44:34Z",
                "email": "example@example.com",
                "id": "",
                "pmi": 0,
                "role_id": "0",
                "status": "pending",
                "type": 1,
                "user_created_at": "2022-12-22T10:19:47Z",
                "verified": 0
            },
            {
                "created_at": "2023-01-15T12:44:34Z",
                "email": "example@example.com",
                "id": "",
                "pmi": 0,
                "role_id": "0",
                "status": "pending",
                "type": 1,
                "user_created_at": "2023-01-02T13:12:46Z",
                "verified": 0
            },
            {
                "created_at": "2023-01-15T12:44:34Z",
                "email": "example@example.com",
                "id": "",
                "pmi": 0,
                "role_id": "0",
                "status": "pending",
                "type": 1,
                "user_created_at": "2023-01-02T12:04:08Z",
                "verified": 0
            },
            {
                "created_at": "2023-01-15T12:44:34Z",
                "email": "example@example.com",
                "id": "",
                "pmi": 0,
                "role_id": "0",
                "status": "pending",
                "type": 1,
                "user_created_at": "2023-01-02T12:56:08Z",
                "verified": 0
            },
            {
                "created_at": "2023-01-15T12:44:34Z",
                "email": "example@example.com",
                "id": "",
                "pmi": 0,
                "role_id": "0",
                "status": "pending",
                "type": 1,
                "user_created_at": "2023-01-02T12:58:16Z",
                "verified": 0
            },
            {
                "created_at": "2023-01-15T12:44:34Z",
                "email": "example@example.com",
                "id": "",
                "pmi": 0,
                "role_id": "0",
                "status": "pending",
                "type": 1,
                "user_created_at": "2023-01-02T13:15:04Z",
                "verified": 0
            },
            {
                "created_at": "2023-01-15T12:44:34Z",
                "email": "example@example.com",
                "id": "",
                "pmi": 0,
                "role_id": "0",
                "status": "pending",
                "type": 1,
                "user_created_at": "2023-01-02T11:58:04Z",
                "verified": 0
            },
            {
                "created_at": "2023-01-15T12:44:34Z",
                "email": "example@example.com",
                "id": "",
                "pmi": 0,
                "role_id": "0",
                "status": "pending",
                "type": 1,
                "user_created_at": "2023-01-02T13:09:52Z",
                "verified": 0
            }
        ]
    }
}
```

#### Human Readable Output

>### Users
>
>|id|email|type|pmi|verified|created_at|status|role_id|
>|---|---|---|---|---|---|---|---|
>|  | <example@example.com> | 1 | 0 | 0 | 2023-01-15T12:44:34Z | pending | 0 |
>|  | <example@example.com> | 1 | 0 | 0 | 2023-01-15T12:44:34Z | pending | 0 |
>|  | <example@example.com> | 1 | 0 | 0 | 2023-01-15T12:44:34Z | pending | 0 |
>|  | <example@example.com> | 1 | 0 | 0 | 2023-01-15T12:44:34Z | pending | 0 |
>|  | <example@example.com> | 1 | 0 | 0 | 2023-01-15T12:44:34Z | pending | 0 |
>|  | <example@example.com> | 1 | 0 | 0 | 2023-01-15T12:44:34Z | pending | 0 |
>|  | <example@example.com> | 1 | 0 | 0 | 2023-01-15T12:44:34Z | pending | 0 |
>|  | <example@example.com> | 1 | 0 | 0 | 2023-01-15T12:44:34Z | pending | 0 |
>|  | <example@example.com> | 1 | 0 | 0 | 2023-01-15T12:44:34Z | pending | 0 |
>|  | <example@example.com> | 1 | 0 | 0 | 2023-01-15T12:44:34Z | pending | 0 |
>
>### Metadata
>
>|total_records|
>|---|
>| 59 |


### zoom-delete-user

***
Delete a user from Zoom


#### Base Command

`zoom-delete-user`

#### Input

| **Argument Name** | **Description** | **Required** |
| --- | --- | --- |
| user | The user ID or email to delete. | Required | 
| action | The action to take. Possible values are: disassociate, delete. Default is disassociate. | Optional | 


#### Context Output

There is no context output for this command.

### zoom-meeting-get

***
Get the information of an existing zoom meeting


#### Base Command

`zoom-meeting-get`

#### Input

| **Argument Name** | **Description** | **Required** |
| --- | --- | --- |
| meeting_id | The id of the existing meeting. | Required | 
| occurrence_id | Provide this field to view meeting details of a particular occurrence of the recurring meeting. | Optional | 
| show_previous_occurrences | Set the value of this field to true if you would like to view meeting details of all previous occurrences of a recurring meeting. Possible values are: false, true. Default is True. | Optional | 


#### Context Output

| **Path** | **Type** | **Description** |
| --- | --- | --- |
| Zoom.Meeting.join_url | string | Join url for the meeting | 
| Zoom.Meeting.id | string | Meeting id of the new meeting that is created | 
| Zoom.Meeting.start_url | string | The URL to start the meeting | 
| Zoom.Meeting.uuid | string | Unique meeting ID of the new meeting that is created | 
| Zoom.Meeting.status | string | The status of the meeting | 
| Zoom.Meeting.start_time | Date | The time that the meeting will start at | 
| Zoom.Meeting.host email | string | The email of the host of this meeting | 
| Zoom.Meeting.topic | string | The topic of the meeting | 
| Zoom.Meeting.duration | number | The duratian of the meeting | 
| Zoom.Meeting.created_at | Date | The time that this meeting was created | 
| Zoom.Meeting.type | number | The type of the new meeting, Instant = 1, Scheduled =2,Recurring with fixed time = 8 | 

#### Command example

```!zoom-meeting-get meeting_id=88949894296```

#### Context Example

```json
{
    "Zoom": {
        "Meeting": {
            "agenda": "",
            "assistant_id": "",
            "created_at": "2022-12-29T08:10:13Z",
            "duration": 60,
            "host_email": "example@example.com",
            "host_id": "uJiZN-O7Rp6Jp_995FpZGg",
            "id": 88949894296,
            "join_url": "https://us06web.zoom.us/94296?pwd=b3GdrSDBBNU1FYTVRVmdadz09",
            "pre_schedule": false,
            "settings": {
                "allow_multiple_devices": false,
                "alternative_host_update_polls": false,
                "alternative_hosts": "",
                "alternative_hosts_email_notification": true,
                "approval_type": 2,
                "approved_or_denied_countries_or_regions": {
                    "enable": false
                },
                "audio": "both",
                "auto_recording": "none",
                "breakout_room": {
                    "enable": false
                },
                "close_registration": false,
                "cn_meeting": false,
                "device_testing": false,
                "email_notification": true,
                "enable_dedicated_group_chat": false,
                "encryption_type": "enhanced_encryption",
                "enforce_login": false,
                "enforce_login_domains": "",
                "focus_mode": false,
                "global_dial_in_countries": [
                    "US"
                ],
                "global_dial_in_numbers": [
                    {
                        "country": "US",
                        "country_name": "US",
                        "number": "+1 6469313860",
                        "type": "toll"
                    },
                    {
                        "country": "US",
                        "country_name": "US",
                        "number": "+1 6694449171",
                        "type": "toll"
                    },
                    {
                        "country": "US",
                        "country_name": "US",
                        "number": "+1 6892781000",
                        "type": "toll"
                    },
                    {
                        "country": "US",
                        "country_name": "US",
                        "number": "+1 7193594580",
                        "type": "toll"
                    },
                    {
                        "city": "Denver",
                        "country": "US",
                        "country_name": "US",
                        "number": "+1 7207072699",
                        "type": "toll"
                    },
                    {
                        "country": "US",
                        "country_name": "US",
                        "number": "+1 2532050468",
                        "type": "toll"
                    },
                    {
                        "city": "Tacoma",
                        "country": "US",
                        "country_name": "US",
                        "number": "+1 2532158782",
                        "type": "toll"
                    },
                    {
                        "city": "Washington DC",
                        "country": "US",
                        "country_name": "US",
                        "number": "+1 3017158592",
                        "type": "toll"
                    },
                    {
                        "country": "US",
                        "country_name": "US",
                        "number": "+1 3052241968",
                        "type": "toll"
                    },
                    {
                        "country": "US",
                        "country_name": "US",
                        "number": "+1 3092053325",
                        "type": "toll"
                    },
                    {
                        "city": "US",
                        "country": "US",
                        "country_name": "US",
                        "number": "+1 3126266799",
                        "type": "toll"
                    },
                    {
                        "city": "Houston",
                        "country": "US",
                        "country_name": "US",
                        "number": "+1 3462487799",
                        "type": "toll"
                    },
                    {
                        "country": "US",
                        "country_name": "US",
                        "number": "+1 3602095623",
                        "type": "toll"
                    },
                    {
                        "country": "US",
                        "country_name": "US",
                        "number": "+1 3863475053",
                        "type": "toll"
                    },
                    {
                        "country": "US",
                        "country_name": "US",
                        "number": "+1 5074734847",
                        "type": "toll"
                    },
                    {
                        "country": "US",
                        "country_name": "US",
                        "number": "+1 5642172000",
                        "type": "toll"
                    },
                    {
                        "city": "New York",
                        "country": "US",
                        "country_name": "US",
                        "number": "+1 6465588656",
                        "type": "toll"
                    }
                ],
                "host_save_video_order": false,
                "host_video": true,
                "in_meeting": false,
                "jbh_time": 0,
                "join_before_host": false,
                "meeting_authentication": false,
                "mute_upon_entry": false,
                "participant_video": false,
                "private_meeting": false,
                "registrants_confirmation_email": true,
                "registrants_email_notification": true,
                "request_permission_to_unmute_participants": false,
                "show_share_button": false,
                "use_pmi": false,
                "waiting_room": false,
                "watermark": false
            },
            "start_time": "2022-12-29T12:12:12Z",
            "start_url": "https://us06web.zoom.us/s/88949?zak=eyJ0eXAiOiJKV1QiLCJzdiI6IjAwMDAwMSIsInptX3NrbSI6InVKaVpOLU83UnA2SnBfOTk1RnBaR2ciLCJpc3MiOiJ3ZWIiLCJzayI6IjczMjU5NTExMTgxNDYyODc0NjciLCJzdHkiOjEwMCwid2NkIjoidXMwNiIsImNsdCI6MCwibW51bSI6Ijg4OTQ5ODk0Mjk2IiwiZXhwIjoxNjczNzkzODc2LCJpYXQiOjE2NzM3ODY2NzYsImFpZCI6ImFlS0QyQkZKUkFTdDFRVlVSV285Q0EiLCJjaWQiOiIifQ.BTOeH_-MZRm7A5sACnDJrP_zKbzaDCWZ5orvtH4rVb0",
            "status": "waiting",
            "timezone": "Asia/Jerusalem",
            "topic": "test",
            "type": 2,
            "uuid": "anhEx2x6QWG7TREn71MmoA=="
        }
    }
}
```

#### Human Readable Output

>### Meeting details
>
>|uuid|id|host_id|host_email|topic|type|status|start_time|duration|timezone|agenda|created_at|start_url|join_url|
>|---|---|---|---|---|---|---|---|---|---|---|---|---|---|
>| anhEx2x6QWG7TREn71MmoA== | 88949894296 | uJiZN-O7Rp6Jp_995FpZGg | <example@example.com> | test | 2 | waiting | 2022-12-29T12:12:12Z | 60 | Asia/Jerusalem |  | 2022-12-29T08:10:13Z | <https://us06web.zoom.us/s/88949894296?zak=eyJ0eXAiOiJKV1QiLCJzdiI6IjAwMDAwMSIsInptX3NrbSI6InptX28ybSIsImFsZyI6IkhTMjU2In0.eyJhdWQiOiJjbGllbnRzbSIsInVpZCI6InVKaVpOLU83UnA2SnBfOTk1RnBaR2ciLCJpc3MiOiJ3ZWIiLCJzayI6IjczMjU5NTExMTgxNDYyODc0NjciLCJzdHkiOjEwMCwid2NkIjoidXMwNiIsImNsdCI6MCwibW51bSI6Ijg4OTQ5ODk0Mjk2IiwiZXhwIjoxNjczNzkzODc2LCJpYXQiOjE2NzM3ODY2NzYsImFpZCI6ImFlS0QyQkZKUkFTdDFRVlVSV285Q0EiLCJjaWQiOiIifQ.BTOeH_-MZRm7A5sACnDJrP_zKbzaDCWZ5orvtH4rVb0> | <https://us06web.zoom.us/j/88949894296?pwd=b3dzT1pzWGdrSDBBNU1FYTVRVmdadz09> |


### zoom-meeting-list

***
Show all the meetings of a given user. Note: only scheduled and unexpired meetings will appear.



#### Base Command

`zoom-meeting-list`

#### Input

| **Argument Name** | **Description** | **Required** |
| --- | --- | --- |
| user_id | The user ID of the meetings owner. | Required | 
| page_size | Number of users to return. Default = 30. Max = 300. | Optional | 
| page_number | Which page of results to return. The default = 1. Note: This argument is in a deprecate process by the API. As an alternative use "next_page_token" or "limit". | Optional | 
| next_page_token | The next page token is used to paginate te the next page. IMPORTENT: You must pass the same page size that you pased at the first call.. | Optional | 
| limit | The total amunt of results to show. | Optional | 
| type | Filter the results by searching specific types. Possible values are: all, scheduled, live, upcoming, upcoming_meetings, previous_meetings. Default is "scheduled". | Optional | 


#### Context Output

| **Path** | **Type** | **Description** |
| --- | --- | --- |
| Zoom.Metadata.Total | number | Total number of records | 
| Zoom.Meeting.page_size | number | The size of the page returned from the API | 
| Zoom.Meeting.total_records | number | The total records in the API for this request. | 
| Zoom.Meeting.join_url | string | Join url for the meeting | 
| Zoom.Meeting.id | string | Meeting id of the new meeting that is created | 
| Zoom.Meeting.start_url | string | The URL to start the meeting | 
| Zoom.Meeting.uuid | string | Unique meeting ID of the new meeting that is created | 
| Zoom.Meeting.status | string | The status of the meeting | 
| Zoom.Meeting.start_time | Date | The time that the meeting will start at | 
| Zoom.Meeting.host email | string | The email of the host of this meeting | 
| Zoom.Meeting.topic | string | The topic of the meeting | 
| Zoom.Meeting.duration | number | The duratian of the meeting | 
| Zoom.Meeting.created_at | Date | The time that this meeting was created | 
| Zoom.Meeting.type | unknown | The ty pe of this meeting | 

#### Command example

```!zoom-meeting-list user_id=example@example.com type=scheduled limit=7```

#### Context Example

```json
{
    "Zoom": {
        "Meeting": {
            "meetings": [
                {
                    "created_at": "2022-12-04T10:41:27Z",
                    "duration": 60,
                    "host_id": "uJiZN-O7Rp6Jp_995FpZGg",
                    "id": 83810397585,
                    "join_url": "https://us06web.zoom.us/j/83810397585?pwd=OGFiZjVvMWZzdDBoaXlLdz09",
                    "start_time": "2022-12-10T11:00:00Z",
                    "timezone": "Asia/Jerusalem",
                    "topic": "2",
                    "type": 8,
                    "uuid": "z93Dc6Kj3jx+zaYg=="
                },
                {
                    "created_at": "2022-12-06T07:59:02Z",
                    "duration": 60,
                    "host_id": "uJiZN-O7Rp6Jp_995FpZGg",
                    "id": 84540166459,
                    "join_url": "https://us06web.zoom.us/j/84540166459?pwd=ZzZaaVpFYlBVYnFoUT09",
                    "start_time": "2022-12-12T08:00:00Z",
                    "timezone": "Asia/Jerusalem",
                    "topic": "My recurring Meeting -Dima",
                    "type": 8,
                    "uuid": "4kZQ+HlFOAz0VBPHoCYg=="
                },
                {
                    "created_at": "2022-12-27T21:05:41Z",
                    "duration": 60,
                    "host_id": "uJiZN-O7Rp6Jp_995FpZGg",
                    "id": 89824497327,
                    "join_url": "https://us06web.zoom.us/j/89824497327?pwd=SWp3b3VDRVhmQT09",
                    "start_time": "2022-12-27T21:05:00Z",
                    "timezone": "Asia/Jerusalem",
                    "topic": "efe",
                    "type": 8,
                    "uuid": "RABXy2D4hA1rgpDgQ=="
                },
                {
                    "created_at": "2022-12-27T21:11:01Z",
                    "duration": 60,
                    "host_id": "uJiZN-O7Rp6Jp_995FpZGg",
                    "id": 83245658341,
                    "join_url": "https://us06web.zoom.us/j/83245658341?pwd=SmNGMHI0RDNkZ2Yms3Zz09",
                    "start_time": "2022-12-27T21:11:00Z",
                    "timezone": "Asia/Jerusalem",
                    "topic": "efe",
                    "type": 8,
                    "uuid": "qOXvloSamJjjFaFgniTA=="
                },
                {
                    "created_at": "2022-12-27T21:25:54Z",
                    "duration": 60,
                    "host_id": "uJiZN-O7Rp6Jp_995FpZGg",
                    "id": 88468901206,
                    "join_url": "https://us06web.zoom.us/j/88468901206?pwd=RXZYQlWCtpS3l1MHUxZz09",
                    "start_time": "2022-12-27T21:25:00Z",
                    "timezone": "Asia/Jerusalem",
                    "topic": "efe",
                    "type": 8,
                    "uuid": "yHzCvl4Sry+C9LnCwdnwQ=="
                },
                {
                    "created_at": "2022-12-28T06:39:48Z",
                    "duration": 60,
                    "host_id": "uJiZN-O7Rp6Jp_995FpZGg",
                    "id": 87525048161,
                    "join_url": "https://us06web.zoom.us/j/87525048161?pwd=ZXlV3U0OUxxSlBkdz09",
                    "start_time": "2022-12-28T06:39:00Z",
                    "timezone": "Asia/Jerusalem",
                    "topic": "efe",
                    "type": 8,
                    "uuid": "Sblh/S1W+rTKUcojJjw=="
                },
                {
                    "created_at": "2022-12-28T06:42:25Z",
                    "duration": 60,
                    "host_id": "uJiZN-O7Rp6Jp_995FpZGg",
                    "id": 83877839723,
                    "join_url": "https://us06web.zoom.us/j/83877839723?pwd=WySkY4Zkc4Zz09",
                    "start_time": "2022-12-28T06:42:00Z",
                    "timezone": "Asia/Jerusalem",
                    "topic": "efe",
                    "type": 8,
                    "uuid": "iLXDe4HsR6uMb+x8GyybTA=="
                }
            ],
            "next_page_token": "N58N4bhqiBFapzndJocx6cc8NKr2",
            "page_size": 7,
            "total_records": 60
        },
        "Metadata": {
            "Size": 7,
            "Total": 60
        }
    }
}
```

#### Human Readable Output

>### Meeting list
>
>|uuid|id|host_id|topic|type|start time|duration|timezone|created_at|join_url|
>|---|---|---|---|---|---|---|---|---|---|
>| z93Dc6KjSo20Wr3jx+zaYg== | 83810397585 | uJiZN-O7Rp6Jp_995FpZGg | 2 | 8 |  | 60 | Asia/Jerusalem | 2022-12-04T10:41:27Z | <https://us06web.zoom.us/j/83810397585?pwd=OGFiZjRYNGhwWkVvMWZzdDBoaXlLdz09> |
>| 4kZQ+Hl2RFOAz0VBPHoCYg== | 84540166459 | uJiZN-O7Rp6Jp_995FpZGg | My recurring Meeting -Dima | 8 |  | 60 | Asia/Jerusalem | 2022-12-06T07:59:02Z | <https://us06web.zoom.us/j/84540166459?pwd=ZzdmUEJ5QkZaaUZaaVpFYlBVYnFoUT09> |
>| RABXyk81T02D4hA1rgpDgQ== | 89824497327 | uJiZN-O7Rp6Jp_995FpZGg | efe | 8 |  | 60 | Asia/Jerusalem | 2022-12-27T21:05:41Z | <https://us06web.zoom.us/j/89824497327?pwd=SWpvK0I0L3pQcTNnWlF3b3VDRVhmQT09> |
>| qOXvlLOoSamJjjFaFgniTA== | 83245658341 | uJiZN-O7Rp6Jp_995FpZGg | efe | 8 |  | 60 | Asia/Jerusalem | 2022-12-27T21:11:01Z | <https://us06web.zoom.us/j/83245658341?pwd=SmNGMHI0R1hndnNlRXRDNkZ2Yms3Zz09> |
>| yHzCvl4USry+C9LnCwdnwQ== | 88468901206 | uJiZN-O7Rp6Jp_995FpZGg | efe | 8 |  | 60 | Asia/Jerusalem | 2022-12-27T21:25:54Z | <https://us06web.zoom.us/j/88468901206?pwd=RXZYQlhVbWJKZ1pLWCtpS3l1MHUxZz09> |
>| Sblh/I34S1W+rTKUcojJjw== | 87525048161 | uJiZN-O7Rp6Jp_995FpZGg | efe | 8 |  | 60 | Asia/Jerusalem | 2022-12-28T06:39:48Z | <https://us06web.zoom.us/j/87525048161?pwd=ZXlXdXl0QWlLOFVyV3U0OUxxSlBkdz09> |
>| iLXDe4HsR6uMb+x8GyybTA== | 83877839723 | uJiZN-O7Rp6Jp_995FpZGg | efe | 8 |  | 60 | Asia/Jerusalem | 2022-12-28T06:42:25Z | <https://us06web.zoom.us/j/83877839723?pwd=WU9xNmp5RW5KRDhsZ1RySkY4Zkc4Zz09> |
>
>### Metadata
>
>|total_records|
>|---|
>| 60 |

#### Command example

```!zoom-list-account-public-channels```

#### Context Example

```json
{
    "Zoom": {
        "Channel": {
            "channels": [
                {
                    "channel_settings": {
                        "add_member_permissions": 1,
                        "allow_to_add_external_users": 0,
                        "mention_all_permissions": 1,
                        "new_members_can_see_previous_messages_files": true,
                        "posting_permissions": 1
                    },
                    "id": "f7ce414a24634240ae0a7894823d8707",
                    "jid": "f7ce414a24634240ae0a7894823d8707@conference.xmpp.zoom.us",
                    "name": "Channel1",
                    "type": 3
                },
                {
                    "channel_settings": {
                        "add_member_permissions": 1,
                        "allow_to_add_external_users": 0,
                        "mention_all_permissions": 1,
                        "new_members_can_see_previous_messages_files": true,
                        "posting_permissions": 1
                    },
                    "id": "e82e99ac9b0c40b08449c76766cf398d",
                    "jid": "e82e99ac9b0c40b08449c76766cf398d@conference.xmpp.zoom.us",
                    "name": "Channel2",
                    "type": 3
                },
                {
                    "channel_settings": {
                        "add_member_permissions": 1,
                        "allow_to_add_external_users": 0,
                        "mention_all_permissions": 1,
                        "new_members_can_see_previous_messages_files": false,
                        "posting_permissions": 1
                    },
                    "id": "e7e2c5e1ba854056906af1c9dc36148f",
                    "jid": "e7e2c5e1ba854056906af1c9dc36148f@conference.xmpp.zoom.us",
                    "name": "Channel3",
                    "type": 3
                },
                {
                    "channel_settings": {
                        "add_member_permissions": 2,
                        "allow_to_add_external_users": 0,
                        "mention_all_permissions": 1,
                        "new_members_can_see_previous_messages_files": true,
                        "posting_permissions": 1
                    },
                    "id": "e6388c9667c245c3844009ae995664d5",
                    "jid": "e6388c9667c245c3844009ae995664d5@conference.xmpp.zoom.us",
                    "name": "Channel4",
                    "type": 3
                }
            ],
            "next_page_token": "",
            "page_size": 20,
            "total_records": 4
        },
        "ChannelsNextToken": ""
    }
}
```

#### Human Readable Output

>### Channels
>
>|Channel ID|Channel JID|Channel name|Channel type|
>|---|---|---|---|
>| f7ce414a24634240ae0a7894823d8707 | <f7ce414a24634240ae0a7894823d8707@conference.xmpp.zoom.us> | Channel1 | 3 |
>| e82e99ac9b0c40b08449c76766cf398d | <e82e99ac9b0c40b08449c76766cf398d@conference.xmpp.zoom.us> | Channel2 | 3 |
>| e7e2c5e1ba854056906af1c9dc36148f | <e7e2c5e1ba854056906af1c9dc36148f@conference.xmpp.zoom.us> | channel3 | 3 |
>| e6388c9667c245c3844009ae995664d5 | <e6388c9667c245c3844009ae995664d5@conference.xmpp.zoom.us> | Channel4 | 3 |


### zoom-list-user-channels

***
List the existing channels

#### Base Command

`zoom-list-user-channels`

#### Input

| **Argument Name** | **Description** | **Required** |
| --- | --- | --- |
| page-size | Number of channels to return. Max 300. The default is 50. | Optional | 
| next_page_token | The next page token is used to get the next page. IMPORTANT: You must pass the same page size that you passed in the first call. | Optional | 
| page-number | Which page of results to return. The default = 1. Note: This argument is in a deprecate process by the API. As an alternative use "next_page_token" or "limit". | Optional | 
| limit | The total amunt of results to show. | Optional | 
| channel_id | A channel ID. This is for a single channel. | Optional | 
| user_id | A user ID. This is for a single user. | Required | 

#### Context Output

| **Path** | **Type** | **Description** |
| --- | --- | --- |
| Zoom.Channel.id | string | The ID of the created channel. | 
| Zoom.Channel.name | string | The name of the created channel. | 
| Zoom.Channel.type | string | The created channel type. | 
| Zoom.Channel.url | string | The created channel URL. | 

#### Command example

```!zoom-list-user-channels user_id=uJiZN-O7Rp6Jp_995FpZGg channel_id=88f2f20f4abd415cba2429538be58025```

#### Context Example

```json
{
    "Zoom": {
        "Channel": {
            "channel_settings": {
                "add_member_permissions": 1,
                "allow_to_add_external_users": 0,
                "mention_all_permissions": 1,
                "new_members_can_see_previous_messages_files": true,
                "posting_permissions": 1
            },
            "channel_url": "https://us06web.zoom.us/launch/chat/v2/eyJzaWQiOiI4OGYyZjIwZjRhYmQ0MTVjYmEyNDI5NTM4YmU1ODAyNUBjb25mZXJlbmNlLnhtcHAuem9vbS51cyJ9",
            "id": "88f2f20f4abd415cba2429538be58025",
            "jid": "88f2f20f4abd415cba2429538be58025@conference.xmpp.zoom.us",
            "name": "Channel-Updated5",
            "type": 3
        },
        "UserChannelsNextToken": null
    }
}
```

#### Human Readable Output

>### Channels
>
>|Channel ID|Channel name|Channel type|Channel url|User id|channel JID|
>|---|---|---|---|---|---|
>| 88f2f20f4abd415cba2429538be58025 | Channel-Updated5 | 3 | <https://us06web.zoom.us/launch/chat/v2/eyJzaWQiOiI4OGYyZjIwZjRhYmQ0MTVjYmEyNDI5NTM4YmU1ODAyNUBjb25mZXJlbmNlLnhtcHAuem9vbS51cyJ9> | uJiZN-O7Rp6Jp_995FpZGg | <88f2f20f4abd415cba2429538be58025@conference.xmpp.zoom.us> |


#### Command example

```!zoom-list-user-channels user_id=uJiZN-O7Rp6Jp_995FpZGg```

#### Context Example

```json
{
    "Zoom": {
        "Channel": {
            "channels": [
                {
                    "channel_settings": {
                        "add_member_permissions": 1,
                        "allow_to_add_external_users": 0,
                        "mention_all_permissions": 1,
                        "new_members_can_see_previous_messages_files": false,
                        "posting_permissions": 1
                    },
                    "channel_url": "https://us06web.zoom.us/launch/chat/v2/eyJzaWQiOiJlN2UyYzVlMWJhODU0MDU2OTA2YWYxYzlkYzM2MTQ4ZkBjb25mZXJlbmNlLnhtcHAuem9vbS51cyJ9",
                    "id": "e7e2c5e1ba854056906af1c9dc36148f",
                    "jid": "e7e2c5e1ba854056906af1c9dc36148f@conference.xmpp.zoom.us",
                    "name": "TestChannel1",
                    "type": 3
                },
                {
                    "channel_settings": {
                        "add_member_permissions": 1,
                        "allow_to_add_external_users": 0,
                        "mention_all_permissions": 1,
                        "new_members_can_see_previous_messages_files": true,
                        "posting_permissions": 1
                    },
                    "channel_url": "https://us06web.zoom.us/launch/chat/v2/eyJzaWQiOiI3ODI4YTFiMjgzYmQ0MjYxOTkwOTRlNWVhMGFhOTM1M0Bjb25mZXJlbmNlLnhtcHAuem9vbS51cyJ9",
                    "id": "7828a1b283bd426199094e5ea0aa9353",
                    "jid": "7828a1b283bd426199094e5ea0aa9353@conference.xmpp.zoom.us",
                    "name": "Channel",
                    "type": 3
                },
                {
                    "channel_settings": {
                        "add_member_permissions": 1,
                        "allow_to_add_external_users": 0,
                        "mention_all_permissions": 1,
                        "new_members_can_see_previous_messages_files": true,
                        "posting_permissions": 1
                    },
                    "channel_url": "https://us06web.zoom.us/launch/chat/v2/eyJzaWQiOiIwOGE0OWVmY2I5YTA0N2MzYmU5NWMwNDc4NzI1NjJjZkBjb25mZXJlbmNlLnhtcHAuem9vbS51cyJ9",
                    "id": "08a49efcb9a047c3be95c047872562cf",
                    "jid": "08a49efcb9a047c3be95c047872562cf@conference.xmpp.zoom.us",
                    "name": "DemoChannel-Updated",
                    "type": 3
                },
                {
                    "channel_settings": {
                        "add_member_permissions": 1,
                        "allow_to_add_external_users": 0,
                        "mention_all_permissions": 1,
                        "new_members_can_see_previous_messages_files": false,
                        "posting_permissions": 1
                    },
                    "channel_url": "https://us06web.zoom.us/launch/chat/v2/eyJzaWQiOiI5MmIwMjY4YWFmOGQ0MDM5OTQ4YjE3ZDc4M2IwODE5OEBjb25mZXJlbmNlLnhtcHAuem9vbS51cyJ9",
                    "id": "92b0268aaf8d4039948b17d783b08198",
                    "jid": "92b0268aaf8d4039948b17d783b08198@conference.xmpp.zoom.us",
                    "name": "TestGroupChannel1",
                    "type": 3
                },
                {
                    "channel_settings": {
                        "add_member_permissions": 1,
                        "allow_to_add_external_users": 0,
                        "mention_all_permissions": 1,
                        "new_members_can_see_previous_messages_files": true,
                        "posting_permissions": 1
                    },
                    "channel_url": "https://us06web.zoom.us/launch/chat/v2/eyJzaWQiOiIzZDRjZjFiNDkzNDk0NGFkODM5YzEwOWJhYWM5MzEyNkBjb25mZXJlbmNlLnhtcHAuem9vbS51cyJ9",
                    "id": "3d4cf1b4934944ad839c109baac93126",
                    "jid": "3d4cf1b4934944ad839c109baac93126@conference.xmpp.zoom.us",
                    "name": "Admins1",
                    "type": 2
                },
                {
                    "channel_settings": {
                        "add_member_permissions": 1,
                        "allow_to_add_external_users": 0,
                        "mention_all_permissions": 1,
                        "new_members_can_see_previous_messages_files": true,
                        "posting_permissions": 1
                    },
                    "channel_url": "https://us06web.zoom.us/launch/chat/v2/eyJzaWQiOiJlODJlOTlhYzliMGM0MGIwODQ0OWM3Njc2NmNmMzk4ZEBjb25mZXJlbmNlLnhtcHAuem9vbS51cyJ9",
                    "id": "e82e99ac9b0c40b08449c76766cf398d",
                    "jid": "e82e99ac9b0c40b08449c76766cf398d@conference.xmpp.zoom.us",
                    "name": "Admins_to_delete_2",
                    "type": 3
                },
                {
                    "channel_settings": {
                        "add_member_permissions": 1,
                        "allow_to_add_external_users": 0,
                        "mention_all_permissions": 1,
                        "new_members_can_see_previous_messages_files": true,
                        "posting_permissions": 1
                    },
                    "channel_url": "https://us06web.zoom.us/launch/chat/v2/eyJzaWQiOiIwZWJlNzEwMDNlYjI0ZjVmODU3N2U1YTEyNGYwNjQyOEBjb25mZXJlbmNlLnhtcHAuem9vbS51cyJ9",
                    "id": "0ebe71003eb24f5f8577e5a124f06428",
                    "jid": "0ebe71003eb24f5f8577e5a124f06428@conference.xmpp.zoom.us",
                    "name": "Admins_to_delete_2_updated",
                    "type": 3
                },
                {
                    "channel_settings": {
                        "add_member_permissions": 1,
                        "allow_to_add_external_users": 1,
                        "mention_all_permissions": 1,
                        "new_members_can_see_previous_messages_files": true,
                        "posting_permissions": 1
                    },
                    "channel_url": "https://us06web.zoom.us/launch/chat/v2/eyJzaWQiOiIyZTk5YTdlMDdkZTA0ZjUyYmYyYzQ0OGNkMmIxNTFmY0Bjb25mZXJlbmNlLnhtcHAuem9vbS51cyJ9",
                    "id": "2e99a7e07de04f52bf2c448cd2b151fc",
                    "jid": "2e99a7e07de04f52bf2c448cd2b151fc@conference.xmpp.zoom.us",
                    "name": "BotChannel",
                    "type": 5
                },
                {
                    "channel_settings": {
                        "add_member_permissions": 1,
                        "allow_to_add_external_users": 0,
                        "mention_all_permissions": 1,
                        "new_members_can_see_previous_messages_files": true,
                        "posting_permissions": 1
                    },
                    "channel_url": "https://us06web.zoom.us/launch/chat/v2/eyJzaWQiOiJiMThkMTUxNDBjMjU0NTQ5YTgwYWY2NTcyYjNiNTUyZUBjb25mZXJlbmNlLnhtcHAuem9vbS51cyJ9",
                    "id": "b18d15140c254549a80af6572b3b552e",
                    "jid": "b18d15140c254549a80af6572b3b552e@conference.xmpp.zoom.us",
                    "name": "ChannelName",
                    "type": 3
                },
                {
                    "channel_settings": {
                        "add_member_permissions": 1,
                        "allow_to_add_external_users": 0,
                        "mention_all_permissions": 1,
                        "new_members_can_see_previous_messages_files": true,
                        "posting_permissions": 1
                    },
                    "channel_url": "https://us06web.zoom.us/launch/chat/v2/eyJzaWQiOiIzNjQxYzNmZGMxZGM0Zjc4OGU4ZWIzNDA3YTQwYzQ3MkBjb25mZXJlbmNlLnhtcHAuem9vbS51cyJ9",
                    "id": "3641c3fdc1dc4f788e8eb3407a40c472",
                    "jid": "3641c3fdc1dc4f788e8eb3407a40c472@conference.xmpp.zoom.us",
                    "name": "Admins",
                    "type": 2
                },
                {
                    "channel_settings": {
                        "add_member_permissions": 1,
                        "allow_to_add_external_users": 0,
                        "mention_all_permissions": 1,
                        "new_members_can_see_previous_messages_files": true,
                        "posting_permissions": 1
                    },
                    "channel_url": "https://us06web.zoom.us/launch/chat/v2/eyJzaWQiOiJmN2NlNDE0YTI0NjM0MjQwYWUwYTc4OTQ4MjNkODcwN0Bjb25mZXJlbmNlLnhtcHAuem9vbS51cyJ9",
                    "id": "f7ce414a24634240ae0a7894823d8707",
                    "jid": "f7ce414a24634240ae0a7894823d8707@conference.xmpp.zoom.us",
                    "name": "TestChannel3",
                    "type": 3
                }
            ],
            "next_page_token": "",
            "page_size": 50,
            "total_records": 11
        },
        "UserChannelsNextToken": ""
    }
}
```

#### Human Readable Output

>### Channels
>
>|Channel ID|Channel name|Channel type|Channel url|User id|channel JID|
>|---|---|---|---|---|---|
>| e7e2c5e1ba854056906af1c9dc36148f | TestChannel1 | 3 | <https://us06web.zoom.us/launch/chat/v2/eyJzaWQiOiJlN2UyYzVlMWJhODU0MDU2OTA2YWYxYzlkYzM2MTQ4ZkBjb25mZXJlbmNlLnhtcHAuem9vbS51cyJ9> | uJiZN-O7Rp6Jp_995FpZGg | <e7e2c5e1ba854056906af1c9dc36148f@conference.xmpp.zoom.us> |
>| 7828a1b283bd426199094e5ea0aa9353 | Channel | 3 | <https://us06web.zoom.us/launch/chat/v2/eyJzaWQiOiI3ODI4YTFiMjgzYmQ0MjYxOTkwOTRlNWVhMGFhOTM1M0Bjb25mZXJlbmNlLnhtcHAuem9vbS51cyJ9> | uJiZN-O7Rp6Jp_995FpZGg | <7828a1b283bd426199094e5ea0aa9353@conference.xmpp.zoom.us> |
>| 08a49efcb9a047c3be95c047872562cf | DemoChannel-Updated | 3 | <https://us06web.zoom.us/launch/chat/v2/eyJzaWQiOiIwOGE0OWVmY2I5YTA0N2MzYmU5NWMwNDc4NzI1NjJjZkBjb25mZXJlbmNlLnhtcHAuem9vbS51cyJ9> | uJiZN-O7Rp6Jp_995FpZGg | <08a49efcb9a047c3be95c047872562cf@conference.xmpp.zoom.us> |
>| 92b0268aaf8d4039948b17d783b08198 | TestGroupChannel1 | 3 | <https://us06web.zoom.us/launch/chat/v2/eyJzaWQiOiI5MmIwMjY4YWFmOGQ0MDM5OTQ4YjE3ZDc4M2IwODE5OEBjb25mZXJlbmNlLnhtcHAuem9vbS51cyJ9> | uJiZN-O7Rp6Jp_995FpZGg | <92b0268aaf8d4039948b17d783b08198@conference.xmpp.zoom.us> |
>| 3d4cf1b4934944ad839c109baac93126 | Admins1 | 2 | <https://us06web.zoom.us/launch/chat/v2/eyJzaWQiOiIzZDRjZjFiNDkzNDk0NGFkODM5YzEwOWJhYWM5MzEyNkBjb25mZXJlbmNlLnhtcHAuem9vbS51cyJ9> | uJiZN-O7Rp6Jp_995FpZGg | <3d4cf1b4934944ad839c109baac93126@conference.xmpp.zoom.us> |
>| e82e99ac9b0c40b08449c76766cf398d | Admins_to_delete_2 | 3 | <https://us06web.zoom.us/launch/chat/v2/eyJzaWQiOiJlODJlOTlhYzliMGM0MGIwODQ0OWM3Njc2NmNmMzk4ZEBjb25mZXJlbmNlLnhtcHAuem9vbS51cyJ9> | uJiZN-O7Rp6Jp_995FpZGg | <e82e99ac9b0c40b08449c76766cf398d@conference.xmpp.zoom.us> |
>| 0ebe71003eb24f5f8577e5a124f06428 | Admins_to_delete_2_updated | 3 | <https://us06web.zoom.us/launch/chat/v2/eyJzaWQiOiIwZWJlNzEwMDNlYjI0ZjVmODU3N2U1YTEyNGYwNjQyOEBjb25mZXJlbmNlLnhtcHAuem9vbS51cyJ9> | uJiZN-O7Rp6Jp_995FpZGg | <0ebe71003eb24f5f8577e5a124f06428@conference.xmpp.zoom.us> |
>| 2e99a7e07de04f52bf2c448cd2b151fc | BotChannel | 5 | <https://us06web.zoom.us/launch/chat/v2/eyJzaWQiOiIyZTk5YTdlMDdkZTA0ZjUyYmYyYzQ0OGNkMmIxNTFmY0Bjb25mZXJlbmNlLnhtcHAuem9vbS51cyJ9> | uJiZN-O7Rp6Jp_995FpZGg | <2e99a7e07de04f52bf2c448cd2b151fc@conference.xmpp.zoom.us> |
>| b18d15140c254549a80af6572b3b552e | ChannelName | 3 | <https://us06web.zoom.us/launch/chat/v2/eyJzaWQiOiJiMThkMTUxNDBjMjU0NTQ5YTgwYWY2NTcyYjNiNTUyZUBjb25mZXJlbmNlLnhtcHAuem9vbS51cyJ9> | uJiZN-O7Rp6Jp_995FpZGg | <b18d15140c254549a80af6572b3b552e@conference.xmpp.zoom.us> |
>| 3641c3fdc1dc4f788e8eb3407a40c472 | Admins | 2 | <https://us06web.zoom.us/launch/chat/v2/eyJzaWQiOiIzNjQxYzNmZGMxZGM0Zjc4OGU4ZWIzNDA3YTQwYzQ3MkBjb25mZXJlbmNlLnhtcHAuem9vbS51cyJ9> | uJiZN-O7Rp6Jp_995FpZGg | <3641c3fdc1dc4f788e8eb3407a40c472@conference.xmpp.zoom.us> |
>| f7ce414a24634240ae0a7894823d8707 | TestChannel3 | 3 | <https://us06web.zoom.us/launch/chat/v2/eyJzaWQiOiJmN2NlNDE0YTI0NjM0MjQwYWUwYTc4OTQ4MjNkODcwN0Bjb25mZXJlbmNlLnhtcHAuem9vbS51cyJ9> | uJiZN-O7Rp6Jp_995FpZGg | <f7ce414a24634240ae0a7894823d8707@conference.xmpp.zoom.us> |


### zoom-create-channel

***
Creates a channel for a user

#### Base Command

`zoom-create-channel`

#### Input

| **Argument Name** | **Description** | **Required** |
| --- | --- | --- |
| user_id | The user's unique identifier. | Required | 
| member_emails | The member(s) to include in the channel. A maximum of 20 members can be added to the channel at once with this API. | Required | 
| add_member_permissions | Who can add new channel members: * 1 - All channel members can add new members. * 2 - Only channel owner and administrators can add new members. Note: This setting can only be modified by the channel owner. Default: 1. 
| posting_permissions | The channel members' posting permissions: * 1 — All chat channel members can post to the channel. * 2 — Only the channel owner and administrators can post to the channel. * 3 — Only the channel owner, administrators and certain members can post to the channel. Default: 1. | Optional | 
| new_members_can_see_prev_msgs | Whether new channel members can view messages and files previously posted in the channel. Possible values are: true, false. Default is True. | Optional | 
| channel_name | The name of the channel. Maximum of 128 characters. | Required | 
| channel_type | The type of the channel. The value can be one of the following: 1: Private channel. In this type of channel, members must be invited to join a channel. 2: Private channel with members that belong to one Zoom account. Members in this channel should be invited and the members should be from the same organization. 3: Public channel. Anyone can search for this channel and join the channel. 4: New chat. This is an instant channel which can be created by adding members to a new chat. | Required | 

#### Context Output

| **Path** | **Type** | **Description** |
| --- | --- | --- |
| Zoom.Channel.id | string | the channel's unique identifier. | 
| Zoom.Channel.jid | string | The channel JID. | 
| Zoom.Channel.name | string | The channel name. | 
| Zoom.Channel.type | string | The type of the channel. The value can be one of the following: 1: Private channel. In this type of channel, members must be invited to join a channel. 2: Private channel with members that belong to one Zoom account. Members in this channel should be invited and the members should be from the same organization. 3: Public channel. Anyone can search for this channel and join the channel. 4: Group chat. This is an instant channel which can be created by adding members to a new chat. 
 | 
| Zoom.Channel.url | string | The URL of the Zoom chat channel. | 

#### Command example

```!zoom-create-channel user_id=uJiZN-O7Rp6Jp_995FpZGg member_emails=example@example.com channel_name=ChannelName channel_type="Public channel"```

#### Context Example

```json
{
    "Zoom": {
        "Channel": {
            "channel_url": "https://us06web.zoom.us/launch/chat/v2/eyJzaWQiOiJiMThkMTUxNDBjMjU0NTQ5YTgwYWY2NTcyYjNiNTUyZUBjb25mZXJlbmNlLnhtcHAuem9vbS51cyJ9",
            "id": "b18d15140c254549a80af6572b3b552e",
            "jid": "b18d15140c254549a80af6572b3b552e@conference.xmpp.zoom.us",
            "name": "ChannelName",
            "type": 3
        }
    }
}
```

#### Human Readable Output

>### Channel details
>
>|Channel ID|Channel name|Channel type|Channel url|User id|
>|---|---|---|---|---|
>| b18d15140c254549a80af6572b3b552e | ChannelName | 3 | <https://us06web.zoom.us/launch/chat/v2/eyJzaWQiOiJiMThkMTUxNDBjMjU0NTQ5YTgwYWY2NTcyYjNiNTUyZUBjb25mZXJlbmNlLnhtcHAuem9vbS51cyJ9> | uJiZN-O7Rp6Jp_995FpZGg |


### zoom-delete-channel

***
Deletes a specific Zoom channel

#### Base Command

`zoom-delete-channel`

#### Input

| **Argument Name** | **Description** | **Required** |
| --- | --- | --- |
| channel_id | Unique identifier of a channel. | Required | 
| user_id | User unique identifier. | Required | 

#### Context Output

There is no context output for this command.

#### Command example

```!zoom-delete-channel user_id=uJiZN-O7Rp6Jp_995FpZGg channel_id=88f2f20f4abd415cba2429538be58025```

#### Human Readable Output

>Channel 88f2f20f4abd415cba2429538be58025 was deleted successfully

### zoom-update-channel

***
Update an existing channel in a Zoom account.

#### Base Command

`zoom-update-channel`

#### Input

| **Argument Name** | **Description** | **Required** |
| --- | --- | --- |
| channel_id | The channel ID. | Required | 
| user_id | User unique identifier. | Required | 
| add_member_permissions | Who can add new channel members: * 1 - All channel members can add new members. * 2 - Only channel owner and administrators can add new members. Note: This setting can only be modified by the channel owner. | Optional | 
| posting_permissions | The channel members' posting permissions: * 1 — All chat channel members can post to the channel. * 2 — Only the channel owner and administrators can post to the channel. * 3 — Only the channel owner, administrators and certain members can post to the channel. | Optional | 
| new_members_can_see_prev_msgs | Whether new channel members can view messages and files previously posted in the channel. Possible values are: true, false. Default is True. | Optional | 
| channel_name | A new name for the channel. | Optional | 

#### Context Output

There is no context output for this command.

#### Command example

```!zoom-update-channel user_id=uJiZN-O7Rp6Jp_995FpZGg channel_name=Channel-Updated5 channel_id=88f2f20f4abd415cba2429538be58025```

#### Human Readable Output

>Channel 88f2f20f4abd415cba2429538be58025 was updated successfully

### zoom-invite-to-channel

***
Invites members that are in a user's contact list to a channel. A channel can have one or multiple members. The maximum number of members that can be added at once with this API is 5.


#### Base Command

`zoom-invite-to-channel`

#### Input

| **Argument Name** | **Description** | **Required** |
| --- | --- | --- |
| channel_id | The channel's unique identifier. | Required | 
| user_id | User unique identifier. | Required | 
| members | The member's email address. | Required | 

#### Context Output

| **Path** | **Type** | **Description** |
| --- | --- | --- |
| Zoom.Channel.ids | string | A comma-separated list of user IDs of the members added to the channel.  User IDs of those who are not from the same account will be omitted from the list.
 | 
| Zoom.Channel.added_at | string | The date and time when the members are added to the channel. | 
| Zoom.Channel.member_ids | string | A comma-separated list of member IDs of the members added to the channel. | 

#### Command example

```!zoom-invite-to-channel user_id=uJiZN-O7Rp6Jp_995FpZGg members=example@example.com channel_id=88f2f20f4abd415cba2429538be58025```

#### Context Example

```json
{
    "Zoom": {
        "Channel": {
            "added_at": "2023-05-22T08:36:57Z",
            "ids": "pq0t1uvlrqmi_p_-cg2ugq",
            "member_ids": "1vqMC-BQdfok1tpAnSw8OT6FtcMiXBaUPNoRhTIzcvJjtbxgPXQRLmDm-10C2Ggg"
        }
    }
}
```

#### Human Readable Output

>### Channel details
>
>|Added at date and time|Channel ID|User id|
>|---|---|---|
>| 2023-05-22T08:36:57Z | 88f2f20f4abd415cba2429538be58025 | pq0t1uvlrqmi_p_-cg2ugq |


### zoom-remove-from-channel

***
Removes a member from a chat channel. A channel can have one or more members.

#### Base Command

`zoom-remove-from-channel`

#### Input

| **Argument Name** | **Description** | **Required** |
| --- | --- | --- |
| channel_id | The unique identifier of the channel from where you would like to remove a member. | Required | 
| user_id | User unique identifier. | Required | 
| member_id | The email address or user ID or member ID of the member to remove from the channel. | Required | 

#### Context Output

There is no context output for this command.

#### Command example

```!zoom-remove-from-channel user_id=uJiZN-O7Rp6Jp_995FpZGg member_id=example@example.com channel_id=88f2f20f4abd415cba2429538be58025```

#### Human Readable Output

>Member <example@example.com> was successfully removed from channel 88f2f20f4abd415cba2429538be58025

### zoom-send-file

***
Sends a file on Zoom to either an individual user in your contact list or a channel of which you are a member.

#### Base Command

`zoom-send-file`

#### Input

| **Argument Name** | **Description** | **Required** |
| --- | --- | --- |
| to_channel | The channel ID of the channel to which to send the chat file. | Optional | 
| user_id | The user's ID. | Required | 
| to_contact | The user ID or member ID of the contact to send the chat file. | Optional | 
| entry_id | Cortex XSOAR internal file ID. | Required | 

#### Context Output

There is no context output for this command.

### zoom-send-message

***
Sends chat messages on Zoom to either an individual user who is in your contact list or to a channel of which you are a member.

#### Base Command

`zoom-send-message`

#### Input

| **Argument Name** | **Description** | **Required** |
| --- | --- | --- |
| user_id | Unique identifier of the user. | Required | 
| at_contact |  Email address of the mention contact. | Optional | 
| is_markdown | if a markdown message provide in the message argument| Optional
| message | The message to be sent. Maximum of 1024 characters. | Required | 
| entry_ids | A list of the file IDs to send. This field only accepts a maximum of six file IDs.  | Optional | 
| reply_main_message_id | The reply message's ID. This field only returns if the message is a reply message. | Optional | 
| to_channel | The channel ID of the channel to send a message. | Optional | 
| to_contact | The email address or user ID or member ID of the person to send a message. | Optional | 

#### Context Output

| **Path** | **Type** | **Description** |
| --- | --- | --- |
| Zoom.ChatMessage.id | number | Unique identifier of the message. | 

#### Command example

```!zoom-send-message user_id=uJiZN-O7Rp6Jp_995FpZGg message="message" to_contact=example@example.com```

#### Context Example

```json
{
    "Zoom": {
        "ChatMessage": {
            "id": "7df8cc5b-efc4-4e08-9083-9823b8871c82"
        }
    }
}
```

#### Human Readable Output

>### Message
>
>|Contact|Message ID|
>|---|---|
>| <example@example.com> | 7df8cc5b-efc4-4e08-9083-9823b8871c82 |


### zoom-delete-message

***
Deletes a chat message previously sent to a contact or a channel.

#### Base Command

`zoom-delete-message`

#### Input

| **Argument Name** | **Description** | **Required** |
| --- | --- | --- |
| user_id | Unique identifier of the user. | Required | 
| message_id | Unique identifier of the message. | Required | 
| to_channel | The channel ID where the message was sent. You must provide this parameter or the to_contact parameter. | Optional | 
| to_contact | The member ID or user ID or email address of a chat contact to whom the message was sent.  You must provide this parameter or the to_channel parameter. | Optional | 

#### Context Output

There is no context output for this command.

#### Command example

```!zoom-delete-message user_id=uJiZN-O7Rp6Jp_995FpZGg to_contact=example@example.com message_id=4a59df4a-9668-46bd-bff2-3e1f3462ecc3```

#### Human Readable Output

>Message 4a59df4a-9668-46bd-bff2-3e1f3462ecc3 was deleted successfully

### zoom-update-message

***
Edits a chat message that you previously sent to either a contact or a channel in Zoom by providing the ID of the message as the value of the messageId parameter.  As a query parameter, you must provide either the contact's email address or the Channel ID of the channel where the message was sent.


#### Base Command

`zoom-update-message`

#### Input

| **Argument Name** | **Description** | **Required** |
| --- | --- | --- |
| user_id | Unique identifier of the user. | Required | 
| message_id | Unique identifier of the message. | Required | 
| message | The edited message. | Required | 
| to_channel | The channel ID of the channel where you sent the message. You must provide either to_contact or to_channel parameter in the API request. Channel ID can be retrieved from List User's Channels API. | Optional | 
| to_contact | The email address or user ID or member ID of the contact to whom the message was sent.  You must provide either this parameter or the to_channel parameter in the API request. | Optional | 
| entry_ids | A list of Cortex XSOAR file entry IDs to send. | Optional | 

#### Context Output

There is no context output for this command.

#### Command example

```!zoom-update-message user_id=uJiZN-O7Rp6Jp_995FpZGg message="message2" to_contact=example@example.com message_id=4a59df4a-9668-46bd-bff2-3e1f3462ecc3```

#### Human Readable Output

>Message 4a59df4a-9668-46bd-bff2-3e1f3462ecc3 was successfully updated

### zoom-list-messages

***
Searches chat messages or shared files between a user and an individual contact or a chat channel. 


#### Base Command

`zoom-list-messages`

#### Input

| **Argument Name** | **Description** | **Required** |
| --- | --- | --- |
| user_id | Unique identifier of the user. | Required | 
| to_contact | This field allows you to query by the email address or user ID or member ID of a chat contact with whom the user communicated. The API only returns messages sent and/or received between the user and the queried contact. | Optional | 
| to_channel | This field queries by the channel ID of a channel in which the user had chat conversations. The API only returns messages sent and/or received by the user in the queried channel. | Optional | 
| date | The query date from which to retrieve the chat messages. This value defaults to the current date. Format %Y-%m-%dT%H:%M:%S.. | Optional | 
| from | Start date. Format %Y-%m-%dT%H:%M:%S. | Optional | 
| to | End date. Format %Y-%m-%dT%H:%M:%S. | Optional | 
| include_deleted_and_edited_message | Whether to include deleted and edited messages. Default false. | Optional | 
| search_type | The type of search: message — Search messages. file — Search files.. Possible values are: message, file. | Optional | 
| search_key | Key for search in messages. | Optional | 
| exclude_child_message |  Whether to exclude returning all child messages in a chat, leaving only the parent messages.  Default: false. | Optional | 
| next_page_token | The next page token paginates through a large set of results. A next page token is returned whenever the set of available results exceeds the current page size. This token's expiration period is 15 minutes. | Optional | 
| page_size | Number of records returned from a single API call. Default 50. | Optional | 
| page_number | The page of results to return. Default 1. | Optional | 
| limit | Total amount of results to show. | Optional | 

#### Context Output

| **Path** | **Type** | **Description** |
| --- | --- | --- |
| Zoom.ChatMessage.date | date | The queried date value. | 
| Zoom.ChatMessage.id | string | The channel's unique identifier. | 
| Zoom.Channel.jid | string | The channel JID. | 
| Zoom.Channel.name | string | The channel name. | 
| Zoom.Channel.type | string | The type of the channel. The value can be one of the following: 1: Private channel. In this type of channel, members must be invited to join a channel. 2: Private channel with members that belong to one Zoom account. Members in this channel should be invited and the members should be from the same organization. 3: Public channel. Anyone can search for this channel and join the channel. 4: Group chat. This is an instant channel which can be created by adding members to a new chat. 
 | 
| Zoom.ChatMessage.date | date | The queried date value. | 
| Zoom.ChatMessage.from | date-time | The queried from value. \(Returned only if the from query parameter is used\) | 
| Zoom.ChatMessage.messages | array of object | Information about received messages and files. | 
| Zoom.ChatMessage.messages.bot_message | object | The chatbot's message in JSON format. | 
| Zoom.ChatMessage.messages.bot_message.date_time | date-time | The date and time when the message was sent. | 
| Zoom.ChatMessage.messages.files | array of object | Information about chat files \(if multiple files exist\). | 
| Zoom.ChatMessage.messages.files.download_url | string | The download URL of the chat file. | 
| Zoom.ChatMessage.messages.files.file_id | string | The unique ID of the chat file. | 
| Zoom.ChatMessage.messages.files.file_name | string | The name and file extension of the chat file. | 
| Zoom.ChatMessage.messages.files.file_size | integer | The size of the chat file in bytes. | 
| Zoom.ChatMessage.messages.rich_text | array of object | Rich text formatting information. | 
| Zoom.ChatMessage.messages.rich_text.start_position | integer | The start position of the rich text in the message string. | 
| Zoom.ChatMessage.messages.rich_text.end_position | integer | The end position of the rich text. | 
| Zoom.ChatMessage.messages.rich_text.format_type | enum | The type of rich text format. | 
| Zoom.ChatMessage.messages.rich_text.format_attr | string | The attribute values of a specific format_type. | 
| Zoom.ChatMessage.messages.rich_text.download_url | string | The download URL of the first file. | 
| Zoom.ChatMessage.messages.rich_text.file_id | string | The unique ID of the first file. | 
| Zoom.ChatMessage.messages.rich_text.file_name | string | The name of the first file. | 
| Zoom.ChatMessage.messages.rich_text.file_size | integer | The size of the first file in bytes. | 
| Zoom.ChatMessage.messages.id | string | Unique identifier of the message. | 
| Zoom.ChatMessage.messages.message | string | The message content. | 
| Zoom.ChatMessage.messages.reply_main_message_id | string | The unique identifier of a reply message. \(Returned only for reply messages\) | 
| Zoom.ChatMessage.messages.reply_main_message_timestamp | integer | The timestamp of when the reply message was sent. \(Returned only for reply messages\) | 
| Zoom.ChatMessage.messages.sender | string | The email address of the message sender. Empty if the sender does not belong to the same account as the current user or is not a contact. | 
| Zoom.ChatMessage.messages.sender_member_id | string | The member ID of the message sender. | 
| Zoom.ChatMessage.messages.sender_display_name | string | The display name of the message sender. | 
| Zoom.ChatMessage.messages.status | enum | Indicates the status of the message. Allowed values Deleted, Edited, Normal. \(Returned only when include_deleted_and_edited_message query parameter is set to true\) | 
| Zoom.ChatMessage.messages.timestamp | integer | The timestamp of the message in microseconds. | 
| Zoom.ChatMessage.at_items | array of object | Information about mentions. | 
| Zoom.ChatMessage.at_items.at_contact | string | The user ID of the mentioned contact. Empty if the contact does not belong to the same account as the current user. | 
| Zoom.ChatMessage.at_items.at_contact_member_id | string | The member ID of the mentioned contact. | 
| Zoom.ChatMessage.at_items.at_type | integer | The type of mention. Allowed values 1 \(Contact\), 2 \(Channel\). | 
| Zoom.ChatMessage.at_items.end_position | integer | The end position of the mention. | 
| Zoom.ChatMessage.at_items.start_position | integer | The start position of the mention. | 
| Zoom.ChatMessageNextToken.user_id|	string	|The user ID associated with the next page token.|
| Zoom.ChatMessageNextToken.to_channel|	string	|The channel ID associated with the next page token.|
| Zoom.ChatMessageNextToken.include_deleted_and_edited_message| boolean	|Indicates whether deleted and edited messages are included in the next page token request.|
| Zoom.ChatMessageNextToken.search_type|	string|	The search type associated with the next page token.|
| Zoom.ChatMessageNextToken.to|	string|	The recipient associated with the next page token.|
| Zoom.ChatMessageNextToken.date|	string|	The date associated with the next page token.|
| Zoom.ChatMessageNextToken.page_size|	integer|	The page size associated with the next page token.|
| Zoom.ChatMessageNextToken.next_page_token|	string|	The next page token for pagination.|
| Zoom.ChatMessageNextToken.from|	string|	The sender associated with the next page token.|
| Zoom.ChatMessageNextToken.search_key|	string	|The search key associated with the next page token.|
| Zoom.ChatMessageNextToken.exclude_child_message|	boolean	|Indicates whether child messages are excluded in the next page token request.|
| Zoom.ChatMessageNextToken.to_contact|	string	|The contact ID associated with the next page token.|

#### Command example

```!zoom-list-messages user_id=uJiZN-O7Rp6Jp_995FpZGg to_contact=example@example.com date=today```

#### Context Example

```json
{
    "Zoom": {
        "ChatMessage": {
            "ChatMessage": [
                {
                    "date_time": "2023-05-22T08:24:14Z",
                    "id": "a62636c8-b6c1-4135-9352-88ac61eafc31",
                    "message": "message",
                    "send_member_id": "1vrdvnC1gHuxZtpVLR7Oz1_A1dcCrBf0PNoRhTIzcvJjtbxgPXQRLmDm-10C2Ggg",
                    "sender": "example@example.com",
                    "sender_display_name": "admin zoom",
                    "timestamp": 1684743854543
                },
                {
                    "date_time": "2023-05-22T08:20:22Z",
                    "id": "4a59df4a-9668-46bd-bff2-3e1f3462ecc3",
                    "message": "my message",
                    "send_member_id": "1vrdvnC1gHuxZtpVLR7Oz1_A1dcCrBf0PNoRhTIzcvJjtbxgPXQRLmDm-10C2Ggg",
                    "sender": "example@example.com",
                    "sender_display_name": "admin zoom",
                    "timestamp": 1684743622899
                }
            ],
            "ChatMessageNextToken": ""
        }
    }
}
```

#### Human Readable Output

>### Messages
>
>|Date Time|From|Message Id|Message sender|Message text|Sender display name|To|User id|
>|---|---|---|---|---|---|---|---|
>| 2023-05-22T08:24:14Z | None | a62636c8-b6c1-4135-9352-88ac61eafc31 | <example@example.com> | message | admin zoom | None | uJiZN-O7Rp6Jp_995FpZGg |
>| 2023-05-22T08:20:22Z | None | 4a59df4a-9668-46bd-bff2-3e1f3462ecc3 | <example@example.com> | my message | admin zoom | None | uJiZN-O7Rp6Jp_995FpZGg |
<<<<<<< HEAD
=======

### send-notification

***
Sends messages from your Marketplace Chatbot app on Zoom to either an individual user or to a channel.

#### Base Command

`send-notification`

#### Input

| **Argument Name** | **Description** | **Required** |
| --- | --- | --- |
| to |  The email address or user ID or member ID of the person to send a message.  | Required | 
| channel_id |  The channel ID of the channel to send a message. | Optional | 
| message | The message to be sent. Maximum of 1024 characters. | Required | 
| visible_to_user | The UserID that allows a Chatbot to send a message to a group channel when it has only one designated person in that group channel to see the message. | Optional | 
| zoom_ask | Whether to send the message as a JSON. | Optional | 

#### Context Output

There is no context output for this command.

#### Command example

```!send-notification message=hi to=example@example.com```

#### Context Output

There is no context output for this command.

#### Human Readable Output

>### Message
>Message sent to Zoom successfully. Message ID is: 20230815153245201_BPK3S3S_aw1


## mirror-investigation

***
Mirrors the investigation between Zoom and the Cortex XSOAR War Room.

#### Base Command

`mirror-investigation`

#### Input

| **Argument Name** | **Description** | **Required** |
| --- | --- | --- |
| type | The mirroring type. Can be "all", which mirrors everything, "chat", which mirrors only chats (not commands), or "none", which stops all mirroring. Possible values are: all, chat, none. Default is all. | Optional | 
| autoclose | Whether the channel is auto-closed when an investigation is closed. Can be "true" or "false". Default is "true". | Optional | 
| direction | The mirroring direction. Can be "FromDemisto", "ToDemisto", or "Both". Default value is "Both". | Optional | 
| channelName | The name of the channel. The default is "incident-&lt;incidentID&gt;". | Optional | 

#### Context Output

There is no context output for this command.

#### Command Example

```!mirror-investigation direction="FromDemisto" channelName="example"```

#### Human Readable Output

> Investigation mirrored successfully, channel:example

### close-channel

***
Delete a mirrored Zoom channel.

#### Base Command

`close-channel`

#### Input

| **Argument Name** | **Description** | **Required** |
| --- | --- | --- |
| channel | The name of the channel to delete. If not provided, the mirrored investigation channel is deleted (if the channel exists). | Optional | 
| channel_id | The ID of the channel to delete. If not provided, the mirrored investigation channel is deleted (if the channel exists). | Optional | 

#### Context Output

There is no context output for this command.

#### Command Example

```
!close-channel channel=new-zoom-channel
```

#### Human Readable Output

> Channel successfully deleted.
>>>>>>> 6f77591c
<|MERGE_RESOLUTION|>--- conflicted
+++ resolved
@@ -9,21 +9,6 @@
 
     | **Parameter** | **Description** | **Required** |
     | --- | --- | --- |
-<<<<<<< HEAD
-    | Server URL (e.g. '<https://api.zoom.us/v2/>') |  | False |
-    | Account ID (OAuth) |  | False |
-    | Client ID (OAuth) |  | False |
-    | Client Secret (OAuth) |  | False |
-    | API Key (JWT-Deprecated.) | This authentication method will be deprecated by Zoom in June 2023. | False |
-    | API Secret (JWT-Deprecated.) | This authentication method will be deprecated by Zoom in June 2023. | False |
-    | API Key (JWT-Deprecated.) | This authentication method will be deprecated by Zoom in June 2023. | False |
-    | API Secret (JWT-Deprecated.) | This authentication method will be deprecated by Zoom in June 2023. | False |
-    | Use system proxy settings |  | False |
-    | Trust any certificate (not secure) |  | False |
-
-4. Click **Test** to validate the URLs, token, and connection.
-
-=======
     | `Server URL` (e.g., '<https://api.zoom.us/v2/>') |  | True |
     | `Account ID (OAuth)` |  | True |
     | `Client ID (OAuth)` |  | True |
@@ -118,7 +103,6 @@
 ![enter image description here](doc_files/add-event.gif)
 
 
->>>>>>> 6f77591c
 ## Commands
 
 You can execute these commands from the Cortex XSOAR CLI, as part of an automation, or in a playbook.
@@ -1934,8 +1918,6 @@
 >|---|---|---|---|---|---|---|---|
 >| 2023-05-22T08:24:14Z | None | a62636c8-b6c1-4135-9352-88ac61eafc31 | <example@example.com> | message | admin zoom | None | uJiZN-O7Rp6Jp_995FpZGg |
 >| 2023-05-22T08:20:22Z | None | 4a59df4a-9668-46bd-bff2-3e1f3462ecc3 | <example@example.com> | my message | admin zoom | None | uJiZN-O7Rp6Jp_995FpZGg |
-<<<<<<< HEAD
-=======
 
 ### send-notification
 
@@ -2033,4 +2015,3 @@
 #### Human Readable Output
 
 > Channel successfully deleted.
->>>>>>> 6f77591c
