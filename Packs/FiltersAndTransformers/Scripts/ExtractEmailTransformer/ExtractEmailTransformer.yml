--- conflicted
+++ resolved
@@ -12,14 +12,7 @@
 tags:
 - transformer
 timeout: '0'
-<<<<<<< HEAD
-type: python
-subtype: python3
-dockerimage: demisto/python3:3.10.12.63474
-fromversion: 6.1.0
-=======
 type: javascript
 fromversion: 6.11.0
->>>>>>> 6f77591c
 tests:
 - ExtractEmailTransformer_Test