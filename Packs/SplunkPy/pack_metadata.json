--- conflicted
+++ resolved
@@ -2,11 +2,7 @@
     "name": "Splunk",
     "description": "Run queries on Splunk servers.",
     "support": "xsoar",
-<<<<<<< HEAD
-    "currentVersion": "3.1.28",
-=======
     "currentVersion": "3.1.29",
->>>>>>> 49d660dd
     "author": "Cortex XSOAR",
     "url": "https://www.paloaltonetworks.com/cortex",
     "email": "",
