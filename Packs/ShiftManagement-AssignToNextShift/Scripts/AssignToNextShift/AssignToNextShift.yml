args:
- description: The Incident IDs to reassign, can be a comma separated list (e.g. 1,2,3,4).
  name: incident_id
  required: true
comment: 'Randomly assigns the incidents to users on call (requires shift management) and users on call.

  See for more information:  
  [Cortex XSOAR 6.13](https://docs-cortex.paloaltonetworks.com/r/Cortex-XSOAR/6.13/Cortex-XSOAR-Administrator-Guide/Shift-Management)  
  [Cortex XSOAR 8 Cloud](https://docs-cortex.paloaltonetworks.com/r/Cortex-XSOAR/8/Cortex-XSOAR-Cloud-Documentation/Manage-roles-in-the-Cortex-XSOAR-tenant)
  [Cortex XSOAR 8.7 On-prem](https://docs-cortex.paloaltonetworks.com/r/Cortex-XSOAR/8.7/Cortex-XSOAR-On-prem-Documentation/Manage-roles-in-the-Cortex-XSOAR-tenant)

  Incident IDs should be passed as a comma-separated list.


  This automation runs using the default Limited User role, unless you explicitly change the permissions.

  For more information, see the section about permissions here:

  - For Cortex XSOAR 6 see https://docs-cortex.paloaltonetworks.com/r/Cortex-XSOAR/6.x/Cortex-XSOAR-Playbook-Design-Guide/Automations 
  - For Cortex XSOAR 8 Cloud see https://docs-cortex.paloaltonetworks.com/r/Cortex-XSOAR/8/Cortex-XSOAR-Cloud-Documentation/Create-a-script
  - For Cortex XSOAR 8.7 On-prem see https://docs-cortex.paloaltonetworks.com/r/Cortex-XSOAR/8.7/Cortex-XSOAR-On-prem-Documentation/Create-a-script'
commonfields:
  id: AssignToNextShift
  version: -1
<<<<<<< HEAD
dockerimage: demisto/python3:3.11.10.116949
=======
dockerimage: demisto/python3:3.11.10.115186
>>>>>>> 34467e2f
enabled: true
name: AssignToNextShift
script: ''
scripttarget: 0
subtype: python3
tags: []
type: python
fromversion: 6.0.0
tests:
- No tests (auto formatted)<|MERGE_RESOLUTION|>--- conflicted
+++ resolved
@@ -22,11 +22,7 @@
 commonfields:
   id: AssignToNextShift
   version: -1
-<<<<<<< HEAD
-dockerimage: demisto/python3:3.11.10.116949
-=======
 dockerimage: demisto/python3:3.11.10.115186
->>>>>>> 34467e2f
 enabled: true
 name: AssignToNextShift
 script: ''
