--- conflicted
+++ resolved
@@ -280,11 +280,7 @@
             createdAt__lte=created_until_parsed,
             createdAt__gte=created_from_parsed,
             updatedAt__gte=updated_from_parsed,
-<<<<<<< HEAD
-            resolved=argToBoolean(resolved) if include_resolved_param else None,
-=======
             resolved=argToBoolean(resolved) if argToBoolean(include_resolved_param) else None,
->>>>>>> 6f77591c
             displayName__like=display_name,
             displayName=display_name,
             query=query,
@@ -294,11 +290,7 @@
             siteIds=site_ids,
             rank=int(rank) if rank else None,
             keys_to_ignore=keys_to_ignore,
-<<<<<<< HEAD
-            incidentStatuses=argToList(incident_statuses.lower() if incident_statuses is not None else None)
-=======
             incidentStatuses=incident_statuses.lower() if incident_statuses else None
->>>>>>> 6f77591c
         )
         response = self._http_request(method='GET', url_suffix='threats', params=params, ok_codes=[200])
         return response.get('data', {})
@@ -948,11 +940,6 @@
                 "requiresApproval": requires_approval
             }
         }
-<<<<<<< HEAD
-        response = self._http_request(method='POST', url_suffix=endpoint_url, json_data=payload)
-        return response.get('data', {})
-
-=======
         payload["data"] = self.remove_empty_fields(payload.get("data", {}))
         response = self._http_request(method='POST', url_suffix=endpoint_url, json_data=payload)
         return response.get('data', {})
@@ -970,7 +957,6 @@
         # Returning updated dictionary with non-empty fields
         return {key: value for key, value in json_payload.items() if str(value)}
 
->>>>>>> 6f77591c
 
 ''' COMMANDS + REQUESTS FUNCTIONS '''
 
@@ -2798,10 +2784,7 @@
     query_id = args.get('query_id')
     limit = int(args.get('limit', 50))
     cursor = args.get('cursor', None)
-<<<<<<< HEAD
-=======
     column_to_display = argToList(args.get("columns"))
->>>>>>> 6f77591c
 
     events, pagination = client.get_events_request(query_id, limit, cursor)
     context = {}
@@ -2843,6 +2826,7 @@
             'Name': event.get('processName'),
             'ID': event.get('pid'),
         })
+
     # using the CommandResults.to_context in order to get the correct outputs key
     context.update(CommandResults(
         outputs_prefix='SentinelOne.Event',
@@ -2851,17 +2835,6 @@
 
     context.update({'Event(val.ID && val.ID === obj.ID)': event_standards})
 
-<<<<<<< HEAD
-=======
-    # using the CommandResults.to_context in order to get the correct outputs key
-    context.update(CommandResults(
-        outputs_prefix='SentinelOne.Event',
-        outputs_key_field=['ProcessID', 'EventID'],
-        outputs=contents).to_context().get('EntryContext', {}))
-
-    context.update({'Event(val.ID && val.ID === obj.ID)': event_standards})
-
->>>>>>> 6f77591c
     return CommandResults(
         readable_output=tableToMarkdown('SentinelOne Events', contents, removeNull=True),
         outputs=context,
@@ -3133,7 +3106,38 @@
             fileResult(f"{path.replace('/', '_')}", file_data)]
 
 
-<<<<<<< HEAD
+def get_accounts(client: Client, args: dict) -> CommandResults:
+    """
+    Get accounts info (ID, etc).
+    """
+    account_id = args.get('account_id', None)
+
+    context_entries = []
+    # Make request and get raw response
+    accounts = client.get_accounts_request(account_id)
+
+    if accounts:
+        for account in accounts:
+            context_entries.append({
+                'AccountType': account.get('accountType'),
+                'ActiveAgents': account.get('activeAgents'),
+                'NumberOfSites': account.get('numberOfSites'),
+                'State': account.get('state'),
+                'CreatedAt': account.get('createdAt'),
+                'Expiration': account.get('expiration'),
+                'ID': account.get('id'),
+                'Name': account.get('name')
+            })
+
+    return CommandResults(
+        readable_output=tableToMarkdown('Sentinel One - Get Accounts Details', context_entries,
+                                        headerTransform=pascalToSpace, removeNull=True),
+        outputs_prefix='SentinelOne.Accounts',
+        outputs_key_field='ID',
+        outputs=context_entries,
+        raw_response=accounts)
+
+
 def run_remote_script_command(client: Client, args: dict) -> CommandResults:
     """
     Run a remote script that was uploaded to the SentinelOne Script Library
@@ -3214,120 +3218,6 @@
             else:
                 demisto.debug(f"Unable to update the threat status of incident with remote ID [{threat_id}]")
 
-=======
-def get_accounts(client: Client, args: dict) -> CommandResults:
-    """
-    Get accounts info (ID, etc).
-    """
-    account_id = args.get('account_id', None)
-
-    context_entries = []
-    # Make request and get raw response
-    accounts = client.get_accounts_request(account_id)
-
-    if accounts:
-        for account in accounts:
-            context_entries.append({
-                'AccountType': account.get('accountType'),
-                'ActiveAgents': account.get('activeAgents'),
-                'NumberOfSites': account.get('numberOfSites'),
-                'State': account.get('state'),
-                'CreatedAt': account.get('createdAt'),
-                'Expiration': account.get('expiration'),
-                'ID': account.get('id'),
-                'Name': account.get('name')
-            })
-
-    return CommandResults(
-        readable_output=tableToMarkdown('Sentinel One - Get Accounts Details', context_entries,
-                                        headerTransform=pascalToSpace, removeNull=True),
-        outputs_prefix='SentinelOne.Accounts',
-        outputs_key_field='ID',
-        outputs=context_entries,
-        raw_response=accounts)
-
-
-def run_remote_script_command(client: Client, args: dict) -> CommandResults:
-    """
-    Run a remote script that was uploaded to the SentinelOne Script Library
-    """
-
-    headers = ["pendingExecutionId", "pending", "affected", "parentTaskId"]
-    # Get arguments
-    account_ids = argToList(args.get("account_ids"))
-    script_id = args.get("script_id", "")
-    output_destination = args.get("output_destination", "")
-    task_description = args.get("task_description", "")
-    output_directory = args.get("output_directory", "")
-    agent_ids = argToList(args.get("agent_ids"))
-    singularity_xdr_keyword = args.get("singularity_xdr_Keyword", "")
-    singularity_xdr_url = args.get("singularity_xdr_Url", "")
-    api_key = args.get("api_key", "")
-    input_params = args.get("input_params", "")
-    password = args.get("password", "")
-    script_runtime_timeout_seconds = int(args.get("script_runtime_timeout_seconds", 3600))
-    requires_approval = argToBoolean(args.get("requires_approval", False))
-
-    run_remote_script = client.run_remote_script_request(
-        account_ids, script_id, output_destination, task_description, output_directory, agent_ids,
-        singularity_xdr_keyword, singularity_xdr_url, api_key, input_params, password, script_runtime_timeout_seconds,
-        requires_approval)
-
-    return CommandResults(
-        readable_output=tableToMarkdown("SentinelOne - Run Remote Script", run_remote_script, headers=headers, removeNull=True),
-        outputs_prefix="SentinelOne.RunRemoteScript",
-        outputs=run_remote_script,
-        raw_response=run_remote_script)
-
-
-def get_mapping_fields_command():
-    """
-    Returns the list of fields to map in outgoing mirroring, for incidents.
-    """
-    mapping_response = GetMappingFieldsResponse()
-
-    incident_type_scheme = SchemeTypeMapping(type_name="SentinelOne Incident")
-    for argument, description in SENTINELONE_INCIDENT_OUTGOING_ARGS.items():
-        incident_type_scheme.add_field(name=argument, description=description)
-    mapping_response.add_scheme_type(incident_type_scheme)
-
-    return mapping_response
-
-
-def update_remote_incident(client: Client, threat_id: str, sentinelone_analyst_verdict: str,
-                           sentinelone_threat_status: str, closing_notes: str):
-    if sentinelone_analyst_verdict:
-        action = ANALYST_VERDICT.get(sentinelone_analyst_verdict, None)
-        if action:
-            response = client.update_threat_analyst_verdict_request(threat_ids=argToList(threat_id), action=action)
-            if response.get("affected") and int(response.get("affected")) > 0:
-                demisto.debug(f"Successfully updated the threat analyst verdict of incident"
-                              f" with remote ID [{threat_id}] to {action}")
-                note = f"XSOAR - Updated the threat analyst verdict to {sentinelone_analyst_verdict}"
-                client.write_threat_note_request(threat_ids=argToList(threat_id), note=note)
-            else:
-                demisto.debug(f"Unable to update the analyst verdict of incident with remote ID [{threat_id}]")
-    if sentinelone_threat_status:
-        action = THREAT_STATUS.get(sentinelone_threat_status, None)
-        if action == "resolved":
-            response = client.update_threat_status_request(threat_ids=argToList(threat_id), status=action)
-            if response.get("affected") and int(response.get("affected")) > 0:
-                demisto.debug(f"Successfully updated the threat status of incident"
-                              f" with remote ID [{threat_id}] and marked as resolved")
-                note = "XSOAR - Marked as resolved \n" + closing_notes
-                client.write_threat_note_request(threat_ids=argToList(threat_id), note=note)
-            else:
-                demisto.debug(f"Unable to Mark as resolved an incident with remote ID [{threat_id}]")
-        if action != "resolved" and action is not None:
-            response = client.update_threat_status_request(threat_ids=argToList(threat_id), status=action)
-            if response.get("affected") and int(response.get("affected")) > 0:
-                demisto.debug(f"Successfully updated the threat status of incident with remote ID [{threat_id}] to {action}")
-                note = f"XSOAR - Updated the threat status to {sentinelone_threat_status}"
-                client.write_threat_note_request(threat_ids=argToList(threat_id), note=note)
-            else:
-                demisto.debug(f"Unable to update the threat status of incident with remote ID [{threat_id}]")
-
->>>>>>> 6f77591c
 
 def update_remote_system_command(client: Client, args: dict) -> str:
     """update-remote-system command: pushes local changes to the remote system
@@ -3506,20 +3396,12 @@
     incidents_threats = []
     current_fetch = args.get('current_fetch')
     incident_statuses = args.get('fetch_threat_incident_statuses')
-<<<<<<< HEAD
-    resolved = 'true' if incident_statuses and 'RESOLVED' in incident_statuses else 'false'
-=======
->>>>>>> 6f77591c
 
     threats = client.get_threats_request(limit=args.get('fetch_limit'),
                                          created_after=args.get('last_fetch_date_string'),
                                          site_ids=args.get('fetch_site_ids'),
                                          incident_statuses=','.join(incident_statuses).lower() if incident_statuses else None,
-<<<<<<< HEAD
-                                         resolved=resolved)
-=======
                                          include_resolved_param=False)
->>>>>>> 6f77591c
     for threat in threats:
         rank = threat.get('rank')
         threat.update(get_mirroring_fields(args))
@@ -3530,7 +3412,6 @@
         # If no fetch threat rank is provided, bring everything, else only fetch above the threshold
         if IS_VERSION_2_1 or rank >= args.get('fetch_threat_rank'):
             incident = to_incident('Threat', threat)
-<<<<<<< HEAD
             date_occurred_dt = parse(incident['occurred'])
             incident_date = int(date_occurred_dt.timestamp() * 1000)
             if incident_date > int(args.get('last_fetch')):
@@ -3564,48 +3445,10 @@
             incident_date = int(date_occurred_dt.timestamp() * 1000)
             if incident_date > args.get('last_fetch'):
                 incidents_alerts.append(incident)
-=======
-            date_occurred_dt = parse(incident['occurred'])
-            incident_date = int(date_occurred_dt.timestamp() * 1000)
-            if incident_date > int(args.get('last_fetch')):
-                incidents_threats.append(incident)
->>>>>>> 6f77591c
 
             if incident_date > current_fetch:
                 current_fetch = incident_date
 
-<<<<<<< HEAD
-=======
-    return incidents_threats, current_fetch
-
-
-def fetch_alerts(client: Client, args):
-
-    incidents_alerts = []
-    current_fetch = args.get('current_fetch')
-
-    query_params = assign_params(
-        incidentStatus=','.join(args.get('fetch_incidentStatus')),
-        createdAt__gte=args.get('last_fetch_date_string'),
-        limit=args.get('fetch_limit'),
-        siteIds=args.get('fetch_site_ids')
-    )
-
-    alerts, pagination = client.get_alerts_request(query_params)
-    for alert in alerts:
-        severity = alert.get('ruleInfo').get('severity')
-
-        if str(severity) in args.get('fetch_severity'):
-            incident = to_incident('Alert', alert)
-            date_occurred_dt = parse(incident['occurred'])
-            incident_date = int(date_occurred_dt.timestamp() * 1000)
-            if incident_date > args.get('last_fetch'):
-                incidents_alerts.append(incident)
-
-            if incident_date > current_fetch:
-                current_fetch = incident_date
-
->>>>>>> 6f77591c
     return incidents_alerts, current_fetch
 
 
@@ -3684,13 +3527,8 @@
     fetch_type = params.get('fetch_type', 'Threats')
     first_fetch_time = params.get('fetch_time', '3 days')
     fetch_severity = params.get('fetch_severity', [])
-<<<<<<< HEAD
-    fetch_incidentStatus = params.get('fetch_incidentStatus', [])
-    fetch_threat_incident_statuses = params.get('fetch_threat_incident_statuses', [])
-=======
     fetch_incidentStatus = params.get('fetch_incidentStatus', ["UNRESOLVED"])
     fetch_threat_incident_statuses = params.get('fetch_threat_incident_statuses', ["UNRESOLVED"])
->>>>>>> 6f77591c
     fetch_threat_rank = int(params.get('fetch_threat_rank', 0))
     fetch_limit = int(params.get('fetch_limit', 10))
     fetch_site_ids = params.get('fetch_site_ids', None)
@@ -3769,10 +3607,7 @@
             'sentinelone-get-alerts': get_alerts,
             'sentinelone-remove-item-from-whitelist': remove_item_from_whitelist,
             'sentinelone-run-remote-script': run_remote_script_command,
-<<<<<<< HEAD
-=======
             'sentinelone-get-accounts': get_accounts,
->>>>>>> 6f77591c
         },
         'commands_with_params': {
             'get-remote-data': get_remote_data_command,
