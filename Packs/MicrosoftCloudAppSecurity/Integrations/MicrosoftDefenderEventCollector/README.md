--- conflicted
+++ resolved
@@ -1,12 +1,6 @@
 Microsoft Defender for Cloud Apps Event Collector integration.
 
-<<<<<<< HEAD
-<~XSIAM>
-This is the default integration for this content pack when configured by the Data Onboarder.
-</~XSIAM>
-=======
 This is the default integration for this content pack when configured by the Data Onboarder in Cortex XSIAM.
->>>>>>> 35d850ab
 
 ## Configure Microsoft Defender for Cloud Apps Event Collector on Cortex XSOAR
 
