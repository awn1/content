--- conflicted
+++ resolved
@@ -2,11 +2,7 @@
     "name": "Intezer",
     "description": "Malware detection and analysis based on code reuse",
     "support": "partner",
-<<<<<<< HEAD
-    "currentVersion": "1.6.4",
-=======
     "currentVersion": "1.6.12",
->>>>>>> 6f77591c
     "author": "Intezer",
     "url": "intezer.com",
     "email": "support@intezer.com",
