--- conflicted
+++ resolved
@@ -1400,11 +1400,7 @@
     - contextPath: Illumio.Rule.resolve_labels_as.consumers
       description: Consumers resolve labels.
       type: String
-<<<<<<< HEAD
-  dockerimage: demisto/illumio:1.0.0.73482
-=======
   dockerimage: demisto/illumio:1.0.0.80140
->>>>>>> 6f77591c
   runonce: false
   script: '-'
   subtype: python3
