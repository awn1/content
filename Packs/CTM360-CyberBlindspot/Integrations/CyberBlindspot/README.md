--- conflicted
+++ resolved
@@ -3,12 +3,6 @@
 
 ## Configure CTM360 CyberBlindspot in Cortex
 
-<<<<<<< HEAD
-=======
-
-
-
->>>>>>> 032a7012
 | **Parameter** | **Description** | **Required** |
 | --- | --- | --- |
 | Incident Mirroring Direction | Choose the direction to mirror the incident: Incoming \(from CyberBlindspot to Cortex XSOAR\), Outgoing \(from Cortex XSOAR to CyberBlindspot\), or Incoming and Outgoing \(from/to Cortex XSOAR and CyberBlindspot\). | False |
@@ -22,12 +16,6 @@
 | Use system proxy settings |  | False |
 | Incident type |  | False |
 
-<<<<<<< HEAD
-=======
-
-
-
->>>>>>> 032a7012
 ## Commands
 
 You can execute these commands from the CLI, as part of an automation, or in a playbook.
@@ -216,7 +204,6 @@
 
 | **Path** | **Type** | **Description** |
 | --- | --- | --- |
-<<<<<<< HEAD
 | CyberBlindspot.RemoteIncident.id | unknown | Unique ID for the incident record. |
 | CyberBlindspot.RemoteIncident.brand | unknown | The organization the incident is associated with. |
 | CyberBlindspot.RemoteIncident.coa | unknown | The course of action to take. |
@@ -226,13 +213,13 @@
 | CyberBlindspot.RemoteIncident.subject | unknown | Asset or title of incident. |
 | CyberBlindspot.RemoteIncident.type | unknown | Incident type on remote server. |
 | CyberBlindspot.RemoteIncident.remarks | unknown | Remarks about the incident. |
+| CyberBlindspot.RemoteIncident.created_date | unknown | The creation date of the incident \(legacy\). |
+| CyberBlindspot.RemoteIncident.updated_date | unknown | The date the incident last got updated \(legacy\). |
 | CyberBlindspot.RemoteIncident.first_seen | unknown | The creation date of the incident. |
 | CyberBlindspot.RemoteIncident.last_seen | unknown | The date the incident last got updated. |
-| CyberBlindspot.RemoteIncident.created_date | unknown | The creation date of the incident (legacy). |
-| CyberBlindspot.RemoteIncident.updated_date | unknown | The date the incident last got updated (legacy). |
 | CyberBlindspot.RemoteIncident.timestamp | unknown | The timestamp of when the record was created. |
 | CyberBlindspot.RemoteIncident.card_number | unknown | The compromised card's number. |
-| CyberBlindspot.RemoteIncident.cvv | unknown | The compromised card's Card Verification Value (CVV). |
+| CyberBlindspot.RemoteIncident.cvv | unknown | The compromised card's Card Verification Value \(CVV\). |
 | CyberBlindspot.RemoteIncident.expiry_month | unknown | The compromised card's expiration month. |
 | CyberBlindspot.RemoteIncident.expiry_year | unknown | The compromised card's expiration year. |
 | CyberBlindspot.RemoteIncident.breach_source | unknown | The source of the breached data. |
@@ -243,34 +230,6 @@
 | CyberBlindspot.RemoteIncident.executive_name | unknown | Executive member's name related to the breached data. |
 | CyberBlindspot.RemoteIncident.confirmation_time | unknown | The time of infringement confirmation. |
 | CyberBlindspot.RemoteIncident.risks | unknown | The potential difficulties carried by the infringement. |
-| CyberBlindspot.RemoteIncident.incident_status | unknown | The status of the infringement incident. |
-=======
-| CyberBlindspot.RemoteIncident.id | unknown | Unique ID for the incident record. | 
-| CyberBlindspot.RemoteIncident.brand | unknown | The organization the incident is associated with. | 
-| CyberBlindspot.RemoteIncident.coa | unknown | The course of action to take. | 
-| CyberBlindspot.RemoteIncident.class | unknown | The classification of the incident on remote server. | 
-| CyberBlindspot.RemoteIncident.status | unknown | The current status of the incident on remote server. | 
-| CyberBlindspot.RemoteIncident.severity | unknown | The severity of the incident. | 
-| CyberBlindspot.RemoteIncident.subject | unknown | Asset or title of incident. | 
-| CyberBlindspot.RemoteIncident.type | unknown | Incident type on remote server. | 
-| CyberBlindspot.RemoteIncident.remarks | unknown | Remarks about the incident. | 
-| CyberBlindspot.RemoteIncident.created_date | unknown | The creation date of the incident \(legacy\). | 
-| CyberBlindspot.RemoteIncident.updated_date | unknown | The date the incident last got updated \(legacy\). | 
-| CyberBlindspot.RemoteIncident.first_seen | unknown | The creation date of the incident. | 
-| CyberBlindspot.RemoteIncident.last_seen | unknown | The date the incident last got updated. | 
-| CyberBlindspot.RemoteIncident.timestamp | unknown | The timestamp of when the record was created. | 
-| CyberBlindspot.RemoteIncident.card_number | unknown | The compromised card's number. | 
-| CyberBlindspot.RemoteIncident.cvv | unknown | The compromised card's Card Verification Value \(CVV\). | 
-| CyberBlindspot.RemoteIncident.expiry_month | unknown | The compromised card's expiration month. | 
-| CyberBlindspot.RemoteIncident.expiry_year | unknown | The compromised card's expiration year. | 
-| CyberBlindspot.RemoteIncident.breach_source | unknown | The source of the breached data. | 
-| CyberBlindspot.RemoteIncident.domain | unknown | The domain related to the breached data. | 
-| CyberBlindspot.RemoteIncident.email | unknown | Email found in the breached data. | 
-| CyberBlindspot.RemoteIncident.username | unknown | Username found in the breached data. | 
-| CyberBlindspot.RemoteIncident.password | unknown | Password found in the breached data. | 
-| CyberBlindspot.RemoteIncident.executive_name | unknown | Executive member's name related to the breached data. | 
-| CyberBlindspot.RemoteIncident.confirmation_time | unknown | The time of infringement confirmation. | 
-| CyberBlindspot.RemoteIncident.risks | unknown | The potential difficulties carried by the infringement. | 
 | CyberBlindspot.RemoteIncident.incident_status | unknown | The status of the infringement incident. | 
 | CyberBlindspot.RemoteIncident.screenshots | unknown | The screenshot evidence if available. | 
 
@@ -298,7 +257,6 @@
 | InfoFile.Size | number | File Size. | 
 | InfoFile.Type | string | File type e.g. "PE". | 
 | InfoFile.Info | string | Basic information of the file. | 
->>>>>>> 032a7012
 
 ### get-remote-data
 
