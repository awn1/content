category: Data Enrichment & Threat Intelligence
commonfields:
  id: TeamCymru
  version: -1
configuration:
- display: Trust any certificate (not secure)
  name: insecure
  type: 8
  required: false
- display: Use system proxy settings
  name: proxy
  type: 8
  section: Connect
  advanced: true
  defaultvalue: 'false'
  required: false
- display: Proxy URL
  additionalinfo: "Supports socks4/socks5/http connect proxies (e.g., socks5h://host:1080)."
  name: proxy_url
  type: 0
  section: Connect
  advanced: true
  required: false
- additionalinfo: Reliability of the source providing the intelligence data.
  defaultvalue: B - Usually reliable
  display: Source Reliability
  name: integration_reliability
  options:
  - A+ - 3rd party enrichment
  - A - Completely reliable
  - B - Usually reliable
  - C - Fairly reliable
  - D - Not usually reliable
  - E - Unreliable
  - F - Reliability cannot be judged
  type: 15
  required: false
description: Team Cymru provides various service options dedicated to mapping IP numbers to BGP prefixes and ASNs. Each of the services is based on the same BGP feeds from 50+ BGP peers and is updated at 4-hour intervals.
display: 'Team Cymru'
name: TeamCymru
script:
  commands:
  - arguments:
    - default: true
      description: An IPv4 address to query, e.g., 1.1.1.1.
      name: ip
      required: true
      isArray: true
    description: Checks the reputation of an IP address.
    name: ip
    outputs:
    - contextPath: IP.Address
      description: IP address.
      type: String
    - contextPath: IP.ASN
      description: 'The autonomous system name for the IP address, for example: "AS8948".'
      type: String
    - contextPath: IP.ASOwner
      description: The autonomous system owner of the IP address.
      type: String
    - contextPath: IP.Geo.Country
      description: The country in which the IP address is located.
      type: String
    - contextPath: IP.Registrar.Abuse.Network
      description: The network of the contact for reporting abuse.
      type: String
    - contextPath: DBotScore.Indicator
      description: The indicator that was tested.
      type: String
    - contextPath: DBotScore.Type
      description: The indicator type.
      type: String
    - contextPath: DBotScore.Vendor
      description: The vendor used to calculate the score.
      type: String
    - contextPath: DBotScore.Score
      description: The actual score.
      type: Number
    - contextPath: DBotScore.Reliability
      description: Reliability of the source providing the intelligence data.
      type: String
    - contextPath: TeamCymru.IP.Address
      description: The IP address.
      type: String
    - contextPath: TeamCymru.IP.ASN
      description: The IP ASN.
      type: String
    - contextPath: TeamCymru.IP.ASOwner
      description: The IP AS owner.
      type: String
    - contextPath: TeamCymru.IP.Geo.Country
      description: The IP country.
      type: String
    - contextPath: TeamCymru.IP.Registrar.Abuse.Network
      description: The IP range relevant for abuse inquiries provided for the IP.
      type: String
  - arguments:
    - description: The file's War Room entry ID.
      name: entry_id
      required: true
    - defaultValue: ','
      description: |-
        Delimiter by which the content of the file is separated.
        Eg:  " , " , " : ", " ; ".
      name: delimiter
    description: |-
      Checks the reputation of a CSV list of IPv4 addresses within a file. 
      Note: Results for queries exceeding 10,000 IPs may take more than a minute given a moderately sized Internet link.
    name: cymru-bulk-whois
    outputs:
    - contextPath: IP.Address
      description: IP address.
      type: String
    - contextPath: IP.ASN
      description: 'The autonomous system name for the IP address, for example: "AS8948".'
      type: String
    - contextPath: IP.ASOwner
      description: The autonomous system owner of the IP address.
      type: String
    - contextPath: IP.Geo.Country
      description: The country in which the IP address is located.
      type: String
    - contextPath: IP.Registrar.Abuse.Network
      description: The network of the contact for reporting abuse.
      type: String
    - contextPath: DBotScore.Indicator
      description: The indicator that was tested.
      type: String
    - contextPath: DBotScore.Type
      description: The indicator type.
      type: String
    - contextPath: DBotScore.Vendor
      description: The vendor used to calculate the score.
      type: String
    - contextPath: DBotScore.Score
      description: The actual score.
      type: Number
    - contextPath: DBotScore.Reliability
      description: Reliability of the source providing the intelligence data.
      type: String
    - contextPath: TeamCymru.IP.Address
      description: The IP address.
      type: String
    - contextPath: TeamCymru.IP.ASN
      description: The IP ASN.
      type: String
    - contextPath: TeamCymru.IP.ASOwner
      description: The IP AS owner.
      type: String
    - contextPath: TeamCymru.IP.Geo.Country
      description: The IP country.
      type: String
    - contextPath: TeamCymru.IP.Registrar.Abuse.Network
      description: The IP range relevant for abuse inquiries provided for the IP.
      type: String
  runonce: false
  script: '-'
  type: python
  subtype: python3
<<<<<<< HEAD
  dockerimage: demisto/vendors-sdk:1.0.0.80194
=======
  dockerimage: demisto/vendors-sdk:1.0.0.83426
>>>>>>> 19e52d5b
fromversion: 6.5.0
tests:
- TeamCymruTest<|MERGE_RESOLUTION|>--- conflicted
+++ resolved
@@ -157,11 +157,7 @@
   script: '-'
   type: python
   subtype: python3
-<<<<<<< HEAD
-  dockerimage: demisto/vendors-sdk:1.0.0.80194
-=======
   dockerimage: demisto/vendors-sdk:1.0.0.83426
->>>>>>> 19e52d5b
 fromversion: 6.5.0
 tests:
 - TeamCymruTest