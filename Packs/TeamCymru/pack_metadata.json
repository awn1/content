--- conflicted
+++ resolved
@@ -2,11 +2,7 @@
     "name": "Team Cymru",
     "description": "Team Cymru is an internet security firm that offers research services making the internet a more secure place.",
     "support": "xsoar",
-<<<<<<< HEAD
-    "currentVersion": "1.0.16",
-=======
     "currentVersion": "1.0.17",
->>>>>>> 6fc5981b
     "author": "Cortex XSOAR",
     "url": "https://www.paloaltonetworks.com/cortex",
     "email": "",
