{
    "name": "PCAP Analysis",
    "description": "Don't miss out on critical forensic data! This Content Pack automates PCAP file analysis such as parsing, searching, extracting indicators, and more.",
    "support": "xsoar",
<<<<<<< HEAD
    "currentVersion": "2.4.6",
=======
    "currentVersion": "2.4.7",
>>>>>>> 6f77591c
    "author": "Cortex XSOAR",
    "url": "https://www.paloaltonetworks.com/cortex",
    "email": "",
    "categories": [
        "Forensics & Malware Analysis"
    ],
    "tags": [
        "Forensics"
    ],
    "created": "2020-05-14T06:21:02Z",
    "updated": "2020-05-14T06:21:02Z",
    "beta": false,
    "deprecated": false,
    "useCases": [],
    "keywords": [
        "Mine"
    ],
    "dependencies": {
        "Anomali_ThreatStream": {
            "mandatory": false,
            "display_name": "Anomali ThreatStream"
        },
        "CommonTypes": {
            "mandatory": true,
            "display_name": "Common Types"
        },
        "EclecticIQ": {
            "mandatory": false,
            "display_name": "EclecticIQ Platform"
        },
        "OpenPhish": {
            "mandatory": false,
            "display_name": "OpenPhish"
        },
        "ipinfo": {
            "mandatory": false,
            "display_name": "ipinfo"
        },
        "Recorded_Future": {
            "mandatory": false,
            "display_name": "Recorded Future"
        },
        "TruSTAR": {
            "mandatory": false,
            "display_name": "TruSTAR"
        },
        "VirusTotal": {
            "mandatory": false,
            "display_name": "VirusTotal"
        },
        "Expanse": {
            "mandatory": false,
            "display_name": "Expanse"
        },
        "HelloWorld": {
            "mandatory": false,
            "display_name": "HelloWorld"
        },
        "TCPIPUtils": {
            "mandatory": false,
            "display_name": "TCPIPUtils"
        },
        "IsItPhishing": {
            "mandatory": false,
            "display_name": "IsItPhishing"
        },
        "PassiveTotal": {
            "mandatory": false,
            "display_name": "PassiveTotal"
        },
        "CommonScripts": {
            "mandatory": true,
            "display_name": "Common Scripts"
        },
        "AbuseDB": {
            "mandatory": false,
            "display_name": "AbuseIPDB"
        },
        "Flashpoint": {
            "mandatory": false,
            "display_name": "Flashpoint"
        },
        "GoogleChronicleBackstory": {
            "mandatory": false,
            "display_name": "Chronicle"
        },
        "AlienVault_OTX": {
            "mandatory": false,
            "display_name": "AlienVault OTX"
        },
        "Ipstack": {
            "mandatory": false,
            "display_name": "Ipstack"
        },
        "Zscaler": {
            "mandatory": false,
            "display_name": "Zscaler"
        },
        "PolySwarm": {
            "mandatory": false,
            "display_name": "PolySwarm"
        },
        "ThreatQ": {
            "mandatory": false,
            "display_name": "ThreatQ"
        },
        "MISP": {
            "mandatory": false,
            "display_name": "MISP"
        },
        "AwakeSecurity": {
            "mandatory": false,
            "display_name": "Awake Security"
        },
        "Pwned": {
            "mandatory": false,
            "display_name": "Pwned"
        },
        "AutoFocus": {
            "mandatory": false,
            "display_name": "AutoFocus"
        },
        "UrlScan": {
            "mandatory": false,
            "display_name": "urlscan.io"
        },
        "Symantec_Deepsight": {
            "mandatory": false,
            "display_name": "Symantec Deepsight Intelligence (Beta)"
        },
        "illuminate": {
            "mandatory": false,
            "display_name": "Analyst1"
        },
        "Shodan": {
            "mandatory": false,
            "display_name": "Shodan"
        },
        "Pipl": {
            "mandatory": false,
            "display_name": "Pipl"
        },
        "iDefense": {
            "mandatory": false,
            "display_name": "iDefense"
        },
        "URLHaus": {
            "mandatory": false,
            "display_name": "URLhaus"
        },
        "ThreatExchange": {
            "mandatory": false,
            "display_name": "ThreatExchange"
        },
        "ThreatConnect": {
            "mandatory": false,
            "display_name": "ThreatConnect"
        },
        "XForceExchange": {
            "mandatory": false,
            "display_name": "IBM X-Force Exchange"
        },
        "GoogleSafeBrowsing": {
            "mandatory": false,
            "display_name": "Google Safe Browsing"
        },
        "MaxMind_GeoIP2": {
            "mandatory": false,
            "display_name": "MaxMind GeoIP2"
        },
        "CrowdStrikeIntel": {
            "mandatory": false,
            "display_name": "CrowdStrike Falcon Intel"
        },
        "SlashNextPhishingIncidentResponse": {
            "mandatory": false,
            "display_name": "SlashNext Phishing Incident Response"
        },
        "ThreatMiner": {
            "mandatory": false,
            "display_name": "ThreatMiner"
        },
        "Cofense-Intelligence": {
            "mandatory": false,
            "display_name": "Cofense Intelligence"
        },
        "PhishTank": {
            "mandatory": false,
            "display_name": "PhishTank"
        },
        "APIVoid": {
            "mandatory": false,
            "display_name": "APIVoid"
        },
        "isight": {
            "mandatory": false,
            "display_name": "FireEye iSIGHT"
        },
        "Maltiverse": {
            "mandatory": false,
            "display_name": "Maltiverse"
        }
    },
    "marketplaces": [
        "xsoar",
        "marketplacev2"
    ]
}<|MERGE_RESOLUTION|>--- conflicted
+++ resolved
@@ -2,11 +2,7 @@
     "name": "PCAP Analysis",
     "description": "Don't miss out on critical forensic data! This Content Pack automates PCAP file analysis such as parsing, searching, extracting indicators, and more.",
     "support": "xsoar",
-<<<<<<< HEAD
-    "currentVersion": "2.4.6",
-=======
     "currentVersion": "2.4.7",
->>>>>>> 6f77591c
     "author": "Cortex XSOAR",
     "url": "https://www.paloaltonetworks.com/cortex",
     "email": "",
