--- conflicted
+++ resolved
@@ -160,11 +160,8 @@
                     "url": "https://source_url.com",
                     "isWhitelisted": False,
                     "watchlisted": False,
-<<<<<<< HEAD
-=======
                     "policystarttime": 1692950376801,
                     "policyendtime": 1695613655539,
->>>>>>> 6f77591c
                     "solrquery": "index = violation and ( ( @policyname = \"Response-PB-Resources-AutoPlay\" and @resourcename=\"Activityres17-Resource-549829\" )  ) AND @tenantname=\"Response-Automation\" AND datetime between \"02/07/2023 15:52:12\" \"02/07/2023 15:52:13\""
                 }
             ]
