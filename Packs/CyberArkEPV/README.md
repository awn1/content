
# CyberArk PAM Self-Hosted

<~XSIAM>

This pack includes Cortex XSIAM content.

## Configuration on Server Side

This section describes the steps required to configure Syslog forwarding of vault audit logs, such as user activity and safe activity events, from CyberArk PAM Self-Hosted Vault to Cortex XSIAM.

### General Overview
The CyberArk vault event logs are generated in [XML](https://en.wikipedia.org/wiki/XML) format. 
In order to forward the logs via Syslog to Cortex XSIAM, 
<<<<<<< HEAD
the XML event records must be converted to suitable [CEF](https://www.microfocus.com/documentation/arcsight/arcsight-smartconnectors-8.3/cef-implementation-standard/Content/CEF/Chapter%201%20What%20is%20CEF.htm) messages. This transformation from XML event records to CEF messages is done though a suitable [XSL](https://en.wikipedia.org/wiki/XSL) translator file. This XSL file should then be referenced from the Vault server *DBParm.ini* configuration file, along with other syslog settings, as described in the [configuration steps](#configuration-steps) below. 

### Configuration Steps

#### Set up the XSL Translator
1. Navigate to the *Syslog* subfolder under the CyberArk Vault server installation folder (*PrivateArk\Server\Syslog*). This folder contains predefined XSL samples. 
2. Make a copy of the *Arcsight.sample.xsl* sample file, and rename it with a meaningful name, for example: *XSIAM.xsl*.
3. To include the events' timestamps in the events that will be sent to Cortex XSIAM, open the copied XSL file for editing, and above the mapping section for *cn1Label* and *cn1* fields, add the following section, which maps the *IsoTimestamp* XML field into the CEF message *cs6* field and the constant string "IsoTimestamp" to the *cs6Label* field: 
      ```XML        
     cs6Label=IsoTimestamp
     cs6=<xsl:call-template name="string-replace"> 
            <xsl:with-param name="from" select="'='" /> 
            <xsl:with-param name="to" select="'\='" /> 
            <xsl:with-param name="string" select="IsoTimestamp" />
     </xsl:call-template> 
      ```
      See the following screenshot for an example of the updated XSL file: 
    ![xsl_with_timestamp_mapping](doc_files/config_isotimestamp_mapping.png)
4. Save the changes.
=======
the XML event records must be converted to suitable [CEF](https://www.microfocus.com/documentation/arcsight/arcsight-smartconnectors-8.3/cef-implementation-standard/Content/CEF/Chapter%201%20What%20is%20CEF.htm) messages. 

### Set up the XSL Translator
This transformation from XML event records to CEF messages is done though a suitable [XSL](https://en.wikipedia.org/wiki/XSL) translator file. 
An example of an XSL file can be found [here](https://raw.githubusercontent.com/demisto/content/fcf4535d373df78bded4b1bedacdd505d25cc095/Packs/CyberArkEPV/doc_files/XSIAM.xsl). This file can be used directly within the target vault.

>>>>>>> 2ceaf0a2
#### Set up the Syslog Configuration
1. Navigate to the *Conf* subfolder under the CyberArk Vault server installation folder (*PrivateArk\Server\Conf*).
2. Copy the *\[SYSLOG\]* section from the *DBParm.sample.ini* sample file, and paste it at the bottom of the *DBParm.ini* file. 
3. Set the following parameters under the copied *\[SYSLOG\]* section in the *DBParm.ini* file
   | Parameter                       | Description    
   | :---                            | :---                    
   | `SyslogServerIP`                | IP address of the Cortex XSIAM Broker VM Syslog Server.  
   | `SyslogServerPort`              | Target port that the Cortex XSIAM Broker VM Syslog Server is listening on for receiving Syslog messages from CyberArk.  
   | `SyslogServerProtocol`          | The protocol that will be used to forward the Syslog messages to Cortex XSIAM: *UDP* (the default setting), *TCP* or *TLS* (Note: for *TLS*, additional settings are required for configuring certificates, see [*Configure encrypted and non-encrypted protocols*](https://docs.cyberark.com/PAS/Latest/en/Content/PASIMP/Integrating-with-SIEM-Applications.htm#Configureencryptedandnonencryptedprotocols)).
   | `SyslogMessageCodeFilter`       | Range or list of requested message codes that should be sent to  Cortex XSIAM through the syslog protocol. See [*Vault Audit Action Codes*](https://docs.cyberark.com/PAS/Latest/en/Content/PASREF/Vault%20Audit%20Action%20Codes.htm) for the complete list of vault events message codes. By default, all message codes are sent for user and safe activities. For including all Vault events, define the following range: *0-999*. 
   | `SyslogTranslatorFile`   | Specify the relative path in the CyberArk Vault server installation folder (*PrivateArk\Server*) to the relevant XLS translator file  (see [*Set up the XSL Translator*](#Set-up-the-XSL-Translator) section above). For example: *Syslog\XSIAM.xsl*.
   | `UseLegacySyslogFormat`   | Controls whether the syslog messages should be sent in the old legacy syslog format (*Yes*), or in the newer modern [RFC 5424](https://datatracker.ietf.org/doc/html/rfc5424) format (*No*). For Cortex XSIAM set this parameter with the default value of *No*. 
   |`SendMonitoringMessage`| Controls whether the Syslog messages that are sent to Cortex XSIAM should include periodic server* system monitoring* events as well (in addition to *audit events*). For Cortex XSIAM set this parameter with the default value of *no*.

 See [*DBPARM.ini file parameters*](https://docs.cyberark.com/PAS/Latest/en/Content/PASIMP/Integrating-with-SIEM-Applications.htm#DBPARMinifileparameters) for a complete list of the possible *DBPARM.ini* file syslog parameters.

 Below is a sample *\[SYSLOG\]* configuration section for the *DBParm.ini* file: 
 
  ```BASH        
            [SYSLOG]
            SyslogServerIP=192.168.1.123
            SyslogServerPort=514
            SyslogServerProtocol=UDP
            SyslogMessageCodeFilter=0-999
            SyslogTranslatorFile=Syslog\XSIAM.xsl
            UseLegacySyslogFormat=No
            SendMonitoringMessage=no
``` 
4. Restart the Vault server to apply the configuration changes. 

### Remarks
CyberArk Vault supports additional syslog configuration settings such as forwarding audit events to *multiple* syslog servers, each server with it's own unique set of syslog parameters. For additional details, refer to the [CyberArk Vault documentation](https://docs.cyberark.com/PAS/Latest/en/Content/PASIMP/Integrating-with-SIEM-Applications.htm?tocpath=End%20user%7CReports%20and%20Audits%7C_____6).


## Collect Events from Vendor
In order to use the collector, use the [Broker VM](#broker-vm) option.


### Broker VM
To create or configure the Broker VM, use the information described [here](https://docs-cortex.paloaltonetworks.com/r/Cortex-XDR/Cortex-XDR-Pro-Administrator-Guide/Configure-the-Broker-VM).

1. Navigate to **Settings** > **Configuration** > **Data Broker** > **Broker VMs**. 
2. Go to the apps tab and add the **Syslog** app. If it already exists, click the **Syslog** app and then click **Configure**.
3. Click **Add New**.
4. Set the following parameters for the Syslog configuration:
   | Parameter     | Value    
   | :---          | :---                    
   | `Protocol`    | Should be aligned with the protocol defined in the *SyslogServerProtocol* parameter in the `[SYSLOG]` section of the *DBParm.ini* configuration file on the CyberArk Vault server (see [Set up the Syslog Configuration](#set-up-the-syslog-configuration)).   
   | `Port`        | Should be aligned with the protocol defined in the *SyslogServerPort* parameter in the `[SYSLOG]` section of the *DBParm.ini* configuration file on the CyberArk Vault server (see [Set up the Syslog Configuration](#set-up-the-syslog-configuration)).   
   | `Format`      | Select **CEF**. 
   | `Vendor`      | Select **Auto-Detect** (Would be determined automatically from the CEF header *Vendor* field). 
   | `Product`     | Select **Auto-Detect** (Would be determined automatically from the CEF header *Product* field). 

</~XSIAM><|MERGE_RESOLUTION|>--- conflicted
+++ resolved
@@ -12,34 +12,12 @@
 ### General Overview
 The CyberArk vault event logs are generated in [XML](https://en.wikipedia.org/wiki/XML) format. 
 In order to forward the logs via Syslog to Cortex XSIAM, 
-<<<<<<< HEAD
-the XML event records must be converted to suitable [CEF](https://www.microfocus.com/documentation/arcsight/arcsight-smartconnectors-8.3/cef-implementation-standard/Content/CEF/Chapter%201%20What%20is%20CEF.htm) messages. This transformation from XML event records to CEF messages is done though a suitable [XSL](https://en.wikipedia.org/wiki/XSL) translator file. This XSL file should then be referenced from the Vault server *DBParm.ini* configuration file, along with other syslog settings, as described in the [configuration steps](#configuration-steps) below. 
-
-### Configuration Steps
-
-#### Set up the XSL Translator
-1. Navigate to the *Syslog* subfolder under the CyberArk Vault server installation folder (*PrivateArk\Server\Syslog*). This folder contains predefined XSL samples. 
-2. Make a copy of the *Arcsight.sample.xsl* sample file, and rename it with a meaningful name, for example: *XSIAM.xsl*.
-3. To include the events' timestamps in the events that will be sent to Cortex XSIAM, open the copied XSL file for editing, and above the mapping section for *cn1Label* and *cn1* fields, add the following section, which maps the *IsoTimestamp* XML field into the CEF message *cs6* field and the constant string "IsoTimestamp" to the *cs6Label* field: 
-      ```XML        
-     cs6Label=IsoTimestamp
-     cs6=<xsl:call-template name="string-replace"> 
-            <xsl:with-param name="from" select="'='" /> 
-            <xsl:with-param name="to" select="'\='" /> 
-            <xsl:with-param name="string" select="IsoTimestamp" />
-     </xsl:call-template> 
-      ```
-      See the following screenshot for an example of the updated XSL file: 
-    ![xsl_with_timestamp_mapping](doc_files/config_isotimestamp_mapping.png)
-4. Save the changes.
-=======
 the XML event records must be converted to suitable [CEF](https://www.microfocus.com/documentation/arcsight/arcsight-smartconnectors-8.3/cef-implementation-standard/Content/CEF/Chapter%201%20What%20is%20CEF.htm) messages. 
 
 ### Set up the XSL Translator
 This transformation from XML event records to CEF messages is done though a suitable [XSL](https://en.wikipedia.org/wiki/XSL) translator file. 
 An example of an XSL file can be found [here](https://raw.githubusercontent.com/demisto/content/fcf4535d373df78bded4b1bedacdd505d25cc095/Packs/CyberArkEPV/doc_files/XSIAM.xsl). This file can be used directly within the target vault.
 
->>>>>>> 2ceaf0a2
 #### Set up the Syslog Configuration
 1. Navigate to the *Conf* subfolder under the CyberArk Vault server installation folder (*PrivateArk\Server\Conf*).
 2. Copy the *\[SYSLOG\]* section from the *DBParm.sample.ini* sample file, and paste it at the bottom of the *DBParm.ini* file. 
