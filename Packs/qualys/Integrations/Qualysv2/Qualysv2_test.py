import re

import Qualysv2
import pytest
import requests
from Qualysv2 import (
    is_empty_result,
    format_and_validate_response,
    parse_two_keys_dict,
    create_ip_list_dicts,
    build_args_dict,
    handle_general_result,
    change_dict_keys,
    COMMANDS_ARGS_DATA,
    limit_ip_results,
    Client,
    build_host_list_detection_outputs,
    COMMANDS_PARSE_AND_OUTPUT_DATA,
    validate_depended_args,
    Dict,
    validate_at_most_one_group,
    parse_raw_response,
    get_simple_response_from_raw,
    validate_required_group,
    get_activity_logs_events_command,
    fetch_events, get_activity_logs_events, fetch_assets, fetch_vulnerabilities, ASSETS_FETCH_FROM, ASSETS_DATE_FORMAT,
    HOST_LIMIT
)

from CommonServerPython import *  # noqa: F401

ACTIVITY_LOGS_NEWEST_EVENT_DATETIME = 'activity_logs_newest_event_datetime'
ACTIVITY_LOGS_NEXT_PAGE = 'activity_logs_next_page'
ACTIVITY_LOGS_SINCE_DATETIME_PREV_RUN = 'activity_logs_since_datetime_prev_run'
HOST_DETECTIONS_NEWEST_EVENT_DATETIME = 'host_detections_newest_event_datetime'
HOST_DETECTIONS_NEXT_PAGE = 'host_detections_next_page'
HOST_DETECTIONS_SINCE_DATETIME_PREV_RUN = 'host_detections_since_datetime_prev_run'
HOST_LAST_FETCH = 'host_last_fetch'
BEGIN_RESPONSE_LOGS_CSV = "----BEGIN_RESPONSE_BODY_CSV"
END_RESPONSE_LOGS_CSV = "----END_RESPONSE_BODY_CSV"
FOOTER = """----BEGIN_RESPONSE_FOOTER_CSV
WARNING
"CODE","TEXT","URL"
"1980","17 record limit exceeded. Use URL to get next batch of results.","https://server_url/api/2.0/fo/activity_log/
?action=list&since_datetime=2022-12-21T03:42:05Z&truncation_limit=10&id_max=123456"
----END_RESPONSE_FOOTER_CSV"""


def test_get_activity_logs_events_command(requests_mock):
    """
    Given:
    - activity_logs_events_command

    When:
    - Want to list all existing activity logs

    Then:
    - Ensure Activity Logs Results in human-readable, and number of results reasonable.
    """
    base_url = 'https://server_url/'
    with open('test_data/activity_logs.csv') as f:
        logs = f.read()
    requests_mock.get(f'{base_url}api/2.0/fo/activity_log/'
                      f'?action=list&truncation_limit=0&since_datetime=2023-03-01T00%3A00%3A00Z', text=logs)
    client = Client(base_url=base_url,
                    verify=True,
                    headers={},
                    proxy=False,
                    username='demisto',
                    password='demisto',
                    )
    args = {'limit': 50, 'since_datetime': '1 March 2023'}
    first_fetch = '2022-03-21T03:42:05Z'
    activity_logs_events, results = get_activity_logs_events_command(client, args, first_fetch)
    assert 'Activity Logs' in results.readable_output
    assert len(activity_logs_events) == 17


@pytest.mark.parametrize('activity_log_last_run, logs_number, add_footer',
                         [(None, 17, True),
                          ("2023-05-24T09:55:35Z", 0, True),
                          ("2023-05-14T15:04:55Z", 7, True),
                          ("2023-01-01T08:06:44Z", 17, False)])
def test_fetch_logs_events_command(requests_mock, activity_log_last_run, logs_number, add_footer):
    """
    Given:
    - fetch events command (fetches logs)

    When:
    - Running fetch-events command

    Then:
    - Ensure number of events fetched
    - Ensure next page token saved
    - Ensure previous run saved
    - Ensure newest event time saved
    """
    first_fetch_str = '2022-12-21T03:42:05Z'
    base_url = 'https://server_url/'
    truncation_limit = logs_number
    with open('test_data/activity_logs.csv') as f:
        logs = f.read()
        new_logs = f'{BEGIN_RESPONSE_LOGS_CSV}'
        for row in logs.split('\n'):
            if activity_log_last_run and activity_log_last_run in row:
                new_logs += f'{row}\n'
                break
            new_logs += f'{row}\n'
        new_logs += f'{END_RESPONSE_LOGS_CSV}\n'
        if add_footer:
            new_logs += f'{FOOTER}\n'

    requests_mock.get(f'{base_url}api/2.0/fo/activity_log/'
                      f'?action=list&truncation_limit={truncation_limit}&'
                      f'since_datetime={activity_log_last_run if activity_log_last_run else first_fetch_str}',
                      text=new_logs)
    client = Client(base_url=base_url,
                    verify=True,
                    headers={},
                    proxy=False,
                    username='demisto',
                    password='demisto',
                    )
    last_run = {ACTIVITY_LOGS_NEWEST_EVENT_DATETIME: activity_log_last_run}

    logs_next_run, activity_logs_events = fetch_events(
        client=client,
        last_run=last_run,
        newest_event_field=ACTIVITY_LOGS_NEWEST_EVENT_DATETIME,
        next_page_field=ACTIVITY_LOGS_NEXT_PAGE,
        previous_run_time_field=ACTIVITY_LOGS_SINCE_DATETIME_PREV_RUN,
        fetch_function=get_activity_logs_events,
        first_fetch_time=first_fetch_str,
        max_fetch=truncation_limit,
    )
    assert len(activity_logs_events) == logs_number
    assert logs_next_run.get(ACTIVITY_LOGS_NEXT_PAGE) == ("123456" if add_footer else None)
    assert logs_next_run.get(ACTIVITY_LOGS_SINCE_DATETIME_PREV_RUN) == activity_log_last_run or first_fetch_str
    assert logs_next_run.get(ACTIVITY_LOGS_NEWEST_EVENT_DATETIME) == "2023-05-24T09:55:35Z"


def test_fetch_assets_command(requests_mock):
    """
    Given:
    - fetch_assets_command
    When:
    - Want to list all existing incidents
    Then:
    - Ensure List assets.
    """
    base_url = 'https://server_url/'
    with open('./test_data/host_list_detections_raw.xml') as f:
        assets = f.read()
    requests_mock.get(f'{base_url}api/2.0/fo/asset/host/vm/detection/'
                      f'?action=list&truncation_limit={HOST_LIMIT}&vm_scan_date_after='
                      f'{arg_to_datetime(ASSETS_FETCH_FROM).strftime(ASSETS_DATE_FORMAT)}', text=assets)

    client = Client(base_url=base_url,
                    verify=True,
                    headers={},
                    proxy=False,
                    username='demisto',
                    password='demisto',
                    )
    assets, last_run, amount_to_report, snapshot_id, set_new_limit = fetch_assets(client=client, assets_last_run={})
    assert len(assets) == 8
    assert amount_to_report == 8
    assert snapshot_id
    assert last_run['stage'] == 'vulnerabilities'


def test_fetch_assets_command_time_out(requests_mock, mocker):
    """
    Given:
    - fetch_assets_command
    When:
    - Want to list all existing incidents and got a timeout
    Then:
    - Ensure the limit was reduced.
    """
    base_url = 'https://server_url/'
    with open('./test_data/host_list_detections_raw.xml') as f:
        assets = f.read()
    requests_mock.get(f'{base_url}api/2.0/fo/asset/host/vm/detection/'
                      f'?action=list&truncation_limit={HOST_LIMIT}&vm_scan_date_after='
                      f'{arg_to_datetime(ASSETS_FETCH_FROM).strftime(ASSETS_DATE_FORMAT)}',
                      exc=requests.exceptions.ReadTimeout)

    client = Client(base_url=base_url,
                    verify=True,
                    headers={},
                    proxy=False,
                    username='demisto',
                    password='demisto',
                    )
    assets, new_last_run, amount_to_report, snapshot_id, set_new_limit = fetch_assets(client=client, assets_last_run={})
    assert not assets
    assert set_new_limit


def test_fetch_vulnerabilities_command(requests_mock):
    """
    Given:
    - fetch_vulnerabilities_command
    When:
    - Want to list all existing incidents
    Then:
    - Ensure List vulnerabilities.
    """
    base_url = 'https://server_url/'
    with open('./test_data/vulnerabilities_raw.xml') as f:
        vulnerabilities = f.read()

    requests_mock.post(f'{base_url}api/2.0/fo/knowledge_base/vuln/'
                       f'?action=list&last_modified_after={arg_to_datetime(ASSETS_FETCH_FROM).strftime(ASSETS_DATE_FORMAT)}',
                       text=vulnerabilities)

    client = Client(base_url=base_url,
                    verify=True,
                    headers={},
                    proxy=False,
                    username='demisto',
                    password='demisto',
                    )
    last_run = {'since_datetime': {arg_to_datetime(ASSETS_FETCH_FROM).strftime(ASSETS_DATE_FORMAT)}}
    vulnerabilities, last_run = fetch_vulnerabilities(client=client, last_run=last_run)
    assert len(vulnerabilities) == 2
    assert last_run['next_page'] == ''
    assert last_run['stage'] == 'assets'


class TestIsEmptyResult:
    def test_is_empty_xml_empty_input(self):
        """
        Given
            - A json parsed result from qualys
        When
            - result has no keys
        Then
            - return true since result is empty
        """
        reponse = {}
        res = is_empty_result(reponse)
        assert res

    def test_is_empty_xml_only_datetime(self):
        """
        Given
            - A json parsed result from qualys
        When
            - result has only datetime key
        Then
            - return true since result has no content
        """
        response = {"DATETIME": "sometime"}
        res = is_empty_result(response)
        assert res

    def test_is_empty_xml_non_empty_result(self):
        """
        Given
            - A json parsed result from qualys
        When
            - result has some keys
        Then
            - return false since result has content
        """
        response = {"IP_SET": {"IP": ["1.1.1.1"]}, "DATETIME": "sometime"}
        res = is_empty_result(response)
        assert not res

    def test_is_empty_xml_none_result(self):
        """
        Given
            - A result from qualys
        When
            - result is None
        Then
            - return true
        """
        response = None
        assert is_empty_result(response)


class TestFormatAndValidateResponse:
    raw_xml_response_success = """<?xml version="1.0" encoding="UTF-8" ?>
                           <!DOCTYPE SIMPLE_RETURN SYSTEM
                            "https://qualysapi.qg2.apps.qualys.com/api/2.0/simple_return.dtd">
                           <SIMPLE_RETURN><RESPONSE>
                           <DATETIME>2021-03-24T15:40:23Z</DATETIME>
                           <TEXT>IPs successfully added to Vulnerability Management</TEXT>
                           </RESPONSE></SIMPLE_RETURN>"""
    raw_xml_response_failue = """<?xml version="1.0" encoding="UTF-8" ?>
                               <!DOCTYPE SIMPLE_RETURN SYSTEM
                               "https://qualysapi.qg2.apps.qualys.com/api/2.0/simple_return.dtd">
                               <SIMPLE_RETURN>
                               <RESPONSE><DATETIME>2021-03-24T16:35:44Z</DATETIME>
                               <CODE>1905</CODE><TEXT>IP(s) do not exist.</TEXT></RESPONSE></SIMPLE_RETURN>"""
    bad_format_raw_xml_response = """<?xml version="1.0" encoding="UTF-8" ?>
                           <!DOCTYPE SIMPLE_RETURN SYSTEM
                           "https://qualysapi.qg2.apps.qualys.com/api/2.0/simple_return.dtd">
                           <SIMPLE_RETURN>
                           <RESPONSE><DATETIME>2021-03-24T16:35:44Z</DATETIME>
                           <CODE>1905</CODE><TEXT>IP(s) do not exist.</TEXT></RESPONSE>"""

    def test_format_and_validate_response_proper_response(self):
        """
        Given
            - raw xml response
        When
            - the response is valid
        Then
            - return the parsed response
        """
        raw_json_response = format_and_validate_response(self.raw_xml_response_success)
        assert raw_json_response.get("SIMPLE_RETURN").get("RESPONSE")
        assert not raw_json_response.get("CODE")

    def test_format_and_validate_response_error_response(self):
        """
        Given
            - raw xml response
        When
            - the response has an error code provided by qualys
        Then
            - raise a DemistoException
        """
        with pytest.raises(DemistoException):
            format_and_validate_response(self.raw_xml_response_failue)

    def test_format_and_validate_response_bad_format(self):
        """
        Given
            - raw xml response
        When
            - the xml format is incorrect
        Then
            - return empty dictionary
        """
        result = format_and_validate_response(self.bad_format_raw_xml_response)
        assert not result

    def test_format_and_validate_response_none(self):
        """
        Given
            - raw xml response
        When
            - the xml format is incorrect
        Then
            - return empty dictionary
        """
        raw_xml_response = None
        result = format_and_validate_response(raw_xml_response)
        assert not result

    def test_format_and_validate_response_json(self):
        """
        Given
            - raw json response
        When
            - the json response is formatted correctly
        Then
            - return the raw response
        """
        raw_json_response = '[{"ip": "1.1.1.1"},{"ip": "1.1.1.1"}]'
        result = format_and_validate_response(raw_json_response)
        assert len(result) == 2

    def test_format_and_validate_response_bad_json(self):
        """
        Given
            - raw json response
        When
            - the json response is formatted incorrectly
        Then
            - return empty result
        """
        raw_json_response = '[{"ip": "1.1.1.1",{"ip": "1.1.1.1"}]'
        result = format_and_validate_response(raw_json_response)
        assert not result

    PARSE_RAW_RESPONSE_INPUTS = [
        ('[{"ip": "1.1.1.1"},{"ip": "1.1.1.1"}]', [{"ip": "1.1.1.1"}, {"ip": "1.1.1.1"}]),
        (
            raw_xml_response_success,
            {
                "SIMPLE_RETURN": {
                    "RESPONSE": {"DATETIME": "2021-03-24T15:40:23Z",
                                 "TEXT": "IPs successfully added to Vulnerability Management"}
                }
            },
        ),
        # Invalid case - should return empty dict
        ('[{"ip": "1.1.1.1"ip": "1.1.1.1"}]', {}),
    ]

    @pytest.mark.parametrize("response, expected", PARSE_RAW_RESPONSE_INPUTS)
    def test_parse_raw_response(self, response, expected):
        """
        Given
            - Response.
        When
            - Parsing the raw response.
        Then
            - Ensure expected object is returned from parsing.
        """
        assert parse_raw_response(response) == expected

    SIMPLE_FROM_RAW_INPUTS = [
        (
            {
                "SIMPLE_RETURN": {
                    "RESPONSE": {
                        "DATETIME": "2021-03-24T15:40:23Z",
                        "TEXT": "IPs successfully added to Vulnerability Management",
                    }
                }
            },
            {"DATETIME": "2021-03-24T15:40:23Z", "TEXT": "IPs successfully added to Vulnerability Management"},
        )
    ]

    @pytest.mark.parametrize("raw_response, expected", SIMPLE_FROM_RAW_INPUTS)
    def test_get_simple_response_from_raw(self, raw_response, expected):
        """
        Given
            - Parsed raw response.
        When
            - Getting simple response from parsed raw response.
        Then
            - Ensure expected object is returned from parsing.
        """
        assert get_simple_response_from_raw(raw_response) == expected


class TestHandleGeneralResult:
    def test_handle_general_result_path_exists(self, mocker):
        """
        Given
            - response in json format
            - path to a specific field
        When
            - the json object is well formed
            - the path is correct
        Then
            - return the path requested
        """
        json_obj = {"IP_LIST_OUTPUT": {"RESPONSE": {"DATETIME": "sometime", "IP_SET": {"IP": ["1.1.1.1"]}}}}
        mocker.patch.object(Qualysv2, "format_and_validate_response", return_value=json_obj)
        dummy_response = requests.Response()

        assert handle_general_result(dummy_response, "qualys-ip-list") == {"DATETIME": "sometime",
                                                                           "IP_SET": {"IP": ["1.1.1.1"]}}

    def test_handle_general_result_doesnt_exist(self, mocker):
        """
        Given
            - response in json format and
            - a path to be returned from the object
        When
            - the json object is well formed
            - the path doesn't exist
        Then
            - raise DemistoException Exception
        """
        with pytest.raises(ValueError):
            json_obj = {"IP_LIST_OUTPUT": {"RESPONSE": {"DATETIME": "sometime", "IP_SET": {"IP": ["1.1.1.1"]}}}}
            path = {"qualys-ip-list": {"json_path": ["IP_SET", "WHAT"]}}
            mocker.patch.object(Qualysv2, "format_and_validate_response", return_value=json_obj)
            mocker.patch.object(Qualysv2, "COMMANDS_PARSE_AND_OUTPUT_DATA", path)
            dummy_response = requests.Response()

            handle_general_result(dummy_response, "qualys-ip-list")

    def test_handle_general_result_empty_json(self, mocker):
        """
        Given
            - response in json format
            - a path to be returned from the object
        When
            - the json object is empty formed
            - the path doesn't exist
        Then
            - raise DemistoException Exception
        """
        with pytest.raises(ValueError):
            json_obj = {}
            path = {"qualys-ip-list": {"json_path": ["IP_SET", "WHAT"]}}
            mocker.patch.object(Qualysv2, "format_and_validate_response", return_value=json_obj)
            mocker.patch.object(Qualysv2, "COMMANDS_PARSE_AND_OUTPUT_DATA", path)
            dummy_response = requests.Response()

            handle_general_result(dummy_response, "qualys-ip-list")

    def test_handle_general_result_none_value(self, mocker):
        """
        Given
            - response in json format
            - a path to be returned from the object
        When
            - the json object is none formed
            - the path doesn't exist
        Then
            - raise DemistoException Exception
        """
        with pytest.raises(ValueError):
            json_obj = None
            path = {"qualys-ip-list": {"json_path": ["IP_SET", "WHAT"]}}
            mocker.patch.object(Qualysv2, "format_and_validate_response", return_value=json_obj)
            mocker.patch.object(Qualysv2, "COMMANDS_PARSE_AND_OUTPUT_DATA", path)
            dummy_response = requests.Response()

            handle_general_result(dummy_response, "qualys-ip-list")

    def test_handle_general_result_empty_path(self, mocker):
        """
        Given
            - response in json format
            - a path to be returned from the object
        When
            - the json object is formed correctly
            - the path is empty
        Then
            - return the json object without any changes
        """
        json_obj = {"IP_LIST_OUTPUT": {"RESPONSE": {"DATETIME": "sometime", "IP_SET": {"IP": ["1.1.1.1"]}}}}
        path = {"qualys-ip-list": {"json_path": []}}
        mocker.patch.object(Qualysv2, "format_and_validate_response", return_value=json_obj)
        mocker.patch.object(Qualysv2, "COMMANDS_PARSE_AND_OUTPUT_DATA", path)
        dummy_response = requests.Response()

        result = handle_general_result(dummy_response, "qualys-ip-list")
        assert result == json_obj


class TestParseTwoKeysDict:
    def test_parse_two_keys_dict_unexpected_format(self):
        """
        Given
            - json object
        When
            - the json object has unexpected format
        Then
            - raise a KeyError Exception
        """
        with pytest.raises(KeyError):
            json_obj = {"not_key": " ", "not_val": " "}
            parse_two_keys_dict(json_obj)

    def test_parse_two_keys_dict_expected_format(self):
        """
        Given
            - json object
        When
            - the json object has the expected format
        Then
            - return a new dictionary with correct key and value
        """
        json_obj = {"KEY": "a key", "VALUE": "a value"}
        res = parse_two_keys_dict(json_obj)
        assert res["a key"] == "a value"

    def test_parse_two_keys_dict_none_value(self):
        """
        Given
            - json object
        When
            - the json object is None
        Then
            - raise a TypeError Exception
        """
        with pytest.raises(TypeError):
            json_obj = None
            parse_two_keys_dict(json_obj)


class TestChangeDictKeys:
    def test_change_dict_keys_expected_format(self):
        """
        Given
            - dictionary to be changed
            - dictionary with new keys' names
        When
            - the dictionaries are well formatted
        Then
            -  return the dictionary with the new keys
        """
        new_names_dict = {"old_name_1": "new_name_1", "old_name_2": "new_name_2"}
        dict_to_change = {"old_name_1": "some_value_1", "old_name_2": "some_value_2"}
        changed_dict = change_dict_keys(new_names_dict, dict_to_change)
        assert changed_dict["new_name_1"]
        assert changed_dict["new_name_2"]
        assert "old_name_1" not in changed_dict
        assert "old_name_2" not in changed_dict

    def test_change_dict_keys_missing_key(self):
        """
        Given
            - dictionary to be changed
            - dictionary with new keys' names
        When
            - the output dictionary is missing a key to be changed
        Then
            - change only the keys that exist
        """
        new_names_dict = {"old_name_1": "new_name_1", "old_name_2": "new_name_2"}
        dict_to_change = {"old_name_2": "some_value_2"}
        changed_dict = change_dict_keys(new_names_dict, dict_to_change)
        assert changed_dict["new_name_2"]
        assert "new_name_1" not in changed_dict
        assert "old_name_1" not in changed_dict
        assert "old_name_2" not in changed_dict

    def test_change_dict_keys_output_is_none(self):
        """
        Given
            - dictionary to be changed
            - dictionary with new keys' names
        When
            - the output dictionary is None
        Then
            - raise a TypeError Exception
        """
        with pytest.raises(TypeError):
            new_names_dict = {"old_name_1": "new_name_1", "old_name_2": "new_name_2"}
            dict_to_change = None
            changed_dict = change_dict_keys(new_names_dict, dict_to_change)
            assert changed_dict["new_name_1"]
            assert changed_dict["new_name_2"]
            assert "old_name_1" not in changed_dict
            assert "old_name_2" not in changed_dict


class TestCreateIPListDicts:
    def test_create_ip_list_dicts_expected_format(self):
        """
        Given
            - dictionary of ip list command result
        When
            - the dictionary has the expected format
        Then
            - create a list of dictionaries
        """
        ip_dict = {"Address": ["1.1.1.1", "1.2.3.4"], "Range": ["1.1.1.3-1.1.2.1"]}

        dicts = create_ip_list_dicts(ip_dict)

        assert len(dicts[0]) == 2
        assert len(dicts[1]) == 1

    def test_create_ip_list_dicts_expected_format_single_value(self):
        """
        Given
            - dictionary of ip list command result
        When
            - the dictionary has the expected format but only single value
        Then
            - create a list of dictionaries
        """
        ip_dict = {"Address": "1.1.1.1"}

        dicts = create_ip_list_dicts(ip_dict)

        assert len(dicts) == 1
        assert len(dicts[0]) == 1

    def test_create_ip_list_dicts_expected_format_single_value_is_dict(self):
        """
        Given
            - dictionary of ip list command result
        When
            - the dictionary has the expected format but only single value and
              is a dictionary of values
        Then
            - create a list of dictionaries
        """
        ip_dict = {"Address": {"key1": "value1", "key2": "value2"}}

        dicts = create_ip_list_dicts(ip_dict)

        assert len(dicts) == 1
        assert len(dicts[0]) == 1

    def test_create_ip_list_dicts_bad_keys(self):
        """
        Given
            - dictionary of ip list command result
        When
            - the dictionary has wrong keys
        Then
            - raise DemistoException exception
        """
        with pytest.raises(DemistoException):
            ip_dict = {"bad_key_1": ["1.1.1.1", "1.2.3.4"], "bad_key_2": ["1.1.1.3-1.1.2.1"]}

            create_ip_list_dicts(ip_dict)

    def test_create_ip_list_dicts_one_good_key(self):
        """
        Given
            - dictionary of ip list command result
        When
            - the dictionary has one wrong key
        Then
            - change only one key
        """
        ip_dict = {"Address": ["1.1.1.1", "1.2.3.4"], "bad_key_2": ["1.1.1.3-1.1.2.1"]}

        dicts = create_ip_list_dicts(ip_dict)
        assert len(dicts) == 1
        assert len(dicts[0]) == 2

    def test_create_ip_list_dicts_none_json(self):
        """
        Given
            - dictionary of ip list command result
        When
            - the dictionary is None
        Then
            - raise TypeError Exception
        """
        with pytest.raises(TypeError):
            ip_dict = None

            create_ip_list_dicts(ip_dict)


class TestLimitIPResults:
    def test_limit_ip_results_high_limit(self):
        """
        Given
            - IPs data that contains both single IP's and ranges
            - Limit value
        When
            - the limit value is high enough so data will be taken from both lists
        Then
            - Change the lists so all addresses will show and part of the Ranges
        """
        data = {"Address": ["1.1.1.1", "1.2.3.4"], "Range": ["1.4.3.1-1.4.3.5", "1.4.3.6-1.4.3.9"]}
        limit = 3

        data = limit_ip_results(data, limit)
        assert len(data["Address"]) == 2
        assert len(data["Range"]) == 1

    def test_limit_ip_results_low_limit(self):
        """
        Given
            - IPs data that contains both single IP's and ranges
            - Limit value
        When
            - Limit values is low
        Then
            - Data will be changed so only Address's list can be shown
        """
        data = {"Address": ["1.1.1.1", "1.2.3.4"], "Range": ["1.4.3.1-1.4.3.5", "1.4.3.6-1.4.3.9"]}
        limit = 1

        limit_ip_results(data, limit)
        assert len(data["Address"]) == 1
        assert len(data["Range"]) == 0

    def test_limit_ip_results_only_range_entry(self):
        """
        Given
            - IPs data that contains only ranges
            - Limit value
        When
            - limit value will be applied only to ranges entry
        Then
            - data will have a Range list with up to 'limit' entries
        """
        data = {"Range": ["1.4.3.1-1.4.3.5", "1.4.3.6-1.4.3.9"]}
        limit = 1

        limit_ip_results(data, limit)
        assert len(data["Range"]) == 1

    def test_limit_ip_results_single_ip_and_range(self):
        """
        Given
            - arguments received by the user
            - command name to be run
        When
            - all arguments where provided and there are only API args
        Then
            - create a dictionary with all the arguments
        """
        data = {"Address": "1.1.1.1", "Range": "1.4.3.1-1.4.3.5"}
        limit = 1

        limit_ip_results(data, limit)
        assert data["Address"] == "1.1.1.1"
        assert len(data["Range"]) == 0


class TestBuildArgsDict:
    def test_build_api_args_dict_all_args(self):
        """
        Given
            - arguments received by the user
            - command name to be run
        When
            - all arguments where provided and there are only API args
        Then
            - create a dictionary with all the arguments
        """
        args = {"ips": "ip", "network_id": "id", "tracking_method": "method", "compliance_enabled": True}
        command_args_data = COMMANDS_ARGS_DATA["qualys-ip-list"]

        build_args_dict(args, command_args_data, False)
        assert Qualysv2.args_values == args

    def test_build_api_args_dict_missing_args(self):
        """
        Given
            - arguments received by the user
            - command name to be run
        When
            - Some arguments were not provided and there are only API args
        Then
            - create a dictionary with the provided arguments values and
              None value for arguments that were not provided
        """
        args = {"ips": "ip"}
        command_args_data = COMMANDS_ARGS_DATA["qualys-ip-list"]

        build_args_dict(args, command_args_data, False)
        assert Qualysv2.args_values == args

    def test_build_api_args_dict_empty_date(self):
        """
        Given
            - arguments received by the user
            - command name to be run
        When
            - Some arguments were not provided and there are only API args
        Then
            - create a dictionary with the provided arguments values and
              None value for arguments that were not provided
        """
        args = {"published_before": ""}
        command_args_data = COMMANDS_ARGS_DATA["qualys-vulnerability-list"]

        build_args_dict(args, command_args_data, False)
        assert Qualysv2.args_values == {}

    def test_build_inner_args_dict_all_args(self):
        """
        Given
            - arguments received by the user
            - command name to be run
        When
            - all arguments where provided and there are both API args and inner-use args
        Then
            - create a dictionary with all the arguments
        """
        args = {"id": "id", "file_format": "xml"}
        command_args_data = COMMANDS_ARGS_DATA["qualys-report-fetch"]

        build_args_dict(args, command_args_data, True)
        assert Qualysv2.inner_args_values == {"file_format": "xml"}

    def test_build_args_dict_none_args(self):
        """
        Given
            - arguments received by the user
            - command name to be run
        When
            - No arguments were provided
        Then
            - create a dictionary with no arguments' values
        """
        args = None
        command_args_data = COMMANDS_ARGS_DATA["test-module"]
        build_args_dict(args, command_args_data, False)
        assert Qualysv2.args_values == {}

    def test_build_args_dict_date_args(self):
        """
        Given:
        - Cortex XSOAR arguments.
        - Command arg names.

        When:
        - Parsing date parameters.

        Then:
        - Ensure date parameters values are updated accordingly.
        """
        args = {
            "published_before": "1640508554",
            "launched_after_datetime": "2021-12-26T08:49:29Z",
            "start_date": "2021-12-26T08:49:29Z",
        }
        expected_result = {"launched_after_datetime": "2021-12-26", "published_before": "2021-12-26",
                           "start_date": "12/26/2021"}

        build_args_dict(args, {"args": ["published_before", "launched_after_datetime", "start_date"]}, False)
        assert Qualysv2.args_values == expected_result

    def test_build_args_dict_default_added_depended_args(self):
        """
        Given:
        - Cortex XSOAR arguments.
        - Command arg names.

        When:
        - There are arguments who should be added depending on an arguments.

        Then:
        - Ensure arguments are added as expected.
        """
        args = {"arg_to_depend_on": "1"}
        expected_result = {"arg_to_depend_on": "1", "dep1": 2, "dep2": 3}
        build_args_dict(
            args,
            {"args": ["arg_to_depend_on"], "default_added_depended_args": {"arg_to_depend_on": {"dep1": 2, "dep2": 3}}},
            False,
        )
        assert Qualysv2.args_values == expected_result


def test_handle_general_result_missing_output_builder():
    """
    Given
        - raw xml result
        - command name
        - output builder function
    When
        - output builder is None
    Then
        - raise a TypeError exception, None is not callable, must be provided
    """
    with pytest.raises(TypeError):
        raw_xml_response = (
            '<?xml version="1.0" encoding="UTF-8" ?>'
            "<!DOCTYPE SIMPLE_RETURN SYSTEM"
            ' "https://qualysapi.qg2.apps.qualys.com/api/2.0/simple_return.dtd">'
            "<SIMPLE_RETURN><RESPONSE>"
            "<DATETIME>2021-03-24T15:40:23Z</DATETIME>"
            "<TEXT>IPs successfully added to Vulnerability Management</TEXT>"
            "</RESPONSE></SIMPLE_RETURN>"
        )
        command_name = "qualys-ip-add"
        handle_general_result(result=raw_xml_response, command_name=command_name, output_builder=None)


class TestHostDetectionOutputBuilder:
    DETECTION_INPUTS = [
        ({"HOST_LIST": {"HOST_ITEM": []}}, "", []),
        (
            {
                "HOST_LIST": {
                    "HOST_ITEM": [
                        {
                            "ID": "ID123",
                            "IP": "1.1.1.1",
                            "DNS_DATA": {"data": "dns data"},
                            "DETECTION_LIST": {"DETECTION": [{"QID": "123", "RESULTS": "FOUND DETECTION"}]},
                        }
                    ]
                }
            },
            "### Host Detection List - 1.1.1.1\n"
            "\n"
            "|ID|IP|DNS_DATA|QID: 123|\n"
            "|---|---|---|---|\n"
            "| ID123 | 1.1.1.1 | data: dns data | FOUND DETECTION |\n",
            [
                {
                    "ID": "ID123",
                    "IP": "1.1.1.1",
                    "DNS_DATA": {"data": "dns data"},
                    "DETECTION_LIST": {"DETECTION": [{"QID": "123", "RESULTS": "FOUND DETECTION"}]},
                }
            ],
        ),
        (
            {
                "HOST_LIST": {
                    "HOST_ITEM": [
                        {
                            "ID": "ID123",
                            "IP": "1.1.1.1",
                            "DNS_DATA": {"data": "dns data"},
                            "DETECTION_LIST": {"DETECTION": {"QID": "123", "RESULTS": "FOUND DETECTION"}},
                        }
                    ]
                }
            },
            "### Host Detection List - 1.1.1.1\n"
            "\n"
            "|ID|IP|DNS_DATA|QID: 123|\n"
            "|---|---|---|---|\n"
            "| ID123 | 1.1.1.1 | data: dns data | FOUND DETECTION |\n",
            [
                {
                    "ID": "ID123",
                    "IP": "1.1.1.1",
                    "DNS_DATA": {"data": "dns data"},
                    "DETECTION_LIST": {"DETECTION": {"QID": "123", "RESULTS": "FOUND DETECTION"}},
                }
            ],
        ),
    ]

    @pytest.mark.parametrize("result, readable, expected_outputs", DETECTION_INPUTS)
    def test_build_host_list_detection_outputs(self, result, readable, expected_outputs):
        """
        Given:
        - Result of Qualys service for host list detection.

        When:
        - Parsing result into outputs and readable output.

        Then:
        - Ensure resultes are parsed as expected.
        """
        Qualysv2.inner_args_values["limit"] = 1
        assert build_host_list_detection_outputs(
            handled_result=result,
            command_parse_and_output_data=COMMANDS_PARSE_AND_OUTPUT_DATA["qualys-host-list-detection"]
        ) == (expected_outputs, readable)


class MockResponse:
    def __init__(self, text, status_code, json=None, reason=None):
        self.text = text
        self.json = json
        self.status_code = status_code
        self.reason = reason

    def json(self):
        if self.json:
            return self.json
        raise Exception("No JSON")


class TestClientClass:
    ERROR_HANDLER_INPUTS = [
        (
            MockResponse(
                """<?xml version="1.0" encoding="UTF-8" ?>
<!DOCTYPE SIMPLE_RETURN SYSTEM "https://qualysapi.qg2.apps.qualys.com/api/2.0/simple_return.dtd">
<SIMPLE_RETURN>
  <RESPONSE>
    <DATETIME>2021-12-21T08:59:39Z</DATETIME>
    <CODE>999</CODE>
    <TEXT>Internal error. Please contact customer support.</TEXT>
    <ITEM_LIST>
      <ITEM>
        <KEY>Incident Signature</KEY>
        <VALUE>8ecaf66401cf247f5a6d75afd56bf847</VALUE>
      </ITEM>
    </ITEM_LIST>
  </RESPONSE>
</SIMPLE_RETURN>""",
                500,
            ),
            "Error in API call [500] - None\nError Code: 999\nError Message: Internal error. Please contact customer support.",
        ),
        (MockResponse("Invalid XML", 500), "Error in API call [500] - None\nInvalid XML"),
    ]

    @pytest.mark.parametrize("response, error_message", ERROR_HANDLER_INPUTS)
    def test_error_handler(self, response, error_message):
        """
        Given:
        - Qualys error response

        When:
        - Parsing error to readable message

        Then:
        - Ensure readable message is as expected
        """
        client: Client = Client("test.com", "testuser", "testpassword", False, False, None)
        with pytest.raises(DemistoException, match=re.escape(error_message)):
            client.error_handler(response)


class TestInputValidations:
    DEPENDANT_ARGS = {
        "day_of_month": "frequency_months",
        "day_of_week": "frequency_months",
        "week_of_month": "frequency_months",
        "weekdays": "frequency_weeks",
    }
    VALIDATE_DEPENDED_ARGS_INPUT = [
        ({}, {}),
        ({"required_depended_args": DEPENDANT_ARGS}, {}),
        ({"required_depended_args": DEPENDANT_ARGS},
         {k: 3 for k, v in DEPENDANT_ARGS.items() if v == "frequency_months"}),
    ]

    @pytest.mark.parametrize("command_data, args", VALIDATE_DEPENDED_ARGS_INPUT)
    def test_validate_depended_args_valid(self, command_data: Dict, args: Dict):
        """
        Given:
        - Command data.
        - Cortex XSOAR arguments.

        When:
        - Validating depended args are supplied as expected.

        Then:
        - Ensure no exception is thrown.
        """
        Qualysv2.args_values = args
        validate_depended_args(command_data)

    def test_validate_depended_args_invalid(self):
        """
        Given:
        - Command data.
        - Cortex XSOAR arguments.

        When:
        - Validating depended args are not supplied as expected.

        Then:
        - Ensure exception is thrown.
        """
        Qualysv2.args_values = {"frequency_months": 1}
        with pytest.raises(DemistoException,
                           match="Argument day_of_month is required when argument frequency_months is given."):
            validate_depended_args({"required_depended_args": self.DEPENDANT_ARGS})

    EXACTLY_ONE_GROUP_ARGS = [
        [
            "asset_group_ids",
            "asset_groups",
            "ip",
        ],
        [
            "frequency_days",
            "frequency_weeks",
            "frequency_months",
        ],
        [
            "scanners_in_ag",
            "default_scanner",
        ],
    ]
    EXACTLY_ONE_ARGS_INPUT = [
        ({}, {}),
        ({"required_groups": EXACTLY_ONE_GROUP_ARGS}, {"asset_group_ids": 1, "scanners_in_ag": 1, "frequency_days": 1}),
        ({"required_groups": EXACTLY_ONE_GROUP_ARGS}, {"asset_groups": 1, "scanners_in_ag": 1, "frequency_weeks": 1}),
        ({"required_groups": EXACTLY_ONE_GROUP_ARGS}, {"ip": "1.1.1.1", "default_scanner": 1, "frequency_months": 1}),
    ]

    @pytest.mark.parametrize("command_data, args", EXACTLY_ONE_ARGS_INPUT)
    def test_validate_required_group_valid(self, command_data: Dict, args: Dict):
        """
        Given:
        - Command data.
        - Cortex XSOAR arguments.

        When:
        - Validating required groups are supplied as expected.

        Then:
        - Ensure no exception is thrown.
        """
        Qualysv2.args_values = args
        validate_required_group(command_data)

    EXACTLY_ONE_INVALID_INPUT = [({}), ({"ip": "1.1.1.1", "asset_group_ids": 1, "frequency_months": 1})]

    @pytest.mark.parametrize("args", EXACTLY_ONE_INVALID_INPUT)
    def test_validate_required_group_invalid(self, args):
        """
        Given:
        - Command data.
        - Cortex XSOAR arguments.

        When:
        - Validating required groups are not supplied as expected.

        Then:
        - Ensure exception is thrown.
        """
        Qualysv2.args_values = args
        err_msg = "Exactly one of the arguments ['asset_group_ids', 'asset_groups', 'ip'] must be provided."
        with pytest.raises(DemistoException, match=re.escape(err_msg)):
            validate_required_group({"required_groups": self.EXACTLY_ONE_GROUP_ARGS})

    AT_MOST_ONE_GROUP_ARGS = [
        [
            "asset_group_ids",
            "asset_groups",
            "ip",
        ],
        [
            "frequency_days",
            "frequency_weeks",
            "frequency_months",
        ],
        [
            "scanners_in_ag",
            "default_scanner",
        ],
    ]
    AT_MOST_ONE_ARGS_INPUT = [
        ({}, {}),
        ({"at_most_one_groups": AT_MOST_ONE_GROUP_ARGS}, {}),
        ({"at_most_one_groups": AT_MOST_ONE_GROUP_ARGS},
         {"asset_group_ids": 1, "scanners_in_ag": 1, "frequency_days": 1}),
        (
            {"at_most_one_groups": AT_MOST_ONE_GROUP_ARGS},
            {"asset_groups": 1, "scanners_in_ag": 1, "frequency_weeks": 1}),
        (
            {"at_most_one_groups": AT_MOST_ONE_GROUP_ARGS},
            {"ip": "1.1.1.1", "default_scanner": 1, "frequency_months": 1}),
    ]

    @pytest.mark.parametrize("command_data, args", AT_MOST_ONE_ARGS_INPUT)
    def test_validate_at_most_one_group_valid(self, command_data: Dict, args: Dict):
        """
        Given:
        - Command data.
        - Cortex XSOAR arguments.

        When:
        - Validating depended args are supplied as expected.

        Then:
        - Ensure no exception is thrown.
        """
        Qualysv2.args_values = args
        validate_at_most_one_group(command_data)

    def test_validate_at_most_one_group_invalid(self):
        """
        Given:
        - Command data.
        - Cortex XSOAR arguments.

        When:
        - Validating depended args are not supplied as expected.

        Then:
        - Ensure exception is thrown.
        """
        Qualysv2.args_values = {"scanners_in_ag": 1, "default_scanner": 1}
        err_msg = "At most one of the following args can be given: ['scanners_in_ag', 'default_scanner']"
        with pytest.raises(DemistoException, match=re.escape(err_msg)):
            validate_at_most_one_group({"at_most_one_groups": self.AT_MOST_ONE_GROUP_ARGS})


class TestAssetTags:
    case_valid_asset_tag_list_args = (
        "qualys-asset-tag-list",
        {"criteria": "name", "operator": "EQUALS", "search_data": "parent_tag"},
        b'<ServiceRequest><filters><Criteria field="name" operator="EQUALS">parent_tag</Criteria></filters></ServiceRequest>',
    )
    case_valid_asset_tag_create_command = (
        "qualys-asset-tag-create",
        {
            "name": "parent_tag",
            "rule_type": "NAME_CONTAINS",
            "rule_text": "NetworkManager",
            "child_name": "child_1,child_2,child_3",
            "criticality_score": "2",
        },
        b"<ServiceRequest><data><Tag><name>parent_tag</name><ruleType>NAME_CONTAINS</ruleType><ruleText>NetworkManager</ruleText>"
        + b"<criticalityScore>2</criticalityScore><children><set><TagSimple><name>child_1</name></TagSimple><TagSimple><name>"
        + b"child_2</name></TagSimple><TagSimple><name>child_3</name></TagSimple></set></children></Tag></data></ServiceRequest>",
    )
    case_valid_asset_tag_update_command = (
        "qualys-asset-tag-update",
        {
            "name": "parent_tag",
            "rule_type": "NAME_CONTAINS",
            "rule_text": "NetworkManager",
            "child_to_remove": "child_1,child_2,child_3",
            "criticality_score": "2",
        },
        b"<ServiceRequest><data><Tag><name>parent_tag</name><ruleType>NAME_CONTAINS</ruleType><ruleText>NetworkManager</ruleText>"
        + b"<criticalityScore>2</criticalityScore><children><remove><TagSimple><id>child_1</id></TagSimple><TagSimple><id>"
        + b"child_2</id></TagSimple><TagSimple><id>child_3</id></TagSimple>"
        + b"</remove></children></Tag></data></ServiceRequest>",
    )
    VALID_ASSET_TAG_COMMAND_ARGS = [
        case_valid_asset_tag_list_args,
        case_valid_asset_tag_create_command,
        case_valid_asset_tag_update_command,
    ]

    @pytest.mark.parametrize("command_name, args, xml_request_body", VALID_ASSET_TAG_COMMAND_ARGS)
    def test_generate_asset_tag_xml_request_body(self, command_name: str, args: Dict, xml_request_body: bytes):
        assert Qualysv2.generate_asset_tag_xml_request_body(args, command_name) == xml_request_body

    def test_handle_asset_tag_result(self):
        raw_response = (
            '<?xml version="1.0" encoding="UTF-8"?>\n<ServiceResponse xmlns:xsi="http://www.w3.org/2001/XMLSchema-instance"'
            + ' xsi:noNamespaceSchemaLocation="https://qualysapi.qg2.apps.qualys.com/qps/xsd/2.0/am/tag.xsd">\n '
            + " <responseCode>SUCCESS</responseCode>\n  <count>1</count>\n  <hasMoreRecords>false</hasMoreRecords>\n "
            + " <data>\n    <Tag>\n      <id>71163393</id>\n      <name>parent_tag</name>\n      "
            + "<created>2022-11-24T12:38:13Z</created>\n      <modified>2022-11-24T13:09:35Z</modified>\n     "
            + " <ruleType>INSTALLED_SOFTWARE</ruleType>\n      <children>\n        <list>\n          <TagSimple>\n"
            + "            <id>71163395</id>\n            <name>child_1</name>\n          </TagSimple>\n          "
            + "<TagSimple>\n            <id>71163394</id>\n            <name>child_2</name>\n          </TagSimple>\n"
            + "          <TagSimple>\n            <id>71163396</id>\n            <name>child_3</name>\n          "
            + "</TagSimple>\n        </list>\n      </children>\n      <criticalityScore>3</criticalityScore>\n"
            + "    </Tag>\n  </data>\n</ServiceResponse>"
        )
        command_name = "qualys-asset-tag-list"
        expected_result = {
            "id": "71163393",
            "name": "parent_tag",
            "created": "2022-11-24T12:38:13Z",
            "modified": "2022-11-24T13:09:35Z",
            "ruleType": "INSTALLED_SOFTWARE",
            "children": {
                "list": {
                    "TagSimple": [
                        {"id": "71163395", "name": "child_1"},
                        {"id": "71163394", "name": "child_2"},
                        {"id": "71163396", "name": "child_3"},
                    ]
                }
            },
            "criticalityScore": "3",
        }
        assert Qualysv2.handle_asset_tag_result(raw_response, command_name) == expected_result

    def test_handle_asset_tag_result_fail(self, mocker):
        mocker.patch.object(
            Qualysv2,
            "format_and_validate_response",
            return_value={"ServiceResponse": {"responseErrorDetails": {"errorMessage": "response with error message"}}},
        )

        with pytest.raises(DemistoException):
            Qualysv2.handle_asset_tag_result(raw_response=requests.Response(), command_name="")

    def test_build_tag_asset_output(self):
        args = {
            "command_parse_and_output_data": {
                "table_name": "Tags identified by the specified filter",
                "json_path": ["ServiceResponse", "data", "Tag"],
                "table_headers": ["ID", "name", "criticalityScore", "ruleText", "ruleType", "Child Tags"],
            },
            "handled_result": {
                "id": "0",
                "name": "parent_tag",
                "created": "2022-11-24T12:38:13Z",
                "modified": "2022-11-24T13:09:35Z",
                "ruleType": "INSTALLED_SOFTWARE",
                "children": {
                    "list": {
                        "TagSimple": [
                            {"id": "1", "name": "child_1"},
                            {"id": "2", "name": "child_2"},
                            {"id": "3", "name": "child_3"},
                        ]
                    }
                },
                "criticalityScore": "3",
            },
        }
        handled_result = {
            "id": "0",
            "name": "parent_tag",
            "created": "2022-11-24T12:38:13Z",
            "modified": "2022-11-24T13:09:35Z",
            "ruleType": "INSTALLED_SOFTWARE",
            "criticalityScore": "3",
            "childTags": [
                {"id": "1", "name": "child_1"},
                {"id": "2", "name": "child_2"},
                {"id": "3", "name": "child_3"},
            ],
        }
        assert Qualysv2.build_tag_asset_output(**args)[0] == handled_result


def test_handle_asset_tag_request_parameters():
    """
    Given
        - id argument
        - the command supports sending an XML request body
    When
        - Am asset-tag command is run
    Then
        - add an id to the http request and generate a request body
    """
    Qualysv2.handle_asset_tag_request_parameters({'id': '1234'}, "qualys-asset-tag-list")


def test_input_validation():
    """
    Given
        - A command name
    When
        - Any command is run
    Then
        - the input_validation command will validate the command name exists
    """
    assert Qualysv2.input_validation("qualys-asset-tag-list") is None


def test_calculate_ip_original_amount():
    """
    Given
        - A Parsed output, a dictionary that might contain a list of single ips and a list of ranges of ips.
        IP addresses and ranges are represented by a list of items, unless there's only a single item,
        then it's a string.
    When
        - A command that returns a list of IP's is run.
    Then
        - An integer which is the amount of ip addresses and ranges will be returned
    """
    result = {'Address': 'address', 'Range': 'range'}
    assert Qualysv2.calculate_ip_original_amount(result) == 2


def test_create_ip_list_markdown_table():
    """
    Given
        - A dictionary of IP's
    When
        - Dictionary IP's is a part of the API result
    Then
        - create_ip_list_markdown_table will generate a markdown for the IP's
    """
    dicts_of_ranges_and_ips = [{'1': 1}, {'2': 2}]
    readable_output = '|1|\n|---|\n| 1 |\n\n|2|\n|---|\n| 2 |\n'
    assert Qualysv2.create_ip_list_markdown_table(dicts_of_ranges_and_ips) == readable_output


def test_create_single_host_list():
    """
    Given
        - ip_and_range_lists: A dictionary that can have either a single ip as a string or
        a list of single ips in the key 'Address' and/or a single range as a string or
        a list of range of ips in the key 'Range'
    When
        - build_ip_list_output is run
    Then
        - create_single_host_list function will generate a list that has both ips and ranges of ips
    """
    ip_and_range_lists = {'Address': 'address', 'Range': 'range'}
    assert Qualysv2.create_single_host_list(ip_and_range_lists) == ['address', 'range']


def test_build_ip_and_range_dicts():
    """
    Given
        - ips_and_ranges: A list that might contain both ips and ranges of ips
        Returns: A list that has one list which consists of single value dictionaries of ips
        and another list which consists of single values dictionaries of ranges
    When
        - build_ip_list_from_single_value or build_ip_list_output functions are run
    Then
        - build_ip_and_range_dicts will generate a list that has one list which consists of single value dictionaries of ips
             and another list which consists of single values dictionaries of ranges
    """
    assert Qualysv2.build_ip_and_range_dicts(['-', 'example']) == [[{'ip': 'example'}], [{'range': '-'}]]


<<<<<<< HEAD
def test_truncate_asset_size(mocker):
    # Mock demisto.debug

    with patch('demisto.debug') as mock_debug:
        # Define test cases
        test_cases = [
            # Case 1: Asset with ID and detection unique vuln ID, and exceeds size limit
            {
                "asset": {
                    "ID": "12345",
                    "DETECTION": {
                        "UNIQUE_VULN_ID": "vuln123",
                        "RESULTS": "A" * 2 * 10 ** 6  # Exceeds size limit
                    }
                },
                "expected_truncated": True
            },
            # Case 2: Asset with no ID and detection unique vuln ID, and exceeds size limit
            {
                "asset": {
                    "DETECTION": {
                        "UNIQUE_VULN_ID": "2 * 10 ** 6",
                        "RESULTS": "A" * 20000  # Exceeds size limit
                    }
                },
                "expected_truncated": True
            },
            # Case 3: Asset with ID and no detection unique vuln ID, and does not exceed size limit
            {
                "asset": {
                    "ID": "12345",
                    "DETECTION": {
                        "RESULTS": "A" * 100  # Does not exceed size limit
                    }
                },
                "expected_truncated": False
            },
            # Case 4: Asset with no ID and no detection unique vuln ID, and does not exceed size limit
            {
                "asset": {
                    "DETECTION": {
                        "RESULTS": "A" * 100  # Does not exceed size limit
                    }
                },
                "expected_truncated": False
            }
        ]

        for case in test_cases:
            asset = case["asset"]
            expected_truncated = case["expected_truncated"]

            Qualysv2.truncate_asset_size(asset)

            if expected_truncated:
                assert asset.get('isTruncated', False) is True
                assert len(asset['DETECTION']['RESULTS']) == 10000
                assert mock_debug.call_count >= 3  # Expecting at least 3 debug messages
            else:
                assert asset.get('isTruncated', False) is False
                assert mock_debug.call_count == 0  # No debug messages if not truncated

            # Reset mock_debug for the next test case
            mock_debug.reset_mock()
=======
truncate_test_cases = [
    # Case 1: Asset with ID and detection unique vuln ID, and exceeds size limit
    ({
        "ID": "12345",
        "DETECTION": {
            "UNIQUE_VULN_ID": "vuln1",
            "RESULTS": "A" * 2 * 10 ** 6  # Exceeds size limit
        }
    },
        True),

    # Case 2: Asset with no ID and detection unique vuln ID, and exceeds size limit
    ({
        "DETECTION": {
            "UNIQUE_VULN_ID": "vuln2",
            "RESULTS": "A" * 2 * 10 ** 6  # Exceeds size limit
        }
    },
        True),
    # Case 3: Asset with ID and no detection unique vuln ID, and does not exceed size limit
    ({
        "ID": "12345",
        "DETECTION": {
            "RESULTS": "A" * 100  # Does not exceed size limit
        }
    },
        False),
    # Case 4: Asset with no ID and no detection unique vuln ID, and does not exceed size limit
    ({
        "DETECTION": {
            "RESULTS": "A" * 100  # Does not exceed size limit
        }
    },
        False)
]


@pytest.mark.parametrize('asset, expected_truncated', truncate_test_cases)
def test_truncate_asset_size(mocker, asset, expected_truncated):
    """
    Given:
    - Case 1: Asset which exceeds size limit with ID and detection unique vuln ID.
    - Case 2: Asset which exceeds size limit with no ID and detection unique vuln ID.
    - Case 3: Asset which does not exceed size limit with ID and no detection unique vuln ID.
    - Case 4: Asset which does not exceed size limit with no ID and no detection unique vuln ID.

    When: calling truncate_asset_size with the given asset

    Then:
    - Case 1: ensure the isTruncated flag is set to true, that the size of the assets was truncated to 1000 and that
        debug logs were printed.
    - Case 2: ensure the isTruncated flag is set to true, that the size of the assets was truncated to 1000 and that
        debug logs were printed.
    - Case 3: ensure the isTruncated flag is set to false or does not exist and that debug logs were not printed.
    - Case 4: ensure the isTruncated flag is set to false or does not exist and that debug logs were not printed.

    """
    mock_debug = mocker.patch.object(demisto, 'debug')

    Qualysv2.truncate_asset_size(asset)

    if expected_truncated:
        assert asset.get('isTruncated', False) is True
        assert len(asset['DETECTION']['RESULTS']) == 10000
        assert mock_debug.call_count >= 3  # Expecting at least 3 debug messages
    else:
        assert asset.get('isTruncated', False) is False
        assert mock_debug.call_count == 0  # No debug messages if not truncated

    # Reset mock_debug for the next test case
    mock_debug.reset_mock()
>>>>>>> db6cd099
<|MERGE_RESOLUTION|>--- conflicted
+++ resolved
@@ -1461,72 +1461,6 @@
     assert Qualysv2.build_ip_and_range_dicts(['-', 'example']) == [[{'ip': 'example'}], [{'range': '-'}]]
 
 
-<<<<<<< HEAD
-def test_truncate_asset_size(mocker):
-    # Mock demisto.debug
-
-    with patch('demisto.debug') as mock_debug:
-        # Define test cases
-        test_cases = [
-            # Case 1: Asset with ID and detection unique vuln ID, and exceeds size limit
-            {
-                "asset": {
-                    "ID": "12345",
-                    "DETECTION": {
-                        "UNIQUE_VULN_ID": "vuln123",
-                        "RESULTS": "A" * 2 * 10 ** 6  # Exceeds size limit
-                    }
-                },
-                "expected_truncated": True
-            },
-            # Case 2: Asset with no ID and detection unique vuln ID, and exceeds size limit
-            {
-                "asset": {
-                    "DETECTION": {
-                        "UNIQUE_VULN_ID": "2 * 10 ** 6",
-                        "RESULTS": "A" * 20000  # Exceeds size limit
-                    }
-                },
-                "expected_truncated": True
-            },
-            # Case 3: Asset with ID and no detection unique vuln ID, and does not exceed size limit
-            {
-                "asset": {
-                    "ID": "12345",
-                    "DETECTION": {
-                        "RESULTS": "A" * 100  # Does not exceed size limit
-                    }
-                },
-                "expected_truncated": False
-            },
-            # Case 4: Asset with no ID and no detection unique vuln ID, and does not exceed size limit
-            {
-                "asset": {
-                    "DETECTION": {
-                        "RESULTS": "A" * 100  # Does not exceed size limit
-                    }
-                },
-                "expected_truncated": False
-            }
-        ]
-
-        for case in test_cases:
-            asset = case["asset"]
-            expected_truncated = case["expected_truncated"]
-
-            Qualysv2.truncate_asset_size(asset)
-
-            if expected_truncated:
-                assert asset.get('isTruncated', False) is True
-                assert len(asset['DETECTION']['RESULTS']) == 10000
-                assert mock_debug.call_count >= 3  # Expecting at least 3 debug messages
-            else:
-                assert asset.get('isTruncated', False) is False
-                assert mock_debug.call_count == 0  # No debug messages if not truncated
-
-            # Reset mock_debug for the next test case
-            mock_debug.reset_mock()
-=======
 truncate_test_cases = [
     # Case 1: Asset with ID and detection unique vuln ID, and exceeds size limit
     ({
@@ -1597,5 +1531,4 @@
         assert mock_debug.call_count == 0  # No debug messages if not truncated
 
     # Reset mock_debug for the next test case
-    mock_debug.reset_mock()
->>>>>>> db6cd099
+    mock_debug.reset_mock()