import json
import pytest
import demistomock as demisto

from CommonServerPython import DemistoException, ThreatIntel, FeedIndicatorType
from FeedMISP import clean_user_query, build_indicators_iterator, \
    handle_file_type_fields, get_galaxy_indicator_type, build_indicators_from_galaxies, update_indicators_iterator, \
<<<<<<< HEAD
    update_indicator_fields, get_ip_type
=======
    update_indicator_fields, get_ip_type, search_query_indicators_pagination, Client
>>>>>>> 6f77591c


def test_build_indicators_iterator_success():
    """
     Given
        - A list of attributes returned from MISP
     When
         - Attributes are well formed
     Then
         - Create an iterator of indicators
     """
    attributes = {
        'response': {
            'Attribute': [
                {
                    'id': '123',
                    'type': 'sha256',
                    'value': '123456789',
                },
            ]
        }
    }
    attributes_iterator = build_indicators_iterator(attributes, "some_url")
    assert len(attributes_iterator) == 1
    assert attributes_iterator[0]['value'] == attributes['response']['Attribute'][0]


def test_build_indicators_iterator_fail():
    """
     Given
         - A list of attributes returned from MISP
     When
         - Attributes are not well formed
     Then
         - Raise a KeyError
     """
    with pytest.raises(KeyError):
        attributes = {"wrong_key": "some_value"}
        build_indicators_iterator(attributes, "some_url")


def test_handle_file_type_fields_simple_hash():
    """
    Given
        - Indicator created from an attribute of a hash
    When
        - Indicator contains only hash value
    Then
        - Set the hash value as a field of a matching hash name
    """
    raw_type = 'sha256'
    indicator_obj = {
        'value': 'somehashvalue',
        'type': 'File',
        'service': 'MISP',
        'fields': {}
    }
    handle_file_type_fields(raw_type, indicator_obj)
    assert indicator_obj['fields']['SHA256'] == 'somehashvalue'


def test_handle_file_type_fields_hash_and_filename():
    """
    Given
        - Indicator created from an attribute of a hash and filename
    When
        - Indicator contains both hash value and a filename
    Then
        - Set the hash value as a field of a matching hash name, update the value of the indicator
          to the hash value and add 'Associated File Names' field with the filename
    """
    raw_type = 'filename|sha256'
    indicator_obj = {
        'value': 'file.exe|somehashvalue',
        'type': 'File',
        'service': 'MISP',
        'fields': {}
    }
    handle_file_type_fields(raw_type, indicator_obj)
    assert indicator_obj['fields']['SHA256'] == 'somehashvalue'
    assert indicator_obj['fields']['Associated File Names'] == 'file.exe'
    assert indicator_obj['value'] == 'somehashvalue'


def test_clean_user_query_success():
    """
    Given
        - A json string query
    When
        - query is good
    Then
        - create a dict from json string
    """
    querystr = '{"returnFormat": "json", "type": {"OR": ["ip-src"]}, "tags": {"OR": ["tlp:%"]}}'
    params = clean_user_query(querystr)
    assert len(params) == 3


def test_clean_user_query_bad_query():
    """
    Given
        - A json string query
    When
        - json syntax is incorrect
    Then
        - raise a DemistoException
    """
    with pytest.raises(DemistoException):
        querystr = '{"returnFormat": "json", "type": {"OR": ["md5"]}, "tags": {"OR": ["tlp:%"]'
        clean_user_query(querystr)


def test_clean_user_query_change_format():
    """
    Given
        - A json parsed result from qualys
    When
        - query has a unsupported return format
    Then
        - change return format to json
    """
    querystr = '{"returnFormat": "xml", "type": {"OR": ["md5"]}, "tags": {"OR": ["tlp:%"]}}'
    params = clean_user_query(querystr)
    assert params["returnFormat"] == "json"


def test_clean_user_query_remove_timestamp():
    """
    Given
        - A json parsed result from qualys
    When
        - query has timestamp parameter
    Then
        - Return query without the timestamp parameter
    """
    good_query = '{"returnFormat": "json", "type": {"OR": ["md5"]}, "tags": {"OR": ["tlp:%"]}}'
    querystr = '{"returnFormat": "json", "timestamp": "1617875568", "type": {"OR": ["md5"]}, "tags": {"OR": ["tlp:%"]}}'
    params = clean_user_query(querystr)
    assert good_query == json.dumps(params)


def test_get_galaxy_indicator_type_success():
    """
    Given
        - Galaxy name
    When
        - Galaxy name is of a supported type
    Then
        - Return the matching indicator type
    """
    galaxy_name = 'misp-galaxy:mitre-attack-pattern="Testing - R123"'
    assert get_galaxy_indicator_type(galaxy_name) == ThreatIntel.ObjectsNames.ATTACK_PATTERN


def test_get_galaxy_indicator_type_doesnt_exist():
    """
    Given
        - Galaxy name
    When
        - Galaxy name is not supported
    Then
        - Return None
    """
    galaxy_name = 'misp-galaxy:doesnt-exist="Testing - R123"'
    assert get_galaxy_indicator_type(galaxy_name) is None


def test_build_indicators_from_galaxies():
    """
    Given
        - Indicator with galaxy tags
    When
        - Only one of the two galaxies is supported
    Then
        - Return List with an indicator created from the supported galaxy
    """
    indicator_obj = {
        'value': 'some_value',
        'type': 'IP',
        'service': 'MISP',
        'fields': {},
        'rawJSON': {
            'value': {
                'Tag': [
                    {
                        'name': 'misp-galaxy:mitre-attack-pattern="Some Value - R1234"',
                    },
                    {
                        'name': 'misp-galaxy:amitt-misinformation-pattern="fake galaxy"'
                    },
                ]
            }
        }
    }
    galaxy_indicators = build_indicators_from_galaxies(indicator_obj, 'Suspicious')
    assert len(galaxy_indicators) == 1
    assert galaxy_indicators[0]['value'] == "Some Value"
    assert galaxy_indicators[0]['type'] == ThreatIntel.ObjectsNames.ATTACK_PATTERN


def test_update_indicators_iterator_first_fetch(mocker):
    """
    Given
        - Indicators received
    When
        - First fetch, no last run parameters
    Then
        - return all indicators
    """
    indicators_iterator = [
        {
            'value': {'timestamp': '5'},
            'type': 'IP',
            'raw_type': 'ip-src',
        },
        {
            'value': {'timestamp': '1'},
            'type': 'IP',
            'raw_type': 'ip-src',
        },
        {
            'value': {'timestamp': '3'},
            'type': 'IP',
            'raw_type': 'ip-src',
        },
    ]
    query = {'key': 'val'}
    mocker.patch.object(demisto, 'getLastRun', return_value=None)
    added_indicators_iterator = update_indicators_iterator(indicators_iterator, query, True)
    assert added_indicators_iterator == indicators_iterator


def test_update_indicators_iterator_timestamp_exists_all_new_indicators_same_query(mocker):
    """
     Given
         - Indicators received, lastrun has timestamp and query
     When
         - indicators updated after timestamp and same query as before
     Then
         - return all indicators
     """
    indicators_iterator = [
        {
            'value': {'timestamp': '5'},
            'type': 'IP',
            'raw_type': 'ip-src',
        },
        {
            'value': {'timestamp': '1'},
            'type': 'IP',
            'raw_type': 'ip-src',
        },
        {
            'value': {'timestamp': '3'},
            'type': 'IP',
            'raw_type': 'ip-src',
        },
    ]
    query = {'key': 'val'}
    mocker.patch.object(demisto, 'getLastRun', return_value={'timestamp': '0', 'params': query})
    added_indicators_iterator = update_indicators_iterator(indicators_iterator, query, True)
    assert added_indicators_iterator == indicators_iterator


def test_update_indicators_iterator_timestamp_exists_no_new_indicators_same_query(mocker):
    """
     Given
         - Indicators received, lastrun has the timestamp and query
     When
         - last run timestamp is bigger then the indicators timestamp and query is the same
     Then
         - return no indicators
     """
    indicators_iterator = [
        {
            'value': {'timestamp': '1'},
            'type': 'IP',
            'raw_type': 'ip-src',
        },
        {
            'value': {'timestamp': '3'},
            'type': 'IP',
            'raw_type': 'ip-src',
        },
    ]
    query = {'key': 'val'}
    mocker.patch.object(demisto, 'getLastRun', return_value={'timestamp': '4', 'params': query})
    added_indicators_iterator = update_indicators_iterator(indicators_iterator, query, True)
    assert not added_indicators_iterator


def test_update_indicators_iterator_timestamp_exists_some_new_indicators_same_query(mocker):
    """
     Given
         - Indicators received, lastrun has the timestamp and query
     When
         - some indicators has timestamp bigger then the lastrun timestamp
     Then
         - return indicators which have timestamp bigger then lastrun timestamp
     """
    indicators_iterator = [
        {
            'value': {'timestamp': '5'},
            'type': 'IP',
            'raw_type': 'ip-src',
        },
        {
            'value': {'timestamp': '1'},
            'type': 'IP',
            'raw_type': 'ip-src',
        },
        {
            'value': {'timestamp': '3'},
            'type': 'IP',
            'raw_type': 'ip-src',
        },
    ]
    query = {'key': 'val'}
    mocker.patch.object(demisto, 'getLastRun', return_value={'timestamp': '4', 'params': query})
    added_indicators_iterator = update_indicators_iterator(indicators_iterator, query, True)
    assert added_indicators_iterator[0]['value']['timestamp'] == '5'


def test_update_indicators_iterator_timestamp_exists_no_indicators_same_query(mocker):
    """
     Given
         - No indicators received
     When
         - lastrun has timestamp and query
     Then
         - return no indicators
     """
    indicators_iterator = []
    query = {'key': 'val'}
    mocker.patch.object(demisto, 'getLastRun', return_value={'timestamp': '4', 'params': query})
    added_indicators_iterator = update_indicators_iterator(indicators_iterator, query, True)
    assert not added_indicators_iterator


def test_update_indicators_iterator_indicators_before_timestamp_different_query(mocker):
    """
     Given
         - Indicators received, lastrun has the timestamp and query
     When
         - all indicators have smaller timestamp then lastrun but query has changed
     Then
         - reset lastrun and return all indicators
     """
    indicators_iterator = [
        {
            'value': {'timestamp': '1'},
            'type': 'IP',
            'raw_type': 'ip-src',
        },
        {
            'value': {'timestamp': '3'},
            'type': 'IP',
            'raw_type': 'ip-src',
        },
    ]
    query = {'key': 'val'}
    old_query = {'key': 'old'}
    mocker.patch.object(demisto, 'getLastRun', return_value={'timestamp': '4', 'params': old_query})
    added_indicators_iterator = update_indicators_iterator(indicators_iterator, query, True)
    assert added_indicators_iterator == indicators_iterator


@pytest.mark.parametrize(
    "indicator, feed_tags, expected_calls",
    [
        (
            {
                "value": "some_value",
                "type": "IP",
                "service": "MISP",
                "fields": {},
                "rawJSON": {
                    "value": {
                        "Tag": [
                            {
                                "name": 'misp-galaxy:mitre-attack-pattern="Some Value - R1234"',
                            }
                        ]
                    }
                },
            },
            None,
            1,
        ),
        (
            {
                "value": "some_value",
                "type": "IP",
                "service": "MISP",
                "fields": {},
                "rawJSON": {"value": {}},
            },
            ["test", "test2"],
            1,
        ),
        (
            {
                "value": "some_value",
                "type": "IP",
                "service": "MISP",
                "fields": {},
                "rawJSON": {"value": {}},
            },
            None,
            0,
        ),
    ],
)
def test_update_indicator_fields(
    mocker, indicator: dict, feed_tags: list | None, expected_calls: int
):
    """
    Given:
        - indicator and feed_tags argument
    When:
        - the update_indicator_fields function runs
    Then:
        - Ensure the update_indicator_fields function is called
          if the feed_tags argument is passed even though the indicator has no tag.
        - Ensure the update_indicator_fields function is called when the indicator has tag.
        - Ensure the update_indicator_fields function is not called
          when the indicator has no tag and no feed_tags argument is sent.
    """
    handle_tags_fields_mock = mocker.patch("FeedMISP.handle_tags_fields")

    update_indicator_fields(indicator, None, "test", feed_tags)
    assert handle_tags_fields_mock.call_count == expected_calls


@pytest.mark.parametrize('indicator, indicator_type', [
    ({'value': '1.1.1.1'}, FeedIndicatorType.IP),
    ({'value': '1.1.1.1/24'}, FeedIndicatorType.CIDR),
    ({'value': '2001:0db8:85a3:0000:0000:8a2e:0370:7334'}, FeedIndicatorType.IPv6),
    ({'value': '2001:0db8:85a3:0000:0000:8a2e:0370:7334/64'}, FeedIndicatorType.IPv6CIDR),
])
def test_get_ip_type(indicator, indicator_type):
<<<<<<< HEAD
    assert get_ip_type(indicator) == indicator_type
=======
    assert get_ip_type(indicator) == indicator_type


indicators_examples = [
    ({'response': {'Attribute': ['data1', 'data2']}}, ({'response': {'Attribute': []}}),
     {'response': {'Attribute': ['data1', 'data2']}}),
    ({'response': {'Attribute': []}}, ({'response': {'Attribute': []}}),
     {'response': {'Attribute': []}})

]


@pytest.mark.parametrize('returned_result_1, returned_result_2, expected_result', indicators_examples)
def test_search_query_indicators_pagination(mocker, returned_result_1, returned_result_2, expected_result):
    """
    Given:
        - All relevant arguments for the command
    When:
        - the search_query_indicators_pagination function runs
    Then:
        - Ensure the pagination mechanism return the expected result
    """
    client = Client(base_url="example",
                    authorization="auth",
                    verify=False,
                    proxy=False,
                    timeout=60)
    mocker.patch.object(Client, '_http_request', side_effect=[returned_result_1, returned_result_2])
    params_dict = {'param1': 'value1'}
    result = search_query_indicators_pagination(client, params_dict)
    assert result == expected_result
>>>>>>> 6f77591c
<|MERGE_RESOLUTION|>--- conflicted
+++ resolved
@@ -5,11 +5,7 @@
 from CommonServerPython import DemistoException, ThreatIntel, FeedIndicatorType
 from FeedMISP import clean_user_query, build_indicators_iterator, \
     handle_file_type_fields, get_galaxy_indicator_type, build_indicators_from_galaxies, update_indicators_iterator, \
-<<<<<<< HEAD
-    update_indicator_fields, get_ip_type
-=======
     update_indicator_fields, get_ip_type, search_query_indicators_pagination, Client
->>>>>>> 6f77591c
 
 
 def test_build_indicators_iterator_success():
@@ -451,9 +447,6 @@
     ({'value': '2001:0db8:85a3:0000:0000:8a2e:0370:7334/64'}, FeedIndicatorType.IPv6CIDR),
 ])
 def test_get_ip_type(indicator, indicator_type):
-<<<<<<< HEAD
-    assert get_ip_type(indicator) == indicator_type
-=======
     assert get_ip_type(indicator) == indicator_type
 
 
@@ -484,5 +477,4 @@
     mocker.patch.object(Client, '_http_request', side_effect=[returned_result_1, returned_result_2])
     params_dict = {'param1': 'value1'}
     result = search_query_indicators_pagination(client, params_dict)
-    assert result == expected_result
->>>>>>> 6f77591c
+    assert result == expected_result