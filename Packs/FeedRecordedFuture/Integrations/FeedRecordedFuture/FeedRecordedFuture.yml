category: Data Enrichment & Threat Intelligence
commonfields:
  id: Recorded Future Feed
  version: -1
configuration:
- display: Fetch indicators
  name: feed
  defaultvalue: 'true'
  type: 8
  required: false
- display: Indicator Reputation
  name: feedReputation
  defaultvalue: feedInstanceReputationNotSet
  type: 18
  options:
  - None
  - Good
  - Suspicious
  - Bad
  additionalinfo: Indicators from this integration instance will be marked with this reputation
  required: false
- defaultvalue: A - Completely reliable
  display: Source Reliability
  name: feedReliability
  options:
  - A - Completely reliable
  - B - Usually reliable
  - C - Fairly reliable
  - D - Not usually reliable
  - E - Unreliable
  - F - Reliability cannot be judged
  required: true
  type: 15
  additionalinfo: Reliability of the source providing the intelligence data
- additionalinfo: The Traffic Light Protocol (TLP) designation to apply to indicators fetched from the feed
  display: Traffic Light Protocol Color
  name: tlp_color
  options:
  - RED
  - AMBER
  - GREEN
  - WHITE
  type: 15
  required: false
- display: ""
  name: feedExpirationPolicy
  defaultvalue: indicatorType
  type: 17
  options:
  - never
  - interval
  - indicatorType
  - suddenDeath
  required: false
- name: feedExpirationInterval
  defaultvalue: "20160"
  type: 1
  display: ""
  required: false
- defaultvalue: '60'
  display: Feed Fetch Interval
  name: feedFetchInterval
  type: 19
  required: false
- display: Bypass exclusion list
  name: feedBypassExclusionList
  type: 8
  additionalinfo: |-
    When selected, the exclusion list is ignored for indicators from this feed. This means that if an indicator from this feed is on the exclusion list, the indicator might still be added to the system.
  required: false
- display: Trust any certificate (not secure)
  name: insecure
  type: 8
  required: false
- display: Use system proxy settings
  name: proxy
  type: 8
  required: false
- additionalinfo: Type of the indicator in the feed.
  display: Indicator Type
  name: indicator_type
  options:
  - domain
  - ip
  - hash
  - url
  - CVE(vulnerability)
  required: true
  type: 15
- display: API token
  name: api_token
  type: 4
  hidden: true
  required: false
- displaypassword: API Token
  name: credentials_api_token
  hiddenusername: true
  type: 9
  required: false
- defaultvalue: connectApi
  display: Services
  name: services
  options:
  - connectApi
  - fusion
  required: true
  type: 16
- additionalinfo: |-
    A comma-separated list of risk rules which limits the indicators list to a specific risk rule.
    For example: 'dhsAis,phishingUrl'.
    If more than one risk rule is set, the indicators fetching and the 'rf-feed-get-indicators' command will be executed for each risk rule.
    To see available risk rules run the rf-feed-get-risk-rules command.
    This parameter will only be used for the 'connectApi' service.
    Using the 'large' risk rule is not recommended.
  display: Risk Rule
  name: risk_rule
  type: 0
  required: false
- additionalinfo: |-
    Load a custom risklist from a specified Recorded Future file path.
    If no file path is specified, the default risklist file is used. This parameter
    will only be used for the 'fusion' service.
  display: Fusion File Path
  name: fusion_file_path
  type: 0
  required: false
- additionalinfo: Supports CSV values.
  display: Tags
  name: feedTags
  type: 0
  required: false
- additionalinfo: Time in seconds before HTTP requests timeout.
  defaultvalue: '20'
  display: Request Timeout
  name: polling_timeout
  required: true
  type: 0
- additionalinfo: |-
    The minimum score from the feed in order to to determine whether the indicator is malicious. Default is "65". For more information about Recorded Future scoring go to integration details.
  defaultvalue: '65'
  display: Malicious Threshold
  name: threshold
  type: 0
  required: false
- additionalinfo: If selected, will be used to filter out the ingested indicators, and only indicators with equivalent and higher risk score will be ingested into XSOAR.
  defaultvalue: '0'
  display: IOC Risk Score Threshold
  name: risk_score_threshold
  type: 0
  required: false
description: Ingests indicators from Recorded Future feeds into Demisto.
display: Recorded Future RiskList Feed
name: Recorded Future Feed
script:
  commands:
  - arguments:
    - default: true
      defaultValue: '10'
      description: The maximum number of results to return. The default value is 10.
      name: limit
      required: true
    - auto: PREDEFINED
      description: The indicator type. Can be "ip", "domain", "hash", "vulnerability" or "url".
      name: indicator_type
      predefined:
      - ip
      - domain
      - hash
      - url
      - vulnerability
    description: Gets indicators from the feed.
    name: rf-feed-get-indicators
  - arguments:
    - auto: PREDEFINED
      description: The indicator type.
      name: indicator_type
      predefined:
      - ip
      - domain
      - hash
      - url
      - vulnerability
      required: true
    description: |-
      Get a list of the risk rules available for an indicator,
      To limit the 'connectApi' service indicators list.
    name: rf-feed-get-risk-rules
    outputs:
    - contextPath: RecordedFutureFeed.RiskRule.Name
      description: The risk rule name.
      type: String
    - contextPath: RecordedFutureFeed.RiskRule.Description
      description: The risk rule description.
      type: String
    - contextPath: RecordedFutureFeed.RiskRule.Criticality
      description: The risk rule criticality.
      type: String
<<<<<<< HEAD
  dockerimage: demisto/python3:3.10.13.75921
=======
  dockerimage: demisto/python3:3.10.13.82980
>>>>>>> 6f77591c
  feed: true
  runonce: false
  script: '-'
  subtype: python3
  type: python
tests:
- RecordedFutureFeed - Test
fromversion: 5.5.0<|MERGE_RESOLUTION|>--- conflicted
+++ resolved
@@ -195,11 +195,7 @@
     - contextPath: RecordedFutureFeed.RiskRule.Criticality
       description: The risk rule criticality.
       type: String
-<<<<<<< HEAD
-  dockerimage: demisto/python3:3.10.13.75921
-=======
   dockerimage: demisto/python3:3.10.13.82980
->>>>>>> 6f77591c
   feed: true
   runonce: false
   script: '-'
