--- conflicted
+++ resolved
@@ -2,11 +2,7 @@
     "name": "QualysFIM",
     "description": "Cloud solution for detecting and identifying critical changes, incidents, and risks resulting from normal and malicious events",
     "support": "xsoar",
-<<<<<<< HEAD
-    "currentVersion": "1.0.22",
-=======
     "currentVersion": "1.0.28",
->>>>>>> 6f77591c
     "author": "Cortex XSOAR",
     "url": "https://www.paloaltonetworks.com/cortex",
     "email": "",
