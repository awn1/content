category: Case Management
commonfields:
  id: jira-v2
  version: -1
deprecated: true
configuration:
- display: 'Jira URL, for example: https://demisto.atlassian.net/'
  name: url
  required: true
  type: 0
- display: Username (Basic Authentication)
  name: username
  type: 0
  required: false
- display: Password (Deprecated - Use API token)
  name: password
  type: 4
  required: false
- displaypassword: API token (Recommended)
  name: credentials
  type: 9
  hiddenusername: true
  display: ''
  required: false
- defaultvalue: OauthKey
  additionalinfo: This field is ignored if other required fields are not provided (for example both the access token and the private key).
  display: Consumer key (OAuth 1.0)
  name: consumerKey
  type: 0
  required: false
- display: Access Token
  additionalinfo: This token is used for both OAuth 1.0 and personal access token authentication methods.
  name: accessToken
  type: 0
  required: false
- display: Private key (PKCS8 format)
  name: privateKey
  type: 14
  required: false
- defaultvalue: status!=done
  display: Query (in JQL) for fetching incidents.
  name: query
  type: 0
  required: false
- additionalinfo: This parameter is dismissed while "Use created field to fetch incidents" is checked.
  display: Issue index to start fetching incidents from
  name: idOffset
  type: 0
  required: false
- display: Trust any certificate (not secure)
  name: insecure
  type: 8
  required: false
- defaultvalue: 'false'
  display: Use system proxy settings
  name: proxy
  type: 8
  required: false
- display: Fetch incidents
  name: isFetch
  type: 8
  required: false
- defaultvalue: 'false'
  display: Mirror incoming incidents
  hidden:
  - marketplacev2
  name: incoming_mirror
  type: 8
  required: false
- display: Incident type
  name: incidentType
  type: 13
  required: false
- display: Use created field to fetch incidents
  name: fetchByCreated
  type: 8
  required: false
- display: Mirror outgoing incidents
  hidden:
  - marketplacev2
  name: outgoing_mirror
  type: 8
  required: false
- additionalinfo: Choose the tag to add to an entry to mirror it as an attachment in Jira.
  defaultvalue: attachment
  display: File entry tag
  hidden:
  - marketplacev2
  name: file_tag
  type: 0
  required: false
- additionalinfo: Choose the tag to add to an entry to mirror it as a comment in Jira.
  defaultvalue: comment
  display: Comment entry tag
  hidden:
  - marketplacev2
  name: comment_tag
  type: 0
  required: false
- additionalinfo: Fetch comments for a Jira ticket.
  display: Fetch comments
  name: fetch_comments
  type: 8
  required: false
- additionalinfo: Fetch attachments for a Jira ticket.
  display: Fetch attachments
  name: fetch_attachments
  type: 8
  required: false
- display: API token (Deprecated)
  name: APItoken
  type: 4
  additionalinfo: Use the "API Token (Recommended)" parameter instead.
  required: false
- defaultvalue: '1'
  display: Incidents Fetch Interval
  name: incidentFetchInterval
  type: 19
  required: false
description: Deprecated. Use the Atlassian Jira v3 integration instead
display: Atlassian Jira v2 (Deprecated)
name: jira-v2
script:
  commands:
  - arguments:
    - default: true
      description: The JQL query string.
      name: query
      required: true
    - description: The index (integer) of the first issue to return (0-based).
      name: startAt
    - description: The maximum number of users to fetch when searching for a matching user (default is 50). The maximum allowed value is dictated by the Jira property 'jira.search.views.default.max'. If you specify a value greater than this number, your search results are truncated.
      name: maxResults
    - description: Displays the headers in human readable format.
      name: headers
    - description: Specify the result fields.
      name: extraFields
    description: Queries Jira issues.
    name: jira-issue-query
    outputs:
    - contextPath: Ticket.Id
      description: The ticket ID.
      type: Unknown
    - contextPath: Ticket.Key
      description: The ticket key.
      type: Unknown
    - contextPath: Ticket.Assignee
      description: The user assigned to the ticket.
      type: Unknown
    - contextPath: Ticket.Creator
      description: The user who created the ticket.
      type: Unknown
    - contextPath: Ticket.Summary
      description: The ticket summary.
      type: Unknown
    - contextPath: Ticket.Description
      description: The ticket's project description.
      type: String
    - contextPath: Ticket.Labels
      description: The ticket's project labels.
      type: String
    - contextPath: Ticket.Status
      description: The ticket status.
      type: Unknown
    - contextPath: Ticket.Priority
      description: The ticket priority.
      type: String
    - contextPath: Ticket.ProjectName
      description: The ticket project name.
      type: String
    - contextPath: Ticket.DueDate
      description: The due date.
      type: Date
    - contextPath: Ticket.Created
      description: The time the ticket was created.
      type: Date
    - contextPath: Ticket.LastSeen
      description: The last time the ticket was viewed.
      type: Date
    - contextPath: Ticket.LastUpdate
      description: The last time the ticket was updated.
      type: Date
  - arguments:
    - description: The user attribute value. Can be the username or email address. For OAuth 1.0, only the username works.
      name: attribute
      required: true
    - predefined:
      - 'true'
      - 'false'
      defaultValue: 'false'
      description: Whether the server is on prem and uses the REST v2 API.
      name: is_jirav2api
      auto: PREDEFINED
    - defaultValue: '50'
      description: The maximum number of users to fetch when searching for a matching user (default is 50). The maximum allowed value is dictated by the Jira property 'jira.search.views.default.max'. If you specify a value greater than this number, your search results are truncated.
      name: max_results
    description: Gets the account ID for a given user attribute.
    name: jira-get-id-by-attribute
    outputs:
    - contextPath: Jira.User.Attribute
      description: The user's attribute.
      type: string
    - contextPath: Jira.User.AccountID
      description: The user account ID.
      type: string
  - arguments:
    - description: The issue ID.
      name: issueId
      required: true
    - description: Displays the headers in human readable format.
      name: headers
    - auto: PREDEFINED
      defaultValue: 'false'
      description: If "true", retrieves the issue attachments.
      name: getAttachments
      predefined:
      - 'true'
      - 'false'
    - auto: PREDEFINED
      defaultValue: 'false'
      description: If "true", expands the issue links.
      name: expandLinks
      predefined:
      - 'true'
      - 'false'
    description: Fetches an issue from Jira.
    name: jira-get-issue
    outputs:
    - contextPath: Ticket.Id
      description: The ticket ID.
      type: Unknown
    - contextPath: Ticket.Key
      description: The ticket key.
      type: Unknown
    - contextPath: Ticket.Assignee
      description: The user assigned to the ticket.
      type: Unknown
    - contextPath: Ticket.Creator
      description: The user who created the ticket.
      type: Unknown
    - contextPath: Ticket.Summary
      description: The ticket summary.
      type: Unknown
    - contextPath: Ticket.Status
      description: The ticket status.
      type: Unknown
    - contextPath: File.Size
      description: The file size (Jira attachments are saved as files in Cortex XSOAR).
      type: Unknown
    - contextPath: File.SHA256
      description: The file SHA256 hash (Jira attachments are saved as files in Cortex XSOAR).
      type: Unknown
    - contextPath: File.Name
      description: The file name (Jira attachments are saved as files in Cortex XSOAR).
      type: Unknown
    - contextPath: File.SHA1
      description: The file SHA1 hash (Jira attachments are saved as files in Cortex XSOAR).
      type: Unknown
    - contextPath: Ticket.Priority
      description: The ticket priority.
      type: String
    - contextPath: Ticket.ProjectName
      description: The ticket project name.
      type: String
    - contextPath: Ticket.DueDate
      description: The due date.
      type: Date
    - contextPath: Ticket.Created
      description: The time the ticket was created.
      type: Date
    - contextPath: Ticket.LastSeen
      description: The last time the ticket was viewed.
      type: Date
    - contextPath: Ticket.LastUpdate
      description: The last time the ticket was updated.
      type: Date
  - arguments:
    - description: The issue object (in JSON format).
      name: issueJson
    - description: The summary of the issue.
      name: summary
      required: true
    - description: The project key with which to associate the issue.
      name: projectKey
    - description: 'Selects an issue type by name, for example: "Problem".'
      name: issueTypeName
    - description: Selects an issue type by its numeric ID.
      name: issueTypeId
    - description: The project name with which to associate the issue.
      name: projectName
    - description: A description of the issue.
      name: description
    - description: A CSV list of labels.
      name: labels
    - description: 'The priority of the issue, for example: High, Medium.'
      name: priority
    - description: 'The due date for the issue (in the format: 2018-03-11).'
      name: dueDate
    - description: The name of the assignee. Relevant for Jira Server only. If you are using Jira Cloud, provide the assignee_id argument instead.
      name: assignee
    - description: The account ID of the assignee. Use the jira-get-id-by-attribute command to get the user's account ID.
      name: assignee_id
    - description: The account ID of the reporter. Use the jira-get-id-by-attribute command to get the user's account ID.
      name: reporter_id
    - description: The name of the of the reporter.
      name: reporter
    - description: The parent issue key (if you're creating a sub-task).
      name: parentIssueKey
    - description: The parent issue ID (if you're creating a sub-task).
      name: parentIssueId
    - description: A text field for describing the environment in which the issue occurred. For example environment="IE9 on Windows 7".
      name: environment
    - description: The security level of the issue. For example security="Anyone".
      name: security
    - description: The component names of the issue. For example components="component1,component2".
      isArray: true
      name: components
    - description: A comma-separated list of account IDs for watching the issue. Use the jira-get-id-by-attribute command to get the user's account ID.
      isArray: true
      name: watchers
    description: Creates a new issue in Jira.
    name: jira-create-issue
    outputs:
    - contextPath: Ticket.Id
      description: The ticket ID.
      type: Unknown
    - contextPath: Ticket.Key
      description: The ticket key.
      type: Unknown
  - arguments:
    - description: The issue ID.
      name: issueId
      required: true
    - description: The entry ID to upload.
      name: upload
    - description: The attachment name to be displayed in Jira (overrides the original file name).
      name: attachmentName
    description: Uploads a file attachment to an issue.
    name: jira-issue-upload-file
  - arguments:
    - default: true
      description: The issue ID.
      name: issueId
      required: true
    - description: The comment body.
      name: comment
      required: true
    - description: 'The roles that can view the comment, for example: Administrators.'
      name: visibility
    description: Adds a new comment to an existing Jira issue.
    name: jira-issue-add-comment
  - arguments:
    - description: If a globalId is provided and a remote issue link exists with that globalId, the remote issue link is updated.
      name: globalId
    - description: 'The object relationship to the issue, for example: causes.'
      name: relationship
    - description: The URL link.
      name: url
      required: true
    - description: The link title.
      name: title
      required: true
    - description: The link summary.
      name: summary
    - description: The issue ID.
      name: issueId
      required: true
    - description: The application type of the linked remote application. For example "com.atlassian.confluence".
      name: applicationType
    - description: The application name of the linked remote application. For example "My Confluence Instance".
      name: applicationName
    description: Creates (or updates) an issue link.
    name: jira-issue-add-link
  - arguments:
    - description: The ID of the issue to edit.
      name: issueId
      required: true
    - description: 'The issue object (in JSON format). For example {"fields":{"customfield_10037": "field_value"}}.'
      name: issueJson
    - description: The issue summary.
      name: summary
    - description: The issue description.
      name: description
    - description: A CSV list of labels.
      name: labels
    - description: 'The issue priority, for example: High, Medium.'
      name: priority
    - description: The due date for the issue (in the format yyyy-mm-dd).
      name: dueDate
    - description: The name of the assignee. Relevant for Jira Server only. If you are using Jira Cloud, provide the assignee_id argument instead.
      name: assignee
    - description: The account ID of the assignee. Use the jira-get-id-by-attribute command to get the user's account ID.
      name: assignee_id
    - description: The issue status.
      name: status
    - description: The issue transition.
      name: transition
    - description: A text field for describing the environment in which the issue occurred. For example environment="IE9 on Windows 7".
      name: environment
    - description: The security level name of the issue. For example security="Anyone".
      name: security
    - description: The component names of the issue. For example components="component1,component2".
      isArray: true
      name: components
<<<<<<< HEAD
=======
    - description: Resolution to update in the issue, to be used when transitioning to a closed status.
      name: resolution
>>>>>>> 6f77591c
    description: Modifies an issue in Jira.
    name: jira-edit-issue
    outputs:
    - contextPath: Ticket.Id
      description: The ticket ID.
      type: Unknown
    - contextPath: Ticket.Key
      description: The ticket key.
      type: Unknown
    - contextPath: Ticket.Assignee
      description: The user assigned to the ticket.
      type: Unknown
    - contextPath: Ticket.Creator
      description: The user who created the ticket.
      type: Unknown
    - contextPath: Ticket.Summary
      description: The ticket summary.
      type: Unknown
    - contextPath: Ticket.Status
      description: The ticket status.
      type: Unknown
  - arguments:
    - description: The ID of the issue to edit.
      name: issueId
      required: true
    - description: 'The field object (in JSON format). For example {"customfield_10037": "New value"}'
      name: field_json
      required: true
    description: |-
      Modifies a specific field in an issue in Jira by appending to it instead of replacing its content. 
      Field must be either of type string (appending by using ',') or array.
    name: jira-append-to-field
    outputs:
    - contextPath: Ticket.Id
      description: The ticket ID.
      type: Unknown
    - contextPath: Ticket.Key
      description: The ticket key.
      type: Unknown
    - contextPath: Ticket.Assignee
      description: The user assigned to the ticket.
      type: Unknown
    - contextPath: Ticket.Creator
      description: The user who created the ticket.
      type: Unknown
    - contextPath: Ticket.Summary
      description: The ticket summary.
      type: Unknown
    - contextPath: Ticket.Status
      description: The ticket status.
      type: Unknown
  - arguments:
    - description: The ID of the issue to edit.
      name: issueId
      required: true
    - description: The fields to retrieve from the issue. For example field="customfield_164,labels".
      isArray: true
      name: field
    description: |-
      Gets specific fields from a Jira issue and adds it to context dynamically.
    name: jira-get-specific-field
    outputs:
    - contextPath: Ticket.Id
      description: The ticket ID.
      type: Unknown
    - contextPath: Ticket.Key
      description: The ticket key.
      type: Unknown
    - contextPath: Ticket.Assignee
      description: The user assigned to the ticket.
      type: Unknown
    - contextPath: Ticket.Creator
      description: The user who created the ticket.
      type: Unknown
    - contextPath: Ticket.Summary
      description: The ticket summary.
      type: Unknown
    - contextPath: Ticket.Status
      description: The ticket status.
      type: Unknown
  - arguments:
    - description: The ID of the issue from which to get the comments.
      name: issueId
      required: true
    description: Returns the comments added to a ticket.
    name: jira-get-comments
    outputs:
    - contextPath: Ticket.Comment.Comment
      description: The text of the comment.
      type: string
    - contextPath: Ticket.Comment.Created
      description: The issue creation date.
      type: string
    - contextPath: Ticket.Comment.User
      description: The user that created the comment.
      type: string
  - arguments:
    - description: The issue ID or key.
      name: issueIdOrKey
      required: true
    description: Deletes an issue in Jira.
    name: jira-delete-issue
  - description: Returns the ID offset. For example the first issue ID.
    name: jira-get-id-offset
    outputs:
    - contextPath: Ticket.idOffSet
      description: The ID offset.
      type: string
    arguments: []
  - arguments:
    - description: The remote incident ID (issue ID).
      name: id
      required: true
    - defaultValue: '0'
      description: The UTC timestamp in seconds of the last update. The incident is only updated if it was modified after the last update time.
      name: lastUpdate
    description: Gets remote data from a remote incident. This method is only used for debugging and does not update the current incident.
    name: get-remote-data
  - description: Returns the fields to map. This method is only used for debugging.
    name: get-mapping-fields
    arguments: []
  - description: Gets incident changes. This method is only used for debugging and does not update the current incident.
    name: update-remote-system
    arguments: []
  - arguments:
    - description: The issue ID.
      name: issueId
      required: true
    description: Lists all possible transitions for a given ticket.
    name: jira-list-transitions
    outputs:
    - contextPath: Ticket.Transitions.ticketId
      description: The issue ID.
      type: Number
    - contextPath: Ticket.Transitions.transitions
      description: A list of all possible transitions.
      type: Unknown
  - description: Available from Cortex XSOAR version 6.1.0. This command queries for incidents that were modified since the last update. This method is only used for debugging.
    name: get-modified-remote-data
    arguments: []
  - arguments: []
    description: Gets the information related to the role, including assigned users.
    name: jira-get-project-role
  - arguments:
    - description: User's email address.
      name: user_email
    - description: Project key.
      name: project_key
    - description: Role name to assign the user.
      name: role_name
    description: Adds the user to a project.
    name: jira-add-user-to-project
  - arguments: 
    - description: An ID or key for a service project to list all organizations associated with.
      name: projectKey
      required: false
    - description: Start index for the returned objects. 0 by default.
      name: start
      required: false
      defaultValue: "0"
    - description: Maximum amount of organizations to list. 50 by default.
      name: limit
      required: false
      defaultValue: "50"
    - description: Account ID of the user, which uniquely identifies the user across all Atlassian products. For example, 5b10ac8d82e05b22cc7d4ef5.
      name: accountId
      required: false
    description: Lists all the organizations.
    name: jira-get-organizations
  - arguments:
    - description: The ID of the issue to edit.
      name: issueId
      required: true
    - description: The name of the assignee. Relevant for Jira Server only, If you are using Jira Cloud, provide the assignee_id argument instead.
      name: assignee
    - description: The account ID of the assignee. Use the jira-get-id-by-attribute command to get the user's account ID.
      name: assignee_id
    description: Edit the assignee of an existing issue.
    name: jira-issue-assign
    outputs:
    - contextPath: Ticket.Id
      description: The ticket ID.
      type: String
    - contextPath: Ticket.Key
      description: The ticket key.
      type: String
    - contextPath: Ticket.Assignee
      description: The user assigned to the ticket.
      type: String
    - contextPath: Ticket.Creator
      description: The user who created the ticket.
      type: String
    - contextPath: Ticket.Summary
      description: The ticket summary.
      type: String
    - contextPath: Ticket.Status
      description: The ticket status.
      type: String
  dockerimage: demisto/oauthlib:1.0.0.72372
  isfetch: true
  ismappable: true
  isremotesyncin: true
  isremotesyncout: true
  script: ''
  subtype: python3
  type: python
tests:
- Jira-v2-Test
defaultmapperin: classifier-mapper-incoming-JiraV2
fromversion: 5.0.0<|MERGE_RESOLUTION|>--- conflicted
+++ resolved
@@ -402,11 +402,8 @@
     - description: The component names of the issue. For example components="component1,component2".
       isArray: true
       name: components
-<<<<<<< HEAD
-=======
     - description: Resolution to update in the issue, to be used when transitioning to a closed status.
       name: resolution
->>>>>>> 6f77591c
     description: Modifies an issue in Jira.
     name: jira-edit-issue
     outputs:
