--- conflicted
+++ resolved
@@ -19,13 +19,8 @@
 
 ### Commands
 
-<<<<<<< HEAD
-* fe-submit-url
-* fe-submit-result
-=======
 * fe-submit-url-result
 * fe-submit-url
->>>>>>> 6f77591c
 * fe-submit-url-status
 
 ## Playbook Inputs
@@ -37,10 +32,7 @@
 | URL | URL to detonate | URL.Data | Optional |
 | interval | How often to poll for results. | 1 | Optional |
 | timeout | How long to wait before giving up waiting for results. | 30 | Optional |
-<<<<<<< HEAD
-=======
 | Info_Level | This parameter specifies the level of information to be returned in the URL submission report. Information levels include concise \(default\), normal, or extended. |  | Optional |
->>>>>>> 6f77591c
 
 ## Playbook Outputs
 
