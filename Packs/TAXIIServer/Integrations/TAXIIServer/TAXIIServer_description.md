--- conflicted
+++ resolved
@@ -27,14 +27,6 @@
 ## Access the TAXII Service by Instance Name
 To access the TAXII service by instance name, make sure ***Instance execute external*** is enabled. 
 
-<<<<<<< HEAD
-1. In Cortex XSOAR, go to **Settings > About > Troubleshooting**.
-2. (For Cortex XSOAR 6.x) In the **Server Configuration** section, verify that the ***instance.execute.external*** key is set to *true*. If this key does not exist, click **+ Add Server Configuration** and add the *instance.execute.external* and set the value to *true*.
-3. You can now trigger the webhook URL:
-
-   - For Cortex XSOAR 6.x: **<CORTEX-XSOAR-URL>/instance/execute/<INTEGRATION-INSTANCE-NAME>**. For example, https://my.demisto.live/instance/execute/taxiiserver. Note that the string instance does not refer to the name of your XSOAR instance, but rather is part of the URL.
-(For Cortex XSOAR 8 or Cortex XSIAM) `https://ext-<tenant>.crtx.<region>.paloaltonetworks.com/xsoar/instance/execute/<instance-name>`
-=======
 1. For Cortex XSOAR 6.x:
    1. Navigate to **Settings > About > Troubleshooting**.
    2. In the **Server Configuration** section, verify that the ***instance.execute.external*** key is set to *true*. If this key does not exist, click **+ Add Server Configuration** and add the *instance.execute.external* and set the value to *true*.
@@ -43,7 +35,6 @@
    - For Cortex XSOAR 6.x: **<CORTEX-XSOAR-URL>/instance/execute/<INTEGRATION-INSTANCE-NAME>**. For example, https://my.demisto.live/instance/execute/taxiiserver. Note that the string instance does not refer to the name of your XSOAR instance, but rather is part of the URL.
 
    - (For Cortex XSOAR 8 or Cortex XSIAM) `https://ext-<tenant>.crtx.<region>.paloaltonetworks.com/xsoar/instance/execute/<instance-name>`
->>>>>>> c21fd9fa
 
 ## How to use HTTPS
 To use HTTPS, a certificate and private key have to be supplied in the integration configuration. 
