--- conflicted
+++ resolved
@@ -4148,85 +4148,6 @@
     mocker.patch("CoreIRApiModule.return_results")
 
     with pytest.raises(DemistoException) as e:
-<<<<<<< HEAD
-        run_polling_command(client=client,
-                            args=polling_args,
-                            cmd="core-terminate-causality",
-                            command_function=Mock(),
-                            command_decision_field="action_id",
-                            results_function=mock_command_results,
-                            polling_field="status",
-                            polling_value=["PENDING",
-                                           "IN_PROGRESS",
-                                           "PENDING_ABORT"],
-                            values_raise_error=["FAILED",
-                                                "TIMEOUT",
-                                                "ABORTED",
-                                                "CANCELED"]
-                            )
-    assert str(e.value) == 'The command core-terminate-causality failed. Received status TIMEOUT'
-
-
-def test_run_polling_command_do_not_poll(mocker):
-    """
-    Given -
-        - run_polling_command arguments.
-        -
-
-    When -
-        - Running the run_polling_command
-
-    Then
-        - Make sure that the command do not poll
-    """
-    from CoreIRApiModule import (run_polling_command,
-                                 run_script_delete_file_command,
-                                 action_status_get_command,
-                                 run_script_kill_process_command)
-    from CommonServerPython import ScheduledCommand, CommandResults
-    mocker.patch.object(ScheduledCommand, 'raise_error_if_not_supported', return_value=None)
-    polling_args = {
-        'endpoint_ids': '1', 'command_decision_field': 'action_id', 'action_id': '1', 'do_not_poll': True
-    }
-    mocker.patch.object(CoreClient, '_http_request', return_value="PENDING")
-    # check xdr-file-delete-script-execute
-    result = run_polling_command(client=test_client,
-                                 args=polling_args,
-                                 cmd="xdr-file-delete-script-execute",
-                                 command_function=run_script_delete_file_command,
-                                 command_decision_field="action_id",
-                                 results_function=action_status_get_command,
-                                 polling_field="status",
-                                 polling_value=["PENDING",
-                                                "IN_PROGRESS",
-                                                "PENDING_ABORT"],
-                                 values_raise_error=["FAILED",
-                                                     "TIMEOUT",
-                                                     "ABORTED",
-                                                     "CANCELED"]
-                                 )
-    assert isinstance(result, CommandResults)
-    assert not result.scheduled_command
-
-    # check xdr-kill-process-script-execute
-    result = run_polling_command(client=test_client,
-                                 args=polling_args,
-                                 cmd="xdr-kill-process-script-execute",
-                                 command_function=run_script_kill_process_command,
-                                 command_decision_field="action_id",
-                                 results_function=action_status_get_command,
-                                 polling_field="status",
-                                 polling_value=["PENDING",
-                                                "IN_PROGRESS",
-                                                "PENDING_ABORT"],
-                                 values_raise_error=["FAILED",
-                                                     "TIMEOUT",
-                                                     "ABORTED",
-                                                     "CANCELED"]
-                                 )
-    assert isinstance(result, CommandResults)
-    assert not result.scheduled_command
-=======
         run_polling_command(
             client=client,
             args=polling_args,
@@ -4342,4 +4263,63 @@
                 mock_return_warning.assert_called_once_with(expected_result, exit=True)
             else:
                 mock_return_warning.assert_not_called()
->>>>>>> 9e2dae9a
+
+def test_run_polling_command_do_not_poll(mocker):
+    """
+    Given -
+        - run_polling_command arguments.
+        -
+
+    When -
+        - Running the run_polling_command
+
+    Then
+        - Make sure that the command do not poll
+    """
+    from CoreIRApiModule import (run_polling_command,
+                                 run_script_delete_file_command,
+                                 action_status_get_command,
+                                 run_script_kill_process_command)
+    from CommonServerPython import ScheduledCommand, CommandResults
+    mocker.patch.object(ScheduledCommand, 'raise_error_if_not_supported', return_value=None)
+    polling_args = {
+        'endpoint_ids': '1', 'command_decision_field': 'action_id', 'action_id': '1', 'do_not_poll': True
+    }
+    mocker.patch.object(CoreClient, '_http_request', return_value="PENDING")
+    # check xdr-file-delete-script-execute
+    result = run_polling_command(client=test_client,
+                                 args=polling_args,
+                                 cmd="xdr-file-delete-script-execute",
+                                 command_function=run_script_delete_file_command,
+                                 command_decision_field="action_id",
+                                 results_function=action_status_get_command,
+                                 polling_field="status",
+                                 polling_value=["PENDING",
+                                                "IN_PROGRESS",
+                                                "PENDING_ABORT"],
+                                 values_raise_error=["FAILED",
+                                                     "TIMEOUT",
+                                                     "ABORTED",
+                                                     "CANCELED"]
+                                 )
+    assert isinstance(result, CommandResults)
+    assert not result.scheduled_command
+
+    # check xdr-kill-process-script-execute
+    result = run_polling_command(client=test_client,
+                                 args=polling_args,
+                                 cmd="xdr-kill-process-script-execute",
+                                 command_function=run_script_kill_process_command,
+                                 command_decision_field="action_id",
+                                 results_function=action_status_get_command,
+                                 polling_field="status",
+                                 polling_value=["PENDING",
+                                                "IN_PROGRESS",
+                                                "PENDING_ABORT"],
+                                 values_raise_error=["FAILED",
+                                                     "TIMEOUT",
+                                                     "ABORTED",
+                                                     "CANCELED"]
+                                 )
+    assert isinstance(result, CommandResults)
+    assert not result.scheduled_command