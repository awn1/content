--- conflicted
+++ resolved
@@ -4263,7 +4263,83 @@
                 mock_return_warning.assert_called_once_with(expected_result, exit=True)
             else:
                 mock_return_warning.assert_not_called()
-<<<<<<< HEAD
+
+
+def test_get_alert_by_filter_custom_filter_valid_json(requests_mock):
+    """
+    Given:
+        - Core client
+        - Valid JSON custom_filter with agent_id
+    When
+        - Running get_alerts_by_filter command
+    Then
+        - Verify the JSON is parsed correctly without any fixes applied
+    """
+    from CoreIRApiModule import CoreClient, get_alerts_by_filter_command
+
+    api_response = load_test_data("./test_data/get_alerts_by_filter_results.json")
+    requests_mock.post(f"{Core_URL}/public_api/v1/alerts/get_alerts_by_filter_data/", json=api_response)
+    client = CoreClient(base_url=f"{Core_URL}/public_api/v1", headers={})
+
+    # Valid JSON with agent_id
+    custom_filter = '{"AND":[{"SEARCH_FIELD": "agent_id", "SEARCH_TYPE": "CONTAINS", "SEARCH_VALUE": "1.2.3.4"}]}'
+    args = {"custom_filter": custom_filter}
+
+    response = get_alerts_by_filter_command(client, args)
+    assert response.outputs[0].get("internal_id", {}) == 33333
+
+
+def test_get_alert_by_filter_custom_filter_malformed_json_fixed(requests_mock):
+    """
+    Given:
+        - Core client
+        - Malformed JSON custom_filter with agent_id containing array-like string values
+    When
+        - Running get_alerts_by_filter command
+    Then
+        - Verify the malformed JSON is automatically fixed and parsed correctly
+    """
+    from CoreIRApiModule import CoreClient, get_alerts_by_filter_command
+
+    api_response = load_test_data("./test_data/get_alerts_by_filter_results.json")
+    requests_mock.post(f"{Core_URL}/public_api/v1/alerts/get_alerts_by_filter_data/", json=api_response)
+    client = CoreClient(base_url=f"{Core_URL}/public_api/v1", headers={})
+
+    # Malformed JSON with agent_id - array values as string with unescaped quotes
+    custom_filter = '{"AND":[{"SEARCH_FIELD": "agent_id", "SEARCH_TYPE": "CONTAINS", "SEARCH_VALUE": "[1.2.3.4, 5.6.7.8]"}]}'
+    args = {"custom_filter": custom_filter}
+
+    response = get_alerts_by_filter_command(client, args)
+    assert response.outputs[0].get("internal_id", {}) == 33333
+
+
+def test_isolate_endpoint_disconnected_with_suppress_enabled(mocker):
+    """
+    Given:
+        - An endpoint with status DISCONNECTED
+        - suppress_disconnected_endpoint_error is True
+    When:
+        - Calling isolate_endpoint_command
+    Then:
+        - The client.isolate_endpoint method is called (no error is raised)
+        - A warning message is returned
+    """
+    from CoreIRApiModule import isolate_endpoint_command
+
+    # Mock the get_endpoint API to return a disconnected endpoint
+    mocker.patch.object(
+        test_client,
+        "_http_request",
+        side_effect=[
+            {"reply": {"endpoints": [{"endpoint_id": "1111", "endpoint_status": "DISCONNECTED"}]}},
+            {"reply": {"action_id": "fake_action_id"}},  # mock for isolate_endpoint
+        ],
+    )
+    mocker.patch.object(test_client, "isolate_endpoint", return_value={"action_id": "fake_action_id"})
+
+    args = {"endpoint_id": "1111", "suppress_disconnected_endpoint_error": True}
+    result = isolate_endpoint_command(test_client, args)
+    assert result.readable_output == "Warning: isolation action is pending for the following disconnected endpoint: 1111."
                 
                 
 def test_create_filter_from_args():
@@ -4356,83 +4432,4 @@
         }
     ]
     
-    assert expected_result == filtered_data
-=======
-
-
-def test_get_alert_by_filter_custom_filter_valid_json(requests_mock):
-    """
-    Given:
-        - Core client
-        - Valid JSON custom_filter with agent_id
-    When
-        - Running get_alerts_by_filter command
-    Then
-        - Verify the JSON is parsed correctly without any fixes applied
-    """
-    from CoreIRApiModule import CoreClient, get_alerts_by_filter_command
-
-    api_response = load_test_data("./test_data/get_alerts_by_filter_results.json")
-    requests_mock.post(f"{Core_URL}/public_api/v1/alerts/get_alerts_by_filter_data/", json=api_response)
-    client = CoreClient(base_url=f"{Core_URL}/public_api/v1", headers={})
-
-    # Valid JSON with agent_id
-    custom_filter = '{"AND":[{"SEARCH_FIELD": "agent_id", "SEARCH_TYPE": "CONTAINS", "SEARCH_VALUE": "1.2.3.4"}]}'
-    args = {"custom_filter": custom_filter}
-
-    response = get_alerts_by_filter_command(client, args)
-    assert response.outputs[0].get("internal_id", {}) == 33333
-
-
-def test_get_alert_by_filter_custom_filter_malformed_json_fixed(requests_mock):
-    """
-    Given:
-        - Core client
-        - Malformed JSON custom_filter with agent_id containing array-like string values
-    When
-        - Running get_alerts_by_filter command
-    Then
-        - Verify the malformed JSON is automatically fixed and parsed correctly
-    """
-    from CoreIRApiModule import CoreClient, get_alerts_by_filter_command
-
-    api_response = load_test_data("./test_data/get_alerts_by_filter_results.json")
-    requests_mock.post(f"{Core_URL}/public_api/v1/alerts/get_alerts_by_filter_data/", json=api_response)
-    client = CoreClient(base_url=f"{Core_URL}/public_api/v1", headers={})
-
-    # Malformed JSON with agent_id - array values as string with unescaped quotes
-    custom_filter = '{"AND":[{"SEARCH_FIELD": "agent_id", "SEARCH_TYPE": "CONTAINS", "SEARCH_VALUE": "[1.2.3.4, 5.6.7.8]"}]}'
-    args = {"custom_filter": custom_filter}
-
-    response = get_alerts_by_filter_command(client, args)
-    assert response.outputs[0].get("internal_id", {}) == 33333
-
-
-def test_isolate_endpoint_disconnected_with_suppress_enabled(mocker):
-    """
-    Given:
-        - An endpoint with status DISCONNECTED
-        - suppress_disconnected_endpoint_error is True
-    When:
-        - Calling isolate_endpoint_command
-    Then:
-        - The client.isolate_endpoint method is called (no error is raised)
-        - A warning message is returned
-    """
-    from CoreIRApiModule import isolate_endpoint_command
-
-    # Mock the get_endpoint API to return a disconnected endpoint
-    mocker.patch.object(
-        test_client,
-        "_http_request",
-        side_effect=[
-            {"reply": {"endpoints": [{"endpoint_id": "1111", "endpoint_status": "DISCONNECTED"}]}},
-            {"reply": {"action_id": "fake_action_id"}},  # mock for isolate_endpoint
-        ],
-    )
-    mocker.patch.object(test_client, "isolate_endpoint", return_value={"action_id": "fake_action_id"})
-
-    args = {"endpoint_id": "1111", "suppress_disconnected_endpoint_error": True}
-    result = isolate_endpoint_command(test_client, args)
-    assert result.readable_output == "Warning: isolation action is pending for the following disconnected endpoint: 1111."
->>>>>>> 141ba94f
+    assert expected_result == filtered_data