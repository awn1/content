category: IT Services
sectionOrder:
- Connect
- Collect
commonfields:
  id: Microsoft Graph Device Management
  version: -1
configuration:
- defaultvalue: Worldwide
  display: Azure Cloud
  name: azure_cloud
  required: false
  type: 15
  options:
  - Worldwide
  - US GCC
  - US GCC-High
  - DoD
  - Germany
  - China
  - Custom
  additionalinfo: When selecting the Custom option, the Server URL parameter must be filled. More information about National Clouds can be found here - https://xsoar.pan.dev/docs/reference/articles/microsoft-integrations---authentication#using-national-cloud
  section: Connect
  advanced: true
- display: ID or Client ID
  name: auth_id
  type: 4
  hidden: true
  required: false
  section: Connect
  advanced: true
- displaypassword: ID or Client ID
  name: credentials_auth_id
  hiddenusername: true
  type: 9
  required: false
  section: Connect
- display: Token or Tenant ID
  name: tenant_id
  type: 4
  hidden: true
  required: false
  section: Connect
  advanced: true
- displaypassword: Token or Tenant ID
  name: credentials_tenant_id
  hiddenusername: true
  type: 9
  required: false
  section: Connect
- display: Key or Client Secret
  name: enc_key
  type: 4
  hidden: true
  required: false
  section: Connect
  advanced: true
- displaypassword: Key or Client Secret
  name: credentials_enc_key
  hiddenusername: true
  type: 9
  required: false
  section: Connect
- additionalinfo: Used for certificate authentication. As appears in the "Certificates & secrets" page of the app.
  display: Certificate Thumbprint
  name: certificate_thumbprint
  type: 4
  hidden: true
  required: false
  section: Connect
  advanced: true
- displaypassword: Certificate Thumbprint
  additionalinfo: Used for certificate authentication. As appears in the "Certificates & secrets" page of the app.
  name: credentials_certificate_thumbprint
  hiddenusername: true
  type: 9
  required: false
- additionalinfo: Used for certificate authentication. The private key of the registered certificate.
  display: Private Key
  name: private_key
  type: 14
  required: false
  section: Connect
  advanced: true
- additionalinfo: Relevant only if the integration is running on Azure VM. If selected, authenticates based on the value provided for the Azure Managed Identities Client ID field. If no value is provided for the Azure Managed Identities Client ID field, authenticates based on the System Assigned Managed Identity. For additional information, see the Help tab.
  display: Use Azure Managed Identities
  name: use_managed_identities
  type: 8
  required: false
  section: Connect
  advanced: true
- additionalinfo: The Managed Identities client ID for authentication - relevant only if the integration is running on Azure VM.
  displaypassword: Azure Managed Identities Client ID
  name: managed_identities_client_id
  hiddenusername: true
  type: 9
  required: false
  section: Connect
  advanced: true
- defaultvalue: https://graph.microsoft.com
  display: Server URL
  name: url
  required: false
  type: 0
  additionalinfo: Use this option when required to customize the URL to the Azure management endpoint. More information can be found here - https://xsoar.pan.dev/docs/reference/articles/microsoft-integrations---authentication#using-national-cloud
  section: Connect
  advanced: true
- display: Trust any certificate (not secure)
  name: insecure
  type: 8
  required: false
  section: Connect
  advanced: true
- display: Use system proxy settings
  name: proxy
  type: 8
  required: false
  section: Connect
  advanced: true
- additionalinfo: Select this checkbox if you are using a self-deployed Azure application.
  display: Use a self deployed Azure Application
  name: self_deployed
  type: 8
  required: false
  section: Connect
description: Microsoft Intune is a Microsoft cloud-based management solution that provides for mobile device and operating system management.
display: Microsoft Endpoint Manager (Intune)
name: Microsoft Graph Device Management
script:
  commands:
  - arguments:
<<<<<<< HEAD
    - description: The ID of the managed device to be fetched (Can be retreived using the msgraph-list-managed-devices command)
=======
    - description: The ID of the managed device to be fetched (Can be retreived using the msgraph-list-managed-devices command).
>>>>>>> 6f77591c
      name: device_id
      required: true
    description: Get managed devices. PhysicalMemoryInBytes will return 0 by default.
    name: msgraph-get-managed-device-by-id
    outputs:
    - contextPath: MSGraphDeviceManagement.Device.ID
      description: The ID of the managed device.
      type: String
    - contextPath: MSGraphDeviceManagement.Device.UserID
      description: Unique Identifier for the user associated with the device.
      type: String
    - contextPath: MSGraphDeviceManagement.Device.Name
      description: Name of the device.
      type: String
    - contextPath: MSGraphDeviceManagement.Device.ManagedDeviceOwnerType
      description: Ownership of the device. Possible values are unknown, company, personal.
      type: String
    - contextPath: MSGraphDeviceManagement.Device.ActionResults.actionName
      description: Action name.
      type: String
    - contextPath: MSGraphDeviceManagement.Device.ActionResults.ActionState
<<<<<<< HEAD
      description: State of the action. Possible values are none, pending, canceled, active, done, failed, notSupported
=======
      description: State of the action. Possible values are none, pending, canceled, active, done, failed, notSupported.
>>>>>>> 6f77591c
      type: String
    - contextPath: MSGraphDeviceManagement.Device.ActionResults.StartDateTime
      description: Time the action was initiated.
      type: Date
    - contextPath: MSGraphDeviceManagement.Device.ActionResults.lastUpdatedDateTime
      description: Time the action state was last updated.
      type: Date
    - contextPath: MSGraphDeviceManagement.Device.EnrolledDateTime
      description: Enrollment time of the device.
      type: Date
    - contextPath: MSGraphDeviceManagement.Device.LastSyncDateTime
      description: The date and time that the device last completed a successful sync with Intune.
      type: Date
    - contextPath: MSGraphDeviceManagement.Device.OperatingSystem
      description: Operating system of the device. Windows, iOS, etc.
      type: String
    - contextPath: MSGraphDeviceManagement.Device.ComplianceState
<<<<<<< HEAD
      description: Compliance state of the device. Possible values are unknown, compliant, noncompliant, conflict, error, inGracePeriod, configManager
=======
      description: Compliance state of the device. Possible values are unknown, compliant, noncompliant, conflict, error, inGracePeriod, configManager.
>>>>>>> 6f77591c
      type: String
    - contextPath: MSGraphDeviceManagement.Device.JailBroken
      description: whether the device is jail broken or rooted.
      type: String
    - contextPath: MSGraphDeviceManagement.Device.ManagementAgent
      description: Management channel of the device. Possible values are eas, mdm, easMdm, intuneClient, easIntuneClient, configurationManagerClient, configurationManagerClientMdm, configurationManagerClientMdmEas, unknown, jamf, googleCloudDevicePolicyController.
      type: String
    - contextPath: MSGraphDeviceManagement.Device.OSVersion
      description: Operating system version of the device.
      type: String
    - contextPath: MSGraphDeviceManagement.Device.EASDeviceId
      description: Exchange ActiveSync Id of the device.
      type: String
    - contextPath: MSGraphDeviceManagement.Device.EASActivationDateTime
      description: Exchange ActivationSync activation time of the device.
      type: Date
    - contextPath: MSGraphDeviceManagement.Device.ActivationLockBypassCode
      description: Code that allows the Activation Lock on a device to be bypassed.
      type: String
    - contextPath: MSGraphDeviceManagement.Device.EmailAddress
      description: Email(s) for the user associated with the device.
      type: String
    - contextPath: MSGraphDeviceManagement.Device.AzureADDeviceId
      description: The unique identifier for the Azure Active Directory device. Read only.
      type: String
    - contextPath: MSGraphDeviceManagement.Device.CategoryDisplayName
      description: Device category display name.
      type: String
    - contextPath: MSGraphDeviceManagement.Device.ExchangeAccessState
      description: The Access State of the device in Exchange. Possible values are none, unknown, allowed, blocked, quarantined.
      type: String
    - contextPath: MSGraphDeviceManagement.Device.exchangeAccessStateReason
      description: The reason for the device's access state in Exchange. Possible values are none, unknown, exchangeGlobalRule, exchangeIndividualRule, exchangeDeviceRule, exchangeUpgrade, exchangeMailboxPolicy, other, compliant, notCompliant, notEnrolled, unknownLocation, mfaRequired, azureADBlockDueToAccessPolicy, compromisedPassword, deviceNotKnownWithManagedApp.
      type: String
    - contextPath: MSGraphDeviceManagement.Device.IsSupervised
      description: Device supervised status.
      type: Boolean
    - contextPath: MSGraphDeviceManagement.Device.IsEncrypted
      description: Device encryption status.
      type: Boolean
    - contextPath: MSGraphDeviceManagement.Device.UserPrincipalName
      description: Device user principal name.
      type: String
    - contextPath: MSGraphDeviceManagement.Device.Model
      description: Model of the device.
      type: String
    - contextPath: MSGraphDeviceManagement.Device.Manufacturer
      description: Manufacturer of the device.
      type: String
    - contextPath: MSGraphDeviceManagement.Device.IMEI
      description: IMEI of the device.
      type: String
    - contextPath: MSGraphDeviceManagement.Device.SerialNumber
      description: Serial number of the device.
      type: String
    - contextPath: MSGraphDeviceManagement.Device.PhoneNumber
      description: Phone number of the device.
      type: String
    - contextPath: MSGraphDeviceManagement.Device.AndroidSecurityPatchLevel
      description: Android security patch level of the device.
      type: String
    - contextPath: MSGraphDeviceManagement.Device.ConfigurationManagerClientEnabledFeatures.inventory
      description: Whether inventory is managed by Intune.
      type: Boolean
    - contextPath: MSGraphDeviceManagement.Device.ConfigurationManagerClientEnabledFeatures.modernApps
      description: Whether modern application is managed by Intune.
      type: Boolean
    - contextPath: MSGraphDeviceManagement.Device.ConfigurationManagerClientEnabledFeatures.resourceAccess
      description: Whether resource access is managed by Intune.
      type: Boolean
    - contextPath: MSGraphDeviceManagement.Device.ConfigurationManagerClientEnabledFeatures.deviceConfiguration
      description: Whether device configuration is managed by Intune.
      type: Boolean
    - contextPath: MSGraphDeviceManagement.Device.ConfigurationManagerClientEnabledFeatures.compliancePolicy
      description: Whether compliance policy is managed by Intune.
      type: Boolean
    - contextPath: MSGraphDeviceManagement.Device.ConfigurationManagerClientEnabledFeatures.windowsUpdateForBusiness
      description: Whether Windows Update for Business is managed by Intune.
      type: Boolean
    - contextPath: MSGraphDeviceManagement.Device.WiFiMacAddress
      description: Wi-Fi MAC.
      type: String
    - contextPath: MSGraphDeviceManagement.Device.HealthAttestationState.lastUpdateDateTime
      description: The Timestamp of the last update.
      type: String
    - contextPath: MSGraphDeviceManagement.Device.HealthAttestationState.issuedDateTime
      description: The DateTime when device was evaluated or issued to MDM.
      type: Date
    - contextPath: MSGraphDeviceManagement.Device.HealthAttestationState.resetCount
      description: The number of times a PC device has hibernated or resumed.
      type: Number
    - contextPath: MSGraphDeviceManagement.Device.HealthAttestationState.restartCount
      description: The number of times a PC device has rebooted.
      type: Number
    - contextPath: MSGraphDeviceManagement.Device.HealthAttestationState.bitLockerStatus
      description: On or Off of BitLocker Drive Encryption.
      type: String
    - contextPath: MSGraphDeviceManagement.Device.HealthAttestationState.bootManagerVersion
      description: The version of the Boot Manager.
      type: String
    - contextPath: MSGraphDeviceManagement.Device.HealthAttestationState.secureBoot
<<<<<<< HEAD
      description: When Secure Boot is enabled, the core components must have the correct cryptographic signatures
      type: String
    - contextPath: MSGraphDeviceManagement.Device.HealthAttestationState.bootDebugging
      description: When bootDebugging is enabled, the device is used in development and testing
      type: String
    - contextPath: MSGraphDeviceManagement.Device.HealthAttestationState.operatingSystemKernelDebugging
      description: When operatingSystemKernelDebugging is enabled, the device is used in development and testing
      type: String
    - contextPath: MSGraphDeviceManagement.Device.HealthAttestationState.codeIntegrity
      description: When code integrity is enabled, code execution is restricted to integrity verified code
      type: String
    - contextPath: MSGraphDeviceManagement.Device.HealthAttestationState.testSigning
      description: When test signing is allowed, the device does not enforce signature validation during boot
      type: String
    - contextPath: MSGraphDeviceManagement.Device.HealthAttestationState.safeMode,
      description: Safe mode is a troubleshooting option for Windows that starts your computer in a limited state
      type: String
    - contextPath: MSGraphDeviceManagement.Device.HealthAttestationState.windowsPE
      description: Operating system running with limited services that is used to prepare a computer for Windows
      type: String
    - contextPath: MSGraphDeviceManagement.Device.HealthAttestationState.earlyLaunchAntiMalwareDriverProtection
      description: ELAM provides protection for the computers in your network when they start up
      type: String
    - contextPath: MSGraphDeviceManagement.Device.HealthAttestationState.virtualSecureMode
      description: VSM is a container that protects high value assets from a compromised kernel
      type: String
    - contextPath: MSGraphDeviceManagement.Device.HealthAttestationState.pcrHashAlgorithm
      description: Informational attribute that identifies the HASH algorithm that was used by TPM
=======
      description: When Secure Boot is enabled, the core components must have the correct cryptographic signatures.
      type: String
    - contextPath: MSGraphDeviceManagement.Device.HealthAttestationState.bootDebugging
      description: When bootDebugging is enabled, the device is used in development and testing.
      type: String
    - contextPath: MSGraphDeviceManagement.Device.HealthAttestationState.operatingSystemKernelDebugging
      description: When operatingSystemKernelDebugging is enabled, the device is used in development and testing.
      type: String
    - contextPath: MSGraphDeviceManagement.Device.HealthAttestationState.codeIntegrity
      description: When code integrity is enabled, code execution is restricted to integrity verified code.
      type: String
    - contextPath: MSGraphDeviceManagement.Device.HealthAttestationState.testSigning
      description: When test signing is allowed, the device does not enforce signature validation during boot.
      type: String
    - contextPath: MSGraphDeviceManagement.Device.HealthAttestationState.safeMode,
      description: Safe mode is a troubleshooting option for Windows that starts your computer in a limited state.
      type: String
    - contextPath: MSGraphDeviceManagement.Device.HealthAttestationState.windowsPE
      description: Operating system running with limited services that is used to prepare a computer for Windows.
      type: String
    - contextPath: MSGraphDeviceManagement.Device.HealthAttestationState.earlyLaunchAntiMalwareDriverProtection
      description: ELAM provides protection for the computers in your network when they start up.
      type: String
    - contextPath: MSGraphDeviceManagement.Device.HealthAttestationState.virtualSecureMode
      description: VSM is a container that protects high value assets from a compromised kernel.
      type: String
    - contextPath: MSGraphDeviceManagement.Device.HealthAttestationState.pcrHashAlgorithm
      description: Informational attribute that identifies the HASH algorithm that was used by TPM.
>>>>>>> 6f77591c
      type: String
    - contextPath: MSGraphDeviceManagement.Device.HealthAttestationState.bootAppSecurityVersion
      description: The security version number of the Boot Application.
      type: String
    - contextPath: MSGraphDeviceManagement.Device.HealthAttestationState.bootManagerSecurityVersion
      description: The security version number of the Boot Application.
      type: String
    - contextPath: MSGraphDeviceManagement.Device.HealthAttestationState.tpmVersion
      description: The security version number of the Boot Application.
      type: String
    - contextPath: MSGraphDeviceManagement.Device.HealthAttestationState.pcr0
      description: The measurement that is captured in PCR[0].
      type: String
    - contextPath: MSGraphDeviceManagement.Device.HealthAttestationState.secureBootConfigurationPolicyFingerPrint
      description: Fingerprint of the Custom Secure Boot Configuration Policy.
      type: String
    - contextPath: MSGraphDeviceManagement.Device.HealthAttestationState.codeIntegrityPolicy
<<<<<<< HEAD
      description: The Code Integrity policy that is controlling the security of the boot environment
      type: String
    - contextPath: MSGraphDeviceManagement.Device.HealthAttestationState.bootRevisionListInfo
      description: The Boot Revision List that was loaded during initial boot on the attested device
      type: String
    - contextPath: MSGraphDeviceManagement.Device.HealthAttestationState.operatingSystemRevListInfo
      description: The Operating System Revision List that was loaded during initial boot on the attested device
=======
      description: The Code Integrity policy that is controlling the security of the boot environment.
      type: String
    - contextPath: MSGraphDeviceManagement.Device.HealthAttestationState.bootRevisionListInfo
      description: The Boot Revision List that was loaded during initial boot on the attested device.
      type: String
    - contextPath: MSGraphDeviceManagement.Device.HealthAttestationState.operatingSystemRevListInfo
      description: The Operating System Revision List that was loaded during initial boot on the attested device.
>>>>>>> 6f77591c
      type: String
    - contextPath: MSGraphDeviceManagement.Device.HealthAttestationState.healthStatusMismatchInfo
      description: This attribute appears if DHA-Service detects an integrity issue.
      type: String
    - contextPath: MSGraphDeviceManagement.Device.HealthAttestationState.healthAttestationSupportedStatus
      description: This attribute indicates if DHA is supported for the device.
      type: String
    - contextPath: MSGraphDeviceManagement.Device.SubscriberCarrier
      description: Subscriber Carrier.
      type: String
    - contextPath: MSGraphDeviceManagement.Device.MEID
      description: MEID.
      type: String
    - contextPath: MSGraphDeviceManagement.Device.TotalStorageSpaceInBytes
      description: Total Storage in Bytes.
      type: Number
    - contextPath: MSGraphDeviceManagement.Device.FreeStorageSpaceInBytes
      description: Free Storage in Bytes.
      type: Number
    - contextPath: MSGraphDeviceManagement.Device.ManagedDeviceName
      description: Automatically generated name to identify a device. Can be overwritten to a user friendly name.
      type: String
    - contextPath: MSGraphDeviceManagement.Device.PartnerReportedThreatState
      description: Indicates the threat state of a device when a Mobile Threat Defense partner is in use by the account and device. Read Only. Possible values are unknown, activated, deactivated, secured, lowSeverity, mediumSeverity, highSeverity, unresponsive, compromised, misconfigured.
      type: String
  - arguments:
<<<<<<< HEAD
    - description: The ID of the managed device to be fetched (Can be retreived using the msgraph-list-managed-devices command)
      name: device_id
      required: true
    description: Check the device with Intune, immediately receive pending actions and policies
    name: msgraph-sync-device
  - arguments:
    - description: The ID of the managed device to be fetched (Can be retreived using the msgraph-list-managed-devices command)
=======
    - description: The ID of the managed device to be fetched (Can be retreived using the msgraph-list-managed-devices command).
      name: device_id
      required: true
    description: Check the device with Intune, immediately receive pending actions and policies.
    name: msgraph-sync-device
  - arguments:
    - description: The ID of the managed device to be fetched (Can be retreived using the msgraph-list-managed-devices command).
>>>>>>> 6f77591c
      name: device_id
      required: true
    description: Disable the lost mode of the device.
    name: msgraph-device-disable-lost-mode
  - arguments:
<<<<<<< HEAD
    - description: The ID of the managed device to be fetched (Can be retreived using the msgraph-list-managed-devices command)
=======
    - description: The ID of the managed device to be fetched (Can be retreived using the msgraph-list-managed-devices command).
>>>>>>> 6f77591c
      name: device_id
      required: true
    description: Gets the GPS location of a device (iOS only).
    name: msgraph-locate-device
  - arguments:
<<<<<<< HEAD
    - description: The ID of the managed device to be fetched (Can be retreived using the msgraph-list-managed-devices command)
=======
    - description: The ID of the managed device to be fetched (Can be retreived using the msgraph-list-managed-devices command).
>>>>>>> 6f77591c
      name: device_id
      required: true
    description: Immediately reboots the device.
    name: msgraph-device-reboot-now
  - arguments:
<<<<<<< HEAD
    - description: The ID of the managed device to be fetched (Can be retreived using the msgraph-list-managed-devices command)
=======
    - description: The ID of the managed device to be fetched (Can be retreived using the msgraph-list-managed-devices command).
>>>>>>> 6f77591c
      name: device_id
      required: true
    description: Immideately shuts down the device.
    name: msgraph-device-shutdown
  - arguments:
<<<<<<< HEAD
    - description: The ID of the managed device to be fetched (Can be retreived using the msgraph-list-managed-devices command)
=======
    - description: The ID of the managed device to be fetched (Can be retreived using the msgraph-list-managed-devices command).
>>>>>>> 6f77591c
      name: device_id
      required: true
    description: Removes the activation lock (iOS devices only).
    name: msgraph-device-bypass-activation-lock
  - arguments:
<<<<<<< HEAD
    - description: The ID of the managed device to be fetched (Can be retreived using the msgraph-list-managed-devices command)
=======
    - description: The ID of the managed device to be fetched (Can be retreived using the msgraph-list-managed-devices command).
>>>>>>> 6f77591c
      name: device_id
      required: true
    description: Remove the device from intune management.
    name: msgraph-device-retire
  - arguments:
<<<<<<< HEAD
    - description: The ID of the managed device to be fetched (Can be retreived using the msgraph-list-managed-devices command)
=======
    - description: The ID of the managed device to be fetched (Can be retreived using the msgraph-list-managed-devices command).
>>>>>>> 6f77591c
      name: device_id
      required: true
    description: Resets the passcode for the device.
    name: msgraph-device-reset-passcode
  - arguments:
<<<<<<< HEAD
    - description: The ID of the managed device to be fetched (Can be retreived using the msgraph-list-managed-devices command)
=======
    - description: The ID of the managed device to be fetched (Can be retreived using the msgraph-list-managed-devices command).
>>>>>>> 6f77591c
      name: device_id
      required: true
    description: Lock the device, to unlock the user will have to use the passcode.
    name: msgraph-device-remote-lock
  - arguments:
<<<<<<< HEAD
    - description: The ID of the managed device to be fetched (Can be retreived using the msgraph-list-managed-devices command)
=======
    - description: The ID of the managed device to be fetched (Can be retreived using the msgraph-list-managed-devices command).
>>>>>>> 6f77591c
      name: device_id
      required: true
    description: Request a remote access via TeamViewer.
    name: msgraph-device-request-remote-assistance
  - arguments:
<<<<<<< HEAD
    - description: The ID of the managed device to be fetched (Can be retreived using the msgraph-list-managed-devices command)
=======
    - description: The ID of the managed device to be fetched (Can be retreived using the msgraph-list-managed-devices command).
>>>>>>> 6f77591c
      name: device_id
      required: true
    description: Recovers the passcode from the device.
    name: msgraph-device-recover-passcode
  - arguments:
<<<<<<< HEAD
    - description: The ID of the managed device to be fetched (Can be retreived using the msgraph-list-managed-devices command)
=======
    - description: The ID of the managed device to be fetched (Can be retreived using the msgraph-list-managed-devices command).
>>>>>>> 6f77591c
      name: device_id
      required: true
    description: logs out the current user on a shared iPad device.
    name: msgraph-logout-shared-apple-device-active-user
  - arguments:
    - description: The principal name of the user to be deleted.
      name: user_principal_name
      required: true
<<<<<<< HEAD
    - description: The ID of the managed device to be fetched (Can be retreived using the msgraph-list-managed-devices command)
      name: device_id
      required: true
    description: deletes a user that you select from the local cache on a shared iPad device
    name: msgraph-delete-user-from-shared-apple-device
  - arguments:
    - description: The ID of the managed device to be fetched (Can be retreived using the msgraph-list-managed-devices command)
=======
    - description: The ID of the managed device to be fetched (Can be retreived using the msgraph-list-managed-devices command).
      name: device_id
      required: true
    description: deletes a user that you select from the local cache on a shared iPad device.
    name: msgraph-delete-user-from-shared-apple-device
  - arguments:
    - description: The ID of the managed device to be fetched (Can be retreived using the msgraph-list-managed-devices command).
>>>>>>> 6f77591c
      name: device_id
      required: true
    description: Forece update windows defender signatures.
    name: msgraph-windows-device-defender-update-signatures
  - arguments:
    - auto: PREDEFINED
      defaultValue: 'true'
      description: Whether to keep the user's data or not. (Default is set to true).
      name: keep_user_data
      predefined:
      - 'true'
      - 'false'
<<<<<<< HEAD
    - description: The ID of the managed device to be fetched (Can be retreived using the msgraph-list-managed-devices command)
      name: device_id
      required: true
    description: removes any apps that are installed on a PC running Windows 10. it helps remove pre-installed (OEM) apps that are typically installed with a new PC
=======
    - description: The ID of the managed device to be fetched (Can be retreived using the msgraph-list-managed-devices command).
      name: device_id
      required: true
    description: removes any apps that are installed on a PC running Windows 10. it helps remove pre-installed (OEM) apps that are typically installed with a new PC.
>>>>>>> 6f77591c
    name: msgraph-clean-windows-device
  - arguments:
    - auto: PREDEFINED
      defaultValue: 'true'
      description: Whether to peformn quick scan or not. (Default is set to true).
      name: quick_scan
      predefined:
      - 'true'
      - 'false'
<<<<<<< HEAD
    - description: The ID of the managed device to be fetched (Can be retreived using the msgraph-list-managed-devices command)
=======
    - description: The ID of the managed device to be fetched (Can be retreived using the msgraph-list-managed-devices command).
>>>>>>> 6f77591c
      name: device_id
      required: true
    description: Scans the device with windows defender (windows devices only).
    name: msgraph-windows-device-defender-scan
  - arguments:
    - auto: PREDEFINED
      defaultValue: 'true'
      description: Whether to keep enrollment data or not. (Default is set to true).
      name: keep_enrollment_data
      predefined:
      - 'true'
      - 'false'
    - auto: PREDEFINED
      defaultValue: 'true'
      description: Whether to keep the user's data or not. (Default is set to true).
      name: keep_user_data
      predefined:
      - 'true'
      - 'false'
    - description: The MacOS unlock code.
      name: mac_os_unlock_code
<<<<<<< HEAD
    - description: The ID of the managed device to be fetched (Can be retreived using the msgraph-list-managed-devices command)
=======
    - description: The ID of the managed device to be fetched (Can be retreived using the msgraph-list-managed-devices command).
>>>>>>> 6f77591c
      name: device_id
      required: true
    description: restores a device to its factory default settings.
    name: msgraph-wipe-device
  - arguments:
    - description: SIP address.
      name: session_initiation_protocal_address
      required: true
    - description: Exchenge servier adddress.
      name: exchange_server
      required: true
    - auto: PREDEFINED
      defaultValue: 'false'
      description: Whether to enable calendar sync or not. (Default is set to false).
      name: calendar_sync_enabled
      predefined:
      - 'true'
      - 'false'
    - auto: PREDEFINED
      defaultValue: 'false'
<<<<<<< HEAD
      description: Whether to enable password rotation or not. (Default is set to false)
=======
      description: Whether to enable password rotation or not. (Default is set to false).
>>>>>>> 6f77591c
      name: password_rotation_enabled
      predefined:
      - 'true'
      - 'false'
    - description: The device account password.
      name: device_account_password
      required: true
    - description: The device account email.
      name: device_account_email
      required: true
<<<<<<< HEAD
    - description: The ID of the managed device to be fetched (Can be retreived using the msgraph-list-managed-devices command)
=======
    - description: The ID of the managed device to be fetched (Can be retreived using the msgraph-list-managed-devices command).
>>>>>>> 6f77591c
      name: device_id
      required: true
    description: Updates the windows account of the device.
    name: msgraph-update-windows-device-account
  - arguments:
    - default: true
      defaultValue: '10'
      description: The number of managed devices to fetch.
      name: limit
    description: List of managed devices.
    name: msgraph-list-managed-devices
    outputs:
    - contextPath: MSGraphDeviceManagement.Device.ID
      description: The ID of the managed device.
      type: String
    - contextPath: MSGraphDeviceManagement.Device.UserID
      description: Unique Identifier for the user associated with the device.
      type: String
    - contextPath: MSGraphDeviceManagement.Device.Name
      description: Name of the device.
      type: String
    - contextPath: MSGraphDeviceManagement.Device.ManagedDeviceOwnerType
      description: Ownership of the device. Possible values are unknown, company, personal.
      type: String
    - contextPath: MSGraphDeviceManagement.Device.ActionResults.actionName
      description: Action name.
      type: String
    - contextPath: MSGraphDeviceManagement.Device.ActionResults.ActionState
<<<<<<< HEAD
      description: State of the action. Possible values are none, pending, canceled, active, done, failed, notSupported
=======
      description: State of the action. Possible values are none, pending, canceled, active, done, failed, notSupported.
>>>>>>> 6f77591c
      type: String
    - contextPath: MSGraphDeviceManagement.Device.ActionResults.StartDateTime
      description: Time the action was initiated.
      type: Date
    - contextPath: MSGraphDeviceManagement.Device.ActionResults.lastUpdatedDateTime
      description: Time the action state was last updated.
      type: Date
    - contextPath: MSGraphDeviceManagement.Device.EnrolledDateTime
      description: Enrollment time of the device.
      type: Date
    - contextPath: MSGraphDeviceManagement.Device.LastSyncDateTime
      description: The date and time that the device last completed a successful sync with Intune.
      type: Date
    - contextPath: MSGraphDeviceManagement.Device.OperatingSystem
      description: Operating system of the device. Windows, iOS, etc.
      type: String
    - contextPath: MSGraphDeviceManagement.Device.ComplianceState
<<<<<<< HEAD
      description: Compliance state of the device. Possible values are unknown, compliant, noncompliant, conflict, error, inGracePeriod, configManager
=======
      description: Compliance state of the device. Possible values are unknown, compliant, noncompliant, conflict, error, inGracePeriod, configManager.
>>>>>>> 6f77591c
      type: String
    - contextPath: MSGraphDeviceManagement.Device.JailBroken
      description: whether the device is jail broken or rooted.
      type: String
    - contextPath: MSGraphDeviceManagement.Device.ManagementAgent
      description: Management channel of the device. Possible values are eas, mdm, easMdm, intuneClient, easIntuneClient, configurationManagerClient, configurationManagerClientMdm, configurationManagerClientMdmEas, unknown, jamf, googleCloudDevicePolicyController.
      type: String
    - contextPath: MSGraphDeviceManagement.Device.OSVersion
      description: Operating system version of the device.
      type: String
    - contextPath: MSGraphDeviceManagement.Device.EASDeviceId
      description: Exchange ActiveSync Id of the device.
      type: String
    - contextPath: MSGraphDeviceManagement.Device.EASActivationDateTime
      description: Exchange ActivationSync activation time of the device.
      type: Date
    - contextPath: MSGraphDeviceManagement.Device.ActivationLockBypassCode
      description: Code that allows the Activation Lock on a device to be bypassed.
      type: String
    - contextPath: MSGraphDeviceManagement.Device.EmailAddress
      description: Email(s) for the user associated with the device.
      type: String
    - contextPath: MSGraphDeviceManagement.Device.AzureADDeviceId
      description: The unique identifier for the Azure Active Directory device. Read only.
      type: String
    - contextPath: MSGraphDeviceManagement.Device.CategoryDisplayName
      description: Device category display name.
      type: String
    - contextPath: MSGraphDeviceManagement.Device.ExchangeAccessState
      description: The Access State of the device in Exchange. Possible values are none, unknown, allowed, blocked, quarantined.
      type: String
    - contextPath: MSGraphDeviceManagement.Device.exchangeAccessStateReason
      description: The reason for the device's access state in Exchange. Possible values are none, unknown, exchangeGlobalRule, exchangeIndividualRule, exchangeDeviceRule, exchangeUpgrade, exchangeMailboxPolicy, other, compliant, notCompliant, notEnrolled, unknownLocation, mfaRequired, azureADBlockDueToAccessPolicy, compromisedPassword, deviceNotKnownWithManagedApp.
      type: String
    - contextPath: MSGraphDeviceManagement.Device.IsSupervised
      description: Device supervised status.
      type: Boolean
    - contextPath: MSGraphDeviceManagement.Device.IsEncrypted
      description: Device encryption status.
      type: Boolean
    - contextPath: MSGraphDeviceManagement.Device.UserPrincipalName
      description: Device user principal name.
      type: String
    - contextPath: MSGraphDeviceManagement.Device.Model
      description: Model of the device.
      type: String
    - contextPath: MSGraphDeviceManagement.Device.Manufacturer
      description: Manufacturer of the device.
      type: String
    - contextPath: MSGraphDeviceManagement.Device.IMEI
      description: IMEI of the device.
      type: String
    - contextPath: MSGraphDeviceManagement.Device.SerialNumber
      description: Serial number of the device.
      type: String
    - contextPath: MSGraphDeviceManagement.Device.PhoneNumber
      description: Phone number of the device.
      type: String
    - contextPath: MSGraphDeviceManagement.Device.AndroidSecurityPatchLevel
      description: Android security patch level of the device.
      type: String
    - contextPath: MSGraphDeviceManagement.Device.ConfigurationManagerClientEnabledFeatures.inventory
      description: Whether inventory is managed by Intune.
      type: Boolean
    - contextPath: MSGraphDeviceManagement.Device.ConfigurationManagerClientEnabledFeatures.modernApps
      description: Whether modern application is managed by Intune.
      type: Boolean
    - contextPath: MSGraphDeviceManagement.Device.ConfigurationManagerClientEnabledFeatures.resourceAccess
      description: Whether resource access is managed by Intune.
      type: Boolean
    - contextPath: MSGraphDeviceManagement.Device.ConfigurationManagerClientEnabledFeatures.deviceConfiguration
      description: Whether device configuration is managed by Intune.
      type: Boolean
    - contextPath: MSGraphDeviceManagement.Device.ConfigurationManagerClientEnabledFeatures.compliancePolicy
      description: Whether compliance policy is managed by Intune.
      type: Boolean
    - contextPath: MSGraphDeviceManagement.Device.ConfigurationManagerClientEnabledFeatures.windowsUpdateForBusiness
      description: Whether Windows Update for Business is managed by Intune.
      type: Boolean
    - contextPath: MSGraphDeviceManagement.Device.WiFiMacAddress
      description: Wi-Fi MAC.
      type: String
    - contextPath: MSGraphDeviceManagement.Device.HealthAttestationState.lastUpdateDateTime
      description: The Timestamp of the last update.
      type: String
    - contextPath: MSGraphDeviceManagement.Device.HealthAttestationState.issuedDateTime
      description: The DateTime when device was evaluated or issued to MDM.
      type: Date
    - contextPath: MSGraphDeviceManagement.Device.HealthAttestationState.resetCount
      description: The number of times a PC device has hibernated or resumed.
      type: Number
    - contextPath: MSGraphDeviceManagement.Device.HealthAttestationState.restartCount
      description: The number of times a PC device has rebooted.
      type: Number
    - contextPath: MSGraphDeviceManagement.Device.HealthAttestationState.bitLockerStatus
      description: On or Off of BitLocker Drive Encryption.
      type: String
    - contextPath: MSGraphDeviceManagement.Device.HealthAttestationState.bootManagerVersion
      description: The version of the Boot Manager.
      type: String
    - contextPath: MSGraphDeviceManagement.Device.HealthAttestationState.secureBoot
<<<<<<< HEAD
      description: When Secure Boot is enabled, the core components must have the correct cryptographic signatures
      type: String
    - contextPath: MSGraphDeviceManagement.Device.HealthAttestationState.bootDebugging
      description: When bootDebugging is enabled, the device is used in development and testing
      type: String
    - contextPath: MSGraphDeviceManagement.Device.HealthAttestationState.operatingSystemKernelDebugging
      description: When operatingSystemKernelDebugging is enabled, the device is used in development and testing
      type: String
    - contextPath: MSGraphDeviceManagement.Device.HealthAttestationState.codeIntegrity
      description: When code integrity is enabled, code execution is restricted to integrity verified code
      type: String
    - contextPath: MSGraphDeviceManagement.Device.HealthAttestationState.testSigning
      description: When test signing is allowed, the device does not enforce signature validation during boot
      type: String
    - contextPath: MSGraphDeviceManagement.Device.HealthAttestationState.safeMode,
      description: Safe mode is a troubleshooting option for Windows that starts your computer in a limited state
      type: String
    - contextPath: MSGraphDeviceManagement.Device.HealthAttestationState.windowsPE
      description: Operating system running with limited services that is used to prepare a computer for Windows
      type: String
    - contextPath: MSGraphDeviceManagement.Device.HealthAttestationState.earlyLaunchAntiMalwareDriverProtection
      description: ELAM provides protection for the computers in your network when they start up
      type: String
    - contextPath: MSGraphDeviceManagement.Device.HealthAttestationState.virtualSecureMode
      description: VSM is a container that protects high value assets from a compromised kernel
      type: String
    - contextPath: MSGraphDeviceManagement.Device.HealthAttestationState.pcrHashAlgorithm
      description: Informational attribute that identifies the HASH algorithm that was used by TPM
=======
      description: When Secure Boot is enabled, the core components must have the correct cryptographic signatures.
      type: String
    - contextPath: MSGraphDeviceManagement.Device.HealthAttestationState.bootDebugging
      description: When bootDebugging is enabled, the device is used in development and testing.
      type: String
    - contextPath: MSGraphDeviceManagement.Device.HealthAttestationState.operatingSystemKernelDebugging
      description: When operatingSystemKernelDebugging is enabled, the device is used in development and testing.
      type: String
    - contextPath: MSGraphDeviceManagement.Device.HealthAttestationState.codeIntegrity
      description: When code integrity is enabled, code execution is restricted to integrity verified code.
      type: String
    - contextPath: MSGraphDeviceManagement.Device.HealthAttestationState.testSigning
      description: When test signing is allowed, the device does not enforce signature validation during boot.
      type: String
    - contextPath: MSGraphDeviceManagement.Device.HealthAttestationState.safeMode,
      description: Safe mode is a troubleshooting option for Windows that starts your computer in a limited state.
      type: String
    - contextPath: MSGraphDeviceManagement.Device.HealthAttestationState.windowsPE
      description: Operating system running with limited services that is used to prepare a computer for Windows.
      type: String
    - contextPath: MSGraphDeviceManagement.Device.HealthAttestationState.earlyLaunchAntiMalwareDriverProtection
      description: ELAM provides protection for the computers in your network when they start up.
      type: String
    - contextPath: MSGraphDeviceManagement.Device.HealthAttestationState.virtualSecureMode
      description: VSM is a container that protects high value assets from a compromised kernel.
      type: String
    - contextPath: MSGraphDeviceManagement.Device.HealthAttestationState.pcrHashAlgorithm
      description: Informational attribute that identifies the HASH algorithm that was used by TPM.
>>>>>>> 6f77591c
      type: String
    - contextPath: MSGraphDeviceManagement.Device.HealthAttestationState.bootAppSecurityVersion
      description: The security version number of the Boot Application.
      type: String
    - contextPath: MSGraphDeviceManagement.Device.HealthAttestationState.bootManagerSecurityVersion
      description: The security version number of the Boot Application.
      type: String
    - contextPath: MSGraphDeviceManagement.Device.HealthAttestationState.tpmVersion
      description: The security version number of the Boot Application.
      type: String
    - contextPath: MSGraphDeviceManagement.Device.HealthAttestationState.pcr0
      description: The measurement that is captured in PCR[0].
      type: String
    - contextPath: MSGraphDeviceManagement.Device.HealthAttestationState.secureBootConfigurationPolicyFingerPrint
      description: Fingerprint of the Custom Secure Boot Configuration Policy.
      type: String
    - contextPath: MSGraphDeviceManagement.Device.HealthAttestationState.codeIntegrityPolicy
<<<<<<< HEAD
      description: The Code Integrity policy that is controlling the security of the boot environment
      type: String
    - contextPath: MSGraphDeviceManagement.Device.HealthAttestationState.bootRevisionListInfo
      description: The Boot Revision List that was loaded during initial boot on the attested device
      type: String
    - contextPath: MSGraphDeviceManagement.Device.HealthAttestationState.operatingSystemRevListInfo
      description: The Operating System Revision List that was loaded during initial boot on the attested device
=======
      description: The Code Integrity policy that is controlling the security of the boot environment.
      type: String
    - contextPath: MSGraphDeviceManagement.Device.HealthAttestationState.bootRevisionListInfo
      description: The Boot Revision List that was loaded during initial boot on the attested device.
      type: String
    - contextPath: MSGraphDeviceManagement.Device.HealthAttestationState.operatingSystemRevListInfo
      description: The Operating System Revision List that was loaded during initial boot on the attested device.
>>>>>>> 6f77591c
      type: String
    - contextPath: MSGraphDeviceManagement.Device.HealthAttestationState.healthStatusMismatchInfo
      description: This attribute appears if DHA-Service detects an integrity issue.
      type: String
    - contextPath: MSGraphDeviceManagement.Device.HealthAttestationState.healthAttestationSupportedStatus
      description: This attribute indicates if DHA is supported for the device.
      type: String
    - contextPath: MSGraphDeviceManagement.Device.SubscriberCarrier
      description: Subscriber Carrier.
      type: String
    - contextPath: MSGraphDeviceManagement.Device.MEID
      description: MEID.
      type: String
    - contextPath: MSGraphDeviceManagement.Device.TotalStorageSpaceInBytes
      description: Total Storage in Bytes.
      type: Number
    - contextPath: MSGraphDeviceManagement.Device.FreeStorageSpaceInBytes
      description: Free Storage in Bytes.
      type: Number
    - contextPath: MSGraphDeviceManagement.Device.ManagedDeviceName
      description: Automatically generated name to identify a device. Can be overwritten to a user friendly name.
      type: String
    - contextPath: MSGraphDeviceManagement.Device.PartnerReportedThreatState
      description: Indicates the threat state of a device when a Mobile Threat Defense partner is in use by the account and device. Read Only. Possible values are unknown, activated, deactivated, secured, lowSeverity, mediumSeverity, highSeverity, unresponsive, compromised, misconfigured.
      type: String
  - arguments:
    - description: The name of the managed device to be fetched.
      name: device_name
      required: true
    description: Search of managed devices by name.
    name: msgraph-find-managed-devices-by-name
    outputs:
    - contextPath: MSGraphDeviceManagement.Device.ID
      description: The ID of the managed device.
      type: string
    - contextPath: MSGraphDeviceManagement.Device.UserID
      description: Unique Identifier for the user associated with the device.
      type: string
    - contextPath: MSGraphDeviceManagement.Device.Name
      description: Name of the device.
      type: string
    - contextPath: MSGraphDeviceManagement.Device.ManagedDeviceOwnerType
      description: Ownership of the device. Possible values are unknown, company, personal.
      type: string
    - contextPath: MSGraphDeviceManagement.Device.ActionResults.actionName
      description: Action name.
      type: string
    - contextPath: MSGraphDeviceManagement.Device.ActionResults.ActionState
<<<<<<< HEAD
      description: State of the action. Possible values are none, pending, canceled, active, done, failed, notSupported
=======
      description: State of the action. Possible values are none, pending, canceled, active, done, failed, notSupported.
>>>>>>> 6f77591c
      type: string
    - contextPath: MSGraphDeviceManagement.Device.ActionResults.StartDateTime
      description: Time the action was initiated.
      type: date
    - contextPath: MSGraphDeviceManagement.Device.ActionResults.lastUpdatedDateTime
      description: Time the action state was last updated.
      type: date
    - contextPath: MSGraphDeviceManagement.Device.EnrolledDateTime
      description: Enrollment time of the device.
      type: date
    - contextPath: MSGraphDeviceManagement.Device.LastSyncDateTime
      description: The date and time that the device last completed a successful sync with Intune.
      type: date
    - contextPath: MSGraphDeviceManagement.Device.OperatingSystem
      description: Operating system of the device. Windows, iOS, etc.
      type: string
    - contextPath: MSGraphDeviceManagement.Device.ComplianceState
<<<<<<< HEAD
      description: Compliance state of the device. Possible values are unknown, compliant, noncompliant, conflict, error, inGracePeriod, configManager
=======
      description: Compliance state of the device. Possible values are unknown, compliant, noncompliant, conflict, error, inGracePeriod, configManager.
>>>>>>> 6f77591c
      type: string
    - contextPath: MSGraphDeviceManagement.Device.JailBroken
      description: Whether the device is jail broken or rooted.
      type: string
    - contextPath: MSGraphDeviceManagement.Device.ManagementAgent
      description: Management channel of the device. Possible values are eas, mdm, easMdm, intuneClient, easIntuneClient, configurationManagerClient, configurationManagerClientMdm, configurationManagerClientMdmEas, unknown, jamf, googleCloudDevicePolicyController.
      type: string
    - contextPath: MSGraphDeviceManagement.Device.OSVersion
      description: Operating system version of the device.
      type: string
    - contextPath: MSGraphDeviceManagement.Device.EASDeviceId
      description: Exchange ActiveSync Id of the device.
      type: string
    - contextPath: MSGraphDeviceManagement.Device.EASActivationDateTime
      description: Exchange ActivationSync activation time of the device.
      type: date
    - contextPath: MSGraphDeviceManagement.Device.ActivationLockBypassCode
      description: Code that allows the Activation Lock on a device to be bypassed.
      type: string
    - contextPath: MSGraphDeviceManagement.Device.EmailAddress
      description: Email(s) for the user associated with the device.
      type: string
    - contextPath: MSGraphDeviceManagement.Device.AzureADDeviceId
      description: The unique identifier for the Azure Active Directory device. Read only.
      type: string
    - contextPath: MSGraphDeviceManagement.Device.CategoryDisplayName
      description: Device category display name.
      type: string
    - contextPath: MSGraphDeviceManagement.Device.ExchangeAccessState
      description: The Access State of the device in Exchange. Possible values are none, unknown, allowed, blocked, quarantined.
      type: string
    - contextPath: MSGraphDeviceManagement.Device.exchangeAccessStateReason
      description: The reason for the device's access state in Exchange. Possible values are none, unknown, exchangeGlobalRule, exchangeIndividualRule, exchangeDeviceRule, exchangeUpgrade, exchangeMailboxPolicy, other, compliant, notCompliant, notEnrolled, unknownLocation, mfaRequired, azureADBlockDueToAccessPolicy, compromisedPassword, deviceNotKnownWithManagedApp.
      type: string
    - contextPath: MSGraphDeviceManagement.Device.IsSupervised
      description: Device supervised status.
      type: boolean
    - contextPath: MSGraphDeviceManagement.Device.IsEncrypted
      description: Device encryption status.
      type: boolean
    - contextPath: MSGraphDeviceManagement.Device.UserPrincipalName
      description: Device user principal name.
      type: string
    - contextPath: MSGraphDeviceManagement.Device.Model
      description: Model of the device.
      type: string
    - contextPath: MSGraphDeviceManagement.Device.Manufacturer
      description: Manufacturer of the device.
      type: string
    - contextPath: MSGraphDeviceManagement.Device.IMEI
      description: IMEI of the device.
      type: string
    - contextPath: MSGraphDeviceManagement.Device.SerialNumber
      description: Serial number of the device.
      type: string
    - contextPath: MSGraphDeviceManagement.Device.PhoneNumber
      description: Phone number of the device.
      type: string
    - contextPath: MSGraphDeviceManagement.Device.AndroidSecurityPatchLevel
      description: Android security patch level of the device.
      type: string
    - contextPath: MSGraphDeviceManagement.Device.ConfigurationManagerClientEnabledFeatures.inventory
      description: Whether inventory is managed by Intune.
      type: boolean
    - contextPath: MSGraphDeviceManagement.Device.ConfigurationManagerClientEnabledFeatures.modernApps
      description: Whether modern application is managed by Intune.
      type: boolean
    - contextPath: MSGraphDeviceManagement.Device.ConfigurationManagerClientEnabledFeatures.resourceAccess
      description: Whether resource access is managed by Intune.
      type: boolean
    - contextPath: MSGraphDeviceManagement.Device.ConfigurationManagerClientEnabledFeatures.deviceConfiguration
      description: Whether device configuration is managed by Intune.
      type: boolean
    - contextPath: MSGraphDeviceManagement.Device.ConfigurationManagerClientEnabledFeatures.compliancePolicy
      description: Whether compliance policy is managed by Intune.
      type: boolean
    - contextPath: MSGraphDeviceManagement.Device.ConfigurationManagerClientEnabledFeatures.windowsUpdateForBusiness
      description: Whether Windows Update for Business is managed by Intune.
      type: boolean
    - contextPath: MSGraphDeviceManagement.Device.WiFiMacAddress
      description: Wi-Fi MAC.
      type: string
    - contextPath: MSGraphDeviceManagement.Device.HealthAttestationState.lastUpdateDateTime
      description: The Timestamp of the last update.
      type: string
    - contextPath: MSGraphDeviceManagement.Device.HealthAttestationState.issuedDateTime
      description: The DateTime when device was evaluated or issued to MDM.
      type: date
    - contextPath: MSGraphDeviceManagement.Device.HealthAttestationState.resetCount
      description: The number of times a PC device has hibernated or resumed.
      type: number
    - contextPath: MSGraphDeviceManagement.Device.HealthAttestationState.restartCount
      description: The number of times a PC device has rebooted.
      type: number
    - contextPath: MSGraphDeviceManagement.Device.HealthAttestationState.bitLockerStatus
      description: On or Off of BitLocker Drive Encryption.
      type: string
    - contextPath: MSGraphDeviceManagement.Device.HealthAttestationState.bootManagerVersion
      description: The version of the Boot Manager.
      type: string
    - contextPath: MSGraphDeviceManagement.Device.HealthAttestationState.secureBoot
<<<<<<< HEAD
      description: When Secure Boot is enabled, the core components must have the correct cryptographic signatures
      type: string
    - contextPath: MSGraphDeviceManagement.Device.HealthAttestationState.bootDebugging
      description: When bootDebugging is enabled, the device is used in development and testing
      type: string
    - contextPath: MSGraphDeviceManagement.Device.HealthAttestationState.operatingSystemKernelDebugging
      description: When operatingSystemKernelDebugging is enabled, the device is used in development and testing
      type: string
    - contextPath: MSGraphDeviceManagement.Device.HealthAttestationState.codeIntegrity
      description: When code integrity is enabled, code execution is restricted to integrity verified code
      type: string
    - contextPath: MSGraphDeviceManagement.Device.HealthAttestationState.testSigning
      description: When test signing is allowed, the device does not enforce signature validation during boot
      type: string
    - contextPath: MSGraphDeviceManagement.Device.HealthAttestationState.safeMode,
      description: Safe mode is a troubleshooting option for Windows that starts your computer in a limited state
      type: string
    - contextPath: MSGraphDeviceManagement.Device.HealthAttestationState.windowsPE
      description: Operating system running with limited services that is used to prepare a computer for Windows
      type: string
    - contextPath: MSGraphDeviceManagement.Device.HealthAttestationState.earlyLaunchAntiMalwareDriverProtection
      description: ELAM provides protection for the computers in your network when they start up
      type: string
    - contextPath: MSGraphDeviceManagement.Device.HealthAttestationState.virtualSecureMode
      description: VSM is a container that protects high value assets from a compromised kernel
      type: string
    - contextPath: MSGraphDeviceManagement.Device.HealthAttestationState.pcrHashAlgorithm
      description: Informational attribute that identifies the HASH algorithm that was used by TPM
=======
      description: When Secure Boot is enabled, the core components must have the correct cryptographic signatures.
      type: string
    - contextPath: MSGraphDeviceManagement.Device.HealthAttestationState.bootDebugging
      description: When bootDebugging is enabled, the device is used in development and testing.
      type: string
    - contextPath: MSGraphDeviceManagement.Device.HealthAttestationState.operatingSystemKernelDebugging
      description: When operatingSystemKernelDebugging is enabled, the device is used in development and testing.
      type: string
    - contextPath: MSGraphDeviceManagement.Device.HealthAttestationState.codeIntegrity
      description: When code integrity is enabled, code execution is restricted to integrity verified code.
      type: string
    - contextPath: MSGraphDeviceManagement.Device.HealthAttestationState.testSigning
      description: When test signing is allowed, the device does not enforce signature validation during boot.
      type: string
    - contextPath: MSGraphDeviceManagement.Device.HealthAttestationState.safeMode,
      description: Safe mode is a troubleshooting option for Windows that starts your computer in a limited state.
      type: string
    - contextPath: MSGraphDeviceManagement.Device.HealthAttestationState.windowsPE
      description: Operating system running with limited services that is used to prepare a computer for Windows.
      type: string
    - contextPath: MSGraphDeviceManagement.Device.HealthAttestationState.earlyLaunchAntiMalwareDriverProtection
      description: ELAM provides protection for the computers in your network when they start up.
      type: string
    - contextPath: MSGraphDeviceManagement.Device.HealthAttestationState.virtualSecureMode
      description: VSM is a container that protects high value assets from a compromised kernel.
      type: string
    - contextPath: MSGraphDeviceManagement.Device.HealthAttestationState.pcrHashAlgorithm
      description: Informational attribute that identifies the HASH algorithm that was used by TPM.
>>>>>>> 6f77591c
      type: string
    - contextPath: MSGraphDeviceManagement.Device.HealthAttestationState.bootAppSecurityVersion
      description: The security version number of the Boot Application.
      type: string
    - contextPath: MSGraphDeviceManagement.Device.HealthAttestationState.bootManagerSecurityVersion
      description: The security version number of the Boot Application.
      type: string
    - contextPath: MSGraphDeviceManagement.Device.HealthAttestationState.tpmVersion
      description: The security version number of the Boot Application.
      type: string
    - contextPath: MSGraphDeviceManagement.Device.HealthAttestationState.pcr0
      description: The measurement that is captured in PCR[0].
      type: string
    - contextPath: MSGraphDeviceManagement.Device.HealthAttestationState.secureBootConfigurationPolicyFingerPrint
      description: Fingerprint of the Custom Secure Boot Configuration Policy.
      type: string
    - contextPath: MSGraphDeviceManagement.Device.HealthAttestationState.codeIntegrityPolicy
<<<<<<< HEAD
      description: The Code Integrity policy that is controlling the security of the boot environment
      type: string
    - contextPath: MSGraphDeviceManagement.Device.HealthAttestationState.bootRevisionListInfo
      description: The Boot Revision List that was loaded during initial boot on the attested device
      type: string
    - contextPath: MSGraphDeviceManagement.Device.HealthAttestationState.operatingSystemRevListInfo
      description: The Operating System Revision List that was loaded during initial boot on the attested device
=======
      description: The Code Integrity policy that is controlling the security of the boot environment.
      type: string
    - contextPath: MSGraphDeviceManagement.Device.HealthAttestationState.bootRevisionListInfo
      description: The Boot Revision List that was loaded during initial boot on the attested device.
      type: string
    - contextPath: MSGraphDeviceManagement.Device.HealthAttestationState.operatingSystemRevListInfo
      description: The Operating System Revision List that was loaded during initial boot on the attested device.
>>>>>>> 6f77591c
      type: string
    - contextPath: MSGraphDeviceManagement.Device.HealthAttestationState.healthStatusMismatchInfo
      description: This attribute appears if DHA-Service detects an integrity issue.
      type: string
    - contextPath: MSGraphDeviceManagement.Device.HealthAttestationState.healthAttestationSupportedStatus
      description: This attribute indicates if DHA is supported for the device.
      type: string
    - contextPath: MSGraphDeviceManagement.Device.SubscriberCarrier
      description: Subscriber Carrier.
      type: string
    - contextPath: MSGraphDeviceManagement.Device.MEID
      description: MEID.
      type: string
    - contextPath: MSGraphDeviceManagement.Device.TotalStorageSpaceInBytes
      description: Total Storage in Bytes.
      type: number
    - contextPath: MSGraphDeviceManagement.Device.FreeStorageSpaceInBytes
      description: Free Storage in Bytes.
      type: number
    - contextPath: MSGraphDeviceManagement.Device.ManagedDeviceName
      description: Automatically generated name to identify a device. Can be overwritten to a user friendly name.
      type: string
    - contextPath: MSGraphDeviceManagement.Device.PartnerReportedThreatState
      description: Indicates the threat state of a device when a Mobile Threat Defense partner is in use by the account and device. Read Only. Possible values are unknown, activated, deactivated, secured, lowSeverity, mediumSeverity, highSeverity, unresponsive, compromised, misconfigured.
      type: string
  - description: Run this command if for some reason you need to rerun the authentication process.
    execution: false
    name: msgraph-device-auth-reset
    arguments: []
<<<<<<< HEAD
  dockerimage: demisto/crypto:1.0.0.68914
=======
  dockerimage: demisto/crypto:1.0.0.82686
>>>>>>> 6f77591c
  script: ''
  subtype: python3
  type: python
fromversion: 5.0.0
tests:
- MSGraph_DeviceManagement_Test<|MERGE_RESOLUTION|>--- conflicted
+++ resolved
@@ -129,11 +129,7 @@
 script:
   commands:
   - arguments:
-<<<<<<< HEAD
-    - description: The ID of the managed device to be fetched (Can be retreived using the msgraph-list-managed-devices command)
-=======
-    - description: The ID of the managed device to be fetched (Can be retreived using the msgraph-list-managed-devices command).
->>>>>>> 6f77591c
+    - description: The ID of the managed device to be fetched (Can be retreived using the msgraph-list-managed-devices command).
       name: device_id
       required: true
     description: Get managed devices. PhysicalMemoryInBytes will return 0 by default.
@@ -155,11 +151,7 @@
       description: Action name.
       type: String
     - contextPath: MSGraphDeviceManagement.Device.ActionResults.ActionState
-<<<<<<< HEAD
-      description: State of the action. Possible values are none, pending, canceled, active, done, failed, notSupported
-=======
       description: State of the action. Possible values are none, pending, canceled, active, done, failed, notSupported.
->>>>>>> 6f77591c
       type: String
     - contextPath: MSGraphDeviceManagement.Device.ActionResults.StartDateTime
       description: Time the action was initiated.
@@ -177,11 +169,7 @@
       description: Operating system of the device. Windows, iOS, etc.
       type: String
     - contextPath: MSGraphDeviceManagement.Device.ComplianceState
-<<<<<<< HEAD
-      description: Compliance state of the device. Possible values are unknown, compliant, noncompliant, conflict, error, inGracePeriod, configManager
-=======
       description: Compliance state of the device. Possible values are unknown, compliant, noncompliant, conflict, error, inGracePeriod, configManager.
->>>>>>> 6f77591c
       type: String
     - contextPath: MSGraphDeviceManagement.Device.JailBroken
       description: whether the device is jail broken or rooted.
@@ -283,36 +271,6 @@
       description: The version of the Boot Manager.
       type: String
     - contextPath: MSGraphDeviceManagement.Device.HealthAttestationState.secureBoot
-<<<<<<< HEAD
-      description: When Secure Boot is enabled, the core components must have the correct cryptographic signatures
-      type: String
-    - contextPath: MSGraphDeviceManagement.Device.HealthAttestationState.bootDebugging
-      description: When bootDebugging is enabled, the device is used in development and testing
-      type: String
-    - contextPath: MSGraphDeviceManagement.Device.HealthAttestationState.operatingSystemKernelDebugging
-      description: When operatingSystemKernelDebugging is enabled, the device is used in development and testing
-      type: String
-    - contextPath: MSGraphDeviceManagement.Device.HealthAttestationState.codeIntegrity
-      description: When code integrity is enabled, code execution is restricted to integrity verified code
-      type: String
-    - contextPath: MSGraphDeviceManagement.Device.HealthAttestationState.testSigning
-      description: When test signing is allowed, the device does not enforce signature validation during boot
-      type: String
-    - contextPath: MSGraphDeviceManagement.Device.HealthAttestationState.safeMode,
-      description: Safe mode is a troubleshooting option for Windows that starts your computer in a limited state
-      type: String
-    - contextPath: MSGraphDeviceManagement.Device.HealthAttestationState.windowsPE
-      description: Operating system running with limited services that is used to prepare a computer for Windows
-      type: String
-    - contextPath: MSGraphDeviceManagement.Device.HealthAttestationState.earlyLaunchAntiMalwareDriverProtection
-      description: ELAM provides protection for the computers in your network when they start up
-      type: String
-    - contextPath: MSGraphDeviceManagement.Device.HealthAttestationState.virtualSecureMode
-      description: VSM is a container that protects high value assets from a compromised kernel
-      type: String
-    - contextPath: MSGraphDeviceManagement.Device.HealthAttestationState.pcrHashAlgorithm
-      description: Informational attribute that identifies the HASH algorithm that was used by TPM
-=======
       description: When Secure Boot is enabled, the core components must have the correct cryptographic signatures.
       type: String
     - contextPath: MSGraphDeviceManagement.Device.HealthAttestationState.bootDebugging
@@ -341,7 +299,6 @@
       type: String
     - contextPath: MSGraphDeviceManagement.Device.HealthAttestationState.pcrHashAlgorithm
       description: Informational attribute that identifies the HASH algorithm that was used by TPM.
->>>>>>> 6f77591c
       type: String
     - contextPath: MSGraphDeviceManagement.Device.HealthAttestationState.bootAppSecurityVersion
       description: The security version number of the Boot Application.
@@ -359,15 +316,6 @@
       description: Fingerprint of the Custom Secure Boot Configuration Policy.
       type: String
     - contextPath: MSGraphDeviceManagement.Device.HealthAttestationState.codeIntegrityPolicy
-<<<<<<< HEAD
-      description: The Code Integrity policy that is controlling the security of the boot environment
-      type: String
-    - contextPath: MSGraphDeviceManagement.Device.HealthAttestationState.bootRevisionListInfo
-      description: The Boot Revision List that was loaded during initial boot on the attested device
-      type: String
-    - contextPath: MSGraphDeviceManagement.Device.HealthAttestationState.operatingSystemRevListInfo
-      description: The Operating System Revision List that was loaded during initial boot on the attested device
-=======
       description: The Code Integrity policy that is controlling the security of the boot environment.
       type: String
     - contextPath: MSGraphDeviceManagement.Device.HealthAttestationState.bootRevisionListInfo
@@ -375,7 +323,6 @@
       type: String
     - contextPath: MSGraphDeviceManagement.Device.HealthAttestationState.operatingSystemRevListInfo
       description: The Operating System Revision List that was loaded during initial boot on the attested device.
->>>>>>> 6f77591c
       type: String
     - contextPath: MSGraphDeviceManagement.Device.HealthAttestationState.healthStatusMismatchInfo
       description: This attribute appears if DHA-Service detects an integrity issue.
@@ -402,15 +349,6 @@
       description: Indicates the threat state of a device when a Mobile Threat Defense partner is in use by the account and device. Read Only. Possible values are unknown, activated, deactivated, secured, lowSeverity, mediumSeverity, highSeverity, unresponsive, compromised, misconfigured.
       type: String
   - arguments:
-<<<<<<< HEAD
-    - description: The ID of the managed device to be fetched (Can be retreived using the msgraph-list-managed-devices command)
-      name: device_id
-      required: true
-    description: Check the device with Intune, immediately receive pending actions and policies
-    name: msgraph-sync-device
-  - arguments:
-    - description: The ID of the managed device to be fetched (Can be retreived using the msgraph-list-managed-devices command)
-=======
     - description: The ID of the managed device to be fetched (Can be retreived using the msgraph-list-managed-devices command).
       name: device_id
       required: true
@@ -418,107 +356,66 @@
     name: msgraph-sync-device
   - arguments:
     - description: The ID of the managed device to be fetched (Can be retreived using the msgraph-list-managed-devices command).
->>>>>>> 6f77591c
       name: device_id
       required: true
     description: Disable the lost mode of the device.
     name: msgraph-device-disable-lost-mode
   - arguments:
-<<<<<<< HEAD
-    - description: The ID of the managed device to be fetched (Can be retreived using the msgraph-list-managed-devices command)
-=======
-    - description: The ID of the managed device to be fetched (Can be retreived using the msgraph-list-managed-devices command).
->>>>>>> 6f77591c
+    - description: The ID of the managed device to be fetched (Can be retreived using the msgraph-list-managed-devices command).
       name: device_id
       required: true
     description: Gets the GPS location of a device (iOS only).
     name: msgraph-locate-device
   - arguments:
-<<<<<<< HEAD
-    - description: The ID of the managed device to be fetched (Can be retreived using the msgraph-list-managed-devices command)
-=======
-    - description: The ID of the managed device to be fetched (Can be retreived using the msgraph-list-managed-devices command).
->>>>>>> 6f77591c
+    - description: The ID of the managed device to be fetched (Can be retreived using the msgraph-list-managed-devices command).
       name: device_id
       required: true
     description: Immediately reboots the device.
     name: msgraph-device-reboot-now
   - arguments:
-<<<<<<< HEAD
-    - description: The ID of the managed device to be fetched (Can be retreived using the msgraph-list-managed-devices command)
-=======
-    - description: The ID of the managed device to be fetched (Can be retreived using the msgraph-list-managed-devices command).
->>>>>>> 6f77591c
+    - description: The ID of the managed device to be fetched (Can be retreived using the msgraph-list-managed-devices command).
       name: device_id
       required: true
     description: Immideately shuts down the device.
     name: msgraph-device-shutdown
   - arguments:
-<<<<<<< HEAD
-    - description: The ID of the managed device to be fetched (Can be retreived using the msgraph-list-managed-devices command)
-=======
-    - description: The ID of the managed device to be fetched (Can be retreived using the msgraph-list-managed-devices command).
->>>>>>> 6f77591c
+    - description: The ID of the managed device to be fetched (Can be retreived using the msgraph-list-managed-devices command).
       name: device_id
       required: true
     description: Removes the activation lock (iOS devices only).
     name: msgraph-device-bypass-activation-lock
   - arguments:
-<<<<<<< HEAD
-    - description: The ID of the managed device to be fetched (Can be retreived using the msgraph-list-managed-devices command)
-=======
-    - description: The ID of the managed device to be fetched (Can be retreived using the msgraph-list-managed-devices command).
->>>>>>> 6f77591c
+    - description: The ID of the managed device to be fetched (Can be retreived using the msgraph-list-managed-devices command).
       name: device_id
       required: true
     description: Remove the device from intune management.
     name: msgraph-device-retire
   - arguments:
-<<<<<<< HEAD
-    - description: The ID of the managed device to be fetched (Can be retreived using the msgraph-list-managed-devices command)
-=======
-    - description: The ID of the managed device to be fetched (Can be retreived using the msgraph-list-managed-devices command).
->>>>>>> 6f77591c
+    - description: The ID of the managed device to be fetched (Can be retreived using the msgraph-list-managed-devices command).
       name: device_id
       required: true
     description: Resets the passcode for the device.
     name: msgraph-device-reset-passcode
   - arguments:
-<<<<<<< HEAD
-    - description: The ID of the managed device to be fetched (Can be retreived using the msgraph-list-managed-devices command)
-=======
-    - description: The ID of the managed device to be fetched (Can be retreived using the msgraph-list-managed-devices command).
->>>>>>> 6f77591c
+    - description: The ID of the managed device to be fetched (Can be retreived using the msgraph-list-managed-devices command).
       name: device_id
       required: true
     description: Lock the device, to unlock the user will have to use the passcode.
     name: msgraph-device-remote-lock
   - arguments:
-<<<<<<< HEAD
-    - description: The ID of the managed device to be fetched (Can be retreived using the msgraph-list-managed-devices command)
-=======
-    - description: The ID of the managed device to be fetched (Can be retreived using the msgraph-list-managed-devices command).
->>>>>>> 6f77591c
+    - description: The ID of the managed device to be fetched (Can be retreived using the msgraph-list-managed-devices command).
       name: device_id
       required: true
     description: Request a remote access via TeamViewer.
     name: msgraph-device-request-remote-assistance
   - arguments:
-<<<<<<< HEAD
-    - description: The ID of the managed device to be fetched (Can be retreived using the msgraph-list-managed-devices command)
-=======
-    - description: The ID of the managed device to be fetched (Can be retreived using the msgraph-list-managed-devices command).
->>>>>>> 6f77591c
+    - description: The ID of the managed device to be fetched (Can be retreived using the msgraph-list-managed-devices command).
       name: device_id
       required: true
     description: Recovers the passcode from the device.
     name: msgraph-device-recover-passcode
   - arguments:
-<<<<<<< HEAD
-    - description: The ID of the managed device to be fetched (Can be retreived using the msgraph-list-managed-devices command)
-=======
-    - description: The ID of the managed device to be fetched (Can be retreived using the msgraph-list-managed-devices command).
->>>>>>> 6f77591c
+    - description: The ID of the managed device to be fetched (Can be retreived using the msgraph-list-managed-devices command).
       name: device_id
       required: true
     description: logs out the current user on a shared iPad device.
@@ -527,15 +424,6 @@
     - description: The principal name of the user to be deleted.
       name: user_principal_name
       required: true
-<<<<<<< HEAD
-    - description: The ID of the managed device to be fetched (Can be retreived using the msgraph-list-managed-devices command)
-      name: device_id
-      required: true
-    description: deletes a user that you select from the local cache on a shared iPad device
-    name: msgraph-delete-user-from-shared-apple-device
-  - arguments:
-    - description: The ID of the managed device to be fetched (Can be retreived using the msgraph-list-managed-devices command)
-=======
     - description: The ID of the managed device to be fetched (Can be retreived using the msgraph-list-managed-devices command).
       name: device_id
       required: true
@@ -543,7 +431,6 @@
     name: msgraph-delete-user-from-shared-apple-device
   - arguments:
     - description: The ID of the managed device to be fetched (Can be retreived using the msgraph-list-managed-devices command).
->>>>>>> 6f77591c
       name: device_id
       required: true
     description: Forece update windows defender signatures.
@@ -556,17 +443,10 @@
       predefined:
       - 'true'
       - 'false'
-<<<<<<< HEAD
-    - description: The ID of the managed device to be fetched (Can be retreived using the msgraph-list-managed-devices command)
-      name: device_id
-      required: true
-    description: removes any apps that are installed on a PC running Windows 10. it helps remove pre-installed (OEM) apps that are typically installed with a new PC
-=======
     - description: The ID of the managed device to be fetched (Can be retreived using the msgraph-list-managed-devices command).
       name: device_id
       required: true
     description: removes any apps that are installed on a PC running Windows 10. it helps remove pre-installed (OEM) apps that are typically installed with a new PC.
->>>>>>> 6f77591c
     name: msgraph-clean-windows-device
   - arguments:
     - auto: PREDEFINED
@@ -576,11 +456,7 @@
       predefined:
       - 'true'
       - 'false'
-<<<<<<< HEAD
-    - description: The ID of the managed device to be fetched (Can be retreived using the msgraph-list-managed-devices command)
-=======
-    - description: The ID of the managed device to be fetched (Can be retreived using the msgraph-list-managed-devices command).
->>>>>>> 6f77591c
+    - description: The ID of the managed device to be fetched (Can be retreived using the msgraph-list-managed-devices command).
       name: device_id
       required: true
     description: Scans the device with windows defender (windows devices only).
@@ -602,11 +478,7 @@
       - 'false'
     - description: The MacOS unlock code.
       name: mac_os_unlock_code
-<<<<<<< HEAD
-    - description: The ID of the managed device to be fetched (Can be retreived using the msgraph-list-managed-devices command)
-=======
-    - description: The ID of the managed device to be fetched (Can be retreived using the msgraph-list-managed-devices command).
->>>>>>> 6f77591c
+    - description: The ID of the managed device to be fetched (Can be retreived using the msgraph-list-managed-devices command).
       name: device_id
       required: true
     description: restores a device to its factory default settings.
@@ -627,11 +499,7 @@
       - 'false'
     - auto: PREDEFINED
       defaultValue: 'false'
-<<<<<<< HEAD
-      description: Whether to enable password rotation or not. (Default is set to false)
-=======
       description: Whether to enable password rotation or not. (Default is set to false).
->>>>>>> 6f77591c
       name: password_rotation_enabled
       predefined:
       - 'true'
@@ -642,11 +510,7 @@
     - description: The device account email.
       name: device_account_email
       required: true
-<<<<<<< HEAD
-    - description: The ID of the managed device to be fetched (Can be retreived using the msgraph-list-managed-devices command)
-=======
-    - description: The ID of the managed device to be fetched (Can be retreived using the msgraph-list-managed-devices command).
->>>>>>> 6f77591c
+    - description: The ID of the managed device to be fetched (Can be retreived using the msgraph-list-managed-devices command).
       name: device_id
       required: true
     description: Updates the windows account of the device.
@@ -675,11 +539,7 @@
       description: Action name.
       type: String
     - contextPath: MSGraphDeviceManagement.Device.ActionResults.ActionState
-<<<<<<< HEAD
-      description: State of the action. Possible values are none, pending, canceled, active, done, failed, notSupported
-=======
       description: State of the action. Possible values are none, pending, canceled, active, done, failed, notSupported.
->>>>>>> 6f77591c
       type: String
     - contextPath: MSGraphDeviceManagement.Device.ActionResults.StartDateTime
       description: Time the action was initiated.
@@ -697,11 +557,7 @@
       description: Operating system of the device. Windows, iOS, etc.
       type: String
     - contextPath: MSGraphDeviceManagement.Device.ComplianceState
-<<<<<<< HEAD
-      description: Compliance state of the device. Possible values are unknown, compliant, noncompliant, conflict, error, inGracePeriod, configManager
-=======
       description: Compliance state of the device. Possible values are unknown, compliant, noncompliant, conflict, error, inGracePeriod, configManager.
->>>>>>> 6f77591c
       type: String
     - contextPath: MSGraphDeviceManagement.Device.JailBroken
       description: whether the device is jail broken or rooted.
@@ -803,36 +659,6 @@
       description: The version of the Boot Manager.
       type: String
     - contextPath: MSGraphDeviceManagement.Device.HealthAttestationState.secureBoot
-<<<<<<< HEAD
-      description: When Secure Boot is enabled, the core components must have the correct cryptographic signatures
-      type: String
-    - contextPath: MSGraphDeviceManagement.Device.HealthAttestationState.bootDebugging
-      description: When bootDebugging is enabled, the device is used in development and testing
-      type: String
-    - contextPath: MSGraphDeviceManagement.Device.HealthAttestationState.operatingSystemKernelDebugging
-      description: When operatingSystemKernelDebugging is enabled, the device is used in development and testing
-      type: String
-    - contextPath: MSGraphDeviceManagement.Device.HealthAttestationState.codeIntegrity
-      description: When code integrity is enabled, code execution is restricted to integrity verified code
-      type: String
-    - contextPath: MSGraphDeviceManagement.Device.HealthAttestationState.testSigning
-      description: When test signing is allowed, the device does not enforce signature validation during boot
-      type: String
-    - contextPath: MSGraphDeviceManagement.Device.HealthAttestationState.safeMode,
-      description: Safe mode is a troubleshooting option for Windows that starts your computer in a limited state
-      type: String
-    - contextPath: MSGraphDeviceManagement.Device.HealthAttestationState.windowsPE
-      description: Operating system running with limited services that is used to prepare a computer for Windows
-      type: String
-    - contextPath: MSGraphDeviceManagement.Device.HealthAttestationState.earlyLaunchAntiMalwareDriverProtection
-      description: ELAM provides protection for the computers in your network when they start up
-      type: String
-    - contextPath: MSGraphDeviceManagement.Device.HealthAttestationState.virtualSecureMode
-      description: VSM is a container that protects high value assets from a compromised kernel
-      type: String
-    - contextPath: MSGraphDeviceManagement.Device.HealthAttestationState.pcrHashAlgorithm
-      description: Informational attribute that identifies the HASH algorithm that was used by TPM
-=======
       description: When Secure Boot is enabled, the core components must have the correct cryptographic signatures.
       type: String
     - contextPath: MSGraphDeviceManagement.Device.HealthAttestationState.bootDebugging
@@ -861,7 +687,6 @@
       type: String
     - contextPath: MSGraphDeviceManagement.Device.HealthAttestationState.pcrHashAlgorithm
       description: Informational attribute that identifies the HASH algorithm that was used by TPM.
->>>>>>> 6f77591c
       type: String
     - contextPath: MSGraphDeviceManagement.Device.HealthAttestationState.bootAppSecurityVersion
       description: The security version number of the Boot Application.
@@ -879,15 +704,6 @@
       description: Fingerprint of the Custom Secure Boot Configuration Policy.
       type: String
     - contextPath: MSGraphDeviceManagement.Device.HealthAttestationState.codeIntegrityPolicy
-<<<<<<< HEAD
-      description: The Code Integrity policy that is controlling the security of the boot environment
-      type: String
-    - contextPath: MSGraphDeviceManagement.Device.HealthAttestationState.bootRevisionListInfo
-      description: The Boot Revision List that was loaded during initial boot on the attested device
-      type: String
-    - contextPath: MSGraphDeviceManagement.Device.HealthAttestationState.operatingSystemRevListInfo
-      description: The Operating System Revision List that was loaded during initial boot on the attested device
-=======
       description: The Code Integrity policy that is controlling the security of the boot environment.
       type: String
     - contextPath: MSGraphDeviceManagement.Device.HealthAttestationState.bootRevisionListInfo
@@ -895,7 +711,6 @@
       type: String
     - contextPath: MSGraphDeviceManagement.Device.HealthAttestationState.operatingSystemRevListInfo
       description: The Operating System Revision List that was loaded during initial boot on the attested device.
->>>>>>> 6f77591c
       type: String
     - contextPath: MSGraphDeviceManagement.Device.HealthAttestationState.healthStatusMismatchInfo
       description: This attribute appears if DHA-Service detects an integrity issue.
@@ -944,11 +759,7 @@
       description: Action name.
       type: string
     - contextPath: MSGraphDeviceManagement.Device.ActionResults.ActionState
-<<<<<<< HEAD
-      description: State of the action. Possible values are none, pending, canceled, active, done, failed, notSupported
-=======
       description: State of the action. Possible values are none, pending, canceled, active, done, failed, notSupported.
->>>>>>> 6f77591c
       type: string
     - contextPath: MSGraphDeviceManagement.Device.ActionResults.StartDateTime
       description: Time the action was initiated.
@@ -966,11 +777,7 @@
       description: Operating system of the device. Windows, iOS, etc.
       type: string
     - contextPath: MSGraphDeviceManagement.Device.ComplianceState
-<<<<<<< HEAD
-      description: Compliance state of the device. Possible values are unknown, compliant, noncompliant, conflict, error, inGracePeriod, configManager
-=======
       description: Compliance state of the device. Possible values are unknown, compliant, noncompliant, conflict, error, inGracePeriod, configManager.
->>>>>>> 6f77591c
       type: string
     - contextPath: MSGraphDeviceManagement.Device.JailBroken
       description: Whether the device is jail broken or rooted.
@@ -1072,36 +879,6 @@
       description: The version of the Boot Manager.
       type: string
     - contextPath: MSGraphDeviceManagement.Device.HealthAttestationState.secureBoot
-<<<<<<< HEAD
-      description: When Secure Boot is enabled, the core components must have the correct cryptographic signatures
-      type: string
-    - contextPath: MSGraphDeviceManagement.Device.HealthAttestationState.bootDebugging
-      description: When bootDebugging is enabled, the device is used in development and testing
-      type: string
-    - contextPath: MSGraphDeviceManagement.Device.HealthAttestationState.operatingSystemKernelDebugging
-      description: When operatingSystemKernelDebugging is enabled, the device is used in development and testing
-      type: string
-    - contextPath: MSGraphDeviceManagement.Device.HealthAttestationState.codeIntegrity
-      description: When code integrity is enabled, code execution is restricted to integrity verified code
-      type: string
-    - contextPath: MSGraphDeviceManagement.Device.HealthAttestationState.testSigning
-      description: When test signing is allowed, the device does not enforce signature validation during boot
-      type: string
-    - contextPath: MSGraphDeviceManagement.Device.HealthAttestationState.safeMode,
-      description: Safe mode is a troubleshooting option for Windows that starts your computer in a limited state
-      type: string
-    - contextPath: MSGraphDeviceManagement.Device.HealthAttestationState.windowsPE
-      description: Operating system running with limited services that is used to prepare a computer for Windows
-      type: string
-    - contextPath: MSGraphDeviceManagement.Device.HealthAttestationState.earlyLaunchAntiMalwareDriverProtection
-      description: ELAM provides protection for the computers in your network when they start up
-      type: string
-    - contextPath: MSGraphDeviceManagement.Device.HealthAttestationState.virtualSecureMode
-      description: VSM is a container that protects high value assets from a compromised kernel
-      type: string
-    - contextPath: MSGraphDeviceManagement.Device.HealthAttestationState.pcrHashAlgorithm
-      description: Informational attribute that identifies the HASH algorithm that was used by TPM
-=======
       description: When Secure Boot is enabled, the core components must have the correct cryptographic signatures.
       type: string
     - contextPath: MSGraphDeviceManagement.Device.HealthAttestationState.bootDebugging
@@ -1130,7 +907,6 @@
       type: string
     - contextPath: MSGraphDeviceManagement.Device.HealthAttestationState.pcrHashAlgorithm
       description: Informational attribute that identifies the HASH algorithm that was used by TPM.
->>>>>>> 6f77591c
       type: string
     - contextPath: MSGraphDeviceManagement.Device.HealthAttestationState.bootAppSecurityVersion
       description: The security version number of the Boot Application.
@@ -1148,15 +924,6 @@
       description: Fingerprint of the Custom Secure Boot Configuration Policy.
       type: string
     - contextPath: MSGraphDeviceManagement.Device.HealthAttestationState.codeIntegrityPolicy
-<<<<<<< HEAD
-      description: The Code Integrity policy that is controlling the security of the boot environment
-      type: string
-    - contextPath: MSGraphDeviceManagement.Device.HealthAttestationState.bootRevisionListInfo
-      description: The Boot Revision List that was loaded during initial boot on the attested device
-      type: string
-    - contextPath: MSGraphDeviceManagement.Device.HealthAttestationState.operatingSystemRevListInfo
-      description: The Operating System Revision List that was loaded during initial boot on the attested device
-=======
       description: The Code Integrity policy that is controlling the security of the boot environment.
       type: string
     - contextPath: MSGraphDeviceManagement.Device.HealthAttestationState.bootRevisionListInfo
@@ -1164,7 +931,6 @@
       type: string
     - contextPath: MSGraphDeviceManagement.Device.HealthAttestationState.operatingSystemRevListInfo
       description: The Operating System Revision List that was loaded during initial boot on the attested device.
->>>>>>> 6f77591c
       type: string
     - contextPath: MSGraphDeviceManagement.Device.HealthAttestationState.healthStatusMismatchInfo
       description: This attribute appears if DHA-Service detects an integrity issue.
@@ -1194,11 +960,7 @@
     execution: false
     name: msgraph-device-auth-reset
     arguments: []
-<<<<<<< HEAD
-  dockerimage: demisto/crypto:1.0.0.68914
-=======
   dockerimage: demisto/crypto:1.0.0.82686
->>>>>>> 6f77591c
   script: ''
   subtype: python3
   type: python
