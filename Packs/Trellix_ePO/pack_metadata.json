--- conflicted
+++ resolved
@@ -20,7 +20,6 @@
         "trellix"
     ],
     "marketplaces": [
-<<<<<<< HEAD
         "xsoar",
         "marketplacev2",
         "platform"
@@ -30,8 +29,5 @@
         "X3",
         "X5",
         "ENT_PLUS"
-=======
-        "marketplacev2"
->>>>>>> c3e538d6
     ]
 }