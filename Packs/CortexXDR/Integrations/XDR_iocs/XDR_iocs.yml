category: Data Enrichment & Threat Intelligence
sectionorder:
  - Connect
  - Collect
commonfields:
  id: Cortex XDR - IOC
  version: -1
sectionOrder:
- Connect
- Collect
configuration:
- display: Server URL
  name: url
  required: true
  type: 0
<<<<<<< HEAD
  additionalinfo: Copy API URL from Cortex XDR
=======
  section: Connect
>>>>>>> 8c2d506c
- display: ''
  name: apikey_id_creds
  type: 9
  displaypassword: API Key ID
  hiddenusername: true
<<<<<<< HEAD
  required: true
=======
  required: false
  section: Connect
>>>>>>> 8c2d506c
- display: ''
  name: apikey_creds
  type: 9
  displaypassword: API Key
  hiddenusername: true
<<<<<<< HEAD
  required: true
=======
  required: false
  section: Connect
>>>>>>> 8c2d506c
- display: API Key ID
  name: apikey_id
  type: 4
  hidden: true
  required: false
  section: Connect
- display: API Key
  name: apikey
  type: 4
  hidden: true
  required: false
  section: Connect
- display: Fetch indicators
  name: feed
  type: 8
  defaultvalue: 'true'
  required: false
<<<<<<< HEAD
- defaultvalue: '15'
  display: Feed Fetch Interval
  name: feedFetchInterval
  type: 19
=======
  section: Collect
- additionalinfo: When enabled, indicators will be synced from Cortex XSOAR to Cortex XDR. Disable if you prefer to use a playbook to sync indicators.
  defaultvalue: 'true'
  display: Auto Sync
  name: autoSync
  type: 8
  required: false
  section: Collect
- additionalinfo: When the `override severity` parameter is set to True, the severity level chosen here will be used for all indicators. Otherwise, the severity level of the indicator will be used.
  display: Overriding severity value
  name: severity
  required: true
  type: 15
  options:
  - info
  - low
  - medium
  - high
  - critical
  section: Collect
- display: Tags
  name: feedTags
  type: 0
  additionalinfo: Supports CSV values.
  defaultvalue: Cortex XDR
>>>>>>> 8c2d506c
  required: false
  section: Collect
- display: Sync Query
  name: query
  required: true
  type: 0
  additionalinfo: The query used to collect indicators to sync from Cortex XSOAR to Cortex XDR.
  defaultvalue: reputation:Bad and (type:File or type:Domain or type:IP)
  section: Collect
<<<<<<< HEAD
- display: Tags
  name: feedTags
  type: 0
  additionalinfo: Supports CSV values.
  defaultvalue: Cortex XDR
  required: false
  section: Collect
=======
- display: Trust any certificate (not secure)
  name: insecure
  type: 8
  required: false
  section: Connect
- display: Use system proxy settings
  name: proxy
  type: 8
  required: false
  section: Connect
>>>>>>> 8c2d506c
- additionalinfo: Indicators from this integration instance will be marked with this reputation
  display: Indicator Reputation
  name: feedReputation
  options:
  - None
  - Good
  - Suspicious
  - Bad
  type: 18
  required: false
  section: Collect
<<<<<<< HEAD
- additionalinfo: When enabled, indicators will be synced from Cortex XSOAR to Cortex XDR. Disable if you prefer to use a playbook to sync indicators.
  defaultvalue: 'true'
  display: Auto Sync
  name: autoSync
  type: 8
  required: false
  section: Collect
- display: Trust any certificate (not secure)
  name: insecure
  type: 8
  advanced: true
  required: false
  section: Connect
  additionalinfo: When enabled, bypasses certificate validation, allowing connections even if the certificates cannot be verified
- display: Use system proxy settings
  name: proxy
  type: 8
  required: false
  advanced: true
  section: Connect
  additionalinfo: Use system proxy settings is enabled only when an engine is selected
=======
>>>>>>> 8c2d506c
- display: 'Source Reliability'
  name: feedReliability
  options:
  - A - Completely reliable
  - B - Usually reliable
  - C - Fairly reliable
  - D - Not usually reliable
  - E - Unreliable
  - F - Reliability cannot be judged
  required: true
  type: 15
  additionalinfo: Reliability of the source providing the intelligence data
  defaultvalue: A - Completely reliable
  section: Collect
- display: 'Traffic Light Protocol Color'
  name: tlp_color
  type: 15
  options:
  - RED
  - AMBER
  - GREEN
  - WHITE
  additionalinfo: The Traffic Light Protocol (TLP) designation to apply to indicators fetched from the feed
  required: false
  section: Collect
- display: ''
  name: feedExpirationPolicy
  type: 17
  options:
  - never
  - interval
  - indicatorType
  required: false
  section: Collect
- display: ''
  name: feedExpirationInterval
  type: 1
  required: false
  section: Collect
- display: Incremental Feed
  name: feedIncremental
  type: 8
  defaultvalue: 'true'
  hidden: true
  required: false
<<<<<<< HEAD
- additionalinfo: The Cortex XSOAR indicator field used as severity.
=======
  section: Collect
- defaultvalue: '15'
  display: Feed Fetch Interval
  name: feedFetchInterval
  type: 19
  required: false
  section: Collect
- additionalinfo: The XSOAR indicator field used as severity.
>>>>>>> 8c2d506c
  display: XSOAR Severity Field
  name: xsoar_severity_field
  type: 0
  defaultvalue: 'sourceoriginalseverity'
  required: false
  section: Collect
<<<<<<< HEAD
  advanced: true
=======
>>>>>>> 8c2d506c
- defaultvalue: 'comments'
  additionalinfo: 'The Cortex XSOAR field where comments are stored and being export to XDR. Default is `comments`. Expecting a Cortex XSOAR IOC format of a comment (nested dictionary).'
  display: XSOAR Comment Field Exporting To XDR
  name: xsoar_comments_field
  options:
  - indicator_link
  - comments
  type: 16
  advanced: true
  required: false
<<<<<<< HEAD
- additionalinfo: If left blank, the original severity level of the indicator will be used.
  display: Override severity value
  name: severity
  type: 15
  options:
  - info
  - low
  - medium
  - high
  - critical
  advanced: true
  section: Collect
  required: false
- additionalinfo: When enabled, the severity value will be taken from the `Overriding severity value` parameter, regardless of the IOC severity value. Otherwise, the severity value will be taken from the field specified in the `XSOAR Severity Field` parameter.
  display: Override Severity
=======
  section: Collect
- defaultvalue: 'false'
  additionalinfo: Whether to consider the value at `xsoar_comments_field` as CSV. Requires specifying a xsoar_comments_field value different than the default `comments`.
  display: Comments as tags (CSV)
  name: comments_as_tags
  type: 8
  required: false
  section: Collect
- additionalinfo: When enabled, the severity value will be taken from the `severity` parameter, regardless of the IOC severity value. Otherwise, the severity value will be taken according to the `xsoar_severity_field` parameter.
  display: Override severity
>>>>>>> 8c2d506c
  name: override_severity
  type: 8
  required: false
  section: Collect
<<<<<<< HEAD
  advanced: true
  hidden: true
  defaultvalue: 'true'
=======
>>>>>>> 8c2d506c
- additionalinfo: When selected, the exclusion list is ignored for indicators from this feed. This means that if an indicator from this feed is on the exclusion list, the indicator might still be added to the system.
  display: Bypass exclusion list
  name: feedBypassExclusionList
  type: 8
  required: false
  section: Collect
<<<<<<< HEAD
  advanced: true
- defaultvalue: 'false'
  additionalinfo: Whether to consider the value at `XSOAR Comment Field Exporting To XDR` as CSV. Requires specifying a `XSOAR Comment Field Exporting To XDR` value different than the default `comments`.
  display: Comments As Tags (CSV)
  name: comments_as_tags
  type: 8
  required: false
  section: Collect
=======
- display: Extensive logging (for debugging purposes)
  additionalinfo: Do not use this option unless advised otherwise. Using this parameter may result in increased processing time.
  name: extensive_logs
  type: 8
>>>>>>> 8c2d506c
  advanced: true
- display: Extensive Logging
  additionalinfo: For debugging purposes. Do not use this option unless advised otherwise. Using this parameter may result in increased processing time.
  name: extensive_logs
  type: 8
  section: Connect
  advanced: true
  required: false
  section: Connect
description: Use the Cortex XDR - IOCs feed integration to sync indicators from Cortex XSOAR to Cortex XDR and back to Cortex XSOAR. Cortex XDR is the world's first detection and response app that natively integrates network, endpoint and cloud data to stop sophisticated attacks.
display: Cortex XDR - IOC
name: Cortex XDR - IOC
script:
  commands:
  - description: Create a file with all the IOCs that are going to sync to Cortex XDR.
    name: xdr-iocs-to-keep-file
  - arguments:
    - description: |-
        For first sync, set to true.
        (do NOT run this twice!).
      name: firstTime
      auto: PREDEFINED
      default: true
      defaultValue: 'false'
      predefined:
      - 'true'
      - 'false'
    description: Sync your IOC with Cortex XDR.
    name: xdr-iocs-sync
  - arguments:
    - description: The indicators to be pushed. Leave empty to push all recently modified IOCs.
      name: indicator
      isArray: true
    description: Push modified IOCs to Cortex XDR.
    name: xdr-iocs-push
  - description: Set sync time manually. (Do not use this command unless you understand the consequences.)
    name: xdr-iocs-set-sync-time
    arguments:
    - description: The time of the file creation (use UTC time zone).
      name: time
      required: true
    deprecated: true
  - description: Creates the sync file for the manual process. Run this command when instructed by the XDR support team.
    name: xdr-iocs-create-sync-file
    arguments:
    - name: zip
      description: Whether to zip the output file.
      defaultValue: false
      required: true
    - name: set_time
      description: Whether to modify the sync time locally.
      defaultValue: false
      required: true
  - arguments:
    - description: The indicator to enable.
      isArray: true
      name: indicator
      required: true
    description: Enables IOCs in the XDR server.
    name: xdr-iocs-enable
  - arguments:
    - description: The indicator to disable.
      isArray: true
      name: indicator
      required: true
    description: Disables IOCs in the XDR server.
    name: xdr-iocs-disable
  dockerimage: demisto/python3:3.12.8.1983910
  feed: true
  runonce: false
  script: '-'
  subtype: python3
  type: python
tests:
- Cortex XDR - IOC - Test
fromversion: 5.5.0<|MERGE_RESOLUTION|>--- conflicted
+++ resolved
@@ -13,33 +13,22 @@
   name: url
   required: true
   type: 0
-<<<<<<< HEAD
   additionalinfo: Copy API URL from Cortex XDR
-=======
-  section: Connect
->>>>>>> 8c2d506c
+  section: Connect
 - display: ''
   name: apikey_id_creds
   type: 9
   displaypassword: API Key ID
   hiddenusername: true
-<<<<<<< HEAD
-  required: true
-=======
-  required: false
-  section: Connect
->>>>>>> 8c2d506c
+  required: true
+  section: Connect
 - display: ''
   name: apikey_creds
   type: 9
   displaypassword: API Key
   hiddenusername: true
-<<<<<<< HEAD
-  required: true
-=======
-  required: false
-  section: Connect
->>>>>>> 8c2d506c
+  required: true
+  section: Connect
 - display: API Key ID
   name: apikey_id
   type: 4
@@ -57,67 +46,27 @@
   type: 8
   defaultvalue: 'true'
   required: false
-<<<<<<< HEAD
+  section: Collect
 - defaultvalue: '15'
   display: Feed Fetch Interval
   name: feedFetchInterval
   type: 19
-=======
-  section: Collect
-- additionalinfo: When enabled, indicators will be synced from Cortex XSOAR to Cortex XDR. Disable if you prefer to use a playbook to sync indicators.
-  defaultvalue: 'true'
-  display: Auto Sync
-  name: autoSync
-  type: 8
-  required: false
-  section: Collect
-- additionalinfo: When the `override severity` parameter is set to True, the severity level chosen here will be used for all indicators. Otherwise, the severity level of the indicator will be used.
-  display: Overriding severity value
-  name: severity
-  required: true
-  type: 15
-  options:
-  - info
-  - low
-  - medium
-  - high
-  - critical
+  required: false
+  section: Collect
+- display: Sync Query
+  name: query
+  required: true
+  type: 0
+  additionalinfo: The query used to collect indicators to sync from Cortex XSOAR to Cortex XDR.
+  defaultvalue: reputation:Bad and (type:File or type:Domain or type:IP)
   section: Collect
 - display: Tags
   name: feedTags
   type: 0
   additionalinfo: Supports CSV values.
   defaultvalue: Cortex XDR
->>>>>>> 8c2d506c
-  required: false
-  section: Collect
-- display: Sync Query
-  name: query
-  required: true
-  type: 0
-  additionalinfo: The query used to collect indicators to sync from Cortex XSOAR to Cortex XDR.
-  defaultvalue: reputation:Bad and (type:File or type:Domain or type:IP)
-  section: Collect
-<<<<<<< HEAD
-- display: Tags
-  name: feedTags
-  type: 0
-  additionalinfo: Supports CSV values.
-  defaultvalue: Cortex XDR
-  required: false
-  section: Collect
-=======
-- display: Trust any certificate (not secure)
-  name: insecure
-  type: 8
-  required: false
-  section: Connect
-- display: Use system proxy settings
-  name: proxy
-  type: 8
-  required: false
-  section: Connect
->>>>>>> 8c2d506c
+  required: false
+  section: Collect
 - additionalinfo: Indicators from this integration instance will be marked with this reputation
   display: Indicator Reputation
   name: feedReputation
@@ -129,7 +78,6 @@
   type: 18
   required: false
   section: Collect
-<<<<<<< HEAD
 - additionalinfo: When enabled, indicators will be synced from Cortex XSOAR to Cortex XDR. Disable if you prefer to use a playbook to sync indicators.
   defaultvalue: 'true'
   display: Auto Sync
@@ -151,8 +99,6 @@
   advanced: true
   section: Connect
   additionalinfo: Use system proxy settings is enabled only when an engine is selected
-=======
->>>>>>> 8c2d506c
 - display: 'Source Reliability'
   name: feedReliability
   options:
@@ -198,28 +144,14 @@
   defaultvalue: 'true'
   hidden: true
   required: false
-<<<<<<< HEAD
 - additionalinfo: The Cortex XSOAR indicator field used as severity.
-=======
-  section: Collect
-- defaultvalue: '15'
-  display: Feed Fetch Interval
-  name: feedFetchInterval
-  type: 19
-  required: false
-  section: Collect
-- additionalinfo: The XSOAR indicator field used as severity.
->>>>>>> 8c2d506c
   display: XSOAR Severity Field
   name: xsoar_severity_field
   type: 0
   defaultvalue: 'sourceoriginalseverity'
   required: false
   section: Collect
-<<<<<<< HEAD
-  advanced: true
-=======
->>>>>>> 8c2d506c
+  advanced: true
 - defaultvalue: 'comments'
   additionalinfo: 'The Cortex XSOAR field where comments are stored and being export to XDR. Default is `comments`. Expecting a Cortex XSOAR IOC format of a comment (nested dictionary).'
   display: XSOAR Comment Field Exporting To XDR
@@ -230,7 +162,6 @@
   type: 16
   advanced: true
   required: false
-<<<<<<< HEAD
 - additionalinfo: If left blank, the original severity level of the indicator will be used.
   display: Override severity value
   name: severity
@@ -246,35 +177,19 @@
   required: false
 - additionalinfo: When enabled, the severity value will be taken from the `Overriding severity value` parameter, regardless of the IOC severity value. Otherwise, the severity value will be taken from the field specified in the `XSOAR Severity Field` parameter.
   display: Override Severity
-=======
-  section: Collect
-- defaultvalue: 'false'
-  additionalinfo: Whether to consider the value at `xsoar_comments_field` as CSV. Requires specifying a xsoar_comments_field value different than the default `comments`.
-  display: Comments as tags (CSV)
-  name: comments_as_tags
-  type: 8
-  required: false
-  section: Collect
-- additionalinfo: When enabled, the severity value will be taken from the `severity` parameter, regardless of the IOC severity value. Otherwise, the severity value will be taken according to the `xsoar_severity_field` parameter.
-  display: Override severity
->>>>>>> 8c2d506c
   name: override_severity
   type: 8
   required: false
   section: Collect
-<<<<<<< HEAD
-  advanced: true
-  hidden: true
-  defaultvalue: 'true'
-=======
->>>>>>> 8c2d506c
+  advanced: true
+  hidden: true
+  defaultvalue: 'true'
 - additionalinfo: When selected, the exclusion list is ignored for indicators from this feed. This means that if an indicator from this feed is on the exclusion list, the indicator might still be added to the system.
   display: Bypass exclusion list
   name: feedBypassExclusionList
   type: 8
   required: false
   section: Collect
-<<<<<<< HEAD
   advanced: true
 - defaultvalue: 'false'
   additionalinfo: Whether to consider the value at `XSOAR Comment Field Exporting To XDR` as CSV. Requires specifying a `XSOAR Comment Field Exporting To XDR` value different than the default `comments`.
@@ -283,12 +198,6 @@
   type: 8
   required: false
   section: Collect
-=======
-- display: Extensive logging (for debugging purposes)
-  additionalinfo: Do not use this option unless advised otherwise. Using this parameter may result in increased processing time.
-  name: extensive_logs
-  type: 8
->>>>>>> 8c2d506c
   advanced: true
 - display: Extensive Logging
   additionalinfo: For debugging purposes. Do not use this option unless advised otherwise. Using this parameter may result in increased processing time.
