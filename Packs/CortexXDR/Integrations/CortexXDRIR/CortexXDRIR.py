import demistomock as demisto  # noqa: F401
from CommonServerPython import *  # noqa: F401
import hashlib
import secrets
import string
from itertools import zip_longest
from datetime import datetime, timedelta

from CoreIRApiModule import *


TIME_FORMAT = "%Y-%m-%dT%H:%M:%S"
NONCE_LENGTH = 64
API_KEY_LENGTH = 128

INTEGRATION_CONTEXT_BRAND = 'PaloAltoNetworksXDR'
XDR_INCIDENT_TYPE_NAME = 'Cortex XDR Incident Schema'
INTEGRATION_NAME = 'Cortex XDR - IR'
ALERTS_LIMIT_PER_INCIDENTS: int = -1
FIELDS_TO_EXCLUDE = [
    'network_artifacts',
    'file_artifacts'
]

XDR_INCIDENT_FIELDS = {
    "status": {"description": "Current status of the incident: \"new\",\"under_"
                              "investigation\",\"resolved_known_issue\","
                              "\"resolved_duplicate\",\"resolved_false_positive\","
                              "\"resolved_true_positive\",\"resolved_security_testing\",\"resolved_other\"",
               "xsoar_field_name": 'xdrstatusv2'},
    "assigned_user_mail": {"description": "Email address of the assigned user.",
                           'xsoar_field_name': "xdrassigneduseremail"},
    "assigned_user_pretty_name": {"description": "Full name of the user assigned to the incident.",
                                  "xsoar_field_name": "xdrassigneduserprettyname"},
    "resolve_comment": {"description": "Comments entered by the user when the incident was resolved.",
                        "xsoar_field_name": "xdrresolvecomment"},
    "manual_severity": {"description": "Incident severity assigned by the user. "
                                       "This does not affect the calculated severity low medium high",
                        "xsoar_field_name": "severity"},
    "close_reason": {"description": "The close reason of the XSOAR incident",
                     "xsoar_field_name": "closeReason"}
}

MIRROR_DIRECTION = {
    'None': None,
    'Incoming': 'In',
    'Outgoing': 'Out',
    'Both': 'Both'
}

XSOAR_TO_XDR = "XSOAR -> XDR"
XDR_TO_XSOAR = "XDR -> XSOAR"


def convert_epoch_to_milli(timestamp):
    if timestamp is None:
        return None
    if 9 < len(str(timestamp)) < 13:
        timestamp = int(timestamp) * 1000
    return int(timestamp)


def convert_datetime_to_epoch(the_time: (int | datetime) = 0):
    if the_time is None:
        return None
    try:
        if isinstance(the_time, datetime):
            return int(the_time.strftime('%s'))
    except Exception as err:
        demisto.debug(err)
        return 0


def convert_datetime_to_epoch_millis(the_time: (int | datetime) = 0):
    return convert_epoch_to_milli(convert_datetime_to_epoch(the_time=the_time))


def generate_current_epoch_utc():
    return convert_datetime_to_epoch_millis(datetime.now(timezone.utc))


def generate_key():
    return "".join([secrets.choice(string.ascii_letters + string.digits) for _ in range(API_KEY_LENGTH)])


def create_auth(api_key):
    nonce = "".join([secrets.choice(string.ascii_letters + string.digits) for _ in range(NONCE_LENGTH)])
    timestamp = str(generate_current_epoch_utc())  # Get epoch time utc millis
    hash_ = hashlib.sha256()
    hash_.update((api_key + nonce + timestamp).encode("utf-8"))
    return nonce, timestamp, hash_.hexdigest()


def clear_trailing_whitespace(res):
    index = 0
    while index < len(res):
        for key, value in res[index].items():
            if isinstance(value, str):
                res[index][key] = value.rstrip()
        index += 1
    return res


def filter_and_save_unseen_incident(incidents: List, limit: int, number_of_already_filtered_incidents: int) -> List:
    """
    Filters incidents that were seen already and saves the unseen incidents to LastRun object.
    :param incidents: List of incident - must be list
    :param limit: the maximum number of incident per fetch
    :param number_of_already_filtered_incidents: number of incidents that were fetched already
    :return: the filtered incidents.
    """
    last_run_obj = demisto.getLastRun()
    fetched_starred_incidents = last_run_obj.pop('fetched_starred_incidents', {})
    filtered_incidents = []
    for incident in incidents:
        incident_id = incident.get('incident_id')
        if incident_id in fetched_starred_incidents:
            demisto.debug(f'incident (ID {incident_id}) was already fetched in the past.')
            continue
        fetched_starred_incidents[incident_id] = True
        filtered_incidents.append(incident)
        number_of_already_filtered_incidents += 1
        if number_of_already_filtered_incidents >= limit:
            break

    last_run_obj['fetched_starred_incidents'] = fetched_starred_incidents
    demisto.setLastRun(last_run_obj)
    return filtered_incidents


def get_xsoar_close_reasons():
    """
     Get the default XSOAR close-reasons in addition to custom close-reasons from server configuration.
    """
    default_xsoar_close_reasons = list(XSOAR_RESOLVED_STATUS_TO_XDR.keys())
    custom_close_reasons: List[str] = []
    try:
        server_config = get_server_config()
        demisto.debug(f'get_xsoar_close_reasons server-config: {str(server_config)}')
        if server_config:
            custom_close_reasons = argToList(server_config.get('incident.closereasons', ''))
    except Exception as e:
        demisto.error(f"Could not get server configuration: {e}")
    return default_xsoar_close_reasons + custom_close_reasons


def validate_custom_close_reasons_mapping(mapping: str, direction: str):
    """ Check validity of provided custom close-reason mappings. """

    xdr_statuses = [status.replace("resolved_", "").replace("_", " ").title() for status in XDR_RESOLVED_STATUS_TO_XSOAR]
    xsoar_statuses = get_xsoar_close_reasons()

    exception_message = ('Improper custom mapping ({direction}) provided: "{key_or_value}" is not a valid Cortex '
                         '{xsoar_or_xdr} close-reason. Valid Cortex {xsoar_or_xdr} close-reasons are: {statuses}')

    def to_xdr_status(status):
        return "resolved_" + "_".join(status.lower().split(" "))

    custom_mapping = comma_separated_mapping_to_dict(mapping)

    valid_key = valid_value = True  # If no mapping was provided.

    for key, value in custom_mapping.items():
        if direction == XSOAR_TO_XDR:
            xdr_close_reason = to_xdr_status(value)
            valid_key = key in xsoar_statuses
            valid_value = xdr_close_reason in XDR_RESOLVED_STATUS_TO_XSOAR
        elif direction == XDR_TO_XSOAR:
            xdr_close_reason = to_xdr_status(key)
            valid_key = xdr_close_reason in XDR_RESOLVED_STATUS_TO_XSOAR
            valid_value = value in xsoar_statuses

        if not valid_key:
            raise DemistoException(
                exception_message.format(direction=direction,
                                         key_or_value=key,
                                         xsoar_or_xdr="XSOAR" if direction == XSOAR_TO_XDR else "XDR",
                                         statuses=xsoar_statuses
                                         if direction == XSOAR_TO_XDR else xdr_statuses))
        elif not valid_value:
            raise DemistoException(
                exception_message.format(direction=direction,
                                         key_or_value=value,
                                         xsoar_or_xdr="XDR" if direction == XSOAR_TO_XDR else "XSOAR",
                                         statuses=xdr_statuses
                                         if direction == XSOAR_TO_XDR else xsoar_statuses))


class Client(CoreClient):
    def __init__(self, base_url, proxy, verify, timeout, params=None):
        if not params:
            params = {}
        self._params = params
        super().__init__(base_url=base_url, proxy=proxy, verify=verify, headers=self.headers, timeout=timeout)

    @property
    def headers(self):
        return get_headers(self._params)

    def test_module(self, first_fetch_time):
        """
            Performs basic get request to get item samples
        """
        last_one_day, _ = parse_date_range(first_fetch_time, TIME_FORMAT)
        try:
            self.get_incidents(lte_creation_time=last_one_day, limit=1)
        except Exception as err:
            if 'API request Unauthorized' in str(err):
                # this error is received from the XDR server when the client clock is not in sync to the server
                raise DemistoException(f'{str(err)} please validate that your both '
                                       f'XSOAR and XDR server clocks are in sync')
            else:
                raise

        # XSOAR -> XDR
        validate_custom_close_reasons_mapping(mapping=self._params.get("custom_xsoar_to_xdr_close_reason_mapping"),
                                              direction=XSOAR_TO_XDR)

        # XDR -> XSOAR
        validate_custom_close_reasons_mapping(mapping=self._params.get("custom_xdr_to_xsoar_close_reason_mapping"),
                                              direction=XDR_TO_XSOAR)

    def handle_fetch_starred_incidents(self, limit: int, page_number: int, request_data: dict) -> List:
        """
        handles pagination and filter of starred incidents that were fetched.
        :param limit: the maximum number of incident per fetch
        :param page_number: page number
        :param request_data: the api call request data
        :return: the filtered starred incidents.
        """
        res = self._http_request(
            method='POST',
            url_suffix='/incidents/get_incidents/',
            json_data={'request_data': request_data},
            headers=self.headers,
            timeout=self.timeout
        )
        raw_incidents = res.get('reply', {}).get('incidents', [])

        # we want to avoid duplications of starred incidents in the fetch-incident command (we fetch all incidents
        # in the fetch window).
        filtered_incidents = filter_and_save_unseen_incident(raw_incidents, limit, 0)

        # we want to support pagination on starred incidents.
        while len(filtered_incidents) < limit:
            page_number += 1
            search_from = page_number * limit
            search_to = search_from + limit
            request_data['search_from'] = search_from
            request_data['search_to'] = search_to

            res = self._http_request(
                method='POST',
                url_suffix='/incidents/get_incidents/',
                json_data={'request_data': request_data},
                headers=self.headers,
                timeout=self.timeout
            )
            raw_incidents = res.get('reply', {}).get('incidents', [])
            if not raw_incidents:
                break
            filtered_incidents += filter_and_save_unseen_incident(raw_incidents, limit, len(filtered_incidents))

        return filtered_incidents

    def update_incident(self, incident_id, status=None, assigned_user_mail=None, assigned_user_pretty_name=None, severity=None,
                        resolve_comment=None, unassign_user=None, add_comment=None):
        update_data: dict[str, Any] = {}

        if unassign_user and (assigned_user_mail or assigned_user_pretty_name):
            raise ValueError("Can't provide both assignee_email/assignee_name and unassign_user")
        if unassign_user:
            update_data['assigned_user_mail'] = 'none'

        if assigned_user_mail:
            update_data['assigned_user_mail'] = assigned_user_mail

        if assigned_user_pretty_name:
            update_data['assigned_user_pretty_name'] = assigned_user_pretty_name

        if status:
            update_data['status'] = status

        if severity:
            update_data['manual_severity'] = severity

        if resolve_comment:
            update_data['resolve_comment'] = resolve_comment

        if add_comment:
            update_data['comment'] = {'comment_action': 'add', 'value': add_comment}

        request_data = {
            'incident_id': incident_id,
            'update_data': update_data,
        }

        self._http_request(
            method='POST',
            url_suffix='/incidents/update_incident/',
            json_data={'request_data': request_data},
            headers=self.headers,
            timeout=self.timeout
        )

    def get_incident_extra_data(self, incident_id, alerts_limit=1000):
        """
        Returns incident by id

        :param incident_id: The id of incident
        :param alerts_limit: Maximum number alerts to get
        :return:
        """
        request_data = {
            'incident_id': incident_id,
            'alerts_limit': alerts_limit,
        }

        reply = self._http_request(
            method='POST',
            url_suffix='/incidents/get_incident_extra_data/',
            json_data={'request_data': request_data},
            headers=self.headers,
            timeout=self.timeout
        )

        incident = reply.get('reply')

        return incident

    def save_modified_incidents_to_integration_context(self):
        last_modified_incidents = self.get_incidents(limit=100, sort_by_modification_time='desc')
        modified_incidents_context = {}
        for incident in last_modified_incidents:
            incident_id = incident.get('incident_id')
            modified_incidents_context[incident_id] = incident.get('modification_time')

        set_integration_context({'modified_incidents': modified_incidents_context})

    def get_contributing_event_by_alert_id(self, alert_id: int) -> dict:
        request_data = {
            "request_data": {
                "alert_id": alert_id,
            }
        }

        reply = self._http_request(
            method='POST',
            url_suffix='/alerts/get_correlation_alert_data/',
            json_data=request_data,
            headers=self.headers,
            timeout=self.timeout,
        )

        return reply.get('reply', {})

    def replace_featured_field(self, field_type: str, fields: list[dict]) -> dict:
        request_data = {
            'request_data': {
                'fields': fields
            }
        }

        reply = self._http_request(
            method='POST',
            url_suffix=f'/featured_fields/replace_{field_type}',
            json_data=request_data,
            timeout=self.timeout,
            headers=self.headers,
            raise_on_status=True
        )

        return reply.get('reply')

    def get_tenant_info(self):
        reply = self._http_request(
            method='POST',
            url_suffix='/system/get_tenant_info/',
            json_data={'request_data': {}},
            headers=self.headers,
            timeout=self.timeout
        )
        return reply.get('reply', {})

    def get_multiple_incidents_extra_data(self, exclude_artifacts, incident_id_list=[], gte_creation_time_milliseconds=0,
                                          statuses=[], starred=None, starred_incidents_fetch_window=None,
                                          page_number=0, limit=100, offset=0, incident_wait=0):
        """
        Returns incident by id
        :param incident_id_list: The list ids of incidents
        :return:
        Maximum number alerts to get in Maximum number alerts to get in "get_multiple_incidents_extra_data" is 50, not sorted
        """
        global ALERTS_LIMIT_PER_INCIDENTS
        request_data = {
            'search_from': offset,
            'search_to': offset + limit,
            'sort': {
                'field': 'creation_time',
                'keyword': 'asc',
            }
        }
        filters: list[dict] = []
        if incident_wait:
            filters.append({
                'field': 'creation_time',
                'operator': 'lte',
                'value': int((datetime.now() - timedelta(seconds=incident_wait)).timestamp() * 1000)
            })
        if incident_id_list:
            incident_id_list = argToList(incident_id_list, transform=str)
            filters.append({"field": "incident_id_list", "operator": "in", "value": incident_id_list})
        if statuses:
            filters.append({
                'field': 'status',
                'operator': 'in',
                'value': statuses
            })
        if exclude_artifacts:
            request_data['fields_to_exclude'] = FIELDS_TO_EXCLUDE  # type: ignore

        if starred and starred_incidents_fetch_window:
            filters.append({
                'field': 'starred',
                'operator': 'eq',
                'value': True
            })
            filters.append({
                'field': 'creation_time',
                'operator': 'gte',
                'value': starred_incidents_fetch_window
            })
            if demisto.command() == 'fetch-incidents':
                if len(filters) > 0:
                    request_data['filters'] = filters
                incidents = self.handle_fetch_starred_incidents(limit, page_number, request_data)
                return incidents
        elif gte_creation_time_milliseconds:
            filters.append({
                'field': 'creation_time',
                'operator': 'gte',
                'value': gte_creation_time_milliseconds
            })
        if len(filters) > 0:
            request_data['filters'] = filters

        demisto.debug(f'before fetch: {request_data=}')
        reply = self._http_request(
            method='POST',
            url_suffix='/incidents/get_multiple_incidents_extra_data/',
            json_data={'request_data': request_data},
            headers=self.headers,
            timeout=self.timeout,
        )
        demisto.debug(f'after fetch: {reply=}')
        if ALERTS_LIMIT_PER_INCIDENTS < 0:
            ALERTS_LIMIT_PER_INCIDENTS = arg_to_number(reply.get('reply', {}).get('alerts_limit_per_incident')) or 50
            demisto.debug(f'Setting alerts limit per incident to {ALERTS_LIMIT_PER_INCIDENTS}')
        incidents = reply.get('reply')
        return incidents.get('incidents', {}) if isinstance(incidents, dict) else incidents  # type: ignore

    def update_alerts_in_xdr_request(self, alerts_ids, severity, status, comment) -> List[Any]:
        request_data = {"request_data": {
            "alert_id_list": alerts_ids,
        }}
        update_data = assign_params(severity=severity, status=status, comment=comment)
        request_data['request_data']['update_data'] = update_data
        response = self._http_request(
            method='POST',
            url_suffix='/alerts/update_alerts',
            json_data=request_data,
            headers=self.headers,
            timeout=self.timeout,
        )
        if "reply" not in response or "alerts_ids" not in response["reply"]:
            raise DemistoException(f"Parse Error. Response not in format, can't find reply key. The response {response}.")
        return response['reply']['alerts_ids']


def get_headers(params: dict) -> dict:
    api_key = params.get('apikey_creds', {}).get('password', '') or params.get('apikey', '')
    api_key_id = params.get('apikey_id_creds', {}).get('password', '') or params.get('apikey_id')
    nonce: str = "".join([secrets.choice(string.ascii_letters + string.digits) for _ in range(64)])
    timestamp: str = str(int(datetime.now(timezone.utc).timestamp()) * 1000)
    auth_key = f"{api_key}{nonce}{timestamp}"
    auth_key = auth_key.encode("utf-8")
    api_key_hash: str = hashlib.sha256(auth_key).hexdigest()

    if argToBoolean(params.get("prevent_only", False)):
        api_key_hash = api_key

    headers: dict = {
        "x-xdr-timestamp": timestamp,
        "x-xdr-nonce": nonce,
        "x-xdr-auth-id": str(api_key_id),
        "Authorization": api_key_hash,
    }

    return headers


def get_tenant_info_command(client: Client):
    tenant_info = client.get_tenant_info()
    readable_output = tableToMarkdown(
        'Tenant Information', tenant_info, headerTransform=pascalToSpace, removeNull=True, is_auto_json_transform=True
    )
    return CommandResults(
        readable_output=readable_output,
        outputs_prefix=f'{INTEGRATION_CONTEXT_BRAND}.TenantInformation',
        outputs=tenant_info,
        raw_response=tenant_info
    )


def update_incident_command(client, args):
    incident_id = args.get('incident_id')
    assigned_user_mail = args.get('assigned_user_mail')
    assigned_user_pretty_name = args.get('assigned_user_pretty_name')
    status = args.get('status')
    demisto.debug(f"this_is_the_status {status}")
    severity = args.get('manual_severity')
    unassign_user = args.get('unassign_user') == 'true'
    resolve_comment = args.get('resolve_comment')
    add_comment = args.get('add_comment')
    resolve_alerts = argToBoolean(args.get('resolve_alerts', False))

    if assigned_user_pretty_name and not assigned_user_mail:
        raise DemistoException('To set a new assigned_user_pretty_name, '
                               'you must also provide a value for the "assigned_user_mail" argument.')

    client.update_incident(
        incident_id=incident_id,
        assigned_user_mail=assigned_user_mail,
        assigned_user_pretty_name=assigned_user_pretty_name,
        unassign_user=unassign_user,
        status=status,
        severity=severity,
        resolve_comment=resolve_comment,
        add_comment=add_comment,
    )
    is_closed = resolve_comment or (status and argToList(status, '_')[0] == 'RESOLVED')
    if resolve_alerts and is_closed:
        args['status'] = args['status'].lower()
        update_related_alerts(client, args)

    return f'Incident {incident_id} has been updated', None, None


def check_if_incident_was_modified_in_xdr(incident_id, last_mirrored_in_time_timestamp, last_modified_incidents_dict):
    if incident_id in last_modified_incidents_dict:  # search the incident in the dict of modified incidents
        incident_modification_time_in_xdr = int(str(last_modified_incidents_dict[incident_id]))

        demisto.debug(f"XDR incident {incident_id}\n"
                      f"modified time:         {incident_modification_time_in_xdr}\n"
                      f"last mirrored in time: {last_mirrored_in_time_timestamp}")

        if incident_modification_time_in_xdr > last_mirrored_in_time_timestamp:  # need to update this incident
            demisto.info(f"Incident '{incident_id}' was modified. performing extra-data request.")
            return True
        # the incident was not modified
    return False


def get_last_mirrored_in_time(args):
    demisto_incidents = demisto.get_incidents()  # type: ignore

    if demisto_incidents:  # handling 5.5 version
        demisto_incident = demisto_incidents[0]
        last_mirrored_in_time = demisto_incident.get('CustomFields', {}).get('lastmirroredintime')
        if not last_mirrored_in_time:  # this is an old incident, update anyway
            return 0
        last_mirrored_in_timestamp = arg_to_timestamp(last_mirrored_in_time, 'last_mirrored_in_time')

    else:  # handling 6.0 version
        last_mirrored_in_time = arg_to_timestamp(args.get('last_update'), 'last_update')
        last_mirrored_in_timestamp = (last_mirrored_in_time - (120 * 1000))

    return last_mirrored_in_timestamp


def sort_incident_data(raw_incident):
    """
    Sorts and processes the raw incident data into a cleaned incident dict.

    Parameters:
    -  raw_incident (dict): The raw incident data as provided by the API.

    Returns:
    - dict: A dictionary containing the processed incident data with:
            - organized alerts.
            - file artifact
            - network artifacts.
    """
    incident = raw_incident.get('incident', {})
    raw_alerts = raw_incident.get('alerts', {}).get('data', [])
    file_artifacts = raw_incident.get('file_artifacts', {}).get('data', [])
    network_artifacts = raw_incident.get('network_artifacts', {}).get('data', [])
    context_alerts = clear_trailing_whitespace(raw_alerts)
    if context_alerts:
        for alert in context_alerts:
            alert['host_ip_list'] = alert.get('host_ip').split(',') if alert.get('host_ip') else []
    incident.update({
        'alerts': context_alerts,
        'file_artifacts': file_artifacts,
        'network_artifacts': network_artifacts
    })
    return incident


def get_incident_extra_data_command(client, args):
    global ALERTS_LIMIT_PER_INCIDENTS
    incident_id = args.get('incident_id')
    alerts_limit = int(args.get('alerts_limit', 1000))
    exclude_artifacts = argToBoolean(args.get('excluding_artifacts', 'False'))
    return_only_updated_incident = argToBoolean(args.get('return_only_updated_incident', 'False'))
    if return_only_updated_incident:
        last_mirrored_in_time = get_last_mirrored_in_time(args)
        last_modified_incidents_dict = get_integration_context().get('modified_incidents', {})

        if check_if_incident_was_modified_in_xdr(incident_id, last_mirrored_in_time, last_modified_incidents_dict):
            pass  # the incident was modified. continue to perform extra-data request

        else:  # the incident was not modified
            return "The incident was not modified in XDR since the last mirror in.", {}, {}
    raw_incident = client.get_multiple_incidents_extra_data(incident_id_list=[incident_id], exclude_artifacts=exclude_artifacts)
    if not raw_incident:
        raise DemistoException(f'Incident {incident_id} is not found')
    if isinstance(raw_incident, list):
        raw_incident = raw_incident[0]
    if raw_incident.get('incident', {}).get('alert_count') > ALERTS_LIMIT_PER_INCIDENTS:
        demisto.debug(f'for incident:{incident_id} using the old call since "\
            "alert_count:{raw_incident.get("incident", {}).get("alert_count")} >" \
            "limit:{ALERTS_LIMIT_PER_INCIDENTS}')
        raw_incident = client.get_incident_extra_data(incident_id, alerts_limit)
    readable_output = [tableToMarkdown(f'Incident {incident_id}', raw_incident.get('incident'), removeNull=True)]

    incident = sort_incident_data(raw_incident)

    if incident_alerts := incident.get('alerts'):
        readable_output.append(tableToMarkdown('Alerts', incident_alerts,
                                               headers=[key for key in incident_alerts[0]
                                                        if key != 'host_ip'], removeNull=True))
    readable_output.append(tableToMarkdown('Network Artifacts', incident.get('network_artifacts'), removeNull=True))
    readable_output.append(tableToMarkdown('File Artifacts', incident.get('file_artifacts'), removeNull=True))

    account_context_output = assign_params(
        Username=incident.get('users', '')
    )
    endpoint_context_output = []

    for alert in incident.get('alerts') or []:
        alert_context = {}
        if hostname := alert.get('host_name'):
            alert_context['Hostname'] = hostname
        if endpoint_id := alert.get('endpoint_id'):
            alert_context['ID'] = endpoint_id
        if alert_context:
            endpoint_context_output.append(alert_context)
    context_output = {f'{INTEGRATION_CONTEXT_BRAND}.Incident(val.incident_id==obj.incident_id)': incident}
    if account_context_output:
        context_output['Account(val.Username==obj.Username)'] = account_context_output
    if endpoint_context_output:
        context_output['Endpoint(val.Hostname==obj.Hostname)'] = endpoint_context_output
    file_context, process_context, domain_context, ip_context = get_indicators_context(incident)
    if file_context:
        context_output[Common.File.CONTEXT_PATH] = file_context
    if domain_context:
        context_output[Common.Domain.CONTEXT_PATH] = domain_context
    if ip_context:
        context_output[Common.IP.CONTEXT_PATH] = ip_context
    if process_context:
        context_output['Process(val.Name && val.Name == obj.Name)'] = process_context

    return (
        '\n'.join(readable_output),
        context_output,
        raw_incident
    )


def create_parsed_alert(product, vendor, local_ip, local_port, remote_ip, remote_port, event_timestamp, severity,
                        alert_name, alert_description):
    alert = {
        "product": product,
        "vendor": vendor,
        "local_ip": local_ip,
        "local_port": local_port,
        "remote_ip": remote_ip,
        "remote_port": remote_port,
        "event_timestamp": event_timestamp,
        "severity": severity,
        "alert_name": alert_name,
        "alert_description": alert_description
    }

    return alert


def insert_parsed_alert_command(client, args):
    product = args.get('product')
    vendor = args.get('vendor')
    local_ip = args.get('local_ip')
    local_port = arg_to_int(
        arg=args.get('local_port'),
        arg_name='local_port'
    )
    remote_ip = args.get('remote_ip')
    remote_port = arg_to_int(
        arg=args.get('remote_port'),
        arg_name='remote_port'
    )

    severity = args.get('severity')
    alert_name = args.get('alert_name')
    alert_description = args.get('alert_description', '')

    event_timestamp = int(round(time.time() * 1000)) if args.get("event_timestamp") is None else int(args.get("event_timestamp"))

    alert = create_parsed_alert(
        product=product,
        vendor=vendor,
        local_ip=local_ip,
        local_port=local_port,
        remote_ip=remote_ip,
        remote_port=remote_port,
        event_timestamp=event_timestamp,
        severity=severity,
        alert_name=alert_name,
        alert_description=alert_description
    )

    client.insert_alerts([alert])

    return (
        'Alert inserted successfully',
        None,
        None
    )


def insert_cef_alerts_command(client, args):
    # parsing alerts list. the reason we don't use argToList is because cef_alerts could contain comma (,) so
    # we shouldn't split them by comma
    alerts = args.get('cef_alerts')
    if isinstance(alerts, list):
        pass
    elif isinstance(alerts, str):
        alerts = json.loads(alerts) if alerts[0] == "[" and alerts[-1] == "]" else [alerts]
    else:
        raise ValueError('Invalid argument "cef_alerts". It should be either list of strings (cef alerts), '
                         'or single string')

    client.insert_cef_alerts(alerts)

    return (
        'Alerts inserted successfully',
        None,
        None
    )


def sort_all_list_incident_fields(incident_data):
    """Sorting all lists fields in an incident - without this, elements may shift which results in false
    identification of changed fields"""
    if incident_data.get('hosts', []):
        incident_data['hosts'] = sorted(incident_data.get('hosts', []))
        incident_data['hosts'] = [host.upper() for host in incident_data.get('hosts', [])]

    if incident_data.get('users', []):
        incident_data['users'] = sorted(incident_data.get('users', []))
        incident_data['users'] = [user.upper() for user in incident_data.get('users', [])]

    if incident_data.get('incident_sources', []):
        incident_data['incident_sources'] = sorted(incident_data.get('incident_sources', []))
    format_sublists = not argToBoolean(demisto.params().get('dont_format_sublists', False))
    if incident_data.get('alerts', []):
        incident_data['alerts'] = sort_by_key(incident_data.get('alerts', []), main_key='alert_id', fallback_key='name')
        if format_sublists:
            reformat_sublist_fields(incident_data['alerts'])

    if incident_data.get('file_artifacts', []):
        incident_data['file_artifacts'] = sort_by_key(incident_data.get('file_artifacts', []), main_key='file_name',
                                                      fallback_key='file_sha256')
        if format_sublists:
            reformat_sublist_fields(incident_data['file_artifacts'])

    if incident_data.get('network_artifacts', []):
        incident_data['network_artifacts'] = sort_by_key(incident_data.get('network_artifacts', []),
                                                         main_key='network_domain', fallback_key='network_remote_ip')
        if format_sublists:
            reformat_sublist_fields(incident_data['network_artifacts'])


def sync_incoming_incident_owners(incident_data):
    if incident_data.get('assigned_user_mail') and demisto.params().get('sync_owners'):
        user_info = demisto.findUser(email=incident_data.get('assigned_user_mail'))
        if user_info:
            demisto.debug(f"Syncing incident owners: XDR incident {incident_data.get('incident_id')}, "
                          f"owner {user_info.get('username')}")
            incident_data['owner'] = user_info.get('username')

        else:
            demisto.debug(f"The user assigned to XDR incident {incident_data.get('incident_id')} "
                          f"is not registered on XSOAR")


def handle_incoming_user_unassignment(incident_data):
    incident_data['assigned_user_mail'] = ''
    incident_data['assigned_user_pretty_name'] = ''
    if demisto.params().get('sync_owners'):
        demisto.debug(f'Unassigning owner from XDR incident {incident_data.get("incident_id")}')
        incident_data['owner'] = ''


def resolve_xsoar_close_reason(xdr_close_reason: str):
    """
    Resolving XSOAR close reason from possible custom XDR->XSOAR close-reason mapping or default mapping.
    :param xdr_close_reason: XDR raw status/close reason e.g. 'resolved_false_positive'.
    :return: XSOAR close reason.
    """
    possible_xsoar_close_reasons = get_xsoar_close_reasons()

    # Check if incoming XDR close-reason has a non-default mapping to XSOAR close-reason.
    if demisto.params().get("custom_xdr_to_xsoar_close_reason_mapping"):
        custom_xdr_to_xsoar_close_reason_mapping = comma_separated_mapping_to_dict(
            demisto.params().get("custom_xdr_to_xsoar_close_reason_mapping")
        )
        # XDR raw status/close-reason is prefixed with 'resolved_' and is given in snake_case format,
        # e.g. 'resolved_false_positive', whilst custom XDR->XSOAR close-reason mapping
        # is using title case format e.g. 'False Positive', therefore we need to adapt it accordingly.
        title_cased_xdr_close_reason = (
            xdr_close_reason.replace("resolved_", "").replace("_", " ").title()
        )
        xsoar_close_reason = custom_xdr_to_xsoar_close_reason_mapping.get(title_cased_xdr_close_reason)
        if xsoar_close_reason in possible_xsoar_close_reasons:
            demisto.debug(
                f"XDR->XSOAR custom close-reason exists, using {xdr_close_reason}={xsoar_close_reason}"
            )
            return xsoar_close_reason

    # Otherwise, we use default mapping.
    xsoar_close_reason = XDR_RESOLVED_STATUS_TO_XSOAR.get(xdr_close_reason)
    demisto.debug(
        f"XDR->XSOAR custom close-reason does not exists, using default mapping {xdr_close_reason}={xsoar_close_reason}"
    )
    return xsoar_close_reason


def handle_incoming_closing_incident(incident_data) -> dict:
    incident_id = incident_data.get("incident_id")
    demisto.debug(f"handle_incoming_closing_incident {incident_data=} {incident_id=}")
    closing_entry = {}  # type: Dict

    if incident_data.get("status") in XDR_RESOLVED_STATUS_TO_XSOAR:
        demisto.debug(
            f"handle_incoming_closing_incident {incident_data.get('status')=} {incident_id=}"
        )
        demisto.debug(f"Closing XDR issue {incident_id=}")
        xsoar_close_reason = resolve_xsoar_close_reason(incident_data.get("status"))
        closing_entry = {
            "Type": EntryType.NOTE,
            "Contents": {
                "dbotIncidentClose": True,
                "closeReason": xsoar_close_reason,
                "closeNotes": incident_data.get("resolve_comment", ""),
            },
            "ContentsFormat": EntryFormat.JSON,
        }
        incident_data["closeReason"] = closing_entry["Contents"]["closeReason"]
        incident_data["closeNotes"] = closing_entry["Contents"]["closeNotes"]
        demisto.debug(
            f"handle_incoming_closing_incident {incident_id=} {incident_data['closeReason']=} "
            f"{incident_data['closeNotes']=}"
        )

        if incident_data.get("status") == "resolved_known_issue":
            close_notes = f'Known Issue.\n{incident_data.get("closeNotes", "")}'
            closing_entry["Contents"]["closeNotes"] = close_notes
            incident_data["closeNotes"] = close_notes
            demisto.debug(
                f"handle_incoming_closing_incident {incident_id=} {close_notes=}"
            )

    return closing_entry


def get_mapping_fields_command():
    xdr_incident_type_scheme = SchemeTypeMapping(type_name=XDR_INCIDENT_TYPE_NAME)
    for field in XDR_INCIDENT_FIELDS:
        xdr_incident_type_scheme.add_field(name=field, description=XDR_INCIDENT_FIELDS[field].get('description'))

    mapping_response = GetMappingFieldsResponse()
    mapping_response.add_scheme_type(xdr_incident_type_scheme)

    return mapping_response


def get_modified_remote_data_command(client, args, mirroring_last_update: str = '', xdr_delay: int = 1):
    remote_args = GetModifiedRemoteDataArgs(args)
    last_update: str
    if mirroring_last_update:
        last_update = mirroring_last_update
        demisto.debug(f"using {mirroring_last_update=} for last_update")
    else:
        last_update = remote_args.last_update
        demisto.debug(f"using {remote_args.last_update=} for last_update")

    if not last_update:
        default_last_update = datetime_to_string(datetime.utcnow() - timedelta(minutes=xdr_delay + 1))
        demisto.debug(f'Mirror last update is: {last_update=} will set it to {default_last_update=}')
        last_update = default_last_update

    last_update_utc = dateparser.parse(last_update,
                                       settings={'TIMEZONE': 'UTC', 'RETURN_AS_TIMEZONE_AWARE': False})   # convert to utc format
    if not last_update_utc:
        raise DemistoException(f'Failed to parse {last_update=} got {last_update_utc=}')

    gte_modification_time_milliseconds = last_update_utc
    lte_modification_time_milliseconds = datetime.utcnow() - timedelta(minutes=xdr_delay)
    demisto.debug(
        f'Performing get-modified-remote-data command {last_update=} | {gte_modification_time_milliseconds=} |'
        f'{lte_modification_time_milliseconds=}'
    )
    raw_incidents = client.get_incidents(
        gte_modification_time_milliseconds=gte_modification_time_milliseconds,
        lte_modification_time_milliseconds=lte_modification_time_milliseconds,
        limit=100)
    last_run_mirroring = (lte_modification_time_milliseconds + timedelta(milliseconds=1))
    last_run_mirroring_str = last_run_mirroring.strftime('%Y-%m-%d %H:%M:%S.%f')[:-3]

    id_to_modification_time = {raw.get('incident_id'): raw.get('modification_time') for raw in raw_incidents}
    demisto.debug(f"{last_run_mirroring_str=}, modified incidents {id_to_modification_time=}")

    return GetModifiedRemoteDataResponse(list(id_to_modification_time.keys())), last_run_mirroring_str


def get_remote_data_command(client, args):
    remote_args = GetRemoteDataArgs(args)
    demisto.debug(f'Performing get-remote-data command with incident id: {remote_args.remote_incident_id}')

    incident_data = {}
    try:
        # when Demisto version is 6.1.0 and above, this command will only be automatically executed on incidents
        # returned from get_modified_remote_data_command so we want to perform extra-data request on those incidents.
        return_only_updated_incident = not is_demisto_version_ge('6.1.0')  # True if version is below 6.1 else False

        incident_data = get_incident_extra_data_command(client, {"incident_id": remote_args.remote_incident_id,
                                                                 "alerts_limit": 1000,
                                                                 "return_only_updated_incident": return_only_updated_incident,
                                                                 "last_update": remote_args.last_update})
        if 'The incident was not modified' not in incident_data[0]:
            demisto.debug(f"Updating XDR incident {remote_args.remote_incident_id}")

            incident_data = incident_data[2].get('incident')
            incident_data['id'] = incident_data.get('incident_id')

            sort_all_list_incident_fields(incident_data)

            # deleting creation time as it keeps updating in the system
            del incident_data['creation_time']

            # handle unasignment
            if incident_data.get('assigned_user_mail') is None:
                handle_incoming_user_unassignment(incident_data)

            else:
                # handle owner sync
                sync_incoming_incident_owners(incident_data)

            # handle closed issue in XDR and handle outgoing error entry
            entries = []
            if argToBoolean(client._params.get('close_xsoar_incident', True)):
                entries = [handle_incoming_closing_incident(incident_data)]

            reformatted_entries = []
            for entry in entries:
                if entry:
                    reformatted_entries.append(entry)

            incident_data['in_mirror_error'] = ''

            return GetRemoteDataResponse(
                mirrored_object=incident_data,
                entries=reformatted_entries
            )

        else:  # no need to update this incident
            incident_data = {
                'id': remote_args.remote_incident_id,
                'in_mirror_error': ""
            }

            return GetRemoteDataResponse(
                mirrored_object=incident_data,
                entries=[]
            )

    except Exception as e:
        demisto.debug(f"Error in XDR incoming mirror for incident {remote_args.remote_incident_id} \n"
                      f"Error message: {str(e)}")

        if "Rate limit exceeded" in str(e):
            return_error("API rate limit")

        if incident_data:
            incident_data['in_mirror_error'] = str(e)
            sort_all_list_incident_fields(incident_data)

            # deleting creation time as it keeps updating in the system
            del incident_data['creation_time']

        else:
            incident_data = {
                'id': remote_args.remote_incident_id,
                'in_mirror_error': str(e)
            }

        return GetRemoteDataResponse(
            mirrored_object=incident_data,
            entries=[]
        )


def update_remote_system_command(client, args):
    parsed_args = UpdateRemoteSystemArgs(args)
    demisto.debug(f"update_remote_system_command command args are:"
                  f"id: {parsed_args.remote_incident_id}, "
                  f"data: {parsed_args.data}, "
                  f"entries: {parsed_args.entries}, "
                  f"incident_changed: {parsed_args.incident_changed}, "
                  f"remote_incident_id: {parsed_args.remote_incident_id}, "
                  f"inc_status: {parsed_args.inc_status}, "
                  f"delta: {parsed_args.delta}")

    try:
        if parsed_args.incident_changed:
            demisto.debug(
                f'For incident ID: {parsed_args.remote_incident_id} got the following'
                f' delta keys {str(list(parsed_args.delta.keys()))} to update.')
            xsoar_to_xdr_delta = get_update_args(parsed_args)
            demisto.debug(f"update_remote_system_command: After returning from get_update_args, {xsoar_to_xdr_delta=}")
            xsoar_to_xdr_delta['incident_id'] = parsed_args.remote_incident_id

            should_close_xdr_incident = argToBoolean(client._params.get("close_xdr_incident", True))
            status = ""
            # If the client does not want to close the incident in XDR, temporarily remove the status from the arguments
            # to update the incident, and add it back later to close the alerts.
            if not should_close_xdr_incident and (xsoar_to_xdr_delta.get('status') in XSOAR_RESOLVED_STATUS_TO_XDR.values()):
                status = xsoar_to_xdr_delta.pop('status')
                resolve_comment = xsoar_to_xdr_delta.pop('resolve_comment', None)
                demisto.debug(f"Popped status {status} and {resolve_comment=} from update_args,"
                              f" incident status won't be updated in XDR.")

            demisto.debug(f"update_remote_system_command: Update incident with the following delta {xsoar_to_xdr_delta}")
            update_incident_command(client, xsoar_to_xdr_delta)  # updating xdr with the delta

            should_close_alerts_in_xdr = argToBoolean(client._params.get("close_alerts_in_xdr", False))

            if should_close_alerts_in_xdr and xsoar_to_xdr_delta.get('status') in XDR_RESOLVED_STATUS_TO_XSOAR:
                if status:
                    xsoar_to_xdr_delta['status'] = status
                    demisto.debug(f'Restored {status=} in order to update the alerts status.')
                update_related_alerts(client, xsoar_to_xdr_delta)
                demisto.debug("update_remote_system_command: closed xdr alerts")
        else:
            demisto.debug(f'Skipping updating remote incident fields [{parsed_args.remote_incident_id}] '
                          f'as it is not new nor changed')
        return parsed_args.remote_incident_id

    except Exception as e:
        demisto.debug(f"Error in outgoing mirror for incident {parsed_args.remote_incident_id} \n"
                      f"Error message: {str(e)}")

        return parsed_args.remote_incident_id


def update_related_alerts(client: Client, args: dict):
    new_status = args.get('status')
    incident_id = args.get('incident_id')
    comment = f"Resolved by XSOAR, due to incident {incident_id} that has been resolved."
    demisto.debug(f"{new_status=}, {comment=}")
    if not new_status:
        raise DemistoException(f"Failed to update alerts related to incident {incident_id},"
                               "no status found")
    incident_extra_data = client.get_incident_extra_data(incident_id)
    if 'alerts' in incident_extra_data and 'data' in incident_extra_data['alerts']:
        alerts_array = incident_extra_data['alerts']['data']
        related_alerts_ids_array = [str(alert['alert_id']) for alert in alerts_array if 'alert_id' in alert]
        demisto.debug(f"{related_alerts_ids_array=}")
        args_for_command = {'alert_ids': related_alerts_ids_array, 'status': new_status, 'comment': comment}
        return_results(update_alerts_in_xdr_command(client, args_for_command))


def fetch_incidents(client: Client, first_fetch_time, integration_instance, exclude_artifacts: bool, last_run: dict,
                    max_fetch: int = 10, statuses: list = [], starred: Optional[bool] = None,
                    starred_incidents_fetch_window: str = None, incident_wait: int = 5):
    demisto.debug(f'{last_run=}')
    global ALERTS_LIMIT_PER_INCIDENTS
    # Get the last fetch time, if exists
<<<<<<< HEAD
    last_fetch = last_run.get('time')
    incidents_from_previous_run = last_run.get('incidents_from_previous_run', [])

    offset = int(last_run.get('offset', 0))

=======
    last_fetch = last_run.get('time') if isinstance(last_run, dict) else None
    demisto.debug(f"{last_fetch=}")
    incidents_from_previous_run = last_run.get('incidents_from_previous_run', []) if isinstance(last_run,
                                                                                                dict) else []
    demisto.debug(f"{incidents_from_previous_run=}")
>>>>>>> 794a9ad7
    # Handle first time fetch, fetch incidents retroactively
    if last_fetch is None:
        last_fetch, _ = parse_date_range(first_fetch_time, to_timestamp=True)
        demisto.debug(f"last_fetch after parsing date range {last_fetch}")

    if starred:
        starred_incidents_fetch_window, _ = parse_date_range(starred_incidents_fetch_window, to_timestamp=True)
        demisto.debug(
            f"starred_incidents_fetch_window after parsing date range {starred_incidents_fetch_window}")

    if incidents_from_previous_run:
        demisto.debug('Using incidents from last run')
        raw_incidents = incidents_from_previous_run
        ALERTS_LIMIT_PER_INCIDENTS = last_run.get('alerts_limit_per_incident', -1)
        demisto.debug(f'{ALERTS_LIMIT_PER_INCIDENTS=}')
    else:
        demisto.debug('Fetching incidents')
        raw_incidents = client.get_multiple_incidents_extra_data(
            gte_creation_time_milliseconds=last_fetch,
            statuses=statuses, limit=max_fetch, starred=starred,
            starred_incidents_fetch_window=starred_incidents_fetch_window,
            exclude_artifacts=exclude_artifacts, offset=offset,
            incident_wait=incident_wait
        )

    # demisto.debug(f"{raw_incidents=}") # uncomment to debug, otherwise spams the log

    # save the last 100 modified incidents to the integration context - for mirroring purposes
    client.save_modified_incidents_to_integration_context()

    # maintain a list of non created incidents in a case of a rate limit exception
    non_created_incidents: list = raw_incidents.copy()
    try:
        incidents = []
        for raw_incident in raw_incidents:
            incident_data: dict[str, Any] = sort_incident_data(raw_incident) if raw_incident.get('incident') else raw_incident
            incident_id = incident_data.get('incident_id')
            demisto.debug(f'processing XDR incident: {incident_id=}')
            alert_count = arg_to_number(incident_data.get('alert_count')) or 0
            if alert_count > ALERTS_LIMIT_PER_INCIDENTS:
                demisto.debug(f'for incident:{incident_id} using the old call since alert_count:{alert_count} >" \
                              "limit:{ALERTS_LIMIT_PER_INCIDENTS}')
                raw_incident_ = client.get_incident_extra_data(incident_id=incident_id)
                incident_data = sort_incident_data(raw_incident_)
            sort_all_list_incident_fields(incident_data)
            incident_data |= {
                'mirror_direction': MIRROR_DIRECTION.get(demisto.params().get('mirror_direction', 'None')),
                'mirror_instance': integration_instance,
                'last_mirrored_in': int(datetime.now().timestamp() * 1000),
            }
            description = incident_data.get('description')
            occurred = timestamp_to_datestring(incident_data['creation_time'], TIME_FORMAT + 'Z')
            incident: dict[str, Any] = {
                'name': f'XDR Incident {incident_id} - {description}',
                'occurred': occurred,
                'rawJSON': json.dumps(incident_data),
            }
            if demisto.params().get('sync_owners') and incident_data.get('assigned_user_mail'):
                incident['owner'] = demisto.findUser(email=incident_data['assigned_user_mail']).get('username')
            # Update last run and add incident if the incident is newer than last fetch
            if incident_data.get('creation_time', 0) > last_fetch:
                demisto.debug(f'updating last_fetch, setting offset = 1; {incident_id=}')
                last_fetch = incident_data['creation_time']
                offset = 1
            elif incident_data.get('creation_time') == last_fetch:
                demisto.debug(f'updating offset += 1; {incident_id=}')
                offset += 1
            else:
                demisto.debug(f"{incident_data['creation_time']=} < last_fetch; {incident_id=}")

            incidents.append(incident)
            non_created_incidents.remove(raw_incident)

    except Exception as e:
        if "Rate limit exceeded" in str(e):
            demisto.info(f"Cortex XDR - rate limit exceeded, number of non created incidents is: "
                         f"{len(non_created_incidents)!r}.\n The incidents will be created in the next fetch")
        else:
            raise

    next_run = {
        'incidents_from_previous_run': non_created_incidents,
        'time': last_fetch,
        'offset': str(offset),
    }

    if non_created_incidents:
        next_run['alerts_limit_per_incident'] = ALERTS_LIMIT_PER_INCIDENTS  # type: ignore[assignment]
    demisto.debug(f'{next_run=}')
    return next_run, incidents


def get_endpoints_by_status_command(client: Client, args: Dict) -> CommandResults:
    status = args.get('status')

    status = argToList(status)
    last_seen_gte = arg_to_timestamp(
        arg=args.get('last_seen_gte'),
        arg_name='last_seen_gte'
    )

    last_seen_lte = arg_to_timestamp(
        arg=args.get('last_seen_lte'),
        arg_name='last_seen_lte'
    )

    endpoints_count, raw_res = client.get_endpoints_by_status(status, last_seen_gte=last_seen_gte,
                                                              last_seen_lte=last_seen_lte)

    ec = {'status': status, 'count': endpoints_count}

    return CommandResults(
        readable_output=f'{status} endpoints count: {endpoints_count}',
        outputs_prefix=f'{INTEGRATION_CONTEXT_BRAND}.EndpointsStatus',
        outputs_key_field='status',
        outputs=ec,
        raw_response=raw_res)


def file_details_results(client: Client, args: Dict, add_to_context: bool) -> None:
    return_entry, file_results = retrieve_file_details_command(client, args, add_to_context)
    demisto.results(return_entry)
    if file_results:
        demisto.results(file_results)


def get_contributing_event_command(client: Client, args: Dict) -> CommandResults:
    if alert_ids := argToList(args.get('alert_ids')):
        alerts = []

        for alert_id in alert_ids:
            if alert := client.get_contributing_event_by_alert_id(int(alert_id)):
                page_number = max(int(args.get('page_number', 1)), 1) - 1  # Min & default zero (First page)
                page_size = max(int(args.get('page_size', 50)), 0)  # Min zero & default 50
                offset = page_number * page_size
                limit = max(int(args.get('limit', 0)), 0) or offset + page_size

                alert_with_events = {
                    'alertID': str(alert_id),
                    'events': alert.get('events', [])[offset:limit],
                }
                alerts.append(alert_with_events)

        readable_output = tableToMarkdown(
            'Contributing events', alerts, headerTransform=pascalToSpace, removeNull=True, is_auto_json_transform=True
        )
        return CommandResults(
            readable_output=readable_output,
            outputs_prefix=f'{INTEGRATION_CONTEXT_BRAND}.ContributingEvent',
            outputs_key_field='alertID',
            outputs=alerts,
            raw_response=alerts
        )

    else:
        return CommandResults(readable_output='The alert_ids argument cannot be empty.')


def replace_featured_field_command(client: Client, args: Dict) -> CommandResults:
    field_type = args.get('field_type', '')
    values = argToList(args.get('values'))
    len_values = len(values)
    comments = argToList(args.get('comments'))[:len_values]
    ad_type = argToList(args.get('ad_type', 'group'))[:len_values]

    if field_type == 'ad_groups':
        fields = [
            {
                'value': field[0], 'comment': field[1], 'type': field[2]
            } for field in zip_longest(values, comments, ad_type, fillvalue='')
        ]
    else:
        fields = [
            {'value': field[0], 'comment': field[1]} for field in zip_longest(values, comments, fillvalue='')
        ]

    client.replace_featured_field(field_type, fields)

    result = {'fieldType': field_type, 'fields': fields}

    readable_output = tableToMarkdown(
        f'Replaced featured: {result.get("fieldType")}', result.get('fields'), headerTransform=pascalToSpace
    )

    return CommandResults(
        readable_output=readable_output,
        outputs_prefix=f'{INTEGRATION_CONTEXT_BRAND}.FeaturedField',
        outputs_key_field='fieldType',
        outputs=result,
        raw_response=result
    )


def update_alerts_in_xdr_command(client: Client, args: Dict) -> CommandResults:
    alerts_list = argToList(args.get('alert_ids'))
    array_of_all_ids = []
    severity = args.get('severity')
    status = args.get('status')
    comment = args.get('comment')
    if not severity and not status and not comment:
        raise DemistoException(
            f"Can not find a field to update for alerts {alerts_list}, please fill in severity/status/comment.")
    # API is limited to 100 alerts per request, doing the request in batches of 100.
    for index in range(0, len(alerts_list), 100):
        alerts_sublist = alerts_list[index:index + 100]
        demisto.debug(f'{alerts_sublist=}, {severity=}, {status=}, {comment=}')
        array_of_sublist_ids = client.update_alerts_in_xdr_request(alerts_sublist, severity, status, comment)
        array_of_all_ids += array_of_sublist_ids
    if not array_of_all_ids:
        raise DemistoException("Could not find alerts to update, please make sure you used valid alert IDs.")
    return CommandResults(readable_output="Alerts with IDs {} have been updated successfully.".format(",".join(array_of_all_ids))
                          )


def main():  # pragma: no cover
    """
    Executes an integration command
    """
    command = demisto.command()
    params = demisto.params()
    LOG(f'Command being called is {command}')
    # using two different credentials object as they both fields need to be encrypted
    first_fetch_time = params.get('fetch_time', '3 days')
    base_url = urljoin(params.get('url'), '/public_api/v1')
    proxy = params.get('proxy')
    verify_cert = not params.get('insecure', False)
    statuses = params.get('status')
    starred = True if params.get('starred') else None
    starred_incidents_fetch_window = params.get('starred_incidents_fetch_window', '3 days')
    exclude_artifacts = argToBoolean(params.get('exclude_fields', True))
    xdr_delay = arg_to_number(params.get('xdr_delay')) or 1
    incident_wait = arg_to_number(params.get('incident_wait') or 5)
    try:
        timeout = int(params.get('timeout', 120))
    except ValueError as e:
        demisto.debug(f'Failed casting timeout parameter to int, falling back to 120 - {e}')
        timeout = 120
    try:
        max_fetch = int(params.get('max_fetch', 10))
    except ValueError as e:
        demisto.debug(f'Failed casting max fetch parameter to int, falling back to 10 - {e}')
        max_fetch = 10

    client = Client(
        base_url=base_url,
        proxy=proxy,
        verify=verify_cert,
        timeout=timeout,
        params=params
    )

    args = demisto.args()
    args["integration_context_brand"] = INTEGRATION_CONTEXT_BRAND
    args["integration_name"] = INTEGRATION_NAME
    try:
        if command == 'test-module':
            client.test_module(first_fetch_time)
            demisto.results('ok')

        elif command == 'fetch-incidents':
            integration_instance = demisto.integrationInstance()
<<<<<<< HEAD
            full_last_run = demisto.getLastRun()
            demisto.debug(f'full last run: {full_last_run=}')
=======
            last_run = demisto.getLastRun().get('next_run')
            demisto.debug(
                f"Before starting a new cycle of fetch incidents\n{last_run=}\n{integration_instance=}")
>>>>>>> 794a9ad7
            next_run, incidents = fetch_incidents(client=client,
                                                  first_fetch_time=first_fetch_time,
                                                  integration_instance=integration_instance,
                                                  exclude_artifacts=exclude_artifacts,
<<<<<<< HEAD
                                                  last_run=full_last_run.get('next_run', {}),
=======
                                                  last_run=last_run,
>>>>>>> 794a9ad7
                                                  max_fetch=max_fetch,
                                                  statuses=statuses,
                                                  starred=starred,
                                                  starred_incidents_fetch_window=starred_incidents_fetch_window,
                                                  incident_wait=incident_wait
                                                  )
            demisto.debug(f"Finished a fetch incidents cycle, {next_run=}."
                          f"Fetched {len(incidents)} incidents.")
            # demisto.debug(f"{incidents=}") # uncomment to debug, otherwise spams the log

            last_run_obj = demisto.getLastRun()
            last_run_obj['next_run'] = next_run
            demisto.debug(f'full next run: {last_run_obj=}')
            demisto.setLastRun(last_run_obj)
            demisto.incidents(incidents)

        elif command == 'xdr-get-incidents':
            return_outputs(*get_incidents_command(client, args))

        elif command == 'xdr-get-incident-extra-data':
            return_outputs(*get_incident_extra_data_command(client, args))

        elif command == 'xdr-update-incident':
            return_outputs(*update_incident_command(client, args))

        elif command == 'xdr-get-endpoints':
            return_results(get_endpoints_command(client, args))

        elif command == 'xdr-endpoint-alias-change':
            return_results(endpoint_alias_change_command(client, **args))

        elif command == 'xdr-insert-parsed-alert':
            return_outputs(*insert_parsed_alert_command(client, args))

        elif command == 'xdr-insert-cef-alerts':
            return_outputs(*insert_cef_alerts_command(client, args))

        elif command == 'xdr-isolate-endpoint':
            return_results(isolate_endpoint_command(client, args))

        elif command == 'xdr-endpoint-isolate':
            polling_args = {
                **args,
                "endpoint_id_list": args.get('endpoint_id')
            }
            return_results(run_polling_command(client=client,
                                               args=polling_args,
                                               cmd="xdr-endpoint-isolate",
                                               command_function=isolate_endpoint_command,
                                               command_decision_field="action_id",
                                               results_function=get_endpoints_command,
                                               polling_field="is_isolated",
                                               polling_value=["AGENT_ISOLATED"],
                                               stop_polling=True))

        elif command == 'xdr-unisolate-endpoint':
            return_results(unisolate_endpoint_command(client, args))

        elif command == 'xdr-endpoint-unisolate':
            polling_args = {
                **args,
                "endpoint_id_list": args.get('endpoint_id')
            }
            return_results(run_polling_command(client=client,
                                               args=polling_args,
                                               cmd="xdr-endpoint-unisolate",
                                               command_function=unisolate_endpoint_command,
                                               command_decision_field="action_id",
                                               results_function=get_endpoints_command,
                                               polling_field="is_isolated",
                                               polling_value=["AGENT_UNISOLATED",
                                                              "CANCELLED",
                                                              "ֿPENDING_ABORT",
                                                              "ABORTED",
                                                              "EXPIRED",
                                                              "COMPLETED_PARTIAL",
                                                              "COMPLETED_SUCCESSFULLY",
                                                              "FAILED",
                                                              "TIMEOUT"],
                                               stop_polling=True))

        elif command == 'xdr-get-distribution-url':
            return_outputs(*get_distribution_url_command(client, args))

        elif command == 'xdr-get-create-distribution-status':
            return_outputs(*get_distribution_status_command(client, args))

        elif command == 'xdr-get-distribution-versions':
            return_outputs(*get_distribution_versions_command(client, args))

        elif command == 'xdr-create-distribution':
            return_outputs(*create_distribution_command(client, args))

        elif command == 'xdr-get-audit-management-logs':
            return_outputs(*get_audit_management_logs_command(client, args))

        elif command == 'xdr-get-audit-agent-reports':
            return_outputs(*get_audit_agent_reports_command(client, args))

        elif command == 'xdr-quarantine-files':
            return_results(quarantine_files_command(client, args))

        elif command == 'xdr-file-quarantine':
            return_results(run_polling_command(client=client,
                                               args=args,
                                               cmd="xdr-file-quarantine",
                                               command_function=quarantine_files_command,
                                               command_decision_field="action_id",
                                               results_function=action_status_get_command,
                                               polling_field="status",
                                               polling_value=["PENDING",
                                                              "IN_PROGRESS",
                                                              "PENDING_ABORT"]))

        elif command == 'core-quarantine-files':
            polling_args = {
                **args,
                "endpoint_id": argToList(args.get("endpoint_id_list"))[0]
            }
            return_results(run_polling_command(client=client,
                                               args=polling_args,
                                               cmd="core-quarantine-files",
                                               command_function=quarantine_files_command,
                                               command_decision_field="action_id",
                                               results_function=action_status_get_command,
                                               polling_field="status",
                                               polling_value=["PENDING",
                                                              "IN_PROGRESS",
                                                              "PENDING_ABORT"]))

        elif command == 'xdr-get-quarantine-status':
            return_results(get_quarantine_status_command(client, args))

        elif command == 'xdr-restore-file':
            return_results(restore_file_command(client, args))

        elif command == 'xdr-file-restore':
            return_results(run_polling_command(client=client,
                                               args=args,
                                               cmd="xdr-file-restore",
                                               command_function=restore_file_command,
                                               command_decision_field="action_id",
                                               results_function=action_status_get_command,
                                               polling_field="status",
                                               polling_value=["PENDING",
                                                              "IN_PROGRESS",
                                                              "PENDING_ABORT"]))

        elif command == 'xdr-endpoint-scan':
            return_results(endpoint_scan_command(client, args))

        elif command == 'xdr-endpoint-scan-execute':
            return_results(run_polling_command(client=client,
                                               args=args,
                                               cmd="xdr-endpoint-scan-execute",
                                               command_function=endpoint_scan_command,
                                               command_decision_field="action_id",
                                               results_function=action_status_get_command,
                                               polling_field="status",
                                               polling_value=["PENDING",
                                                              "IN_PROGRESS",
                                                              "PENDING_ABORT"]))

        elif command == 'xdr-endpoint-scan-abort':
            return_results(endpoint_scan_abort_command(client, args))

        elif command == 'get-mapping-fields':
            return_results(get_mapping_fields_command())

        elif command == 'get-remote-data':
            return_results(get_remote_data_command(client, args))

        elif command == 'update-remote-system':
            return_results(update_remote_system_command(client, args))

        elif command == 'xdr-delete-endpoints':
            return_outputs(*delete_endpoints_command(client, args))

        elif command == 'xdr-get-policy':
            return_outputs(*get_policy_command(client, args))

        elif command == 'xdr-get-endpoint-device-control-violations':
            return_outputs(*get_endpoint_device_control_violations_command(client, args))

        elif command == 'xdr-retrieve-files':
            return_results(retrieve_files_command(client, args))

        elif command == 'xdr-file-retrieve':
            polling = run_polling_command(client=client,
                                          args=args,
                                          cmd="xdr-file-retrieve",
                                          command_function=retrieve_files_command,
                                          command_decision_field="action_id",
                                          results_function=action_status_get_command,
                                          polling_field="status",
                                          polling_value=["PENDING",
                                                         "IN_PROGRESS",
                                                         "PENDING_ABORT"])
            raw = polling.raw_response
            # raw is the response returned by the get-action-status
            if polling.scheduled_command:
                return_results(polling)
                return
            status = raw[0].get('status')  # type: ignore
            if status == 'COMPLETED_SUCCESSFULLY':
                file_details_results(client, args, True)
            else:  # status is not in polling value and operation was not COMPLETED_SUCCESSFULLY
                polling.outputs_prefix = f'{args.get("integration_context_brand", "CoreApiModule")}' \
                                         f'.RetrievedFiles(val.action_id == obj.action_id)'
                return_results(polling)

        elif command == 'xdr-retrieve-file-details':
            file_details_results(client, args, False)

        elif command == 'xdr-get-scripts':
            return_outputs(*get_scripts_command(client, args))

        elif command == 'xdr-get-script-metadata':
            return_outputs(*get_script_metadata_command(client, args))

        elif command == 'xdr-get-script-code':
            return_outputs(*get_script_code_command(client, args))

        elif command == 'xdr-action-status-get':
            return_results(action_status_get_command(client, args))

        elif command == 'get-modified-remote-data':
            last_run_mirroring: Dict[Any, Any] = get_last_mirror_run() or {}
            demisto.debug(f"before get-modified-remote-data, last run={last_run_mirroring}")

            modified_incidents, next_mirroring_time = get_modified_remote_data_command(
                client=client,
                args=demisto.args(),
                mirroring_last_update=last_run_mirroring.get('mirroring_last_update', ''),
                xdr_delay=xdr_delay,
            )
            last_run_mirroring['mirroring_last_update'] = next_mirroring_time
            set_last_mirror_run(last_run_mirroring)
            demisto.debug(f"after get-modified-remote-data, last run={last_run_mirroring}")
            return_results(modified_incidents)

        elif command == 'xdr-script-run':  # used with polling = true always
            return_results(script_run_polling_command(args, client))

        elif command == 'xdr-run-script':
            return_results(run_script_command(client, args))

        elif command == 'xdr-run-snippet-code-script':
            return_results(run_snippet_code_script_command(client, args))

        elif command == 'xdr-snippet-code-script-execute':
            return_results(run_polling_command(client=client,
                                               args=args,
                                               cmd="xdr-snippet-code-script-execute",
                                               command_function=run_snippet_code_script_command,
                                               command_decision_field="action_id",
                                               results_function=action_status_get_command,
                                               polling_field="status",
                                               polling_value=["PENDING",
                                                              "IN_PROGRESS",
                                                              "PENDING_ABORT"]))

        elif command == 'xdr-get-script-execution-status':
            return_results(get_script_execution_status_command(client, args))

        elif command == 'xdr-get-script-execution-results':
            return_results(get_script_execution_results_command(client, args))

        elif command == 'xdr-get-script-execution-result-files':
            return_results(get_script_execution_result_files_command(client, args))

        elif command == 'xdr-get-cloud-original-alerts':
            return_results(get_original_alerts_command(client, args))

        elif command == 'xdr-get-alerts':
            return_results(get_alerts_by_filter_command(client, args))

        elif command == 'xdr-run-script-execute-commands':
            return_results(run_script_execute_commands_command(client, args))

        elif command == 'xdr-script-commands-execute':
            return_results(run_polling_command(client=client,
                                               args=args,
                                               cmd="xdr-script-commands-execute",
                                               command_function=run_script_execute_commands_command,
                                               command_decision_field="action_id",
                                               results_function=action_status_get_command,
                                               polling_field="status",
                                               polling_value=["PENDING",
                                                              "IN_PROGRESS",
                                                              "PENDING_ABORT"]))

        elif command == 'xdr-run-script-delete-file':
            return_results(run_script_delete_file_command(client, args))

        elif command == 'xdr-file-delete-script-execute':
            return_results(run_polling_command(client=client,
                                               args=args,
                                               cmd="xdr-file-delete-script-execute",
                                               command_function=run_script_delete_file_command,
                                               command_decision_field="action_id",
                                               results_function=action_status_get_command,
                                               polling_field="status",
                                               polling_value=["PENDING",
                                                              "IN_PROGRESS",
                                                              "PENDING_ABORT"]))

        elif command == 'xdr-run-script-file-exists':
            return_results(run_script_file_exists_command(client, args))

        elif command == 'xdr-file-exist-script-execute':
            return_results(run_polling_command(client=client,
                                               args=args,
                                               cmd="xdr-file-exist-script-execute",
                                               command_function=run_script_file_exists_command,
                                               command_decision_field="action_id",
                                               results_function=action_status_get_command,
                                               polling_field="status",
                                               polling_value=["PENDING",
                                                              "IN_PROGRESS",
                                                              "PENDING_ABORT"]))

        elif command == 'xdr-run-script-kill-process':
            return_results((client, args))

        elif command == 'xdr-kill-process-script-execute':
            return_results(run_polling_command(client=client,
                                               args=args,
                                               cmd="xdr-kill-process-script-execute",
                                               command_function=run_script_kill_process_command,
                                               command_decision_field="action_id",
                                               results_function=action_status_get_command,
                                               polling_field="status",
                                               polling_value=["PENDING",
                                                              "IN_PROGRESS",
                                                              "PENDING_ABORT"]))

        elif command == 'endpoint':
            return_results(endpoint_command(client, args))

        elif command == 'xdr-get-endpoints-by-status':
            return_results(get_endpoints_by_status_command(client, args))

        elif command == 'xdr-blocklist-files':
            return_results(blocklist_files_command(client, args))

        elif command == 'xdr-blacklist-files':
            args['prefix'] = 'blacklist'
            return_results(blocklist_files_command(client, args))

        elif command == 'xdr-allowlist-files':
            return_results(allowlist_files_command(client, args))

        elif command == 'xdr-whitelist-files':
            args['prefix'] = 'whitelist'
            return_results(allowlist_files_command(client, args))

        elif command == 'xdr-remove-blocklist-files':
            return_results(remove_blocklist_files_command(client, args))

        elif command == 'xdr-remove-allowlist-files':
            return_results(remove_allowlist_files_command(client, args))

        elif command == 'xdr-get-contributing-event':
            return_results(get_contributing_event_command(client, args))

        elif command == 'xdr-replace-featured-field':
            return_results(replace_featured_field_command(client, args))

        elif command == 'xdr-endpoint-tag-add':
            return_results(add_tag_to_endpoints_command(client, args))

        elif command == 'xdr-endpoint-tag-remove':
            return_results(remove_tag_from_endpoints_command(client, args))

        elif command == 'xdr-get-tenant-info':
            return_results(get_tenant_info_command(client))

        elif command == 'xdr-list-users':
            return_results(list_users_command(client, args))

        elif command == 'xdr-list-risky-users':
            return_results(list_risky_users_or_host_command(client, "user", args))

        elif command == 'xdr-list-risky-hosts':
            return_results(list_risky_users_or_host_command(client, "host", args))

        elif command == 'xdr-list-user-groups':
            return_results(list_user_groups_command(client, args))

        elif command == 'xdr-list-roles':
            return_results(list_roles_command(client, args))

        elif command in ('xdr-set-user-role', 'xdr-remove-user-role'):
            return_results(change_user_role_command(client, args))

        elif command == 'xdr-update-alert':
            return_results(update_alerts_in_xdr_command(client, args))

    except Exception as err:
        return_error(str(err))


if __name__ in ('__main__', '__builtin__', 'builtins'):
    main()<|MERGE_RESOLUTION|>--- conflicted
+++ resolved
@@ -1097,19 +1097,13 @@
     demisto.debug(f'{last_run=}')
     global ALERTS_LIMIT_PER_INCIDENTS
     # Get the last fetch time, if exists
-<<<<<<< HEAD
     last_fetch = last_run.get('time')
+    demisto.debug(f"{last_fetch=}")
     incidents_from_previous_run = last_run.get('incidents_from_previous_run', [])
 
     offset = int(last_run.get('offset', 0))
 
-=======
-    last_fetch = last_run.get('time') if isinstance(last_run, dict) else None
-    demisto.debug(f"{last_fetch=}")
-    incidents_from_previous_run = last_run.get('incidents_from_previous_run', []) if isinstance(last_run,
-                                                                                                dict) else []
     demisto.debug(f"{incidents_from_previous_run=}")
->>>>>>> 794a9ad7
     # Handle first time fetch, fetch incidents retroactively
     if last_fetch is None:
         last_fetch, _ = parse_date_range(first_fetch_time, to_timestamp=True)
@@ -1134,8 +1128,6 @@
             exclude_artifacts=exclude_artifacts, offset=offset,
             incident_wait=incident_wait
         )
-
-    # demisto.debug(f"{raw_incidents=}") # uncomment to debug, otherwise spams the log
 
     # save the last 100 modified incidents to the integration context - for mirroring purposes
     client.save_modified_incidents_to_integration_context()
@@ -1371,23 +1363,14 @@
 
         elif command == 'fetch-incidents':
             integration_instance = demisto.integrationInstance()
-<<<<<<< HEAD
-            full_last_run = demisto.getLastRun()
-            demisto.debug(f'full last run: {full_last_run=}')
-=======
             last_run = demisto.getLastRun().get('next_run')
             demisto.debug(
                 f"Before starting a new cycle of fetch incidents\n{last_run=}\n{integration_instance=}")
->>>>>>> 794a9ad7
             next_run, incidents = fetch_incidents(client=client,
                                                   first_fetch_time=first_fetch_time,
                                                   integration_instance=integration_instance,
                                                   exclude_artifacts=exclude_artifacts,
-<<<<<<< HEAD
-                                                  last_run=full_last_run.get('next_run', {}),
-=======
                                                   last_run=last_run,
->>>>>>> 794a9ad7
                                                   max_fetch=max_fetch,
                                                   statuses=statuses,
                                                   starred=starred,
