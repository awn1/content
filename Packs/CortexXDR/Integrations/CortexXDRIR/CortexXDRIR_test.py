--- conflicted
+++ resolved
@@ -1755,7 +1755,6 @@
     assert get_xsoar_close_reasons() == list(XSOAR_RESOLVED_STATUS_TO_XDR.keys()) + ['CustomReason1', 'CustomReason 2', 'Foo']
 
 
-<<<<<<< HEAD
 @freeze_time('1970-01-01 00:00:00.100')
 def test_fetch_incidents_dedup():
     """
@@ -1842,7 +1841,8 @@
 
     assert not empty_result
     assert last_run['offset'] == '10'
-=======
+
+
 @freeze_time("2020-11-18T13:20:00.00000", tz_offset=0)
 def test_get_modified_remote_data_default_xdr_delay(mocker):
     """
@@ -1955,5 +1955,4 @@
             client, {'lastUpdate': 'abcdefg'}
         )
 
-    assert e.value.message == "Failed to parse last_update='abcdefg' got last_update_utc=None"
->>>>>>> 794a9ad7
+    assert e.value.message == "Failed to parse last_update='abcdefg' got last_update_utc=None"