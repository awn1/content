--- conflicted
+++ resolved
@@ -3543,19 +3543,11 @@
     - description: Comment to append to updated alerts.
       name: comment
       required: false
-<<<<<<< HEAD
-    description: |- 
-      Update one or more alerts with the provided arguments.
-      Required license: Cortex XDR Prevent, Cortex XDR Pro per Endpoint, or Cortex XDR Pro per GB.
-    name: xdr-update-alert
-  dockerimage: demisto/python3:3.10.14.92207
-=======
     description: |-
       Update one or more alerts with the provided arguments.
       Required license: Cortex XDR Prevent, Cortex XDR Pro per Endpoint, or Cortex XDR Pro per GB.
     name: xdr-update-alert
   dockerimage: demisto/python3:3.10.14.96411
->>>>>>> 35d850ab
   isfetch: true
   isfetch:xpanse: false
   script: ''
