category: Endpoint
sectionorder:
- Connect
- Collect
commonfields:
  id: Cortex XDR - IR
  version: -1
configuration:
- display: Fetch incidents
  name: isFetch
  defaultvalue: 'true'
  type: 8
  section: Collect
  required: false
- display: Incident type
  name: incidentType
  type: 13
  section: Connect
  required: false
<<<<<<< HEAD
=======
  defaultvalue: 'Cortex XDR - Lite'
>>>>>>> 6f77591c
- defaultvalue: 'false'
  display: Remove legacy incident fields
  name: dont_format_sublists
  type: 8
  section: Collect
  required: false
  additionalinfo: Unchecked for backwards compatibility, recommended to check. This will remove duplicated incident fields under file_artifacts, network_artifacts, and alerts (like client_id, clientid.)
- display: Incident Mirroring Direction
  name: mirror_direction
  required: false
  type: 15
  section: Collect
  defaultvalue: None
  options:
  - None
  - Incoming
  - Outgoing
  - Both
- name: url
  type: 0
  display: 'Server URL (copy URL from XDR)'
  section: Connect
  required: true
- displaypassword: API Key ID
  name: apikey_id_creds
  type: 9
  hiddenusername: true
  display: ''
  section: Connect
  required: false
- display: ''
  name: apikey_creds
  type: 9
  section: Connect
  required: false
  displaypassword: API Key
  hiddenusername: true
- display: API Key ID
  name: apikey_id
  type: 4
  hidden: true
  section: Connect
  required: false
- display: API Key
  name: apikey
  type: 4
  section: Connect
  required: false
  hidden: true
- additionalinfo: The timeout of the HTTP requests sent to Cortex XDR API (in seconds).
  defaultvalue: '120'
  display: HTTP Timeout
  name: timeout
  type: 0
  section: Connect
  required: false
  advanced: true
- display: Maximum number of incidents per fetch
  name: max_fetch
  type: 0
  section: Collect
  required: false
  additionalinfo: The maximum number of incidents per fetch. Cannot exceed 100.
  defaultvalue: '10'
- display: Only fetch starred incidents
  name: starred
  type: 8
  section: Collect
  advanced: true
  required: false
- defaultvalue: 3 days
  display: Starred incidents fetch window
  name: starred_incidents_fetch_window
  type: 0
  section: Collect
  required: false
  additionalinfo: Starred fetch window timestamp (<number> <time unit>, e.g., 12 hours, 7 days). Fetches only starred incidents within the specified time range.
  advanced: true
- display: First fetch timestamp (<number> <time unit>, e.g., 12 hours, 7 days)
  name: fetch_time
  type: 0
  section: Collect
  required: false
  defaultvalue: 3 days
- display: Sync Incident Owners
  name: sync_owners
  type: 8
  section: Collect
  advanced: true
  required: false
  additionalinfo: For Cortex XSOAR version 6.0.0 and above. If selected, for every incident fetched from Cortex XDR to Cortex XSOAR, the incident owners will be synced. Note that once this value is changed and synchronized between the systems, additional changes will not be reflected. For example, if you change the owner in Cortex XSOAR, the new owner will also be changed in Cortex XDR. However, if you now change the owner back in Cortex XDR, this additional change will not be reflected in Cortex XSOAR. In addition, for this change to be reflected, the owners must exist in both Cortex XSOAR and Cortex XDR.
- display: Trust any certificate (not secure)
  name: insecure
  type: 8
  section: Connect
  advanced: true
  required: false
- display: Use system proxy settings
  name: proxy
  type: 8
  section: Connect
  advanced: true
  required: false
- additionalinfo: 'Whether the XDR tenant Mode is prevent only'
  display: Prevent Only Mode
  name: prevent_only
  type: 8
  section: Connect
  advanced: true
  required: false
- additionalinfo: 'The statuses of the incidents that will be fetched. If no status is provided then incidents of all the statuses will be fetched. Note: An incident whose status was changed to a filtered status after its creation time will not be fetched.'
  display: Incident Statuses to Fetch
  name: status
  options:
  - new
  - under_investigation
  - resolved_known_issue
  - resolved_false_positive
  - resolved_true_positive
  - resolved_security_testing
  - resolved_other
  - resolved_auto
  type: 16
  section: Collect
  advanced: true
  required: false
description: Cortex XDR is the world's first detection and response app that natively integrates network, endpoint, and cloud data to stop sophisticated attacks.
display: Palo Alto Networks Cortex XDR - Investigation and Response
name: Cortex XDR - IR
script:
  commands:
  - arguments:
    - description: A date in the format 2019-12-31T23:59:00. Only incidents that were created on or before the specified date/time will be retrieved.
      name: lte_creation_time
    - description: A date in the format 2019-12-31T23:59:00. Only incidents that were created on or after the specified date/time will be retrieved.
      name: gte_creation_time
    - description: Filters returned incidents that were created on or before the specified date/time, in the format 2019-12-31T23:59:00.
      name: lte_modification_time
    - description: Filters returned incidents that were modified on or after the specified date/time, in the format 2019-12-31T23:59:00.
      name: gte_modification_time
    - description: An array or CSV string of incident IDs.
      isArray: true
      name: incident_id_list
    - description: Filters returned incidents that were created on or after the specified date/time range, for example, 1 month, 2 days, 1 hour, and so on.
      name: since_creation_time
    - description: Filters returned incidents that were modified on or after the specified date/time range, for example, 1 month, 2 days, 1 hour, and so on.
      name: since_modification_time
    - auto: PREDEFINED
      description: Sorts returned incidents by the date/time that the incident was last modified ("asc" - ascending, "desc" - descending).
      name: sort_by_modification_time
      predefined:
      - asc
      - desc
    - auto: PREDEFINED
      description: Sorts returned incidents by the date/time that the incident was created ("asc" - ascending, "desc" - descending).
      name: sort_by_creation_time
      predefined:
      - asc
      - desc
    - defaultValue: '0'
      description: Page number (for pagination). The default is 0 (the first page).
      name: page
    - defaultValue: '100'
      description: Maximum number of incidents to return per page. The default and maximum is 100.
      name: limit
    - description: 'Filters only incidents in the specified status. The options are: new, under_investigation, resolved_known_issue, resolved_false_positive, resolved_true_positive resolved_security_testing, resolved_other, resolved_auto.'
      name: status
    - auto: PREDEFINED
      description: 'Whether the incident is starred (Boolean value: true or false).'
      name: starred
      predefined:
      - 'true'
      - 'false'
    - description: Starred fetch window timestamp (<number> <time unit>, e.g., 12 hours, 7 days).
      defaultValue: 3 days
      name: starred_incidents_fetch_window
    description: |-
      Returns a list of incidents, which you can filter by a list of incident IDs (max. 100), the time the incident was last modified, and the time the incident was created.
      If you pass multiple filtering arguments, they will be concatenated using the AND condition. The OR condition is not supported.
    name: xdr-get-incidents
    outputs:
    - contextPath: PaloAltoNetworksXDR.Incident.incident_id
      description: Unique ID assigned to each returned incident.
      type: String
    - contextPath: PaloAltoNetworksXDR.Incident.manual_severity
      description: Incident severity assigned by the user. This does not affect the calculated severity. Can be "low", "medium", "high".
      type: String
    - contextPath: PaloAltoNetworksXDR.Incident.manual_description
      description: Incident description provided by the user.
      type: String
    - contextPath: PaloAltoNetworksXDR.Incident.assigned_user_mail
      description: Email address of the assigned user.
      type: String
    - contextPath: PaloAltoNetworksXDR.Incident.high_severity_alert_count
      description: Number of alerts with the severity HIGH.
      type: String
    - contextPath: PaloAltoNetworksXDR.Incident.host_count
      description: Number of hosts involved in the incident.
      type: number
    - contextPath: PaloAltoNetworksXDR.Incident.xdr_url
      description: A link to the incident view on Cortex XDR.
      type: String
    - contextPath: PaloAltoNetworksXDR.Incident.assigned_user_pretty_name
      description: Full name of the user assigned to the incident.
      type: String
    - contextPath: PaloAltoNetworksXDR.Incident.alert_count
      description: Total number of alerts in the incident.
      type: number
    - contextPath: PaloAltoNetworksXDR.Incident.med_severity_alert_count
      description: Number of alerts with the severity MEDIUM.
      type: number
    - contextPath: PaloAltoNetworksXDR.Incident.user_count
      description: Number of users involved in the incident.
      type: number
    - contextPath: PaloAltoNetworksXDR.Incident.severity
      description: |-
        Calculated severity of the incident. Valid values are:
        "low","medium","high".
      type: String
    - contextPath: PaloAltoNetworksXDR.Incident.low_severity_alert_count
      description: Number of alerts with the severity LOW.
      type: String
    - contextPath: PaloAltoNetworksXDR.Incident.status
      description: |
        Current status of the incident. Valid values are: "new","under_investigation","resolved_known_issue","resolved_duplicate","resolved_false_positive","resolved_true_positive","resolved_security_testing" or "resolved_other".
      type: String
    - contextPath: PaloAltoNetworksXDR.Incident.description
      description: Dynamic calculated description of the incident.
      type: String
    - contextPath: PaloAltoNetworksXDR.Incident.resolve_comment
      description: Comments entered by the user when the incident was resolved.
      type: String
    - contextPath: PaloAltoNetworksXDR.Incident.notes
      description: Comments entered by the user regarding the incident.
      type: String
    - contextPath: PaloAltoNetworksXDR.Incident.creation_time
      description: Date and time the incident was created on Cortex XDR.
      type: date
    - contextPath: PaloAltoNetworksXDR.Incident.detection_time
      description: Date and time that the first alert occurred in the incident.
      type: date
    - contextPath: PaloAltoNetworksXDR.Incident.modification_time
      description: Date and time that the incident was last modified.
      type: date
  - arguments:
    - description: The ID of the incident for which to get additional data.
      name: incident_id
      required: true
    - defaultValue: '1000'
      description: Maximum number of alerts to return.
      name: alerts_limit
    - defaultValue: 'False'
      description: Return data only if the incident was changed since the last time it was mirrored into Cortex XSOAR.  This flag should be used only from within a Cortex XDR incident.
      name: return_only_updated_incident
    description: Returns additional data for the specified incident, for example, related alerts, file artifacts, network artifacts, and so on.
    name: xdr-get-incident-extra-data
    outputs:
    - contextPath: PaloAltoNetworksXDR.Incident.incident_id
      description: Unique ID assigned to each returned incident.
      type: String
    - contextPath: PaloAltoNetworksXDR.Incident.creation_time
      description: Date and time the incident was created on Cortex XDR.
      type: Date
    - contextPath: PaloAltoNetworksXDR.Incident.modification_time
      description: Date and time that the incident was last modified.
      type: Date
    - contextPath: PaloAltoNetworksXDR.Incident.detection_time
      description: Date and time that the first alert occurred in the incident.
      type: Date
    - contextPath: PaloAltoNetworksXDR.Incident.status
      description: |-
        Current status of the incident. Valid values are:
        "new","under_investigation","resolved_known_issue","resolved_duplicate","resolved_false_positive","resolved_true_positive","resolved_security_testing","resolved_other".
      type: String
    - contextPath: PaloAltoNetworksXDR.Incident.severity
      description: 'Calculated severity of the incident. Valid values are: "low","medium","high".'
      type: String
    - contextPath: PaloAltoNetworksXDR.Incident.description
      description: Dynamic calculated description of the incident.
      type: String
    - contextPath: PaloAltoNetworksXDR.Incident.assigned_user_mail
      description: Email address of the assigned user.
      type: String
    - contextPath: PaloAltoNetworksXDR.Incident.assigned_user_pretty_name
      description: Full name of the user assigned to the incident.
      type: String
    - contextPath: PaloAltoNetworksXDR.Incident.alert_count
      description: Total number of alerts in the incident.
      type: Number
    - contextPath: PaloAltoNetworksXDR.Incident.low_severity_alert_count
      description: Number of alerts with the severity LOW.
      type: Number
    - contextPath: PaloAltoNetworksXDR.Incident.med_severity_alert_count
      description: Number of alerts with the severity MEDIUM.
      type: Number
    - contextPath: PaloAltoNetworksXDR.Incident.high_severity_alert_count
      description: Number of alerts with the severity HIGH.
      type: Number
    - contextPath: PaloAltoNetworksXDR.Incident.user_count
      description: Number of users involved in the incident.
      type: Number
    - contextPath: PaloAltoNetworksXDR.Incident.host_count
      description: Number of hosts involved in the incident.
      type: Number
    - contextPath: PaloAltoNetworksXDR.Incident.notes
      description: Comments entered by the user regarding the incident.
      type: Unknown
    - contextPath: PaloAltoNetworksXDR.Incident.resolve_comment
      description: Comments entered by the user when the incident was resolved.
      type: String
    - contextPath: PaloAltoNetworksXDR.Incident.manual_severity
      description: Incident severity assigned by the user. This does not affect the calculated severity of low, medium, or high.
      type: String
    - contextPath: PaloAltoNetworksXDR.Incident.manual_description
      description: Incident description provided by the user.
      type: String
    - contextPath: PaloAltoNetworksXDR.Incident.xdr_url
      description: A link to the incident view on Cortex XDR.
      type: String
    - contextPath: PaloAltoNetworksXDR.Incident.starred
      description: Incident starred.
      type: Boolean
    - contextPath: PaloAltoNetworksXDR.Incident.wildfire_hits.mitre_techniques_ids_and_names
      description: Incident Mitre techniques IDs and names.
      type: String
    - contextPath: PaloAltoNetworksXDR.Incident.wildfire_hits.mitre_tactics_ids_and_names
      description: Incident Mitre tactics ids and names.
      type: String
    - contextPath: PaloAltoNetworksXDR.Incident.alerts.alert_id
      description: Unique ID for each alert.
      type: String
    - contextPath: PaloAltoNetworksXDR.Incident.alerts.detection_timestamp
      description: Date and time that the alert occurred.
      type: Date
    - contextPath: PaloAltoNetworksXDR.Incident.alerts.source
      description: Source of the alert. The product/vendor this alert came from.
      type: String
    - contextPath: PaloAltoNetworksXDR.Incident.alerts.severity
      description: 'Severity of the alert.Valid values are: "low","medium","high""".'
      type: String
    - contextPath: PaloAltoNetworksXDR.Incident.alerts.name
      description: Calculated name of the alert.
      type: String
    - contextPath: PaloAltoNetworksXDR.Incident.alerts.category
      description: Category of the alert, for example, Spyware Detected via Anti-Spyware profile.
      type: String
    - contextPath: PaloAltoNetworksXDR.Incident.alerts.description
      description: Textual description of the alert.
      type: String
    - contextPath: PaloAltoNetworksXDR.Incident.alerts.host_ip_list
      description: Host IP involved in the alert.
      type: Unknown
    - contextPath: PaloAltoNetworksXDR.Incident.alerts.host_name
      description: Host name involved in the alert.
      type: String
    - contextPath: PaloAltoNetworksXDR.Incident.alerts.user_name
      description: User name involved with the alert.
      type: String
    - contextPath: PaloAltoNetworksXDR.Incident.alerts.event_type
      description: 'Event type. Valid values are: "Process Execution","Network Event","File Event","Registry Event","Injection Event","Load Image Event","Windows Event Log".'
      type: String
    - contextPath: PaloAltoNetworksXDR.Incident.alerts.action
      description: 'The action that triggered the alert. Valid values are: "REPORTED", "BLOCKED", "POST_DETECTED", "SCANNED", "DOWNLOAD", "PROMPT_ALLOW", "PROMPT_BLOCK", "DETECTED", "BLOCKED_1", "BLOCKED_2", "BLOCKED_3", "BLOCKED_5", "BLOCKED_6", "BLOCKED_7", "BLOCKED_8", "BLOCKED_9", "BLOCKED_10", "BLOCKED_11", "BLOCKED_13", "BLOCKED_14", "BLOCKED_15", "BLOCKED_16", "BLOCKED_17", "BLOCKED_24", "BLOCKED_25", "DETECTED_0", "DETECTED_4", "DETECTED_18", "DETECTED_19", "DETECTED_20", "DETECTED_21", "DETECTED_22", "DETECTED_23".'
      type: String
    - contextPath: PaloAltoNetworksXDR.Incident.alerts.action_pretty
      description: 'The action that triggered the alert. Valid values are: "Detected (Reported)" "Prevented (Blocked)" "Detected (Post Detected)" "Detected (Scanned)" "Detected (Download)" "Detected (Prompt Allow)" "Prevented (Prompt Block)" "Detected" "Prevented (Denied The Session)" "Prevented (Dropped The Session)" "Prevented (Dropped The Session And Sent a TCP Reset)" "Prevented (Blocked The URL)" "Prevented (Blocked The IP)" "Prevented (Dropped The Packet)" "Prevented (Dropped All Packets)" "Prevented (Terminated The Session And Sent a TCP Reset To Both Sides Of The Connection)" "Prevented (Terminated The Session And Sent a TCP Reset To The Client)" "Prevented (Terminated The Session And Sent a TCP Reset To The Server)" "Prevented (Continue)" "Prevented (Block-Override)" "Prevented (Override-Lockout)" "Prevented (Override)" "Prevented (Random-Drop)" "Prevented (Silently Dropped The Session With An ICMP Unreachable Message To The Host Or Application)" "Prevented (Block)" "Detected (Allowed The Session)" "Detected (Raised An Alert)" "Detected (Syncookie Sent)" "Detected (Forward)" "Detected (Wildfire Upload Success)" "Detected (Wildfire Upload Failure)" "Detected (Wildfire Upload Skip)" "Detected (Sinkhole)".'
      type: String
    - contextPath: PaloAltoNetworksXDR.Incident.alerts.actor_process_image_name
      description: Image name.
      type: String
    - contextPath: PaloAltoNetworksXDR.Incident.alerts.actor_process_command_line
      description: Command line.
      type: String
    - contextPath: PaloAltoNetworksXDR.Incident.alerts.actor_process_signature_status
      description: 'Signature status. Valid values are: "Signed" "Invalid Signature" "Unsigned" "Revoked" "Signature Fail" "N/A" "Weak Hash".'
      type: String
    - contextPath: PaloAltoNetworksXDR.Incident.alerts.actor_process_signature_vendor
      description: Signature vendor name.
      type: String
    - contextPath: PaloAltoNetworksXDR.Incident.alerts.causality_actor_process_image_name
      description: Image name.
      type: String
    - contextPath: PaloAltoNetworksXDR.Incident.alerts.causality_actor_process_command_line
      description: Command line.
      type: String
    - contextPath: PaloAltoNetworksXDR.Incident.alerts.causality_actor_process_signature_status
      description: 'Signature status. Valid values are: "Signed" "Invalid Signature" "Unsigned" "Revoked" "Signature Fail" "N/A" "Weak Hash".'
      type: String
    - contextPath: PaloAltoNetworksXDR.Incident.alerts.causality_actor_process_signature_vendor
      description: Signature vendor.
      type: String
    - contextPath: PaloAltoNetworksXDR.Incident.alerts.causality_actor_causality_id
      description: Causality ID.
      type: Unknown
    - contextPath: PaloAltoNetworksXDR.Incident.alerts.action_process_image_name
      description: Image name.
      type: String
    - contextPath: PaloAltoNetworksXDR.Incident.alerts.action_process_image_command_line
      description: Command line.
      type: String
    - contextPath: PaloAltoNetworksXDR.Incident.alerts.action_process_image_sha256
      description: Image SHA256.
      type: String
    - contextPath: PaloAltoNetworksXDR.Incident.alerts.action_process_signature_status
      description: 'Signature status. Valid values are: "Signed" "Invalid Signature" "Unsigned" "Revoked" "Signature Fail" "N/A" "Weak Hash".'
      type: String
    - contextPath: PaloAltoNetworksXDR.Incident.alerts.action_process_signature_vendor
      description: Signature vendor name.
      type: String
    - contextPath: PaloAltoNetworksXDR.Incident.alerts.action_file_path
      description: File path.
      type: String
    - contextPath: PaloAltoNetworksXDR.Incident.alerts.action_file_md5
      description: File MD5.
      type: String
    - contextPath: PaloAltoNetworksXDR.Incident.alerts.action_file_sha256
      description: File SHA256.
      type: String
    - contextPath: PaloAltoNetworksXDR.Incident.alerts.action_registry_data
      description: Registry data.
      type: String
    - contextPath: PaloAltoNetworksXDR.Incident.alerts.action_registry_full_key
      description: Registry full key.
      type: String
    - contextPath: PaloAltoNetworksXDR.Incident.alerts.action_local_ip
      description: Local IP.
      type: String
    - contextPath: PaloAltoNetworksXDR.Incident.alerts.action_local_port
      description: Local port.
      type: Number
    - contextPath: PaloAltoNetworksXDR.Incident.alerts.action_remote_ip
      description: Remote IP.
      type: String
    - contextPath: PaloAltoNetworksXDR.Incident.alerts.action_remote_port
      description: Remote port.
      type: Number
    - contextPath: PaloAltoNetworksXDR.Incident.alerts.action_external_hostname
      description: External hostname.
      type: String
    - contextPath: PaloAltoNetworksXDR.Incident.alerts.fw_app_id
      description: Firewall app id.
      type: Unknown
    - contextPath: PaloAltoNetworksXDR.Incident.alerts.is_whitelisted
      description: 'Is the alert on allow list. Valid values are: "Yes" "No".'
      type: String
    - contextPath: PaloAltoNetworksXDR.Incident.alerts.starred
      description: Alert starred.
      type: Boolean
    - contextPath: PaloAltoNetworksXDR.Incident.network_artifacts.type
      description: Network artifact type.
      type: String
    - contextPath: PaloAltoNetworksXDR.Incident.network_artifacts.network_remote_port
      description: The remote port related to the artifact.
      type: number
    - contextPath: PaloAltoNetworksXDR.Incident.network_artifacts.alert_count
      description: Number of alerts related to the artifact.
      type: number
    - contextPath: PaloAltoNetworksXDR.Incident.network_artifacts.network_remote_ip
      description: The remote IP related to the artifact.
      type: String
    - contextPath: PaloAltoNetworksXDR.Incident.network_artifacts.is_manual
      description: Whether the artifact was created by the user (manually).
      type: boolean
    - contextPath: PaloAltoNetworksXDR.Incident.network_artifacts.network_domain
      description: The domain related to the artifact.
      type: String
    - contextPath: PaloAltoNetworksXDR.Incident.network_artifacts.type
      description: 'The artifact type. Valid values are: "META", "GID", "CID", "HASH", "IP", "DOMAIN", "REGISTRY", "HOSTNAME".'
      type: String
    - contextPath: PaloAltoNetworksXDR.Incident.network_artifacts.network_country
      description: The country related to the artifact.
      type: String
    - contextPath: PaloAltoNetworksXDR.Incident.file_artifacts.file_signature_status
      description: 'Digital signature status of the file. Valid values are: "SIGNATURE_UNAVAILABLE" "SIGNATURE_SIGNED" "SIGNATURE_INVALID" "SIGNATURE_UNSIGNED" "SIGNATURE_WEAK_HASH".'
      type: String
    - contextPath: PaloAltoNetworksXDR.Incident.file_artifacts.is_process
      description: Whether the file artifact is related to a process execution.
      type: boolean
    - contextPath: PaloAltoNetworksXDR.Incident.file_artifacts.file_name
      description: Name of the file.
      type: String
    - contextPath: PaloAltoNetworksXDR.Incident.file_artifacts.file_wildfire_verdict
      description: 'The file verdict, calculated by Wildfire. Valid values are: "BENIGN" "MALWARE" "GRAYWARE" "PHISHING" "UNKNOWN".'
      type: String
    - contextPath: PaloAltoNetworksXDR.Incident.file_artifacts.alert_count
      description: Number of alerts related to the artifact.
      type: number
    - contextPath: PaloAltoNetworksXDR.Incident.file_artifacts.is_malicious
      description: Whether the artifact is malicious, as decided by the Wildfire verdict.
      type: boolean
    - contextPath: PaloAltoNetworksXDR.Incident.file_artifacts.is_manual
      description: Whether the artifact was created by the user (manually).
      type: boolean
    - contextPath: PaloAltoNetworksXDR.Incident.file_artifacts.type
      description: 'The artifact type. Valid values are: "META" "GID" "CID" "HASH" "IP" "DOMAIN" "REGISTRY" "HOSTNAME".'
      type: String
    - contextPath: PaloAltoNetworksXDR.Incident.file_artifacts.file_sha256
      description: SHA256 hash of the file.
      type: String
    - contextPath: PaloAltoNetworksXDR.Incident.file_artifacts.file_signature_vendor_name
      description: File signature vendor name.
      type: String
    - contextPath: Account.Username
      description: The username in the relevant system.
      type: String
    - contextPath: Endpoint.Hostname
      description: The hostname that is mapped to this endpoint.
      type: String
    - contextPath: Endpoint.ID
      description: The agent ID of the endpoint.
      type: String
    - contextPath: File.Path
      description: The path where the file is located.
      type: String
    - contextPath: File.MD5
      description: The MD5 hash of the file.
      type: String
    - contextPath: File.SHA256
      description: The SHA256 hash of the file.
      type: String
    - contextPath: File.Name
      description: The full file name (including file extension).
      type: String
    - contextPath: Process.Name
      description: The name of the process.
      type: String
    - contextPath: Process.MD5
      description: The MD5 hash of the process.
      type: String
    - contextPath: Process.SHA256
      description: The SHA256 hash of the process.
      type: String
    - contextPath: Process.PID
      description: The PID of the process.
      type: String
    - contextPath: Process.Path
      description: The file system path to the binary file.
      type: String
    - contextPath: Process.Start Time
      description: The timestamp of the process start time.
      type: String
    - contextPath: Process.CommandLine
      description: The full command line (including arguments).
      type: String
    - contextPath: Process.is_malicious
      description: Whether the artifact is malicious, as decided by the Wildfire verdict.
      type: boolean
    - contextPath: IP.Address
      description: IP address.
      type: String
    - contextPath: IP.Geo.Country
      description: 'The country in which the IP address is located.'
      type: String
    - contextPath: Domain.Name
      description: 'The domain name, for example: "google.com".'
      type: String
  - arguments:
    - description: XDR incident ID. You can get the incident ID from the output of the 'xdr-get-incidents' command or the 'xdr-get-incident-extra-details' command.
      name: incident_id
      required: true
    - auto: PREDEFINED
      description: Severity to assign to the incident (LOW, MEDIUM, or HIGH).
      name: manual_severity
      predefined:
      - HIGH
      - MEDIUM
      - LOW
    - description: Email address of the user to assign to the incident.
      name: assigned_user_mail
    - description: Full name of the user assigned to the incident.
      name: assigned_user_pretty_name
    - auto: PREDEFINED
      description: 'Status of the incident. Valid values are: NEW, UNDER_INVESTIGATION, RESOLVED_KNOWN_ISSUE, RESOLVED_DUPLICATE, RESOLVED_FALSE_POSITIVE, RESOLVED_TRUE_POSITIVE, RESOLVED_SECURITY_TESTING, RESOLVED_OTHER.'
      name: status
      predefined:
      - NEW
      - UNDER_INVESTIGATION
      - RESOLVED_KNOWN_ISSUE
      - RESOLVED_DUPLICATE
      - RESOLVED_FALSE_POSITIVE
      - RESOLVED_TRUE_POSITIVE
      - RESOLVED_SECURITY_TESTING
      - RESOLVED_OTHER
    - description: Comment explaining why the incident was resolved. This should be set when the incident is resolved.
      name: resolve_comment
    - auto: PREDEFINED
      description: If true, will remove all assigned users from the incident.
      name: unassign_user
      predefined:
      - 'true'
    - description: Add a comment to the incident.
      name: add_comment
    description: Updates one or more fields of a specified incident. Missing fields will be ignored. To remove the assignment for an incident, pass a null value in the assignee email argument.
    name: xdr-update-incident
  - arguments:
    - description: String value that defines the product.
      name: product
      required: true
    - description: String value that defines the vendor.
      name: vendor
      required: true
    - description: String value for the source IP address.
      name: local_ip
    - description: Integer value for the source port.
      name: local_port
      required: true
    - description: |-
        String value of the destination IP
        address.
      name: remote_ip
      required: true
    - description: |-
        Integer value for the destination
        port.
      name: remote_port
      required: true
    - description: Integer value representing the time the alert occurred in milliseconds, or a string value in date format 2019-10-23T10:00:00. If not set, the event time will be defined as now.
      name: event_timestamp
    - auto: PREDEFINED
      defaultValue: Medium
      description: |-
        String value of alert severity. Valid values are:
        Informational, Low, Medium or High.
      name: severity
      predefined:
      - Informational
      - Low
      - Medium
      - High
    - description: String defining the alert name.
      name: alert_name
      required: true
    - description: String defining the alert description.
      name: alert_description
    description: |-
      Uploads an alert from external alert sources in Cortex XDR format. Cortex XDR displays alerts that are parsed
      successfully in related incidents and views. You can send 600 alerts per minute. Each request can contain a
      maximum of 60 alerts.
    name: xdr-insert-parsed-alert
  - arguments:
    - description: List of alerts in CEF format.
      isArray: true
      name: cef_alerts
      required: true
    description: Upload alerts in CEF format from external alert sources. After you map CEF alert fields to Cortex XDR fields, Cortex XDR displays the alerts in related incidents and views. You can send 600 requests per minute. Each request can contain a maximum of 60 alerts.
    name: xdr-insert-cef-alerts
  - arguments:
    - description: Allows linking the response action to the incident that triggered it.
      name: incident_id
    - description: The endpoint ID (string) to isolate. You can retrieve the string from the xdr-get-endpoints command.
      name: endpoint_id
      required: true
    - auto: PREDEFINED
      defaultValue: 'false'
      description: Whether to suppress an error when trying to isolate a disconnected endpoint. When sets to false, an error will be returned.
      name: suppress_disconnected_endpoint_error
      predefined:
      - 'true'
      - 'false'
    - description: Interval in seconds between each poll.
      name: interval_in_seconds
    - description: Polling timeout in seconds.
      name: timeout_in_seconds
    - description: For polling use.
      isArray: true
      name: action_id
      deprecated: true
    description: Isolates the specified endpoint.
    execution: true
    name: xdr-endpoint-isolate
    outputs:
    - contextPath: PaloAltoNetworksXDR.Isolation.endpoint_id
      description: The endpoint ID.
      type: String
    polling: true
  - arguments:
    - description: Allows linking the response action to the incident that triggered it.
      name: incident_id
    - description: The endpoint ID (string) to isolate. You can retrieve the string from the xdr-get-endpoints command.
      name: endpoint_id
      required: true
    - auto: PREDEFINED
      defaultValue: 'false'
      description: Whether to suppress an error when trying to isolate a disconnected endpoint. When sets to false, an error will be returned.
      name: suppress_disconnected_endpoint_error
      predefined:
      - 'true'
      - 'false'
    deprecated: true
    description: Deprecated. Use `xdr-endpoint-isolate` instead.
    execution: true
    name: xdr-isolate-endpoint
    outputs:
    - contextPath: PaloAltoNetworksXDR.Isolation.endpoint_id
      description: The endpoint ID.
      type: String
  - arguments:
    - description: Allows linking the response action to the incident that triggered it.
      name: incident_id
    - description: The endpoint ID (string) for which to reverse the isolation. You can retrieve it from the xdr-get-endpoints command.
      name: endpoint_id
      required: true
    - description: |-
        Whether to suppress an error when trying to unisolate a disconnected endpoint. When sets to false, an error will be returned.
      name: suppress_disconnected_endpoint_error
      auto: PREDEFINED
      defaultValue: 'false'
      predefined:
      - 'true'
      - 'false'
    - description: |-
        Interval in seconds between each poll.
      name: interval_in_seconds
    - description: Polling timeout in seconds.
      name: timeout_in_seconds
    - description: |-
        For polling use.
      isArray: true
      name: action_id
      deprecated: true
    description: Reverses the isolation of an endpoint.
    execution: true
    name: xdr-endpoint-unisolate
    outputs:
    - contextPath: PaloAltoNetworksXDR.UnIsolation.endpoint_id
      description: Isolates the specified endpoint.
      type: String
    polling: true
  - deprecated: true
    description: Deprecated. Use `xdr-endpoint-unisolate` instead.
    execution: true
    name: xdr-unisolate-endpoint
    outputs:
    - contextPath: PaloAltoNetworksXDR.UnIsolation.endpoint_id
      description: Isolates the specified endpoint.
      type: String
    arguments:
    - description: Allows linking the response action to the incident that triggered it.
      name: incident_id
    - description: The endpoint ID (string) for which to reverse the isolation. You can retrieve it from the xdr-get-endpoints command.
      name: endpoint_id
      required: true
    - auto: PREDEFINED
      defaultValue: 'false'
      description: Whether to suppress an error when trying to unisolate a disconnected endpoint. When sets to false, an error will be returned.
      name: suppress_disconnected_endpoint_error
      predefined:
      - 'true'
      - 'false'
  - arguments:
    - description: 'A comma-separated list of endpoints statuses to filter. Valid values are: connected, disconnected, lost, uninstalled, windows, linux, macos, android, isolated, unisolated.'
      name: status
      isArray: true
    - description: A comma-separated list of endpoint IDs.
      isArray: true
      name: endpoint_id_list
    - description: |-
        A comma-separated list of distribution package names or installation package names.
        Example: dist_name1,dist_name2.
      isArray: true
      name: dist_name
    - description: |-
<<<<<<< HEAD
        A comma-separated list of IP addresses.
        Example: 8.8.8.8,1.1.1.1.
=======
        A comma-separated list of private IP addresses.
        Example: 10.1.1.1,192.168.1.1.
>>>>>>> 6f77591c
      isArray: true
      name: ip_list
    - description: |-
        A comma-separated list of public IP addresses that correlate to the last IPv4 address from which the Cortex XDR agent connected (know as `Last Origin IP`).
        Example: 8.8.8.8,1.1.1.1.
      isArray: true
      name: public_ip_list
    - description: |-
        The group name to which the agent belongs.
        Example: group_name1,group_name2.
      isArray: true
      name: group_name
    - description: 'The endpoint platform. Valid values are\: "windows", "linux", "macos", or "android". '
      isArray: true
      name: platform
      auto: PREDEFINED
      predefined:
      - windows
      - linux
      - macos
      - android
    - description: |-
        A comma-separated list of alias names.
        Examples: alias_name1,alias_name2.
<<<<<<< HEAD
      isArray: true
=======
>>>>>>> 6f77591c
      name: alias_name
      isArray: true
    - description: |-
        Specifies whether the endpoint was isolated or unisolated.
      name: isolate
      auto: PREDEFINED
      predefined:
      - isolated
      - unisolated
    - description: |-
        Hostname
        Example: hostname1,hostname2.
<<<<<<< HEAD
      isArray: true
=======
>>>>>>> 6f77591c
      name: hostname
      isArray: true
    - description: |-
        All the agents that were first seen after {first_seen_gte}.
        Supported values:
        1579039377301 (time in milliseconds)
        "3 days" (relative date)
        "2019-10-21T23:45:00" (date).
      name: first_seen_gte
    - description: |-
        All the agents that were first seen before {first_seen_lte}.
        Supported values:
        1579039377301 (time in milliseconds)
        "3 days" (relative date)
        "2019-10-21T23:45:00" (date).
      name: first_seen_lte
    - description: |-
        All the agents that were last seen before {last_seen_gte}.
        Supported values:
        1579039377301 (time in milliseconds)
        "3 days" (relative date)
        "2019-10-21T23:45:00" (date).
      name: last_seen_gte
    - description: |-
        All the agents that were last seen before {last_seen_lte}.
        Supported values:
        1579039377301 (time in milliseconds)
        "3 days" (relative date)
        "2019-10-21T23:45:00" (date).
      name: last_seen_lte
    - defaultValue: '0'
      description: Page number (for pagination). The default is 0 (the first page).
      name: page
    - description: Maximum number of endpoints to return per page. The default and maximum is 30.
      name: limit
      defaultValue: '30'
    - auto: PREDEFINED
      description: Specifies whether to sort endpoints by the first time or last time they were seen. Can be "first_seen" or "last_seen".
      name: sort_by
      predefined:
      - first_seen
      - last_seen
    - name: sort_order
      description: The order by which to sort results. Can be "asc" (ascending) or "desc" ( descending). Default set to asc.
      auto: PREDEFINED
      defaultValue: asc
      predefined:
      - asc
      - desc
    - name: username
      description: The usernames to query for, accepts a single user, or comma-separated list of usernames.
      isArray: true
    description: Gets a list of endpoints, according to the passed filters. If there are no filters, all endpoints are returned. Filtering by multiple fields will be concatenated using AND condition (OR is not supported). Maximum result set size is 100. Offset is the zero-based number of endpoint from the start of the result set (start by counting from 0).
    name: xdr-get-endpoints
    outputs:
    - contextPath: PaloAltoNetworksXDR.Endpoint.endpoint_id
      description: The endpoint ID.
      type: String
    - contextPath: PaloAltoNetworksXDR.Endpoint.endpoint_name
      description: The endpoint name.
      type: String
    - contextPath: PaloAltoNetworksXDR.Endpoint.endpoint_type
      description: The endpoint type.
      type: String
    - contextPath: PaloAltoNetworksXDR.Endpoint.endpoint_status
      description: The status of the endpoint.
      type: String
    - contextPath: PaloAltoNetworksXDR.Endpoint.os_type
      description: The endpoint OS type.
      type: String
    - contextPath: PaloAltoNetworksXDR.Endpoint.ip
      description: A list of IP addresses.
      type: Unknown
    - contextPath: PaloAltoNetworksXDR.Endpoint.users
      description: A list of users.
      type: Unknown
    - contextPath: PaloAltoNetworksXDR.Endpoint.domain
      description: The endpoint domain.
      type: String
    - contextPath: PaloAltoNetworksXDR.Endpoint.alias
      description: The endpoint's aliases.
      type: String
    - contextPath: PaloAltoNetworksXDR.Endpoint.first_seen
      description: First seen date/time in Epoch (milliseconds).
      type: Unknown
    - contextPath: PaloAltoNetworksXDR.Endpoint.last_seen
      description: Last seen date/time in Epoch (milliseconds).
      type: Date
    - contextPath: PaloAltoNetworksXDR.Endpoint.content_version
      description: Content version.
      type: String
    - contextPath: PaloAltoNetworksXDR.Endpoint.installation_package
      description: Installation package.
      type: String
    - contextPath: PaloAltoNetworksXDR.Endpoint.active_directory
      description: Active directory.
      type: String
    - contextPath: PaloAltoNetworksXDR.Endpoint.install_date
      description: Install date in Epoch (milliseconds).
      type: Date
    - contextPath: PaloAltoNetworksXDR.Endpoint.endpoint_version
      description: Endpoint version.
      type: String
    - contextPath: PaloAltoNetworksXDR.Endpoint.is_isolated
      description: Whether the endpoint is isolated.
      type: String
    - contextPath: PaloAltoNetworksXDR.Endpoint.group_name
      description: The name of the group to which the endpoint belongs.
      type: String
    - contextPath: PaloAltoNetworksXDR.Endpoint.count
      description: Number of endpoints returned.
      type: String
    - contextPath: Endpoint.Hostname
      description: The hostname that is mapped to this endpoint.
      type: String
    - contextPath: Endpoint.ID
      description: The unique ID within the tool retrieving the endpoint.
      type: String
    - contextPath: Endpoint.IPAddress
      description: The IP address of the endpoint.
      type: String
    - contextPath: Endpoint.Domain
      description: The domain of the endpoint.
      type: String
    - contextPath: Endpoint.OS
      description: The endpoint's operation system.
      type: String
    - contextPath: Account.Username
      description: The username in the relevant system.
      type: String
    - contextPath: Account.Domain
      description: The domain of the account.
      type: String
    - contextPath: Endpoint.Status
      description: The endpoint's status.
      type: String
    - contextPath: Endpoint.IsIsolated
      description: The endpoint's isolation status.
      type: String
    - contextPath: Endpoint.MACAddress
      description: The endpoint's MAC address.
      type: String
    - contextPath: Endpoint.Vendor
      description: The integration name of the endpoint vendor.
      type: String
  - arguments:
    - description: The status of the endpoint to use as a filter.
      name: status
      auto: PREDEFINED
      predefined:
      - connected
      - disconnected
    - description: A comma-separated list of endpoint IDs to use as a filter.
      isArray: true
      name: endpoint_id_list
    - description: |-
        A comma-separated list of distribution package names or installation package names to use as a filter.
        Example: dist_name1,dist_name2.
      isArray: true
      name: dist_name
    - description: |-
        A comma-separated list of IP addresses to use as a filter.
        Example: 8.8.8.8,1.1.1.1.
      isArray: true
      name: ip_list
    - description: A comma-separated list of group names to which the agent belongs to use as a filter.
      isArray: true
      name: group_name
    - description: The endpoint platform to use as a filter.
      isArray: true
      name: platform
      auto: PREDEFINED
      predefined:
      - windows
      - linux
      - macos
      - android
    - description: |-
        A comma-separated list of alias names to use as a filter.
        Examples: alias_name1,alias_name2.
      isArray: true
      name: alias_name
    - auto: PREDEFINED
      description: Specifies whether the endpoint was isolated or unisolated to use as a filter.
      name: isolate
      predefined:
      - isolated
      - unisolated
    - description: A comma-separated list of hostnames to use as a filter.
      isArray: true
      name: hostname
    - description: |-
        All the agents that were first seen after {first_seen_gte} to use as a filter.
        Supported values:
        1579039377301 (time in milliseconds)
        "3 days" (relative date)
        "2019-10-21T23:45:00" (date).
      name: first_seen_gte
    - description: |-
        All the agents that were first seen before {first_seen_lte} to use as a filter.
        Supported values:
        1579039377301 (time in milliseconds)
        "3 days" (relative date)
        "2019-10-21T23:45:00" (date).
      name: first_seen_lte
    - description: |-
        All the agents that were last seen after {last_seen_gte} to use as a filter.
        Supported values:
        1579039377301 (time in milliseconds)
        "3 days" (relative date)
        "2019-10-21T23:45:00" (date).
      name: last_seen_gte
    - description: |-
        All the agents that were last seen before {last_seen_lte} to use as a filter.
        Supported values:
        1579039377301 (time in milliseconds)
        "3 days" (relative date)
        "2019-10-21T23:45:00" (date).
      name: last_seen_lte
    - name: username
      description: The usernames to use as a filter. Accepts a single user, or comma-separated list of usernames.
      isArray: true
    - name: new_alias_name
      required: true
      description: |-
        The alias name to change to.
        Note: If you send an empty field, (e.g., new_alias_name=\"\") the current alias name is deleted.
    - name: scan_status
      description: The scan status of the endpoint to use as a filter.
      auto: PREDEFINED
      predefined:
      - none
      - pending
      - in_progress
      - canceled
      - aborted
      - pending_cancellation
      - success
      - error
    description: Gets a list of endpoints according to the passed filters, and changes their alias name. Filtering by multiple fields will be concatenated using the AND condition (OR is not supported).
    name: xdr-endpoint-alias-change
  - description: Gets a list of all the agent versions to use for creating a distribution list.
    name: xdr-get-distribution-versions
    outputs:
    - contextPath: PaloAltoNetworksXDR.DistributionVersions.windows
      description: A list of Windows agent versions.
      type: Unknown
    - contextPath: PaloAltoNetworksXDR.DistributionVersions.linux
      description: A list of Linux agent versions.
      type: Unknown
    - contextPath: PaloAltoNetworksXDR.DistributionVersions.macos
      description: A list of Mac agent versions.
      type: Unknown
    arguments: []
  - arguments:
    - description: A string representing the name of the installation package.
      name: name
      required: true
    - auto: PREDEFINED
      description: "String, valid values are:\n• windows \n• linux\n• macos \n• android."
      name: platform
      predefined:
      - windows
      - linux
      - macos
      - android
      required: true
    - auto: PREDEFINED
      description: |-
        A string representing the type of package to create.
        standalone - An installation for a new agent
        upgrade - An upgrade of an agent from ESM.
      name: package_type
      predefined:
      - standalone
      - upgrade
      required: true
    - description: agent_version returned from xdr-get-distribution-versions. Not required for Android platform.
      name: agent_version
      required: true
    - description: Information about the package.
      name: description
    description: Creates an installation package. This is an asynchronous call that returns the distribution ID. This does not mean that the creation succeeded. To confirm that the package has been created, check the status of the distribution by running the Get Distribution Status API.
    name: xdr-create-distribution
    outputs:
    - contextPath: PaloAltoNetworksXDR.Distribution.id
      description: The installation package ID.
      type: String
    - contextPath: PaloAltoNetworksXDR.Distribution.name
      description: The name of the installation package.
      type: String
    - contextPath: PaloAltoNetworksXDR.Distribution.platform
      description: The installation OS.
      type: String
    - contextPath: PaloAltoNetworksXDR.Distribution.agent_version
      description: Agent version.
      type: String
    - contextPath: PaloAltoNetworksXDR.Distribution.description
      description: Information about the package.
      type: String
  - arguments:
    - description: |-
        The ID of the installation package.
        Copy the distribution_id from the "id" field on Endpoints > Agent Installation page.
      name: distribution_id
      required: true
    - auto: PREDEFINED
      description: |-
        The installation package type. Valid
        values are:
        • upgrade
        • sh - For Linux
        • rpm - For Linux
        • deb - For Linux
        • pkg - For Mac
        • x86 - For Windows
        • x64 - For Windows.
      name: package_type
      predefined:
      - upgrade
      - sh
      - rpm
      - deb
      - pkg
      - x86
      - x64
      required: true
    description: Gets the distribution URL for downloading the installation package.
    name: xdr-get-distribution-url
    outputs:
    - contextPath: PaloAltoNetworksXDR.Distribution.id
      description: Distribution ID.
      type: String
    - contextPath: PaloAltoNetworksXDR.Distribution.url
      description: URL for downloading the installation package.
      type: String
  - arguments:
    - description: A comma-separated list of distribution IDs to get the status for.
      isArray: true
      name: distribution_ids
      required: true
    description: Gets the status of the installation package.
    name: xdr-get-create-distribution-status
    outputs:
    - contextPath: PaloAltoNetworksXDR.Distribution.id
      description: Distribution ID.
      type: String
    - contextPath: PaloAltoNetworksXDR.Distribution.status
      description: The status of installation package.
      type: String
  - arguments:
    - description: User’s email address.
      name: email
    - description: The audit log type.
      name: type
      auto: PREDEFINED
      predefined:
      - LIVE_TERMINAL
      - RULES
      - AUTH
      - RESPONSE
      - INCIDENT_MANAGEMENT
      - ENDPOINT_MANAGEMENT
      - ALERT_WHITELIST
      - PUBLIC_API
      - DISTRIBUTIONS
      - STARRED_INCIDENTS
      - POLICY_PROFILES
      - DEVICE_CONTROL_PROFILE
      - HOST_FIREWALL_PROFILE
      - POLICY_RULES
      - PROTECTION_POLICY
      - DEVICE_CONTROL_TEMP_EXCEPTIONS
      - DEVICE_CONTROL_GLOBAL_EXCEPTIONS
      - GLOBAL_EXCEPTIONS
      - MSSP
      - REPORTING
      - DASHBOARD
      - BROKER_VM
    - description: The audit log subtype.
      name: sub_type
    - auto: PREDEFINED
      description: Result type.
      name: result
      predefined:
      - SUCCESS
      - FAIL
      - PARTIAL
    - description: |-
        Return logs for which the timestamp is after 'log_time_after'.
        Supported values:
        1579039377301 (time in milliseconds)
        "3 days" (relative date)
        "2019-10-21T23:45:00" (date).
      name: timestamp_gte
    - description: |-
        Return logs for which the timestamp is before the 'log_time_after'.
        Supported values:
        1579039377301 (time in milliseconds)
        "3 days" (relative date)
        "2019-10-21T23:45:00" (date).
      name: timestamp_lte
    - defaultValue: '0'
      description: Page number (for pagination). The default is 0 (the first page).
      name: page
    - defaultValue: '30'
      description: Maximum number of audit logs to return per page. The default and maximum is 30.
      name: limit
    - auto: PREDEFINED
      description: Specifies the field by which to sort the results. By default the sort is defined as creation-time and DESC. Can be "type", "sub_type", "result", or "timestamp".
      name: sort_by
      predefined:
      - type
      - sub_type
      - result
      - timestamp
    - auto: PREDEFINED
      defaultValue: desc
      description: The sort order. Can be "asc" (ascending) or "desc" (descending). Default set to "desc".
      name: sort_order
      predefined:
      - asc
      - desc
    description: Gets management logs. You can filter by multiple fields, which will be concatenated using the AND condition (OR is not supported). Maximum result set size is 100. Offset is the zero-based number of management logs from the start of the result set (start by counting from 0).
    name: xdr-get-audit-management-logs
    outputs:
    - contextPath: PaloAltoNetworksXDR.AuditManagementLogs.AUDIT_ID
      description: Audit log ID.
      type: Number
    - contextPath: PaloAltoNetworksXDR.AuditManagementLogs.AUDIT_OWNER_NAME
      description: Audit owner name.
      type: String
    - contextPath: PaloAltoNetworksXDR.AuditManagementLogs.AUDIT_OWNER_EMAIL
      description: Audit owner email address.
      type: String
    - contextPath: PaloAltoNetworksXDR.AuditManagementLogs.AUDIT_ASSET_JSON
      description: Asset JSON.
      type: String
    - contextPath: PaloAltoNetworksXDR.AuditManagementLogs.AUDIT_ASSET_NAMES
      description: Audit asset names.
      type: String
    - contextPath: PaloAltoNetworksXDR.AuditManagementLogs.AUDIT_HOSTNAME
      description: Host name.
      type: String
    - contextPath: PaloAltoNetworksXDR.AuditManagementLogs.AUDIT_RESULT
      description: Audit result.
      type: String
    - contextPath: PaloAltoNetworksXDR.AuditManagementLogs.AUDIT_REASON
      description: Audit reason.
      type: String
    - contextPath: PaloAltoNetworksXDR.AuditManagementLogs.AUDIT_DESCRIPTION
      description: Description of the audit.
      type: String
    - contextPath: PaloAltoNetworksXDR.AuditManagementLogs.AUDIT_ENTITY
      description: Audit entity (e.g., AUTH, DISTRIBUTIONS).
      type: String
    - contextPath: PaloAltoNetworksXDR.AuditManagementLogs.AUDIT_ENTITY_SUBTYPE
      description: Entity subtype (e.g., Login, Create).
      type: String
    - contextPath: PaloAltoNetworksXDR.AuditManagementLogs.AUDIT_CASE_ID
      description: Audit case ID.
      type: Number
    - contextPath: PaloAltoNetworksXDR.AuditManagementLogs.AUDIT_INSERT_TIME
      description: Log's insert time.
      type: Date
  - arguments:
    - description: A comma-separated list of endpoint IDs.
      isArray: true
      name: endpoint_ids
    - description: A comma-separated list of endpoint names.
      isArray: true
      name: endpoint_names
    - description: The report type. Can be "Installation", "Policy", "Action", "Agent Service", "Agent Modules", or "Agent Status".
      isArray: true
      name: type
      auto: PREDEFINED
      predefined:
      - Installation
      - Policy
      - Action
      - Agent Service
      - Agent Modules
      - Agent Status
    - auto: PREDEFINED
      description: The report subtype.
      isArray: true
      name: sub_type
      predefined:
      - Install
      - Uninstall
      - Upgrade
      - Local Configuration
      - Content Update
      - Policy Update
      - Process Exception
      - Hash Exception
      - Scan
      - File Retrieval
      - File Scan
      - Terminate Process
      - Isolate
      - Cancel Isolation
      - Payload Execution
      - Quarantine
      - Restore
      - Stop
      - Start
      - Module Initialization
      - Local Analysis Model
      - Local Analysis Feature Extraction
      - Fully Protected
      - OS Incompatible
      - Software Incompatible
      - Kernel Driver Initialization
      - Kernel Extension Initialization
      - Proxy Communication
      - Quota Exceeded
      - Minimal Content
      - Reboot Required
      - Missing Disc Access
    - auto: PREDEFINED
      description: The result type. Can be "Success" or "Fail". If not passed, returns all event reports.
      isArray: true
      name: result
      predefined:
      - Success
      - Fail
    - description: |-
        Return logs that their timestamp is greater than 'log_time_after'.
        Supported values:
        1579039377301 (time in milliseconds)
        "3 days" (relative date)
        "2019-10-21T23:45:00" (date).
      name: timestamp_gte
    - description: |-
        Return logs for which the timestamp is before the 'timestamp_lte'.

        Supported values:
        1579039377301 (time in milliseconds)
        "3 days" (relative date)
        "2019-10-21T23:45:00" (date).
      name: timestamp_lte
    - defaultValue: '0'
      description: Page number (for pagination). The default is 0 (the first page).
      name: page
    - defaultValue: '30'
      description: The maximum number of reports to return. Default and maximum is 30.
      name: limit
    - auto: PREDEFINED
      description: The field by which to sort results. Can be "type", "category", "trapsversion", "timestamp", or "domain").
      name: sort_by
      predefined:
      - type
      - category
      - trapsversion
      - timestamp
      - domain
    - auto: PREDEFINED
      defaultValue: asc
      description: The sort order. Can be "asc" (ascending) or "desc" (descending). Default is "asc".
      name: sort_order
      predefined:
      - asc
      - desc
    description: Gets agent event reports. You can filter by multiple fields, which will be concatenated using the AND condition (OR is not supported). Maximum result set size is 100. Offset is the zero-based number of reports from the start of the result set (start by counting from 0).
    name: xdr-get-audit-agent-reports
    outputs:
    - contextPath: PaloAltoNetworksXDR.AuditAgentReports.ENDPOINTID
      description: Endpoint ID.
      type: String
    - contextPath: PaloAltoNetworksXDR.AuditAgentReports.ENDPOINTNAME
      description: Endpoint name.
      type: String
    - contextPath: PaloAltoNetworksXDR.AuditAgentReports.DOMAIN
      description: Agent domain.
      type: String
    - contextPath: PaloAltoNetworksXDR.AuditAgentReports.TRAPSVERSION
      description: Traps version.
      type: String
    - contextPath: PaloAltoNetworksXDR.AuditAgentReports.RECEIVEDTIME
      description: Received time in Epoch time.
      type: Date
    - contextPath: PaloAltoNetworksXDR.AuditAgentReports.TIMESTAMP
      description: Timestamp in Epoch time.
      type: Date
    - contextPath: PaloAltoNetworksXDR.AuditAgentReports.CATEGORY
      description: Report category (e.g., Audit).
      type: String
    - contextPath: PaloAltoNetworksXDR.AuditAgentReports.TYPE
      description: Report type (e.g., Action, Policy).
      type: String
    - contextPath: PaloAltoNetworksXDR.AuditAgentReports.SUBTYPE
      description: Report subtype (e.g., Fully Protected,Policy Update,Cancel Isolation).
      type: String
    - contextPath: PaloAltoNetworksXDR.AuditAgentReports.RESULT
      description: Report result.
      type: String
    - contextPath: PaloAltoNetworksXDR.AuditAgentReports.REASON
      description: Report reason.
      type: String
    - contextPath: PaloAltoNetworksXDR.AuditAgentReports.DESCRIPTION
      description: Agent report description.
      type: String
    - contextPath: Endpoint.ID
      description: The unique ID within the tool retrieving the endpoint.
      type: String
    - contextPath: Endpoint.Hostname
      description: The hostname that is mapped to this endpoint.
      type: String
    - contextPath: Endpoint.Domain
      description: The domain of the endpoint.
      type: String
  - arguments:
    - description: Links the response action to the triggered incident.
      name: incident_id
    - description: String that represents a list of hashed files you want to block list. Must be a valid SHA256 hash.
      isArray: true
      name: hash_list
      required: true
    - description: String that represents additional information regarding the action.
      name: comment
    - description: Choose either regular response or detailed response. Default value = false, regular response.
      name: detailed_response
      auto: PREDEFINED
      defaultValue: 'false'
      predefined:
      - 'true'
      - 'false'
    description: Block lists requested files which have not already been block listed or added to allow lists.
    name: xdr-blocklist-files
    outputs:
    - contextPath: PaloAltoNetworksXDR.blocklist.added_hashes
      description: Number of file hashes added to block list.
      type: Number
    - contextPath: PaloAltoNetworksXDR.blocklist.excluded_hashes
      description: Number of file hashes excluded from block list.
      type: Number
  - arguments:
    - description: Allows linking the response action to the incident that triggered it.
      name: incident_id
    - description: String that represents a list of hashed files you want to add to the block list. Must be a valid SHA256 hash.
      isArray: true
      name: hash_list
      required: true
    - description: String that represents additional information regarding the action.
      name: comment
    deprecated: true
    description: Deprecated, use `xdr-blocklist-files` instead.
    name: xdr-blacklist-files
  - arguments:
    - description: Links the response action to the triggered incident.
      name: incident_id
    - description: String that represents a list of hashed files you want to add to allow lists. Must be a valid SHA256 hash.
      isArray: true
      name: hash_list
      required: true
    - description: String that represents additional information regarding the action.
      name: comment
    - auto: PREDEFINED
      defaultValue: 'false'
      description: Choose either regular response or detailed response. Default value = false, regular response.
      name: detailed_response
      predefined:
      - 'true'
      - 'false'
    description: Adds requested files to allow list if they are not already on block list or allow list.
    name: xdr-allowlist-files
    outputs:
    - contextPath: PaloAltoNetworksXDR.allowlist.added_hashes
      description: Number of added file hashes to allowlist.
      type: Number
    - contextPath: PaloAltoNetworksXDR.allowlist.excluded_hashes
      description: Number of excluded file hashes from allowlist.
      type: Number
  - arguments:
    - description: Allows linking the response action to the incident that triggered it.
      name: incident_id
    - description: String that represents a list of hashed files you want to add to the allow list. Must be a valid SHA256 hash.
      isArray: true
      name: hash_list
      required: true
    - description: String that represents additional information regarding the action.
      name: comment
    deprecated: true
    description: Deprecated, use `xdr-allowlist-files` instead.
    name: xdr-whitelist-files
  - arguments:
    - description: Allows linking the response action to the incident that triggered it.
      name: incident_id
    - description: List of endpoint IDs.
      isArray: true
      name: endpoint_id_list
      required: true
    - description: String that represents the path of the file you want to quarantine.
      name: file_path
      required: true
    - description: String that represents the file’s hash. Must be a valid SHA256 hash.
      name: file_hash
      required: true
    - description: Interval in seconds between each poll.
      name: interval_in_seconds
    - description: Polling timeout in seconds.
      name: timeout_in_seconds
    - description: For polling use.
      isArray: true
      name: action_id
      deprecated: true
    description: Quarantines a file on selected endpoints. You can select up to 1000 endpoints.
    name: xdr-file-quarantine
    polling: true
  - deprecated: true
    description: Deprecated. Use `xdr-file-quarantine` instead.
    name: xdr-quarantine-files
    arguments:
    - description: Allows linking the response action to the incident that triggered it.
      name: incident_id
    - description: List of endpoint IDs.
      isArray: true
      name: endpoint_id_list
      required: true
    - description: String that represents the path of the file you want to quarantine.
      name: file_path
      required: true
    - description: String that represents the file’s hash. Must be a valid SHA256 hash.
      name: file_hash
      required: true
  - arguments:
    - description: String the represents the endpoint ID.
      name: endpoint_id
      required: true
    - description: String that represents the file hash. Must be a valid SHA256 hash.
      name: file_hash
      required: true
    - description: String that represents the file path.
      name: file_path
      required: true
    description: Retrieves the quarantine status for a selected file.
    name: xdr-get-quarantine-status
  - arguments:
    - description: Allows linking the response action to the incident that triggered it.
      name: incident_id
    - description: String that represents the file in hash. Must be a valid SHA256 hash.
      name: file_hash
      required: true
    - description: String that represents the endpoint ID. If you do not enter a specific endpoint ID, the request will run restore on all endpoints which relate to the quarantined file you defined.
      name: endpoint_id
    - description: Interval in seconds between each poll.
      name: interval_in_seconds
    - description: Polling timeout in seconds.
      name: timeout_in_seconds
    - description: For polling use.
      isArray: true
      name: action_id
      deprecated: true
    description: Restores a quarantined file on requested endpoints.
    name: xdr-file-restore
    polling: true
  - arguments:
    - description: Allows to link the response action to the incident that triggered it.
      name: incident_id
    - description: String that represents the file in hash. Must be a valid SHA256 hash.
      name: file_hash
      required: true
    - description: String that represents the endpoint ID. If you do not enter a specific endpoint ID, the request will run restore on all endpoints which relate to the quarantined file you defined.
      name: endpoint_id
    deprecated: true
    description: Deprecated. Use `xdr-file-restore` instead.
    name: xdr-restore-file
  - arguments:
    - description: Allows linking the response action to the incident that triggered it.
      name: incident_id
    - description: List of endpoint IDs.
      isArray: true
      name: endpoint_id_list
    - description: Name of the distribution list.
      isArray: true
      name: dist_name
    - description: GTE first seen timestamp in milliseconds.
      name: gte_first_seen
    - description: GET last seen timestamp in milliseconds.
      name: gte_last_seen
    - description: LTE first seen timestamp in milliseconds.
      name: lte_first_seen
    - description: LTE last seen timestamp in milliseconds.
      name: lte_last_seen
    - description: List of IP addresses.
      isArray: true
      name: ip_list
    - description: Name of the endpoint group.
      isArray: true
      name: group_name
    - auto: PREDEFINED
      description: Type of operating system.
      isArray: true
      name: platform
      predefined:
      - windows
      - linux
      - macos
      - android
    - description: Endpoint alias name.
      isArray: true
      name: alias
    - auto: PREDEFINED
      description: Whether an endpoint has been isolated. Can be "isolated" or "unisolated".
      name: isolate
      predefined:
      - isolated
      - unisolated
    - description: Name of the host.
      isArray: true
      name: hostname
    - auto: PREDEFINED
      defaultValue: 'false'
      description: Whether to scan all of the endpoints. Scanning all of the endpoints may cause performance issues and latency.
      name: all
      predefined:
      - 'true'
      - 'false'
    - description: For polling use.
      isArray: true
      name: action_id
      deprecated: true
    - description: Interval in seconds between each poll.
      name: interval_in_seconds
    - description: Polling timeout in seconds.
      name: timeout_in_seconds
    description: 'Runs a scan on a selected endpoint. To scan all endpoints, run this command with argument all=true. Note: scanning all the endpoints may cause performance issues and latency.'
    execution: true
    name: xdr-endpoint-scan-execute
    outputs:
    - contextPath: PaloAltoNetworksXDR.endpointScan.actionId
      description: The action ID of the scan request.
      type: Number
    - contextPath: PaloAltoNetworksXDR.endpointScan.aborted
      description: Was the scan aborted?
      type: Boolean
    polling: true
  - arguments:
    - description: Allows linking the response action to the incident that triggered it.
      name: incident_id
    - description: List of endpoint IDs.
      isArray: true
      name: endpoint_id_list
    - description: Name of the distribution list.
      isArray: true
      name: dist_name
    - description: GTE first seen timestamp in milliseconds.
      name: gte_first_seen
    - description: GTE last seen timestamp in milliseconds.
      name: gte_last_seen
    - description: LTE first seen timestamp in milliseconds.
      name: lte_first_seen
    - description: LTE last seen timestamp in milliseconds.
      name: lte_last_seen
    - description: List of IP addresses.
      isArray: true
      name: ip_list
    - description: Name of the endpoint group.
      isArray: true
      name: group_name
    - auto: PREDEFINED
      description: Type of operating system.
      isArray: true
      name: platform
      predefined:
      - windows
      - linux
      - macos
      - android
    - description: Endpoint alias name.
      isArray: true
      name: alias
    - auto: PREDEFINED
      description: Whether an endpoint has been isolated. Can be "isolated" or "unisolated".
      name: isolate
      predefined:
      - isolated
      - unisolated
    - description: Name of the host.
      isArray: true
      name: hostname
    - auto: PREDEFINED
      defaultValue: 'false'
      description: 'Whether to scan all of the endpoints. Note: scanning all of the endpoints may cause performance issues and latency.'
      name: all
      predefined:
      - 'true'
      - 'false'
    deprecated: true
    description: Deprecated. Use `xdr-endpoint-scan-execute` instead.
    execution: true
    name: xdr-endpoint-scan
    outputs:
    - contextPath: PaloAltoNetworksXDR.endpointScan.actionId
      description: The action ID of the scan request.
      type: Number
    - contextPath: PaloAltoNetworksXDR.endpointScan.aborted
      description: Was the scan aborted?
      type: Boolean
  - arguments:
    - description: Allows linking the response action to the incident that triggered it.
      name: incident_id
    - description: List of endpoint IDs.
      isArray: true
      name: endpoint_id_list
    - description: Name of the distribution list.
      isArray: true
      name: dist_name
    - description: GTE first seen timestamp in milliseconds.
      name: gte_first_seen
    - description: GTE last seen timestamp in milliseconds.
      name: gte_last_seen
    - description: LTE first seen timestamp in milliseconds.
      name: lte_first_seen
    - description: LTE last seen timestamp in milliseconds.
      name: lte_last_seen
    - description: List of IP addresses.
      isArray: true
      name: ip_list
    - description: Name of the endpoint group.
      isArray: true
      name: group_name
    - description: Type of operating system.
      isArray: true
      name: platform
      auto: PREDEFINED
      predefined:
      - windows
      - linux
      - macos
      - android
    - description: Endpoint alias name.
      isArray: true
      name: alias
    - description: Whether an endpoint has been isolated. Can be "isolated" or "unisolated".
      name: isolate
      auto: PREDEFINED
      predefined:
      - isolated
      - unisolated
    - description: Name of the host.
      isArray: true
      name: hostname
    - auto: PREDEFINED
      defaultValue: 'false'
      description: 'Whether to scan all of the endpoints. Note: scanning all of the endpoints may cause performance issues and latency.'
      name: all
      predefined:
      - 'true'
      - 'false'
    description: Cancels the scan of selected endpoints. A scan can only be aborted if the selected endpoints are Pending or In Progress. To scan all endpoints, run the command with the argument all=true. Note that scanning all of the endpoints may cause performance issues and latency.
    execution: true
    name: xdr-endpoint-scan-abort
    outputs:
    - contextPath: PaloAltoNetworksXDR.endpointScan.actionId
      description: The action ID of the abort scan request.
      type: Unknown
    - contextPath: PaloAltoNetworksXDR.endpointScan.aborted
      description: Was the scan aborted?
      type: Boolean
  - description: "Gets mapping fields from remote incident. Note: This method will not update the current incident, it's here for debugging purposes."
    name: get-mapping-fields
    arguments: []
  - arguments:
    - description: The remote incident ID.
      name: id
      required: true
    - defaultValue: '0'
      description: UTC timestamp in seconds. The incident is only updated if it was modified after the last update time.
      name: lastUpdate
    description: "Gets remote data from a remote incident. Note: This method will not update the current incident, it's here for debugging purposes."
    name: get-remote-data
  - arguments:
    - description: Date string representing the local time.The incident is only returned if it was modified after the last update time.
      name: lastUpdate
    description: 'Gets the list of incidents that were modified since the last update. Note: This method is here for debugging purposes. get-modified-remote-data is used as part of a Mirroring feature, which is available since version 6.1.'
    name: get-modified-remote-data
  - arguments:
    - description: The endpoint ID. Can be retrieved by running the xdr-get-endpoints command.
      name: endpoint_id
      required: true
    description: Gets the policy name for a specific endpoint.
    name: xdr-get-policy
    outputs:
    - contextPath: PaloAltoNetworksXDR.Policy
      description: The policy allocated with the endpoint.
      type: string
    - contextPath: PaloAltoNetworksXDR.Policy.policy_name
      description: Name of the policy allocated with the endpoint.
      type: string
    - contextPath: PaloAltoNetworksXDR.Policy.endpoint_id
      description: Endpoint ID.
      type: string
  - arguments:
    - description: A comma-separated list of the script names.
      isArray: true
      name: script_name
    - description: A comma-separated list of the script descriptions.
      isArray: true
      name: description
    - description: A comma-separated list of the users who created the script.
      isArray: true
      name: created_by
    - description: The maximum number of scripts returned to the War Room.
      name: limit
    - description: (Int) Offset in the data set.
      name: offset
    - auto: PREDEFINED
      description: Whether the script can be executed on a Windows operating system.
      name: windows_supported
      predefined:
      - 'true'
      - 'false'
    - auto: PREDEFINED
      description: Whether the script can be executed on a Linux operating system.
      name: linux_supported
      predefined:
      - 'true'
      - 'false'
    - auto: PREDEFINED
      description: Whether the script can be executed on a Mac operating system.
      name: macos_supported
      predefined:
      - 'true'
      - 'false'
    - auto: PREDEFINED
      description: Whether the script has a high-risk outcome.
      name: is_high_risk
      predefined:
      - 'true'
      - 'false'
    description: Gets a list of scripts available in the scripts library.
    name: xdr-get-scripts
    outputs:
    - contextPath: PaloAltoNetworksXDR.Scripts
      description: The scripts command results.
      type: Unknown
    - contextPath: PaloAltoNetworksXDR.Scripts.script_id
      description: Script ID.
      type: Unknown
    - contextPath: PaloAltoNetworksXDR.Scripts.name
      description: Name of the script.
      type: string
    - contextPath: PaloAltoNetworksXDR.Scripts.description
      description: Description of the script.
      type: string
    - contextPath: PaloAltoNetworksXDR.Scripts.modification_date
      description: Timestamp of when the script was last modified.
      type: Unknown
    - contextPath: PaloAltoNetworksXDR.Scripts.created_by
      description: Name of the user who created the script.
      type: string
    - contextPath: PaloAltoNetworksXDR.Scripts.windows_supported
      description: Whether the script can be executed on a Windows operating system.
      type: boolean
    - contextPath: PaloAltoNetworksXDR.Scripts.linux_supported
      description: Whether the script can be executed on a Linux operating system.
      type: boolean
    - contextPath: PaloAltoNetworksXDR.Scripts.macos_supported
      description: Whether the script can be executed on Mac operating system.
      type: boolean
    - contextPath: PaloAltoNetworksXDR.Scripts.is_high_risk
      description: Whether the script has a high-risk outcome.
      type: boolean
    - contextPath: PaloAltoNetworksXDR.Scripts.script_uid
      description: Globally Unique Identifier of the script, used to identify the script when executing.
      type: string
  - arguments:
    - description: A comma-separated list of endpoint IDs. You can retrieve the endpoint IDs from the xdr-get-endpoints command.
      name: endpoint_ids
      required: true
    description: Deletes selected endpoints in the Cortex XDR app. You can delete up to 1000 endpoints.
    name: xdr-delete-endpoints
  - arguments:
    - description: A comma-separated list of endpoint IDs. You can retrieve the endpoint IDs from the xdr-get-endpoints command.
      isArray: true
      name: endpoint_ids
    - description: 'Type of violation. Possible values are: "cd-rom", "disk drive", "floppy disk", and "portable device".'
      name: type
      auto: PREDEFINED
      predefined:
      - cd-rom
      - disk drive
      - floppy disk
      - portable device
    - description: 'Timestamp of the violation. Violations that are greater than or equal to this timestamp will be returned. Values can be in either ISO date format, relative time, or epoch timestamp. For example:  "2019-10-21T23:45:00" (ISO date format), "3 days ago" (relative time) 1579039377301 (epoch time).'
      name: timestamp_gte
    - description: 'Timestamp of the violation. Violations that are less than or equal to this timestamp will be returned. Values can be in either ISO date format, relative time, or epoch timestamp. For example:  "2019-10-21T23:45:00" (ISO date format), "3 days ago" (relative time) 1579039377301 (epoch time).'
      name: timestamp_lte
    - description: A comma-separated list of IP addresses.
      isArray: true
      name: ip_list
    - description: Name of the vendor.
      isArray: true
      name: vendor
    - description: Vendor ID.
      isArray: true
      name: vendor_id
    - description: Name of the product.
      isArray: true
      name: product
    - description: Product ID.
      isArray: true
      name: product_id
    - description: Serial number.
      isArray: true
      name: serial
    - description: Hostname.
      isArray: true
      name: hostname
    - description: A comma-separated list of violation IDs.
      isArray: true
      name: violation_id_list
    - description: Username.
      isArray: true
      name: username
    description: Gets a list of device control violations filtered by selected fields. You can retrieve up to 100 violations.
    name: xdr-get-endpoint-device-control-violations
    outputs:
    - contextPath: PaloAltoNetworksXDR.EndpointViolations
      description: Endpoint violations command results.
      type: Unknown
    - contextPath: PaloAltoNetworksXDR.EndpointViolations.violations
      description: A list of violations.
      type: Unknown
    - contextPath: PaloAltoNetworksXDR.EndpointViolations.violations.os_type
      description: Type of the operating system.
      type: string
    - contextPath: PaloAltoNetworksXDR.EndpointViolations.violations.hostname
      description: Host name of the violation.
      type: string
    - contextPath: PaloAltoNetworksXDR.EndpointViolations.violations.username
      description: Username of the violation.
      type: string
    - contextPath: PaloAltoNetworksXDR.EndpointViolations.violations.ip
      description: IP address of the violation.
      type: string
    - contextPath: PaloAltoNetworksXDR.EndpointViolations.violations.timestamp
      description: Timestamp of the violation.
      type: number
    - contextPath: PaloAltoNetworksXDR.EndpointViolations.violations.violation_id
      description: Violation ID.
      type: number
    - contextPath: PaloAltoNetworksXDR.EndpointViolations.violations.type
      description: Type of violation.
      type: string
    - contextPath: PaloAltoNetworksXDR.EndpointViolations.violations.vendor_id
      description: Vendor ID of the violation.
      type: string
    - contextPath: PaloAltoNetworksXDR.EndpointViolations.violations.vendor
      description: Name of the vendor of the violation.
      type: string
    - contextPath: PaloAltoNetworksXDR.EndpointViolations.violations.product_id
      description: Product ID of the violation.
      type: string
    - contextPath: PaloAltoNetworksXDR.EndpointViolations.violations.product
      description: Name of the product of the violation.
      type: string
    - contextPath: PaloAltoNetworksXDR.EndpointViolations.violations.serial
      description: Serial number of the violation.
      type: string
    - contextPath: PaloAltoNetworksXDR.EndpointViolations.violations.endpoint_id
      description: Endpoint ID of the violation.
      type: string
  - arguments:
    - description: Allows to link the response action to the incident that triggered it.
      name: incident_id
    - description: A comma-separated list of endpoint IDs.
      isArray: true
      name: endpoint_ids
      required: true
    - description: A comma-separated list of file paths on the Windows platform.
      isArray: true
      name: windows_file_paths
    - description: A comma-separated list of file paths on the Linux platform.
      isArray: true
      name: linux_file_paths
    - description: A comma-separated list of file paths on the Mac platform.
      isArray: true
      name: mac_file_paths
    - description: A comma-separated list of file paths in any platform. Can be used instead of the mac/windows/linux file paths. The order of the files path list must be parallel to the endpoints list order, so the first file path in the list is related to the first endpoint and so on.
      isArray: true
      name: generic_file_path
    - description: Interval in seconds between each poll.
      name: interval_in_seconds
    - description: Polling timeout in seconds.
      name: timeout_in_seconds
    - description: For polling use.
      isArray: true
      name: action_id
      deprecated: true
    description: Retrieves files from selected endpoints. You can retrieve up to 20 files, from no more than 10 endpoints. At least one endpoint ID and one file path are necessary in order to run the command. After running this command, you can use the xdr-action-status-get command with returned action_id, to check the action status.
    name: xdr-file-retrieve
    outputs:
    - contextPath: PaloAltoNetworksXDR.RetrievedFiles.action_id
      description: ID of the action to retrieve files from selected endpoints.
      type: string
    - contextPath: PaloAltoNetworksXDR.RetrievedFiles.endpoint_id
      description: Endpoint ID. Added only when the operation is successful.
      type: string
    - contextPath: PaloAltoNetworksXDR.RetrievedFiles.file_link
      description: Link to the file. Added only when the operation is successful.
      type: string
    - contextPath: PaloAltoNetworksXDR.RetrievedFiles.status
      description: The action status. Added only when the operation is unsuccessful.
      type: string
    polling: true
  - arguments:
    - description: Allows linking the response action to the incident that triggered it.
      name: incident_id
    - description: A comma-separated list of endpoint IDs.
      isArray: true
      name: endpoint_ids
      required: true
    - description: A comma-separated list of file paths on the Windows platform.
      isArray: true
      name: windows_file_paths
    - description: A comma-separated list of file paths on the Linux platform.
      isArray: true
      name: linux_file_paths
    - description: A comma-separated list of file paths on the Mac platform.
      isArray: true
      name: mac_file_paths
    - description: A comma-separated list of file paths in any platform. Can be used instead of the mac/windows/linux file paths. The order of the files path list must be parallel to the endpoints list order, so the first file path in the list is related to the first endpoint and so on.
      isArray: true
      name: generic_file_path
    deprecated: true
    description: Deprecated. Use `xdr-file-retrieve` instead.
    name: xdr-retrieve-files
    outputs:
    - contextPath: PaloAltoNetworksXDR.RetrievedFiles.action_id
      description: ID of the action to retrieve files from selected endpoints.
      type: string
  - arguments:
    - description: Action ID retrieved from the xdr-retrieve-files command.
      isArray: true
      name: action_id
      required: true
    description: View the file retrieved by the xdr-retrieve-files command according to the action ID. Before running this command, you can use the xdr-action-status-get command to check if this action completed successfully.
    name: xdr-retrieve-file-details
    outputs:
    - contextPath: File
      description: The file details command results.
      type: Unknown
    - contextPath: File.Name
      description: The full file name (including the file extension).
      type: String
    - contextPath: File.EntryID
      description: The ID for locating the file in the War Room.
      type: String
    - contextPath: File.Size
      description: The size of the file in bytes.
      type: Number
    - contextPath: File.MD5
      description: The MD5 hash of the file.
      type: String
    - contextPath: File.SHA1
      description: The SHA1 hash of the file.
      type: String
    - contextPath: File.SHA256
      description: The SHA256 hash of the file.
      type: String
    - contextPath: File.SHA512
      description: The SHA512 hash of the file.
      type: String
    - contextPath: File.Extension
      description: 'The file extension. For example: "xls".'
      type: String
    - contextPath: File.Type
      description: The file type, as determined by libmagic (same as displayed in file entries).
      type: String
  - arguments:
    - description: Unique identifier of the script, returned by the xdr-get-scripts command.
      name: script_uid
      required: true
    description: Gets the full definition of a specific script in the scripts library.
    name: xdr-get-script-metadata
    outputs:
    - contextPath: PaloAltoNetworksXDR.ScriptMetadata
      description: The script metadata command results.
      type: Unknown
    - contextPath: PaloAltoNetworksXDR.ScriptMetadata.script_id
      description: Script ID.
      type: number
    - contextPath: PaloAltoNetworksXDR.ScriptMetadata.name
      description: Script name.
      type: string
    - contextPath: PaloAltoNetworksXDR.ScriptMetadata.description
      description: Script description.
      type: string
    - contextPath: PaloAltoNetworksXDR.ScriptMetadata.modification_date
      description: Timestamp of when the script was last modified.
      type: unknown
    - contextPath: PaloAltoNetworksXDR.ScriptMetadata.created_by
      description: Name of the user who created the script.
      type: string
    - contextPath: PaloAltoNetworksXDR.ScriptMetadata.is_high_risk
      description: Whether the script has a high-risk outcome.
      type: boolean
    - contextPath: PaloAltoNetworksXDR.ScriptMetadata.windows_supported
      description: Whether the script can be executed on a Windows operating system.
      type: boolean
    - contextPath: PaloAltoNetworksXDR.ScriptMetadata.linux_supported
      description: Whether the script can be executed on a Linux operating system.
      type: boolean
    - contextPath: PaloAltoNetworksXDR.ScriptMetadata.macos_supported
      description: Whether the script can be executed on a Mac operating system.
      type: boolean
    - contextPath: PaloAltoNetworksXDR.ScriptMetadata.entry_point
      description: Name of the entry point selected for the script. An empty string indicates  the script defined as just run.
      type: string
    - contextPath: PaloAltoNetworksXDR.ScriptMetadata.script_input
      description: Name and type for the specified entry point.
      type: string
    - contextPath: PaloAltoNetworksXDR.ScriptMetadata.script_output_type
      description: Type of the output.
      type: string
    - contextPath: PaloAltoNetworksXDR.ScriptMetadata.script_output_dictionary_definitions
      description: If the script_output_type is a dictionary, an array with friendly name, name, and type for each output.
      type: Unknown
  - arguments:
    - description: Unique identifier of the script, returned by the xdr-get-scripts command.
      name: script_uid
      required: true
    description: Gets the code of a specific script in the script library.
    name: xdr-get-script-code
    outputs:
    - contextPath: PaloAltoNetworksXDR.ScriptCode
      description: The script code command results.
      type: Unknown
    - contextPath: PaloAltoNetworksXDR.ScriptCode.code
      description: The code of a specific script in the script library.
      type: string
    - contextPath: PaloAltoNetworksXDR.ScriptCode.script_uid
      description: Unique identifier of the script.
      type: string
  - arguments:
    - description: The action ID of the selected request. After performing an action, you will receive an action ID.
      isArray: true
      name: action_id
      required: true
    description: Retrieves the status of the requested actions according to the action ID.
    name: xdr-action-status-get
    outputs:
    - contextPath: PaloAltoNetworksXDR.GetActionStatus
      description: The action status command results.
      type: Unknown
    - contextPath: PaloAltoNetworksXDR.GetActionStatus.endpoint_id
      description: Endpoint ID.
      type: string
    - contextPath: PaloAltoNetworksXDR.GetActionStatus.status
      description: The status of the specific endpoint ID.
      type: string
    - contextPath: PaloAltoNetworksXDR.GetActionStatus.action_id
      description: The specified action ID.
      type: number
  - arguments:
    - description: Allows linking the response action to the incident that triggered it.
      name: incident_id
    - description: A comma-separated list of endpoint IDs. Can be retrieved by running the xdr-get-endpoints command.
      name: endpoint_ids
      required: true
    - description: Unique identifier of the script. Can be retrieved by running the xdr-get-scripts command.
      name: script_uid
      required: true
    - description: Dictionary containing the parameter name as key and its value for this execution as the value. For example, {"param1":"param1_value","param2":"param2_value"}.
      name: parameters
    - defaultValue: '600'
      description: The timeout in seconds for this execution.
      name: timeout
    description: This command will soon be deprecated; prefer xdr-script-run instead. Initiates a new endpoint script execution action using a script from the script library.
    name: xdr-run-script
    outputs:
    - contextPath: PaloAltoNetworksXDR.ScriptRun.action_id
      description: ID of the action initiated.
      type: Number
    - contextPath: PaloAltoNetworksXDR.ScriptRun.endpoints_count
      description: Number of endpoints the action was initiated on.
      type: Number
  - arguments:
    - description: Allows linking the response action to the incident that triggered it.
      name: incident_id
    - description: A comma-separated list of endpoint IDs. Can be retrieved by running the xdr-get-endpoints command.
      name: endpoint_ids
      required: true
    - description: Unique identifier of the script. Can be retrieved by running the xdr-get-scripts command.
      name: script_uid
      required: true
    - description: Dictionary containing the parameter name as key and its value for this execution as the value. For example, {"param1":"param1_value","param2":"param2_value"}.
      name: parameters
    - defaultValue: '600'
      description: The timeout in seconds for this execution.
      name: timeout
    - description: Interval in seconds between each poll.
      defaultValue: '10'
      name: polling_interval_in_seconds
    - description: Polling timeout in seconds.
      name: polling_timeout_in_seconds
      defaultValue: '600'
    - description: action ID for polling.
      name: action_id
      deprecated: true
    - name: hide_polling_output
      deprecated: true
      description: whether to hide the polling result (automatically filled by polling).
    description: Initiates a new endpoint script execution action using a script from the script library and returns the results.
    name: xdr-script-run
    polling: true
    outputs:
    - contextPath: PaloAltoNetworksXDR.ScriptResult.action_id
      description: ID of the action initiated.
      type: Number
    - contextPath: PaloAltoNetworksXDR.ScriptResult.results.retrieved_files
      description: Number of successfully retrieved files.
      type: Number
    - contextPath: PaloAltoNetworksXDR.ScriptResult.results.endpoint_ip_address
      description: Endpoint IP address.
      type: String
    - contextPath: PaloAltoNetworksXDR.ScriptResult.results.endpoint_name
      description: Number of successfully retrieved files.
      type: String
    - contextPath: PaloAltoNetworksXDR.ScriptResult.results.failed_files
      description: Number of files failed to retrieve.
      type: Number
    - contextPath: PaloAltoNetworksXDR.ScriptResult.results.endpoint_status
      description: Endpoint status.
      type: String
    - contextPath: PaloAltoNetworksXDR.ScriptResult.results.domain
      description: Domain to which the endpoint belongs.
      type: String
    - contextPath: PaloAltoNetworksXDR.ScriptResult.results.endpoint_id
      description: Endpoint ID.
      type: String
    - contextPath: PaloAltoNetworksXDR.ScriptResult.results.execution_status
      description: Execution status of this endpoint.
      type: String
    - contextPath: PaloAltoNetworksXDR.ScriptResult.results.return_value
      description: Value returned by the script in case the type is not a dictionary.
      type: String
    - contextPath: PaloAltoNetworksXDR.ScriptResult.results.standard_output
      description: The STDOUT and the STDERR logged by the script during the execution.
      type: String
    - contextPath: PaloAltoNetworksXDR.ScriptResult.results.retention_date
      description: Timestamp in which the retrieved files will be deleted from the server.
      type: Date
  - arguments:
    - description: Allows linking the response action to the incident that triggered it.
      name: incident_id
    - description: A comma-separated list of endpoint IDs. Can be retrieved by running the xdr-get-endpoints command.
      name: endpoint_ids
      required: true
    - description: Section of a script you want to initiate on an endpoint (e.g., print("7")).
      name: snippet_code
      required: true
    - description: Interval in seconds between each poll.
      name: interval_in_seconds
    - description: Polling timeout in seconds.
      name: timeout_in_seconds
    - description: For polling use.
      isArray: true
      name: action_id
      deprecated: true
    description: Initiates a new endpoint script execution action using the provided snippet code.
    name: xdr-snippet-code-script-execute
    outputs:
    - contextPath: PaloAltoNetworksXDR.ScriptRun.action_id
      description: ID of the action initiated.
      type: Number
    - contextPath: PaloAltoNetworksXDR.ScriptRun.endpoints_count
      description: Number of endpoints the action was initiated on.
      type: Number
    polling: true
  - arguments:
    - description: Allows linking the response action to the incident that triggered it.
      name: incident_id
    - description: |-
        A comma-separated list of endpoint IDs. Can be retrieved by running the xdr-get-endpoints command.
      name: endpoint_ids
      required: true
    - description: |-
        Section of a script you want to initiate on an endpoint (e.g., print("7")).
      name: snippet_code
      required: true
    deprecated: true
    description: Deprecated. Use `xdr-snippet-code-script-execute` instead.
    name: xdr-run-snippet-code-script
    outputs:
    - contextPath: PaloAltoNetworksXDR.ScriptRun.action_id
      description: ID of the action initiated.
      type: Number
    - contextPath: PaloAltoNetworksXDR.ScriptRun.endpoints_count
      description: Number of endpoints the action was initiated on.
      type: Number
  - arguments:
    - description: Action IDs retrieved from the xdr-run-script command.
      isArray: true
      name: action_id
      required: true
    description: Retrieves the status of a script execution action.
    name: xdr-get-script-execution-status
    outputs:
    - contextPath: PaloAltoNetworksXDR.ScriptStatus.general_status
      description: General status of the action, considering the status of all the endpoints.
      type: String
    - contextPath: PaloAltoNetworksXDR.ScriptStatus.error_message
      description: Error message regarding permissions for running APIs or the action doesn’t exist.
      type: String
    - contextPath: PaloAltoNetworksXDR.ScriptStatus.endpoints_timeout
      description: Number of endpoints in "timeout" status.
      type: Number
    - contextPath: PaloAltoNetworksXDR.ScriptStatus.action_id
      description: ID of the action initiated.
      type: Number
    - contextPath: PaloAltoNetworksXDR.ScriptStatus.endpoints_pending_abort
      description: Number of endpoints in "pending abort" status.
      type: Number
    - contextPath: PaloAltoNetworksXDR.ScriptStatus.endpoints_pending
      description: Number of endpoints in "pending" status.
      type: Number
    - contextPath: PaloAltoNetworksXDR.ScriptStatus.endpoints_in_progress
      description: Number of endpoints in "in progress" status.
      type: Number
    - contextPath: PaloAltoNetworksXDR.ScriptStatus.endpoints_failed
      description: Number of endpoints in "failed" status.
      type: Number
    - contextPath: PaloAltoNetworksXDR.ScriptStatus.endpoints_expired
      description: Number of endpoints in "expired" status.
      type: Number
    - contextPath: PaloAltoNetworksXDR.ScriptStatus.endpoints_completed_successfully
      description: Number of endpoints in "completed successfully" status.
      type: Number
    - contextPath: PaloAltoNetworksXDR.ScriptStatus.endpoints_canceled
      description: Number of endpoints in "canceled" status.
      type: Number
    - contextPath: PaloAltoNetworksXDR.ScriptStatus.endpoints_aborted
      description: Number of endpoints in "aborted" status.
      type: Number
  - arguments:
    - description: Action IDs retrieved from the xdr-run-script command.
      isArray: true
      name: action_id
      required: true
    description: Retrieve the results of a script execution action.
    name: xdr-get-script-execution-results
    outputs:
    - contextPath: PaloAltoNetworksXDR.ScriptResult.action_id
      description: ID of the action initiated.
      type: Number
    - contextPath: PaloAltoNetworksXDR.ScriptResult.results.retrieved_files
      description: Number of successfully retrieved files.
      type: Number
    - contextPath: PaloAltoNetworksXDR.ScriptResult.results.endpoint_ip_address
      description: Endpoint IP address.
      type: String
    - contextPath: PaloAltoNetworksXDR.ScriptResult.results.endpoint_name
      description: Number of successfully retrieved files.
      type: String
    - contextPath: PaloAltoNetworksXDR.ScriptResult.results.failed_files
      description: Number of files failed to retrieve.
      type: Number
    - contextPath: PaloAltoNetworksXDR.ScriptResult.results.endpoint_status
      description: Endpoint status.
      type: String
    - contextPath: PaloAltoNetworksXDR.ScriptResult.results.domain
      description: Domain to which the endpoint belongs.
      type: String
    - contextPath: PaloAltoNetworksXDR.ScriptResult.results.endpoint_id
      description: Endpoint ID.
      type: String
    - contextPath: PaloAltoNetworksXDR.ScriptResult.results.execution_status
      description: Execution status of this endpoint.
      type: String
    - contextPath: PaloAltoNetworksXDR.ScriptResult.results.return_value
      description: Value returned by the script in case the type is not a dictionary.
      type: String
    - contextPath: PaloAltoNetworksXDR.ScriptResult.results.standard_output
      description: The STDOUT and the STDERR logged by the script during the execution.
      type: String
    - contextPath: PaloAltoNetworksXDR.ScriptResult.results.retention_date
      description: Timestamp in which the retrieved files will be deleted from the server.
      type: Date
  - arguments:
    - description: Action ID retrieved from the xdr-run-script command.
      isArray: true
      name: action_id
      required: true
    - description: Endpoint ID. Can be retrieved by running the xdr-get-endpoints command.
      isArray: true
      name: endpoint_id
      required: true
    description: Gets the files retrieved from a specific endpoint during a script execution.
    name: xdr-get-script-execution-result-files
    outputs:
    - contextPath: File.Size
      description: The size of the file.
      type: String
    - contextPath: File.SHA1
      description: The SHA1 hash of the file.
      type: String
    - contextPath: File.SHA256
      description: The SHA256 hash of the file.
      type: String
    - contextPath: File.SHA512
      description: The SHA512 hash of the file.
      type: String
    - contextPath: File.Name
      description: The name of the file.
      type: String
    - contextPath: File.SSDeep
      description: The SSDeep hash of the file.
      type: String
    - contextPath: File.EntryID
      description: EntryID of the file.
      type: String
    - contextPath: File.Info
      description: Information about the file.
      type: String
    - contextPath: File.Type
      description: The file type.
      type: String
    - contextPath: File.MD5
      description: The MD5 hash of the file.
      type: String
    - contextPath: File.Extension
      description: The extension of the file.
      type: String
  - arguments:
    - description: Allows linking the response action to the incident that triggered it.
      name: incident_id
    - description: A comma-separated list of endpoint IDs. Can be retrieved by running the xdr-get-endpoints command.
      name: endpoint_ids
      required: true
    - description: A comma-separated list of shell commands to execute.
      name: commands
      required: true
    - defaultValue: '600'
      description: The timeout in seconds for this execution.
      name: timeout
    - description: Interval in seconds between each poll.
      name: interval_in_seconds
    - description: Polling timeout in seconds.
      name: timeout_in_seconds
    - description: For polling use.
      isArray: true
      name: action_id
      deprecated: true
    description: Initiates a new endpoint script execution of shell commands.
    name: xdr-script-commands-execute
    polling: true
    outputs:
    - contextPath: PaloAltoNetworksXDR.ScriptRun.action_id
      description: ID of the action initiated.
      type: Number
    - contextPath: PaloAltoNetworksXDR.ScriptRun.endpoints_count
      description: Number of endpoints the action was initiated on.
      type: Number
  - arguments:
    - description: Allows linking the response action to the incident that triggered it.
      name: incident_id
    - description: A comma-separated list of endpoint IDs. Can be retrieved by running the xdr-get-endpoints command.
      name: endpoint_ids
      required: true
    - description: A comma-separated list of shell commands to execute.
      name: commands
      required: true
    - defaultValue: '600'
      description: The timeout in seconds for this execution.
      name: timeout
    deprecated: true
    description: Deprecated. Use `xdr-script-commands-execute` instead.
    name: xdr-run-script-execute-commands
    outputs:
    - contextPath: PaloAltoNetworksXDR.ScriptRun.action_id
      description: ID of the action initiated.
      type: Number
    - contextPath: PaloAltoNetworksXDR.ScriptRun.endpoints_count
      description: Number of endpoints the action was initiated on.
      type: Number
  - arguments:
    - description: Allows linking the response action to the incident that triggered it.
      name: incident_id
    - description: A comma-separated list of endpoint IDs. Can be retrieved by running the xdr-get-endpoints command.
      isArray: true
      name: endpoint_ids
      required: true
    - description: A comma-separated list of paths of the files to delete. All of the given file paths will run on all of the endpoints.
      isArray: true
      name: file_path
      required: true
    - defaultValue: '600'
      description: The timeout in seconds for this execution.
      name: timeout
    - description: Interval in seconds between each poll.
      name: interval_in_seconds
    - description: Polling timeout in seconds.
      name: timeout_in_seconds
    - description: For polling use.
      isArray: true
      name: action_id
      deprecated: true
    description: Initiates a new endpoint script execution to delete the specified file.
    name: xdr-file-delete-script-execute
    polling: true
    outputs:
    - contextPath: PaloAltoNetworksXDR.ScriptRun.action_id
      description: ID of the action initiated.
      type: Number
    - contextPath: PaloAltoNetworksXDR.ScriptRun.endpoints_count
      description: Number of endpoints the action was initiated on.
      type: Number
  - arguments:
    - description: Allows linking the response action to the incident that triggered it.
      name: incident_id
    - description: A comma-separated list of endpoint IDs. Can be retrieved by running the xdr-get-endpoints command.
      isArray: true
      name: endpoint_ids
      required: true
    - description: A comma-separated list of paths of the files to delete. All of the given file paths will run on all of the endpoints.
      isArray: true
      name: file_path
      required: true
    - defaultValue: '600'
      description: The timeout in seconds for this execution.
      name: timeout
    deprecated: true
    description: Deprecated. Use `xdr-file-delete-script-execute` instead.
    name: xdr-run-script-delete-file
    outputs:
    - contextPath: PaloAltoNetworksXDR.ScriptRun.action_id
      description: ID of the action initiated.
      type: Number
    - contextPath: PaloAltoNetworksXDR.ScriptRun.endpoints_count
      description: Number of endpoints the action was initiated on.
      type: Number
  - arguments:
    - description: Allows linking the response action to the incident that triggered it.
      name: incident_id
    - description: A comma-separated list of endpoint IDs. Can be retrieved by running the xdr-get-endpoints command.
      isArray: true
      name: endpoint_ids
      required: true
    - description: A comma-separated list of paths of the files to check for existence. All of the given file paths will run on all of the endpoints.
      isArray: true
      name: file_path
      required: true
    - defaultValue: '600'
      description: The timeout in seconds for this execution.
      name: timeout
    - description: Interval in seconds between each poll.
      name: interval_in_seconds
    - description: Polling timeout in seconds.
      name: timeout_in_seconds
    - description: For polling use.
      isArray: true
      name: action_id
      deprecated: true
    description: Initiates a new endpoint script execution to check if file exists.
    name: xdr-file-exist-script-execute
    polling: true
    outputs:
    - contextPath: PaloAltoNetworksXDR.ScriptRun.action_id
      description: ID of the action initiated.
      type: Number
    - contextPath: PaloAltoNetworksXDR.ScriptRun.endpoints_count
      description: Number of endpoints the action was initiated on.
      type: Number
  - arguments:
    - description: Allows linking the response action to the incident that triggered it.
      name: incident_id
    - description: A comma-separated list of endpoint IDs. Can be retrieved by running the xdr-get-endpoints command.
      isArray: true
      name: endpoint_ids
      required: true
    - description: A comma-separated list of paths of the files to check for existence. All of the given file paths will run on all of the endpoints.
      isArray: true
      name: file_path
      required: true
    - defaultValue: '600'
      description: The timeout in seconds for this execution.
      name: timeout
    deprecated: true
    description: Deprecated. Use `xdr-file-exist-script-execute` instead.
    name: xdr-run-script-file-exists
    outputs:
    - contextPath: PaloAltoNetworksXDR.ScriptRun.action_id
      description: ID of the action initiated.
      type: Number
    - contextPath: PaloAltoNetworksXDR.ScriptRun.endpoints_count
      description: Number of endpoints the action was initiated on.
      type: Number
  - arguments:
    - description: Allows to link the response action to the incident that triggered it.
      name: incident_id
    - description: A comma-separated list of endpoint IDs. Can be retrieved by running the xdr-get-endpoints command.
      isArray: true
      name: endpoint_ids
      required: true
    - description: Names of processes to kill. Will kill all of the given processes on all of the endpoints.
      isArray: true
      name: process_name
      required: true
    - defaultValue: '600'
      description: The timeout in seconds for this execution.
      name: timeout
    - description: Interval in seconds between each poll.
      name: interval_in_seconds
    - description: Polling timeout in seconds.
      name: timeout_in_seconds
    - description: For polling use.
      isArray: true
      name: action_id
      deprecated: true
    description: Initiates a new endpoint script execution kill process.
    name: xdr-kill-process-script-execute
    polling: true
    outputs:
    - contextPath: PaloAltoNetworksXDR.ScriptRun.action_id
      description: ID of the action initiated.
      type: Number
    - contextPath: PaloAltoNetworksXDR.ScriptRun.endpoints_count
      description: Number of endpoints the action was initiated on.
      type: Number
  - arguments:
    - description: Allows linking the response action to the incident that triggered it.
      name: incident_id
    - description: A comma-separated list of endpoint IDs. Can be retrieved by running the xdr-get-endpoints command.
      isArray: true
      name: endpoint_ids
      required: true
    - description: Names of processes to kill. Will kill all of the given processes on all of the endpoints.
      isArray: true
      name: process_name
      required: true
    - defaultValue: '600'
      description: The timeout in seconds for this execution.
      name: timeout
    deprecated: true
    description: Deprecated. Use `xdr-kill-process-script-execute` instead.
    name: xdr-run-script-kill-process
    outputs:
    - contextPath: PaloAltoNetworksXDR.ScriptRun.action_id
      description: ID of the action initiated.
      type: Number
    - contextPath: PaloAltoNetworksXDR.ScriptRun.endpoints_count
      description: Number of endpoints the action was initiated on.
      type: Number
  - arguments:
    - description: The endpoint ID.
      isArray: true
      name: id
    - default: true
      description: The endpoint IP address.
      isArray: true
      name: ip
    - description: The endpoint host name.
      isArray: true
      name: hostname
    description: Returns information about an endpoint.
    name: endpoint
    outputs:
    - contextPath: Endpoint.Hostname
      description: The endpoint hostname.
      type: String
    - contextPath: Endpoint.OS
      description: The endpoint operation system.
      type: String
    - contextPath: Endpoint.IPAddress
      description: The endpoint IP address.
      type: String
    - contextPath: Endpoint.ID
      description: The endpoint ID.
      type: String
    - contextPath: Endpoint.Status
      description: The endpoint status.
      type: String
    - contextPath: Endpoint.IsIsolated
      description: The endpoint isolation status.
      type: String
    - contextPath: Endpoint.MACAddress
      description: The endpoint MAC address.
      type: String
    - contextPath: Endpoint.Vendor
      description: The integration name of the endpoint vendor.
      type: String
  - arguments:
    - description: 'A comma-separated list of enpoint statuses to filter. Valid values are: connected, disconnected, lost, uninstalled, windows, linux, macos, android, isolated, unisolated.'
      name: status
      required: true
      isArray: true
    - description: |-
        All the agents that were last seen before {last_seen_gte}. Supported
                values: 1579039377301 (time in milliseconds) "3 days" (relative date) "2019-10-21T23:45:00"
                (date).
      name: last_seen_gte
    - description: |-
        All the agents that were last seen before {last_seen_lte}. Supported
                values: 1579039377301 (time in milliseconds) "3 days" (relative date) "2019-10-21T23:45:00"
                (date).
      name: last_seen_lte
    description: Returns the number of the connected\disconnected endpoints.
    name: xdr-get-endpoints-by-status
    outputs:
    - contextPath: PaloAltoNetworksXDR.EndpointsStatus.status
      description: The endpoint status.
      type: String
    - contextPath: PaloAltoNetworksXDR.EndpointsStatus.count
      description: The number of endpoints with this status.
      type: Number
  - arguments:
    - description: A comma-separated list of alert IDs.
      isArray: true
      name: alert_ids
      required: true
    - description: Whether to return only a subset of the alert fields. Filtering the fields can reduce response size for large alerts.
      name: filter_alert_fields
      auto: PREDEFINED
      defaultValue: 'true'
      predefined:
<<<<<<< HEAD
        - 'true'
        - 'false'
=======
      - 'true'
      - 'false'
>>>>>>> 6f77591c
    description: Returns information about each alert ID.
    name: xdr-get-cloud-original-alerts
    outputs:
    - contextPath: PaloAltoNetworksXDR.OriginalAlert.event._time
      description: The timestamp of the occurrence of the event.
      type: String
    - contextPath: PaloAltoNetworksXDR.OriginalAlert.event.vendor
      description: Vendor name.
      type: String
    - contextPath: PaloAltoNetworksXDR.OriginalAlert.event.event_timestamp
      description: Event timestamp.
      type: Number
    - contextPath: PaloAltoNetworksXDR.OriginalAlert.event.event_type
      description: Event type (static 500).
      type: Number
    - contextPath: PaloAltoNetworksXDR.OriginalAlert.event.cloud_provider
      description: The cloud provider - GCP, AZURE, or AWS.
      type: String
    - contextPath: PaloAltoNetworksXDR.OriginalAlert.event.project
      description: The project in which the event occurred.
      type: String
    - contextPath: PaloAltoNetworksXDR.OriginalAlert.event.cloud_provider_event_id
      description: The ID given to the event by the cloud provider, if the ID exists.
      type: String
    - contextPath: PaloAltoNetworksXDR.OriginalAlert.event.cloud_correlation_id
      description: The ID the cloud provider is using to aggregate events that are part of the same general event.
      type: String
    - contextPath: PaloAltoNetworksXDR.OriginalAlert.event.operation_name_orig
      description: The name of the operation that occurred, as supplied by the cloud provider.
      type: String
    - contextPath: PaloAltoNetworksXDR.OriginalAlert.event.operation_name
      description: The normalized name of the operation performed by the event.
      type: String
    - contextPath: PaloAltoNetworksXDR.OriginalAlert.event.identity_orig
      description: Contains the original identity related fields as provided by the cloud provider.
      type: String
    - contextPath: PaloAltoNetworksXDR.OriginalAlert.event.identity_name
      description: The name of the identity that initiated the action.
      type: String
    - contextPath: PaloAltoNetworksXDR.OriginalAlert.event.identity_uuid
      description: Same as identity_name but also contains the UUID of the identity if it exists.
      type: String
    - contextPath: PaloAltoNetworksXDR.OriginalAlert.event.identity_type
      description: An enum representing the type of the identity.
      type: String
    - contextPath: PaloAltoNetworksXDR.OriginalAlert.event.identity_sub_type
      description: An enum representing the sub-type of the identity, respective to its identity_type.
      type: String
    - contextPath: PaloAltoNetworksXDR.OriginalAlert.event.identity_invoked_by_name
      description: The name of the identity that invoked the action as it appears in the log.
      type: String
    - contextPath: PaloAltoNetworksXDR.OriginalAlert.event.identity_invoked_by_uuid
      description: The UUID of the identity that invoked the action as it appears in the log.
      type: String
    - contextPath: PaloAltoNetworksXDR.OriginalAlert.event.identity_invoked_by_type
      description: An enum that represents the type of identity event that invoked the action.
      type: String
    - contextPath: PaloAltoNetworksXDR.OriginalAlert.event.identity_invoked_by_sub_type
      description: An enum that represents the respective sub_type of the type of identity (identity_type) that has invoked the action.
      type: String
    - contextPath: PaloAltoNetworksXDR.OriginalAlert.event.operation_status
      description: Status of whether the operation has succeed or failed, if provided.
      type: String
    - contextPath: PaloAltoNetworksXDR.OriginalAlert.event.operation_status_orig
      description: The operation status code as it appears in the log, including lookup from code number to code name.
      type: String
    - contextPath: PaloAltoNetworksXDR.OriginalAlert.event.operation_status_orig_code
      description: The operation status code as it appears in the log.
      type: String
    - contextPath: PaloAltoNetworksXDR.OriginalAlert.event.operation_status_reason_provided
      description: Description of the error, if the log record indicates an error and the cloud provider supplied the reason.
      type: String
    - contextPath: PaloAltoNetworksXDR.OriginalAlert.event.resource_type
      description: The normalized type of the service that emitted the log row.
      type: String
    - contextPath: PaloAltoNetworksXDR.OriginalAlert.event.resource_type_orig
      description: The type of the service that omitted the log as provided by the cloud provider.
      type: String
    - contextPath: PaloAltoNetworksXDR.OriginalAlert.event.resource_sub_type
      description: The sub-type respective to the resource_type field, normalized across all cloud providers.
      type: String
    - contextPath: PaloAltoNetworksXDR.OriginalAlert.event.resource_sub_type_orig
      description: The sub-type of the service that emitted this log row as provided by the cloud provider.
      type: String
    - contextPath: PaloAltoNetworksXDR.OriginalAlert.event.region
      description: The cloud region of the resource that emitted the log.
      type: String
    - contextPath: PaloAltoNetworksXDR.OriginalAlert.event.zone
      description: The availability zone of the resource that emitted the log.
      type: String
    - contextPath: PaloAltoNetworksXDR.OriginalAlert.event.referenced_resource
      description: The cloud resource referenced in the audit log.
      type: String
    - contextPath: PaloAltoNetworksXDR.OriginalAlert.event.referenced_resource_name
      description: Same as referenced_resource but provides only the substring that represents the resource name instead of the full asset ID.
      type: String
    - contextPath: PaloAltoNetworksXDR.OriginalAlert.event.referenced_resources_count
      description: The number of extracted resources referenced in this audit log.
      type: Number
    - contextPath: PaloAltoNetworksXDR.OriginalAlert.event.user_agent
      description: The user agent provided in the call to the API of the cloud provider.
      type: String
    - contextPath: PaloAltoNetworksXDR.OriginalAlert.event.caller_ip
      description: The IP of the caller that performed the action in the log.
      type: String
    - contextPath: PaloAltoNetworksXDR.OriginalAlert.event.caller_ip_geolocation
      description: The geolocation associated with the caller_ip's value.
      type: String
    - contextPath: PaloAltoNetworksXDR.OriginalAlert.event.caller_ip_asn
      description: The ASN of the caller_ip's value.
      type: Number
    - contextPath: PaloAltoNetworksXDR.OriginalAlert.event.caller_project
      description: The project of the caller entity.
      type: String
    - contextPath: PaloAltoNetworksXDR.OriginalAlert.event.raw_log
      description: The raw log that is being normalized.
      type: Unknown
    - contextPath: PaloAltoNetworksXDR.OriginalAlert.event.log_name
      description: The name of the log that contains the log row.
      type: String
    - contextPath: PaloAltoNetworksXDR.OriginalAlert.event.caller_ip_asn_org
      description: The organization associated with the ASN of the caller_ip's value.
      type: String
    - contextPath: PaloAltoNetworksXDR.OriginalAlert.event.event_base_id
      description: Event base ID.
      type: String
    - contextPath: PaloAltoNetworksXDR.OriginalAlert.event.ingestion_time
      description: Ingestion time.
      type: String
  - arguments:
    - description: The unique ID of the alert.
      isArray: true
      name: alert_id
    - auto: PREDEFINED
      description: The severity of the alert.
      isArray: true
      name: severity
      predefined:
      - low
      - medium
      - high
    - description: "a custom filter, when using this argument, other filter arguments are not relevant. example: \n`{\n                \"OR\": [\n                    {\n                        \"SEARCH_FIELD\": \"actor_process_command_line\",\n                        \"SEARCH_TYPE\": \"EQ\",\n                        \"SEARCH_VALUE\": \"path_to_file\"\n                    }\n                ]\n            }`."
      name: custom_filter
    - auto: PREDEFINED
      description: Account type.
      isArray: true
      name: Identity_type
      predefined:
      - ANONYMOUS
      - APPLICATION
      - COMPUTE
      - FEDERATED_IDENTITY
      - SERVICE
      - SERVICE_ACCOUNT
      - TEMPORARY_CREDENTIALS
      - TOKEN
      - UNKNOWN
      - USER
    - description: A unique identifier per agent.
      isArray: true
      name: agent_id
    - description: The host name to connect to. In case of a proxy connection, this value will differ from action_remote_ip.
      isArray: true
      name: action_external_hostname
    - description: A string identifying the user rule.
      isArray: true
      name: rule_id
    - description: The name of the user rule.
      isArray: true
      name: rule_name
    - description: The alert name.
      isArray: true
      name: alert_name
    - description: The alert source.
      isArray: true
      name: alert_source
    - auto: PREDEFINED
      description: Supports relative times or “custom” time option. If you choose the "custom" option, you should use start_time and end_time arguments.
      name: time_frame
      predefined:
      - 60 minutes
      - 3 hours
      - 12 hours
      - 24 hours
      - 2 days
      - 7 days
      - 14 days
      - 30 days
      - custom
    - description: The name assigned to the user_id during agent runtime.
      isArray: true
      name: user_name
    - description: The file name of the binary file.
      isArray: true
      name: actor_process_image_name
    - description: CGO CMD.
      isArray: true
      name: causality_actor_process_image_command_line
    - description: |-
        Trimmed to 128 unicode chars during event serialization.
        Full value reported as part of the original process event.
      isArray: true
      name: actor_process_image_command_line
    - description: The command line of the process created.
      isArray: true
      name: action_process_image_command_line
    - description: SHA256 of the binary file.
      isArray: true
      name: actor_process_image_sha256
    - description: SHA256 of the binary file.
      isArray: true
      name: causality_actor_process_image_sha256
    - description: SHA256 of the binary file.
      isArray: true
      name: action_process_image_sha256
    - description: SHA256 of the file related to the event.
      isArray: true
      name: action_file_image_sha256
    - description: The name of the registry.
      isArray: true
      name: action_registry_name
    - description: The key data of the registry.
      isArray: true
      name: action_registry_key_data
    - description: The host IP.
      isArray: true
      name: host_ip
    - description: The local IP address for the connection.
      isArray: true
      name: action_local_ip
    - description: Remote IP address for the connection.
      isArray: true
      name: action_remote_ip
    - auto: PREDEFINED
      description: Alert action status.
      name: alert_action_status
      predefined:
      - detected
      - detected (allowed the session)
      - detected (download)
      - detected (forward)
      - detected (post detected)
      - detected (prompt allow)
      - detected (raised an alert)
      - detected (reported)
      - detected (on write)
      - detected (scanned)
      - detected (sinkhole)
      - detected (syncookie sent)
      - detected (wildfire upload failure)
      - detected (wildfire upload success)
      - detected (wildfire upload skip)
      - detected (xdr managed threat hunting)
      - prevented (block)
      - prevented (blocked)
      - prevented (block-override)
      - prevented (blocked the url)
      - prevented (blocked the ip)
      - prevented (continue)
      - prevented (denied the session)
      - prevented (dropped all packets)
      - prevented (dropped the session)
      - prevented (dropped the session and sent a tcp reset)
      - prevented (dropped the packet)
      - prevented (override)
      - prevented (override-lockout)
      - prevented (post detected)
      - prevented (prompt block)
      - prevented (random-drop)
      - prevented (silently dropped the session with an icmp unreachable message to the host or application)
      - prevented (terminated the session and sent a tcp reset to both sides of the connection)
      - prevented (terminated the session and sent a tcp reset to the client)
      - prevented (terminated the session and sent a tcp reset to the server)
      - prevented (on write)
    - description: The local IP address for the connection.
      isArray: true
      name: action_local_port
    - description: The remote port for the connection.
      isArray: true
      name: action_remote_port
    - description: The hostname we connect to. In case of a proxy connection, this value will differ from action_remote_ip.
      isArray: true
      name: dst_action_external_hostname
    - defaultValue: source_insert_ts
      description: The field by which we sort the results.
      isArray: true
      name: sort_field
    - auto: PREDEFINED
      description: The order in which we sort the results.
      name: sort_order
      predefined:
      - DESC
      - ASC
    - defaultValue: '0'
      description: The first page from which we bring the alerts.
      isArray: true
      name: offset
    - defaultValue: '50'
      description: The last page from which we bring the alerts.
      isArray: true
      name: limit
    - description: Relevant when "time_frame" argument is "custom". Supports Epoch timestamp and simplified extended ISO format (YYYY-MM-DDThh:mm:ss.000Z).
      name: start_time
    - description: Relevant when "time_frame" argument is "custom". Supports Epoch timestamp and simplified extended ISO format (YYYY-MM-DDThh:mm:ss.000Z).
      name: end_time
    - auto: PREDEFINED
      description: Whether the alert is starred or not.
      name: starred
      predefined:
      - 'true'
      - 'false'
    - description: The MITRE attack technique.
      isArray: true
      name: mitre_technique_id_and_name
    description: "Returns a list of alerts and their metadata, which you can filter by built-in arguments or use the custom_filter to input a JSON filter object. \nMultiple filter arguments will be concatenated using the AND operator, while arguments that support a comma-separated list of values will use an OR operator between each value."
    name: xdr-get-alerts
    outputs:
    - contextPath: PaloAltoNetworksXDR.Alert.internal_id
      description: The unique ID of the alert.
      type: String
    - contextPath: PaloAltoNetworksXDR.Alert.source_insert_ts
      description: The detection timestamp.
      type: Number
    - contextPath: PaloAltoNetworksXDR.Alert.alert_name
      description: The name of the alert.
      type: String
    - contextPath: PaloAltoNetworksXDR.Alert.severity
      description: The severity of the alert.
      type: String
    - contextPath: PaloAltoNetworksXDR.Alert.alert_category
      description: The category of the alert.
      type: String
    - contextPath: PaloAltoNetworksXDR.Alert.alert_action_status
      description: |-
        The alert action. Possible values.

        DETECTED: detected
        DETECTED_0: detected (allowed the session)
        DOWNLOAD: detected (download)
        DETECTED_19: detected (forward)
        POST_DETECTED: detected (post detected)
        PROMPT_ALLOW: detected (prompt allow)
        DETECTED_4: detected (raised an alert)
        REPORTED: detected (reported)
        REPORTED_TRIGGER_4: detected (on write)
        SCANNED: detected (scanned)
        DETECTED_23: detected (sinkhole)
        DETECTED_18: detected (syncookie sent)
        DETECTED_21: detected (wildfire upload failure)
        DETECTED_20: detected (wildfire upload success)
        DETECTED_22: detected (wildfire upload skip)
        DETECTED_MTH: detected (xdr managed threat hunting)
        BLOCKED_25: prevented (block)
        BLOCKED: prevented (blocked)
        BLOCKED_14: prevented (block-override)
        BLOCKED_5: prevented (blocked the url)
        BLOCKED_6: prevented (blocked the ip)
        BLOCKED_13: prevented (continue)
        BLOCKED_1: prevented (denied the session)
        BLOCKED_8: prevented (dropped all packets)
        BLOCKED_2: prevented (dropped the session)
        BLOCKED_3: prevented (dropped the session and sent a tcp reset)
        BLOCKED_7: prevented (dropped the packet)
        BLOCKED_16: prevented (override)
        BLOCKED_15: prevented (override-lockout)
        BLOCKED_26: prevented (post detected)
        PROMPT_BLOCK: prevented (prompt block)
        BLOCKED_17: prevented (random-drop)
        BLOCKED_24: prevented (silently dropped the session with an icmp unreachable message to the host or application)
        BLOCKED_9: prevented (terminated the session and sent a tcp reset to both sides of the connection)
        BLOCKED_10: prevented (terminated the session and sent a tcp reset to the client)
        BLOCKED_11: prevented (terminated the session and sent a tcp reset to the server)
        BLOCKED_TRIGGER_4: prevented (on write).

      type: String
    - contextPath: PaloAltoNetworksXDR.Alert.alert_action_status_readable
      description: The alert action.
      type: String
    - contextPath: PaloAltoNetworksXDR.Alert.alert_name
      description: The alert name.
      type: String
    - contextPath: PaloAltoNetworksXDR.Alert.alert_description
      description: The alert description.
      type: String
    - contextPath: PaloAltoNetworksXDR.Alert.agent_ip_addresses
      description: The host IP.
      type: String
    - contextPath: PaloAltoNetworksXDR.Alert.agent_hostname
      description: The host name.
      type: String
    - contextPath: PaloAltoNetworksXDR.Alert.mitre_tactic_id_and_name
      description: The MITRE attack tactic.
      type: String
    - contextPath: PaloAltoNetworksXDR.Alert.mitre_technique_id_and_name
      description: The MITRE attack technique.
      type: String
    - contextPath: PaloAltoNetworksXDR.Alert.starred
      description: Whether the alert is starred or not.
      type: Boolean
  - arguments:
    - description: Links the response action to the incident that triggered it.
      name: incident_id
    - description: String that represents a list of hashed files you want to add to the allow list. Must be a valid SHA256 hash.
      isArray: true
      name: hash_list
      required: true
    - description: String that represents additional information regarding the action.
      name: comment
    description: Removes requested files from allow list.
    name: xdr-remove-allowlist-files
    outputs:
    - contextPath: PaloAltoNetworksXDR.allowlist.removed_hashes
      description: Removed file hash.
      type: Number
  - arguments:
    - description: Links the response action to the incident that triggered it.
      name: incident_id
    - description: String that represents a list of hashed files you want to add to the allow list. Must be a valid SHA256 hash.
      isArray: true
      name: hash_list
      required: true
    - description: String that represents additional information regarding the action.
      name: comment
    description: Removes requested files from block list.
    name: xdr-remove-blocklist-files
    outputs:
    - contextPath: PaloAltoNetworksXDR.blocklist.removed_hashes
      description: Removed fileHash from blocklist.
      type: Number
  - arguments:
    - description: The alert ID's from where to retrieve the contributing events.
      isArray: true
      name: alert_ids
      required: true
    - defaultValue: '50'
      description: The maximum number of contributing events to retrieve.
      name: limit
    - defaultValue: '1'
      description: The page number to retrieve. Minimum is 1.
      name: page_number
    - defaultValue: '50'
      description: The page size.
      name: page_size
    description: Retrieves contributing events for a specific correlation alert.
    name: xdr-get-contributing-event
    outputs:
    - contextPath: PaloAltoNetworksXDR.ContributingEvent.alertID
      description: The alert ID.
      type: String
    - contextPath: PaloAltoNetworksXDR.ContributingEvent.events
      description: The contributing events.
      type: Unknown
  - arguments:
    - auto: PREDEFINED
      description: The field type to change.
      name: field_type
      predefined:
      - hosts
      - users
      - ip_addresses
      - ad_groups
      required: true
    - description: The string value, which defines the new field. Maximum length is 256 characters.
      isArray: true
      name: values
      required: true
    - description: The string value, which represents additional information regarding the featured alert field.
      name: comments
    - auto: PREDEFINED
      defaultValue: group
      description: |-
        The string value to replace an active directory group or organizational unit.
      name: ad_type
      predefined:
      - group
      - ou
    description: Replace the featured hosts\users\IP addresses\active directory groups listed in your environment.
    name: xdr-replace-featured-field
    outputs:
    - contextPath: PaloAltoNetworksXDR.FeaturedField.fieldType
      description: The field type that changed.
      type: String
    - contextPath: PaloAltoNetworksXDR.FeaturedField.fields
      description: String value that defines the new field.
      type: String
  - arguments:
    - description: List of endpoint IDs. Supports comma separated list.
      isArray: true
      name: endpoint_ids
      required: true
    - description: Tag to add.
      name: tag
      required: true
    description: Adds a tag to specified endpoint_ids.
    name: xdr-endpoint-tag-add
  - arguments:
    - description: List of endpoint IDs. Supports comma-separated list.
      isArray: true
      required: true
      name: endpoint_ids
    - description: Tag to remove from specified endpoint_ids.
      name: tag
      required: true
    description: Removes a tag from specified endpoint_ids.
    name: xdr-endpoint-tag-remove
  - name: xdr-get-tenant-info
    outputs:
    - contextPath: PaloAltoNetworksXDR.TenantInformation.pro_per_endpoint_expiration
      description: Expiration time pro per endpoint.
      type: Date
    - contextPath: PaloAltoNetworksXDR.TenantInformation.purchased_pro_per_endpoint.agents
      description: Number of endpoints agent purchased.
      type: Number
    - contextPath: PaloAltoNetworksXDR.TenantInformation.data_enabled_pro_per_endpoint
      description: Enabled data per pro endpoint.
      type: Number
    - contextPath: PaloAltoNetworksXDR.TenantInformation.prevent_expiration
      description: Number of prevent expirations.
      type: Number
    - contextPath: PaloAltoNetworksXDR.TenantInformation.purchased_prevent
      description: Number of purchased prevents.
      type: Number
    - contextPath: PaloAltoNetworksXDR.TenantInformation.installed_prevent
      description: Number of installed prevents.
      type: Number
    - contextPath: PaloAltoNetworksXDR.TenantInformation.pro_tb_expiration
      description: pro_tb license expiration time.
      type: Date
    - contextPath: PaloAltoNetworksXDR.TenantInformation.purchased_pro_tb.tb
      description: Number of pro_tbs purchased.
      type: Number
    - contextPath: PaloAltoNetworksXDR.TenantInformation.installed_pro_tb
      description: Number of pro_tbs installed.
      type: Number
    - contextPath: PaloAltoNetworksXDR.TenantInformation.compute_unit_expiration
      description: Compute unit expiration time.
      type: Date
    - contextPath: PaloAltoNetworksXDR.TenantInformation.purchased_compute_unit
      description: Number of compute units purchased.
      type: Number
    - contextPath: PaloAltoNetworksXDR.TenantInformation.compute_unit_is_trial
      description: Whether the compute unit is a trial.
      type: Boolean
    - contextPath: PaloAltoNetworksXDR.TenantInformation.host_insights_expiration
      description: Host iInsight expiration time.
      type: Date
    - contextPath: PaloAltoNetworksXDR.TenantInformation.enabled_host_insights
      description: Number of host insights enabled.
      type: Number
    - contextPath: PaloAltoNetworksXDR.TenantInformation.purchased_host_insights
      description: Number of purchased host insights.
      type: Number
    - contextPath: PaloAltoNetworksXDR.TenantInformation.forensics_expiration
      description: Forensic expiration time.
      type: Date
    - contextPath: PaloAltoNetworksXDR.TenantInformation.purchased_forensics
      description: Number of forensics purchased.
      type: Number
    arguments: []
    description: Provides information about the tenant.
  - name: xdr-list-users
    description: Retrieve a list of the current users in the environment.
    arguments: []
    outputs:
    - contextPath: PaloAltoNetworksXDR.User.user_email
      description: Email address of the user.
      type: string
    - contextPath: PaloAltoNetworksXDR.User.user_first_name
      description: First name of the user.
      type: string
    - contextPath: PaloAltoNetworksXDR.User.user_last_name
      description: Last name of the user.
      type: string
    - contextPath: PaloAltoNetworksXDR.User.role_name
      description: Role name associated with the user.
      type: string
    - contextPath: PaloAltoNetworksXDR.User.last_logged_in
      description: Timestamp of when the user last logged in.
      type: Number
    - contextPath: PaloAltoNetworksXDR.User.user_type
      description: Type of user.
      type: string
    - contextPath: PaloAltoNetworksXDR.User.groups
      description: Name of user groups associated with the user, if applicable.
      type: array
    - contextPath: PaloAltoNetworksXDR.User.scope
      description: Name of scope associated with the user, if applicable.
      type: array
  - arguments:
    - description: |
        Unique ID of a specific user.
        User ID could be either of the `foo/dummy` format, or just `dummy`.
      name: user_id
    - description: Limit the number of users that will appear in the list. (Use limit when no specific host is requested.)
      name: limit
      defaultValue: 50
    name: xdr-list-risky-users
    description: Retrieve the risk score of a specific user or list of users with the highest risk score in the environment along with the reason affecting each score.
    outputs:
    - contextPath: PaloAltoNetworksXDR.RiskyUser.type
      description: Form of identification element.
      type: String
    - contextPath: PaloAltoNetworksXDR.RiskyUser.id
      description: Identification value of the type field.
      type: String
    - contextPath: PaloAltoNetworksXDR.RiskyUser.score
      description: The score assigned to the user.
      type: Number
    - contextPath: PaloAltoNetworksXDR.RiskyUser.reasons.date created
      description: Date when the incident was created.
      type: String
    - contextPath: PaloAltoNetworksXDR.RiskyUser.reasons.description
      description: Description of the incident.
      type: String
    - contextPath: PaloAltoNetworksXDR.RiskyUser.reasons.severity
      description: The severity of the incident.
      type: String
    - contextPath: PaloAltoNetworksXDR.RiskyUser.reasons.status
      description: The incident status.
      type: String
    - contextPath: PaloAltoNetworksXDR.RiskyUser.reasons.points
      description: The score.
      type: Number
  - arguments:
    - description: The name of the host.
      name: host_id
    - description: Limit the number of hosts that will appear in the list. By default, the limit is 50 hosts.(Use limit when no specific host is requested.)
      name: limit
      defaultValue: 50
    name: xdr-list-risky-hosts
    description: Retrieve the risk score of a specific host or list of hosts with the highest risk score in the environment along with the reason affecting each score.
    outputs:
    - contextPath: PaloAltoNetworksXDR.RiskyHost.type
      description: Form of identification element.
      type: String
    - contextPath: PaloAltoNetworksXDR.RiskyHost.id
      description: Identification value of the type field.
      type: String
    - contextPath: PaloAltoNetworksXDR.RiskyHost.score
      description: The score assigned to the host.
      type: Number
    - contextPath: PaloAltoNetworksXDR.RiskyHost.reasons.date created
      description: Date when the incident was created.
      type: String
    - contextPath: PaloAltoNetworksXDR.RiskyHost.reasons.description
      description: Description of the incident.
      type: String
    - contextPath: PaloAltoNetworksXDR.RiskyHost.reasons.severity
      description: The severity of the incident.
      type: String
    - contextPath: PaloAltoNetworksXDR.RiskyHost.reasons.status
      description: The incident status.
      type: String
    - contextPath: PaloAltoNetworksXDR.RiskyHost.reasons.points
      description: The score.
      type: Number
  - arguments:
    - description: A comma-separated list of one or more user group names for which you want the associated users.
      name: group_names
      isArray: true
      required: true
    name: xdr-list-user-groups
    description: Retrieve a list of the current user emails associated with one or more user groups in the environment.
    outputs:
    - contextPath: PaloAltoNetworksXDR.UserGroup.group_name
      description: Name of the user group.
      type: String
    - contextPath: PaloAltoNetworksXDR.UserGroup.description
      description: Description of the user group, if available.
      type: String
    - contextPath: PaloAltoNetworksXDR.UserGroup.pretty_name
      description: Name of the user group as it appears in the management console.
      type: String
    - contextPath: PaloAltoNetworksXDR.UserGroup.insert_time
      description: Timestamp of when the user group was created.
      type: Number
    - contextPath: PaloAltoNetworksXDR.UserGroup.update_time
      description: Timestamp of when the user group was last updated.
      type: Number
    - contextPath: PaloAltoNetworksXDR.UserGroup.user_email
      description: List of email addresses belonging to the users associated with the user group.
      type: array
    - contextPath: PaloAltoNetworksXDR.UserGroup.source
      description: Type of user group.
      type: String
  - arguments:
    - description: A comma-separated list of one or more role names in your environment for which you want detailed information.
      name: role_names
      required: true
    name: xdr-list-roles
    description: Retrieve information about one or more roles created in the environment.
    outputs:
    - contextPath: PaloAltoNetworksXDR.Role.pretty_name
      description: Name of the role as it appears in the management console.
      type: String
    - contextPath: PaloAltoNetworksXDR.Role.permissions
      description: List of permissions associated with this role.
      type: array
    - contextPath: PaloAltoNetworksXDR.Role.insert_time
      description: Timestamp of when the role was created.
      type: Number
    - contextPath: PaloAltoNetworksXDR.Role.update_time
      description: Timestamp of when the role was last updated.
      type: Number
    - contextPath: PaloAltoNetworksXDR.Role.created_by
      description: Email of the user who created the role.
      type: String
    - contextPath: PaloAltoNetworksXDR.Role.description
      description: Description of the role, if available.
      type: String
    - contextPath: PaloAltoNetworksXDR.Role.groups
      description: Group names associated with the role.
      type: array
    - contextPath: PaloAltoNetworksXDR.Role.users
      description: Email address of users associated with the role.
      type: array
  - arguments:
    - description: A comma-separated list of one or more user emails of users you want to add to a role.
      name: user_emails
      required: true
      isArray: true
    - description: Name of the role you want to add a user to.
      name: role_name
      required: true
    name: xdr-set-user-role
    description: Add one or more users to a role.
  - arguments:
    - description: A comma-separate list of one or more user emails of users you want to remove from a role.
      name: user_emails
      required: true
      isArray: true
    name: xdr-remove-user-role
    description: Remove one or more users from a role.
<<<<<<< HEAD
  dockerimage: demisto/python3:3.10.13.77674
  isfetch: true
=======
  dockerimage: demisto/python3:3.10.13.83255
  isfetch: true
  isfetch:xpanse: false
>>>>>>> 6f77591c
  script: ''
  subtype: python3
  ismappable: true
  isremotesyncin: true
  isremotesyncout: true
  type: python
tests:
- Test XDR Playbook execute script commands
- Test XDR Playbook quarantine file command
- Test XDR Playbook general commands
- Test XDR Playbook retrieve file command
defaultmapperin: Cortex XDR - IR-mapper
defaultmapperout: Cortex XDR - IR-out-mapper
fromversion: 5.0.0<|MERGE_RESOLUTION|>--- conflicted
+++ resolved
@@ -17,10 +17,7 @@
   type: 13
   section: Connect
   required: false
-<<<<<<< HEAD
-=======
   defaultvalue: 'Cortex XDR - Lite'
->>>>>>> 6f77591c
 - defaultvalue: 'false'
   display: Remove legacy incident fields
   name: dont_format_sublists
@@ -783,13 +780,8 @@
       isArray: true
       name: dist_name
     - description: |-
-<<<<<<< HEAD
-        A comma-separated list of IP addresses.
-        Example: 8.8.8.8,1.1.1.1.
-=======
         A comma-separated list of private IP addresses.
         Example: 10.1.1.1,192.168.1.1.
->>>>>>> 6f77591c
       isArray: true
       name: ip_list
     - description: |-
@@ -814,10 +806,6 @@
     - description: |-
         A comma-separated list of alias names.
         Examples: alias_name1,alias_name2.
-<<<<<<< HEAD
-      isArray: true
-=======
->>>>>>> 6f77591c
       name: alias_name
       isArray: true
     - description: |-
@@ -830,10 +818,6 @@
     - description: |-
         Hostname
         Example: hostname1,hostname2.
-<<<<<<< HEAD
-      isArray: true
-=======
->>>>>>> 6f77591c
       name: hostname
       isArray: true
     - description: |-
@@ -2753,13 +2737,8 @@
       auto: PREDEFINED
       defaultValue: 'true'
       predefined:
-<<<<<<< HEAD
-        - 'true'
-        - 'false'
-=======
       - 'true'
       - 'false'
->>>>>>> 6f77591c
     description: Returns information about each alert ID.
     name: xdr-get-cloud-original-alerts
     outputs:
@@ -3493,14 +3472,9 @@
       isArray: true
     name: xdr-remove-user-role
     description: Remove one or more users from a role.
-<<<<<<< HEAD
-  dockerimage: demisto/python3:3.10.13.77674
-  isfetch: true
-=======
   dockerimage: demisto/python3:3.10.13.83255
   isfetch: true
   isfetch:xpanse: false
->>>>>>> 6f77591c
   script: ''
   subtype: python3
   ismappable: true
