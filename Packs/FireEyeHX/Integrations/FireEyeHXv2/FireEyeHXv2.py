--- conflicted
+++ resolved
@@ -1685,13 +1685,8 @@
     if isinstance(event_values, dict):
         indicator = event_values.get(event_indicator, '')
 
-<<<<<<< HEAD
     incident_name = u'{event_type_parsed}: {indicator}'.format(
         event_type_parsed=pattern.sub(r"\g<1> \g<2>", event_type).title(),
-=======
-    incident_name = '{event_type_parsed}: {indicator}'.format(
-        event_type_parsed=pattern.sub("\g<1> \g<2>", event_type).title(),
->>>>>>> f9f0acde
         indicator=indicator
     )
 
@@ -2584,13 +2579,8 @@
     )
 
     event_type = alert.get('event_type')
-<<<<<<< HEAD
     event_type = 'NewEvent' if not event_type else event_type
     event_type = re.sub("([a-z])([A-Z])", r"\g<1> \g<2>", event_type).title()
-=======
-    event_type = event_type if event_type else "NewEvent"
-    event_type = re.sub("([a-z])([A-Z])", "\g<1> \g<2>", event_type).title()
->>>>>>> f9f0acde
     event_table = tableToMarkdown(
         name=event_type,
         t=alert.get('event_values')
