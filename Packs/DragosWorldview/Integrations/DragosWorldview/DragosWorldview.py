import demistomock as demisto  # noqa: F401
from CommonServerPython import *  # noqa: F401
import json
from datetime import datetime, timedelta
from typing import Any, Callable, Dict, Tuple
import dateparser
<<<<<<< HEAD

import urllib3

=======
import urllib3
>>>>>>> 6f77591c

"""Dragos Worldview Integration for XSOAR."""

# flake8: noqa: F402,F405 lgtm


STATUS_TO_RETRY = [500, 501, 502, 503, 504]

# disable insecure warnings
urllib3.disable_warnings()  # pylint:disable=no-member


class Client(BaseClient):
    def whoami(self) -> Dict[str, Any]:
        """Test that API works."""
        return self._http_request(
            method="get",
            url_suffix="indicators?page=1&page_size=1&serial%5B%5D=AA-2022-24",
            timeout=60,
        )

    def api_request(self, suffix: str, response_type: str = 'json'):
        return self._http_request(
            method="get",
            url_suffix=suffix,
            timeout=30,
            retries=3,
            status_list_to_retry=STATUS_TO_RETRY,
            resp_type=response_type
        )


def get_report(client: Client, args: Dict[str, Any]) -> Dict[str, Any]:
    serial = args.get('serial')
    if serial is None:
        api_query = ''
    else:
        api_query = 'products/' + serial + '/report'

    file = client.api_request(api_query, 'content')
    file_entry = fileResult(filename='report.pdf', data=file)
    return file_entry


def get_csv(client: Client, args: Dict[str, Any]) -> Dict[str, Any]:
    serial = args.get('serial')
    if serial is None:
        api_query = ''
    else:
        api_query = 'products/' + serial + '/csv'

    file = client.api_request(api_query, 'content')
    file_entry = fileResult(filename='indicators.csv', data=file)

    return file_entry


def get_stix(client: Client, args: Dict[str, Any]) -> Dict[str, Any]:
    serial = args.get('serial')
    if serial is None:
        api_query = ''
    else:
        api_query = 'products/' + serial + '/stix2'

    file = client.api_request(api_query, 'content')
    file_entry = fileResult(filename='indicators.stix2.json', data=file)

    return file_entry


def get_indicators(client: Client, args: Dict[str, Any]) -> CommandResults:
    exclude_suspect_domain = argToBoolean(args.get('exclude_suspect_domain', False))
    page = args.get('page')
    page_size = args.get('page_size')
    updated_after = args.get('updated_after')
    value = args.get('value')
    indicator_type = args.get('type')
    serials = argToList(args.get('serial'))
    tags = argToList(args.get('tags'))

    # The arguments page, page_size and exclude_suspect_domain have an API default of 1, 500 and false respectively,
    # and do not need to be included in the query unless changed
    query_list = []
    if page:
        query_list.append('page=' + page)
    if exclude_suspect_domain:
        query_list.append('exclude_suspect_domain=' + str(exclude_suspect_domain).lower())
    if page_size:
        query_list.append('page_size=' + page_size)
    if updated_after:
        query_list.append('updated_after=' + updated_after.replace(":", "%3A"))
    if value:
        query_list.append('value=' + value)
    if indicator_type:
        query_list.append('type=' + indicator_type)
    for serial in serials:
        query_list.append('serial%5B%5D=' + serial)
    for tag in tags:
        query_list.append('tags%5B%5D=' + tag)

    # If any arguments were submitted then run the relevent query, 
    # else return all indicators from the last 48 hours
    if query_list:
        query_string = '&'.join(query_list)
        api_query = f'indicators?{query_string}'
    else:
        time = str(datetime.now() - timedelta(hours=48))
        time = time.replace(":", "%3A")
        api_query = f'indicators?updated_after={time}'
    raw_response = client.api_request(api_query)
    data = raw_response['indicators']
    page_number = 2 if not page else int(page) + 1
    if page:   
        query_list.pop(0)
        query_string = '&'.join(query_list)
    full_response = raw_response
<<<<<<< HEAD

    while raw_response['total_pages'] >= raw_response['page']:
        if serial:
            api_query = "indicators?page=" + str(page_number) + "&serial%5B%5D=" + serial
=======
        
    # If there are still more dragos pages (ie more indicators) than was returned by
    # the intial query, iterate through the remaining pages and add all unique indicators
    # to the return data
    while int(raw_response['total_pages']) > int(raw_response['page']):
        if query_list:  
            api_query = f'indicators?page={page_number}&{query_string}'
>>>>>>> 6f77591c
        else:
            api_query = f'indicators?page={page_number}&updated_after={time}'
        page_number += 1
        raw_response = client.api_request(api_query)
        new_data = raw_response['indicators']

        data.extend(new_data)
        for item in new_data:
            if item not in full_response['indicators']:
                full_response['indicators'].append(item)

    results = CommandResults(
        outputs_prefix='Dragos.Indicators',
        outputs_key_field='indicator_id',
        outputs=data,
        readable_output=tableToMarkdown('Dragos Indicators', data),
        raw_response=full_response
    )

    return results


def fetch_incidents(client: Client, last_run: dict, first_fetch: str) -> Tuple[list, dict]:
    if last_run == {}:
        last_fetch = dateparser.parse(first_fetch)
    else:
        last_fetch = last_run.get('time')
        last_fetch = dateparser.parse(str(last_fetch))

    max_time = last_fetch

    api_query = "products?released_after="
    api_query = api_query + str(max_time)
    api_query = api_query.replace(":", "%3A")
    api_query = api_query.replace(" ", "%20")

    incident_data = client.api_request(api_query)
    incidents = []
    items = incident_data['products']

    for item in items:
        item['updated_at'] = item['updated_at'][:-5]
        incident_time = dateparser.parse(item['updated_at'])
        incident = {
            'name': item['title'],
            'occurred': incident_time.strftime('%Y-%m-%dT%H:%M:%SZ'),  # type: ignore
            'rawJSON': json.dumps(item)
        }

        incidents.append(incident)

        if incident_time > max_time:  # type: ignore
            max_time = incident_time

    next_run = {'time': max_time.strftime('%Y-%m-%dT%H:%M:%S')}  # type: ignore
    incidents.reverse()

    return incidents, next_run


def main() -> None:
    """Main method used to run actions."""
    try:
        demisto_params = demisto.params()
        base_url = demisto_params.get("url", "").rstrip("/")
        base_url = base_url + "/api/v1"
        verify_ssl = not demisto_params.get("insecure", False)
        proxy = demisto_params.get("proxy", False)
        api_token = demisto_params.get("credential_token", {}).get("password") or demisto_params.get("apitoken")
        if not api_token:
            return_error('Please provide a valid API token')
        api_key = demisto_params.get("credential_key", {}).get("password") or demisto_params.get("apikey")
        if not api_key:
            return_error('Please provide a valid API key')
        headers = {
            "accept": "*/*",
            "API-TOKEN": api_token,
            "API-SECRET": api_key,
        }
        client = Client(
            base_url=base_url, verify=verify_ssl, headers=headers, proxy=proxy
        )
        commands: Dict[str, Callable] = {
            'dragos-get-indicators': get_indicators,
            'dragos-get-full-report': get_report,
            'dragos-get-ioc-csv': get_csv,
            'dragos-get-stix2': get_stix
        }
        command = demisto.command()
        if command == "test-module":
            try:
                client.whoami()
                return_results("ok")
            except Exception as err:
                message = str(err)
                try:
                    error = json.loads(str(err).split("\n")[1])
                    if "fail" in error.get("result", {}).get("status", ""):
                        message = error.get("result", {})["message"]
                except Exception:
                    message = (
                        "Unknown error. Please verify that the API"
                        f" URL, Token and Key are correctly configured. RAW Error: {err}"
                    )
                raise DemistoException(f"Failed due to - {message}")
        elif command == 'fetch-incidents':
            first_fetch = demisto_params.get('first_fetch', '24 hours').strip()
            incidents, next_run = fetch_incidents(
                client=client,
                last_run=demisto.getLastRun(),
                first_fetch=first_fetch
            )
            demisto.setLastRun(next_run)
            demisto.incidents(incidents)
        elif command in commands:
            return_results(commands[command](client, demisto.args()))

    except Exception as e:
        return_error(
            f"Failed to execute {demisto.command()} command. "
            f"Error: {str(e)}"
        )


if __name__ in ("__main__", "__builtin__", "builtins"):
    main()<|MERGE_RESOLUTION|>--- conflicted
+++ resolved
@@ -4,13 +4,7 @@
 from datetime import datetime, timedelta
 from typing import Any, Callable, Dict, Tuple
 import dateparser
-<<<<<<< HEAD
-
 import urllib3
-
-=======
-import urllib3
->>>>>>> 6f77591c
 
 """Dragos Worldview Integration for XSOAR."""
 
@@ -127,12 +121,6 @@
         query_list.pop(0)
         query_string = '&'.join(query_list)
     full_response = raw_response
-<<<<<<< HEAD
-
-    while raw_response['total_pages'] >= raw_response['page']:
-        if serial:
-            api_query = "indicators?page=" + str(page_number) + "&serial%5B%5D=" + serial
-=======
         
     # If there are still more dragos pages (ie more indicators) than was returned by
     # the intial query, iterate through the remaining pages and add all unique indicators
@@ -140,7 +128,6 @@
     while int(raw_response['total_pages']) > int(raw_response['page']):
         if query_list:  
             api_query = f'indicators?page={page_number}&{query_string}'
->>>>>>> 6f77591c
         else:
             api_query = f'indicators?page={page_number}&updated_after={time}'
         page_number += 1
