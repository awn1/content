--- conflicted
+++ resolved
@@ -21,7 +21,6 @@
 
 * McAfee ePO v2
 * carbonblack-v2
-* epo
 * Active Directory Query v2
 * epo
 
@@ -31,15 +30,10 @@
 
 ### Commands
 
-<<<<<<< HEAD
-=======
 * cb-sensor-info
 * extrahop-device-search
->>>>>>> 6f77591c
 * endpoint
 * cs-device-details
-* cb-sensor-info
-* extrahop-device-search
 * cs-device-search
 * ad-get-computer
 * epo-find-system
