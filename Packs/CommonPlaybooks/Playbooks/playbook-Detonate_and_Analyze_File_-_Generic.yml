id: Detonate and Analyze File - Generic
version: -1
contentitemexportablefields:
  contentitemfields: {}
name: Detonate and Analyze File - Generic
<<<<<<< HEAD
description: 'This playbook uploads, detonates, and analyzes files for supported sandboxes. Currently supported sandboxes are Falcon Intelligence Sandbox and Wildfire. '
=======
description: 'This playbook uploads, detonates, and analyzes files for supported sandboxes. Currently supported sandboxes are Falcon Intelligence Sandbox, JoeSecurity, and Wildfire. '
>>>>>>> 6f77591c
starttaskid: "0"
tasks:
  "0":
    id: "0"
    taskid: 218725c8-5f2a-438c-8b00-39eb76656d1f
    type: start
    task:
      id: 218725c8-5f2a-438c-8b00-39eb76656d1f
      version: -1
      name: ""
      iscommand: false
      brand: ""
      description: ''
    nexttasks:
      '#none#':
      - "5"
    separatecontext: false
    continueonerrortype: ""
    view: |-
      {
        "position": {
          "x": 1590,
          "y": 80
        }
      }
    note: false
    timertriggers: []
    ignoreworker: false
    skipunavailable: false
    quietmode: 0
    isoversize: false
    isautoswitchedtoquietmode: false
  "1":
    id: "1"
    taskid: 1efe544b-f18b-467c-8a8c-de784c146ef9
    type: playbook
    task:
      id: 1efe544b-f18b-467c-8a8c-de784c146ef9
      version: -1
      name: CrowdStrike Falcon Intelligence Sandbox Detonate and Analyze File
<<<<<<< HEAD
      description: Env ID - return to transformer.
=======
      description: This playbook uploads, detonates, and analyzes files for the CrowdStrike Falcon Intelligence Sandbox.
>>>>>>> 6f77591c
      playbookName: CrowdStrike Falcon Intelligence Sandbox Detonate and Analyze File
      type: playbook
      iscommand: false
      brand: ""
    nexttasks:
      '#none#':
      - "9"
    scriptarguments:
      AlertOS:
        complex:
          root: incident
          accessor: deviceosname
          transformers:
          - operator: MapValuesTransformer
            args:
              input_values:
                value:
                  simple: Windows,Linux,Android
              mapped_values:
                value:
                  simple: '160: Windows 10,300: Linux Ubuntu 16.04,300: Linux Ubuntu 16.04'
      File:
        complex:
          root: inputs.File
      EnableTor:
        simple: "false"
      EnvironmentID:
        simple: '''160: Windows 10'''
    separatecontext: true
    continueonerrortype: ""
    loop:
      iscommand: false
      exitCondition: ""
      wait: 1
      max: 100
    view: |-
      {
        "position": {
          "x": 1840,
          "y": 570
        }
      }
    note: false
    timertriggers: []
    ignoreworker: false
    skipunavailable: true
    quietmode: 0
    isoversize: false
    isautoswitchedtoquietmode: false
  "2":
    id: "2"
    taskid: 215ed959-df27-4580-8ed0-a95b3246f65d
    type: playbook
    task:
      id: 215ed959-df27-4580-8ed0-a95b3246f65d
      version: -1
      name: Wildfire Detonate and Analyze File
      playbookName: Wildfire Detonate and Analyze File
      type: playbook
      iscommand: false
      brand: ""
      description: |
        This playbook uploads, detonates, and analyzes files for the Wildfire sandbox.
    nexttasks:
      '#none#':
      - "3"
    scriptarguments:
      File:
        complex:
          root: inputs.File
    separatecontext: true
    continueonerrortype: ""
    loop:
      iscommand: false
      exitCondition: ""
      wait: 1
      max: 100
    view: |-
      {
        "position": {
          "x": 2300,
          "y": 570
        }
      }
    note: false
    timertriggers: []
    ignoreworker: false
    skipunavailable: true
    quietmode: 0
    isoversize: false
    isautoswitchedtoquietmode: false
  "3":
    id: "3"
    taskid: bd46d172-dfb1-43e4-8904-643571582a5d
    type: title
    task:
      id: bd46d172-dfb1-43e4-8904-643571582a5d
      version: -1
      name: Done
      type: title
      iscommand: false
      brand: ""
      description: ''
    separatecontext: false
    continueonerrortype: ""
    view: |-
      {
        "position": {
          "x": 1590,
          "y": 1640
        }
      }
    note: false
    timertriggers: []
    ignoreworker: false
    skipunavailable: false
    quietmode: 0
    isoversize: false
    isautoswitchedtoquietmode: false
  "4":
    id: "4"
    taskid: 1e2efc1c-d878-46c7-835f-ea5c802dd878
    type: condition
    task:
      id: 1e2efc1c-d878-46c7-835f-ea5c802dd878
      version: -1
      name: Is CrowdStrike Falcon Intelligence Sandbox enabled?
      description: Returns 'yes' if the CrowdStrike Falcon Intelligence Sandbox integration is available.
      scriptName: IsIntegrationAvailable
      type: condition
      iscommand: false
      brand: ""
    nexttasks:
      "no":
      - "3"
      "yes":
      - "1"
    scriptarguments:
      brandname:
        simple: CrowdStrike Falcon X
    results:
    - brandInstances
    separatecontext: false
    continueonerrortype: ""
    view: |-
      {
        "position": {
          "x": 1840,
          "y": 380
        }
      }
    note: false
    timertriggers: []
    ignoreworker: false
    skipunavailable: false
    quietmode: 0
    isoversize: false
    isautoswitchedtoquietmode: false
  "5":
    id: "5"
    taskid: 5257b87f-910c-4b92-814a-5a478d777ae8
    type: condition
    task:
      id: 5257b87f-910c-4b92-814a-5a478d777ae8
      version: -1
      name: Is there a file?
      description: Is there a file?
      type: condition
      iscommand: false
      brand: ""
    nexttasks:
      '#default#':
      - "3"
      "yes":
      - "4"
      - "6"
      - "12"
    separatecontext: false
    conditions:
    - label: "yes"
      condition:
      - - operator: isNotEmpty
          left:
            value:
              simple: inputs.File
            iscontext: true
          right:
            value: {}
    continueonerrortype: ""
    view: |-
      {
        "position": {
          "x": 1590,
          "y": 210
        }
      }
    note: false
    timertriggers: []
    ignoreworker: false
    skipunavailable: false
    quietmode: 0
    isoversize: false
    isautoswitchedtoquietmode: false
  "6":
    id: "6"
    taskid: e64d0590-3e6c-4b99-8ded-da01909d2195
    type: condition
    task:
      id: e64d0590-3e6c-4b99-8ded-da01909d2195
      version: -1
      name: Is Wildfire enabled?
      description: Returns 'yes' if the WildFire integration is available.
      scriptName: IsIntegrationAvailable
      type: condition
      iscommand: false
      brand: ""
    nexttasks:
      "no":
      - "3"
      "yes":
      - "2"
    scriptarguments:
      brandname:
        simple: WildFire-v2
    results:
    - brandInstances
    separatecontext: false
    continueonerrortype: ""
    view: |-
      {
        "position": {
          "x": 2300,
          "y": 380
        }
      }
    note: false
    timertriggers: []
    ignoreworker: false
    skipunavailable: false
    quietmode: 0
    isoversize: false
    isautoswitchedtoquietmode: false
  "9":
    id: "9"
    taskid: 50b29f08-f3b1-4b2b-8722-20a7656c61ef
    type: condition
    task:
      id: 50b29f08-f3b1-4b2b-8722-20a7656c61ef
      version: -1
      name: Are there MITRE findings?
      description: Are there MITRE findings?
      type: condition
      iscommand: false
      brand: ""
    nexttasks:
      '#default#':
      - "3"
      "yes":
      - "11"
    separatecontext: false
    conditions:
    - label: "yes"
      condition:
      - - operator: isNotEmpty
          left:
            value:
              complex:
                root: csfalconx.resource.sandbox.mitre_attacks
                accessor: attack_id
                transformers:
                - operator: append
                  args:
                    item:
                      value:
                        simple: csfalconx.resource.sandbox.mitre_attacks.parent.attack_id
                      iscontext: true
            iscontext: true
    continueonerrortype: ""
    view: |-
      {
        "position": {
          "x": 1840,
          "y": 750
        }
      }
    note: false
    timertriggers: []
    ignoreworker: false
    skipunavailable: false
    quietmode: 0
    isoversize: false
    isautoswitchedtoquietmode: false
  "11":
    id: "11"
    taskid: 93344bc1-a4e8-4997-8879-3ecb04041bd1
    type: playbook
    task:
      id: 93344bc1-a4e8-4997-8879-3ecb04041bd1
      version: -1
      name: Mitre Attack - Extract Technique Information From ID
      description: |-
        This playbook accepts as input MITRE techniques IDs.
        It returns the MITRE technique name and full technique data using the MITRE integration.
      playbookName: Mitre Attack - Extract Technique Information From ID
      type: playbook
      iscommand: false
      brand: ""
    nexttasks:
      '#none#':
      - "3"
    scriptarguments:
      TechniqueID:
        complex:
          root: csfalconx.resource.sandbox.mitre_attacks
          accessor: attack_id
    separatecontext: true
    continueonerrortype: ""
    loop:
      iscommand: false
      scriptArguments:
        'TechniqueID ':
          complex:
            root: csfalconx.resource.sandbox.mitre_attacks
            accessor: attack_id
            transformers:
            - operator: append
              args:
                item:
                  value:
                    simple: csfalconx.resource.sandbox.mitre_attacks.parent.attack_id
                  iscontext: true
      exitCondition: ""
      wait: 1
      max: 100
    view: |-
      {
        "position": {
          "x": 1840,
          "y": 945
        }
      }
    note: false
    timertriggers: []
    ignoreworker: false
    skipunavailable: true
    quietmode: 0
    isoversize: false
    isautoswitchedtoquietmode: false
  "12":
    id: "12"
    taskid: e0390fd8-4e73-42bc-8fdb-8480bf9af4d9
    type: condition
    task:
      id: e0390fd8-4e73-42bc-8fdb-8480bf9af4d9
      version: -1
      name: Is JoeSecurity sandbox enabled?
      description: Returns 'yes' if integration brand is available. Otherwise returns 'no'.
      scriptName: IsIntegrationAvailable
      type: condition
      iscommand: false
      brand: ""
    nexttasks:
      '#default#':
      - "3"
      "yes":
      - "22"
    scriptarguments:
      brandname:
        simple: JoeSecurityV2
    results:
    - brandInstances
    separatecontext: false
    continueonerrortype: ""
    view: |-
      {
        "position": {
          "x": 1330,
          "y": 380
        }
      }
    note: false
    timertriggers: []
    ignoreworker: false
    skipunavailable: false
    quietmode: 0
    isoversize: false
    isautoswitchedtoquietmode: false
  "14":
    id: "14"
    taskid: 723d2bf6-e92a-4ac9-851c-c1227ce3b386
    type: regular
    task:
      id: 723d2bf6-e92a-4ac9-851c-c1227ce3b386
      version: -1
      name: Get a full report from Joe Sandbox - JSON
      description: Download a resource belonging to a report. This can be the full report, dropped binaries, etc. See integration README for the full supported report types.
      script: '|||joe-download-report'
      type: regular
      iscommand: true
      brand: ""
    nexttasks:
      '#none#':
      - "18"
    scriptarguments:
      type:
        simple: json
      webid:
        complex:
          root: Joe.Analysis
          accessor: ID
          transformers:
          - operator: uniq
    separatecontext: false
    continueonerrortype: ""
    view: |-
      {
        "position": {
          "x": 1090,
          "y": 945
        }
      }
    note: false
    evidencedata:
      description:
        simple: Joe Sandbox report - Json Format
      customfields: {}
    timertriggers: []
    ignoreworker: false
    skipunavailable: false
    quietmode: 0
    isoversize: false
    isautoswitchedtoquietmode: false
  "15":
    id: "15"
    taskid: 4924f70b-3356-41b7-8264-8f944bfc2585
    type: condition
    task:
      id: 4924f70b-3356-41b7-8264-8f944bfc2585
      version: -1
      name: Any results from the Joe search?
      description: Any results from the Joe search?
      type: condition
      iscommand: false
      brand: ""
    nexttasks:
      '#default#':
      - "3"
      "yes":
      - "14"
      - "16"
    separatecontext: false
    conditions:
    - label: "yes"
      condition:
      - - operator: isNotEmpty
          left:
            value:
              complex:
                root: Joe
                accessor: Analysis
            iscontext: true
          right:
            value: {}
    continueonerrortype: ""
    view: |-
      {
        "position": {
          "x": 1090,
          "y": 750
        }
      }
    note: false
    timertriggers: []
    ignoreworker: false
    skipunavailable: false
    quietmode: 0
    isoversize: false
    isautoswitchedtoquietmode: false
  "16":
    id: "16"
    taskid: 0176d511-3e34-44ea-8f79-518314ddca71
    type: regular
    task:
      id: 0176d511-3e34-44ea-8f79-518314ddca71
      version: -1
      name: Get a full report from Joe Sandbox - PDF
      description: Download a resource belonging to a report. This can be the full report, dropped binaries, etc. See integration README for the full supported report types.
      script: '|||joe-download-report'
      type: regular
      iscommand: true
      brand: ""
    nexttasks:
      '#none#':
      - "17"
    scriptarguments:
      type:
        simple: pdf
      webid:
        complex:
          root: Joe.Analysis
          accessor: ID
          transformers:
          - operator: uniq
    separatecontext: false
    continueonerrortype: ""
    view: |-
      {
        "position": {
          "x": 690,
          "y": 945
        }
      }
    note: false
    evidencedata:
      description:
        simple: Joe Sandbox report - PDF Format
      customfields: {}
    timertriggers: []
    ignoreworker: false
    skipunavailable: false
    quietmode: 0
    isoversize: false
    isautoswitchedtoquietmode: false
  "17":
    id: "17"
    taskid: 3ef64df5-ef9a-4a40-8fd8-ee5a4e3e9274
    type: regular
    task:
      id: 3ef64df5-ef9a-4a40-8fd8-ee5a4e3e9274
      version: -1
      name: Rasterize PDF
      description: Converts a PDF file to an image file.
      script: '|||rasterize-pdf'
      type: regular
      iscommand: true
      brand: ""
    nexttasks:
      '#none#':
      - "3"
    scriptarguments:
      EntryID:
        complex:
          root: InfoFile
          filters:
          - - operator: isEqualString
              left:
                value:
                  simple: InfoFile.Extension
                iscontext: true
              right:
                value:
                  simple: pdf
              ignorecase: true
          accessor: EntryID
          transformers:
          - operator: uniq
    separatecontext: false
    continueonerrortype: ""
    view: |-
      {
        "position": {
          "x": 690,
          "y": 1470
        }
      }
    note: false
    evidencedata:
      description:
        simple: Joe Security Sandbox report
      customfields: {}
    timertriggers: []
    ignoreworker: false
    skipunavailable: true
    quietmode: 0
    isoversize: false
    isautoswitchedtoquietmode: false
  "18":
    id: "18"
    taskid: d4b713f1-b7b9-4689-8964-f70d44dec5dd
    type: regular
    task:
      id: d4b713f1-b7b9-4689-8964-f70d44dec5dd
      version: -1
      name: Extract Indicators from the Report
      description: commands.local.cmd.extract.indicators
      script: Builtin|||extractIndicators
      type: regular
      iscommand: true
      brand: Builtin
    nexttasks:
      '#none#':
      - "21"
    scriptarguments:
      entryID:
        complex:
          root: InfoFile
          filters:
          - - operator: isEqualString
              left:
                value:
                  simple: InfoFile.Extension
                iscontext: true
              right:
                value:
                  simple: json
              ignorecase: true
          accessor: EntryID
          transformers:
          - operator: uniq
    separatecontext: false
    continueonerrortype: ""
    view: |-
      {
        "position": {
          "x": 1090,
          "y": 1105
        }
      }
    note: false
    timertriggers: []
    ignoreworker: false
    skipunavailable: false
    quietmode: 0
    isoversize: false
    isautoswitchedtoquietmode: false
  "19":
    id: "19"
    taskid: 0a8ff382-630f-486b-8daf-a9d9dd9521a1
    type: regular
    task:
      id: 0a8ff382-630f-486b-8daf-a9d9dd9521a1
      version: -1
      name: Enrich Mitre Attack Techniques information.
      description: Looks up the reputation of the indicator.
      script: '|||attack-pattern'
      type: regular
      iscommand: true
      brand: ""
    nexttasks:
      '#none#':
      - "3"
    scriptarguments:
      attack_pattern:
        complex:
          root: ExtractedIndicators.Attack_Pattern
          filters:
          - - operator: isNotEmpty
              left:
                value:
                  simple: ExtractedIndicators.Attack_Pattern
                iscontext: true
          transformers:
          - operator: uniq
    separatecontext: false
    continueonerror: true
    continueonerrortype: ""
    view: |-
      {
        "position": {
<<<<<<< HEAD
          "x": 70,
          "y": 1450
=======
          "x": 1090,
          "y": 1470
>>>>>>> 6f77591c
        }
      }
    note: false
    timertriggers: []
    ignoreworker: false
    skipunavailable: true
    quietmode: 0
    isoversize: false
    isautoswitchedtoquietmode: false
  "21":
    id: "21"
    taskid: baac5ee9-b37f-4ad7-80fe-b7021e116faf
    type: condition
    task:
      id: baac5ee9-b37f-4ad7-80fe-b7021e116faf
      version: -1
      name: Are there MITRE findings?
      description: Are there MITRE findings?
      type: condition
      iscommand: false
      brand: ""
    nexttasks:
      '#default#':
      - "3"
      "yes":
      - "19"
    separatecontext: false
    conditions:
    - label: "yes"
      condition:
      - - operator: isNotEmpty
          left:
            value:
              complex:
                root: ExtractedIndicators.Attack_Pattern
                filters:
                - - operator: isNotEmpty
                    left:
                      value:
                        simple: ExtractedIndicators.Attack_Pattern
                      iscontext: true
            iscontext: true
          right:
            value: {}
    continueonerrortype: ""
    view: |-
      {
        "position": {
          "x": 1090,
          "y": 1270
        }
      }
    note: false
    timertriggers: []
    ignoreworker: false
    skipunavailable: false
    quietmode: 0
    isoversize: false
    isautoswitchedtoquietmode: false
  "22":
    id: "22"
    taskid: 9bdf9a41-2a91-4582-8640-d40a3401e20d
    type: playbook
    task:
      id: 9bdf9a41-2a91-4582-8640-d40a3401e20d
      version: -1
      name: Detonate File - JoeSecurity V2
      description: The Detonate File using Joe Sandbox Process is designed to streamline and enhance the security assessment of files. This automated system accepts a user-submitted file, sends it for in-depth analysis using Joe Sandbox technology, and returns comprehensive results as attachments to the user. The process is designed to be swift, efficient, and secure, providing users with valuable insights into potential threats and vulnerabilities within their files.
      playbookName: Detonate File - JoeSecurity V2
      type: playbook
      iscommand: false
      brand: ""
    nexttasks:
      '#none#':
      - "15"
    scriptarguments:
      File:
        complex:
          root: inputs.File
      InternetAccess:
        simple: "True"
      Interval:
        simple: "1"
      Timeout:
        simple: "1200"
    separatecontext: true
    continueonerrortype: ""
    loop:
      iscommand: false
      exitCondition: ""
      wait: 1
      max: 0
    view: |-
      {
        "position": {
<<<<<<< HEAD
          "x": 280,
          "y": 580
=======
          "x": 1090,
          "y": 570
>>>>>>> 6f77591c
        }
      }
    note: false
    timertriggers: []
    ignoreworker: false
    skipunavailable: true
    quietmode: 0
    isoversize: false
    isautoswitchedtoquietmode: false
<<<<<<< HEAD
system: true
=======
>>>>>>> 6f77591c
view: |-
  {
    "linkLabelsPosition": {
      "12_3_#default#": 0.1,
      "15_3_#default#": 0.25,
      "21_3_#default#": 0.27,
      "4_1_yes": 0.61,
      "4_3_no": 0.15,
      "5_3_#default#": 0.1,
      "6_3_no": 0.14,
      "9_11_yes": 0.59,
      "9_3_#default#": 0.13
    },
    "paper": {
      "dimensions": {
        "height": 1625,
        "width": 1990,
        "x": 690,
        "y": 80
      }
    }
  }
inputs:
- key: File
  value:
    complex:
      root: File
  required: false
  description: The details of the file to search for.
  playbookInputQuery:
outputs:
- contextPath: csfalconx.resource.tags
  description: The analysis tags.
  type: string
- contextPath: csfalconx.resource.sha256
  description: The SHA256 hash of the scanned file.
  type: string
- contextPath: csfalconx.resource.file_name
  description: The name of the uploaded file.
  type: string
- contextPath: csfalconx.resource.sandbox
  description: The Falcon Intelligence Sandbox findings.
  type: string
- contextPath: csfalconx.resource.intel
  description: The Falcon Intelligence Sandbox intelligence results.
  type: string
- contextPath: WildFire.Report
  description: The Wildfire findings.
  type: string
- contextPath: AttackPattern
  description: The MITRE Attack pattern information.
  type: string
- contextPath: MITREATTACK
  description: Full MITRE data for the attack pattern.
  type: string
- contextPath: DBotScore
  description: DBotScore object.
  type: string
- contextPath: Joe.Analysis
  description: Joe Analysis object.
  type: string
- contextPath: DBotScore.Vendor
  description: The vendor used to calculate the score.
  type: string
- contextPath: DBotScore.Indicator
  description: The indicator that was tested.
  type: string
- contextPath: DBotScore.Type
  description: The indicator type.
  type: string
- contextPath: DBotScore.Score
  description: The actual score.
  type: string
- contextPath: DBotScore.Malicious
  description: DBotScore Malicious object
  type: string
- contextPath: DBotScore.Malicious.Vendor
  description: The vendor used to calculate the score.
  type: string
- contextPath: DBotScore.Malicious.Detections
  description: The sub analysis detection statuses
  type: string
- contextPath: DBotScore.Malicious.SHA1
  description: The SHA1 of the file
  type: string
- contextPath: Joe.Analysis.ID
  description: Web ID
  type: string
- contextPath: Joe.Analysis.Status
  description: Analysis Status
  type: string
- contextPath: Joe.Analysis.Comments
  description: Analysis Comments
  type: string
- contextPath: Joe.Analysis.Time
  description: Submitted Time
  type: date
- contextPath: Joe.Analysis.Runs
  description: Sub-Analysis Information
  type: string
- contextPath: Joe.Analysis.Result
  description: Analysis Results
  type: string
- contextPath: Joe.Analysis.Errors
  description: Raised errors during sampling
  type: string
- contextPath: Joe.Analysis.Systems
  description: Analysis OS
  type: string
- contextPath: Joe.Analysis.MD5
  description: MD5 of analysis sample
  type: string
- contextPath: Joe.Analysis.SHA1
  description: SHA1 of analysis sample
  type: string
- contextPath: Joe.Analysis.SHA256
  description: SHA256 of analysis sample
  type: string
- contextPath: Joe.Analysis.SampleName
  description: Sample Data, could be a file name or URL
  type: string
- contextPath: InfoFile
  description: Report file object
  type: string
- contextPath: InfoFile.Name
  description: The filename.
  type: string
- contextPath: InfoFile.EntryID
  description: The entry ID of the report.
  type: string
- contextPath: InfoFile.Size
  description: File size.
  type: number
- contextPath: InfoFile.Type
  description: File type, e.g., "PE".
  type: string
- contextPath: InfoFile.Info
  description: Basic information of the file.
  type: string
- contextPath: InfoFile.Extension
  description: The extension of the image file.
  type: string
- contextPath: File
  description: File object
  type: string
- contextPath: File.Extension
  description: File extension.
  type: string
- contextPath: File.MD5
  description: The MD5 hash of the file.
  type: string
- contextPath: File.Name
  description: The full file name.
  type: string
- contextPath: File.SHA1
  description: The SHA1 hash of the file.
  type: string
- contextPath: File.SHA256
  description: The SHA256 hash of the file.
  type: string
- contextPath: ExtractedIndicators
  description: outputs.extractindicators
  type: string
- contextPath: AttackPattern.STIXID
  description: The STIX ID of the Attack Pattern.
  type: string
- contextPath: AttackPattern.KillChainPhases
  description: The kill chain phases of the Attack Pattern.
  type: string
- contextPath: AttackPattern.FirstSeenBySource
  description: The first seen by source of the Attack Pattern.
  type: string
- contextPath: AttackPattern.Description
  description: The description of the Attack Pattern.
  type: string
- contextPath: AttackPattern.OperatingSystemRefs
  description: The operating system references of the Attack Pattern.
  type: string
- contextPath: AttackPattern.Publications
  description: The publications of the Attack Pattern.
  type: string
- contextPath: AttackPattern.MITREID
  description: The MITRE ID of the Attack Pattern.
  type: string
- contextPath: AttackPattern.Tags
  description: The tags of the Attack Pattern.
  type: string
tests:
- No tests (auto formatted)
fromversion: 6.5.0<|MERGE_RESOLUTION|>--- conflicted
+++ resolved
@@ -3,11 +3,7 @@
 contentitemexportablefields:
   contentitemfields: {}
 name: Detonate and Analyze File - Generic
-<<<<<<< HEAD
-description: 'This playbook uploads, detonates, and analyzes files for supported sandboxes. Currently supported sandboxes are Falcon Intelligence Sandbox and Wildfire. '
-=======
 description: 'This playbook uploads, detonates, and analyzes files for supported sandboxes. Currently supported sandboxes are Falcon Intelligence Sandbox, JoeSecurity, and Wildfire. '
->>>>>>> 6f77591c
 starttaskid: "0"
 tasks:
   "0":
@@ -48,11 +44,7 @@
       id: 1efe544b-f18b-467c-8a8c-de784c146ef9
       version: -1
       name: CrowdStrike Falcon Intelligence Sandbox Detonate and Analyze File
-<<<<<<< HEAD
-      description: Env ID - return to transformer.
-=======
       description: This playbook uploads, detonates, and analyzes files for the CrowdStrike Falcon Intelligence Sandbox.
->>>>>>> 6f77591c
       playbookName: CrowdStrike Falcon Intelligence Sandbox Detonate and Analyze File
       type: playbook
       iscommand: false
@@ -712,13 +704,8 @@
     view: |-
       {
         "position": {
-<<<<<<< HEAD
-          "x": 70,
-          "y": 1450
-=======
           "x": 1090,
           "y": 1470
->>>>>>> 6f77591c
         }
       }
     note: false
@@ -814,13 +801,8 @@
     view: |-
       {
         "position": {
-<<<<<<< HEAD
-          "x": 280,
-          "y": 580
-=======
           "x": 1090,
           "y": 570
->>>>>>> 6f77591c
         }
       }
     note: false
@@ -830,10 +812,6 @@
     quietmode: 0
     isoversize: false
     isautoswitchedtoquietmode: false
-<<<<<<< HEAD
-system: true
-=======
->>>>>>> 6f77591c
 view: |-
   {
     "linkLabelsPosition": {
