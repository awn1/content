--- conflicted
+++ resolved
@@ -34,15 +34,8 @@
     nexttasks:
       '#none#':
       - "9"
-<<<<<<< HEAD
-      - "13"
       - "14"
       - "15"
-      - "17"
-=======
-      - "14"
-      - "15"
->>>>>>> 6f77591c
       - "18"
       - "19"
       - "20"
@@ -50,25 +43,15 @@
       - "24"
       - "25"
       - "27"
-<<<<<<< HEAD
-      - "28"
-      - "29"
-=======
       - "29"
       - "30"
       - "31"
->>>>>>> 6f77591c
     separatecontext: false
     view: |-
       {
         "position": {
-<<<<<<< HEAD
-          "x": 3080,
-          "y": 215
-=======
           "x": 2880,
           "y": 230
->>>>>>> 6f77591c
         }
       }
     note: false
@@ -95,63 +78,8 @@
     view: |-
       {
         "position": {
-<<<<<<< HEAD
-          "x": 3080,
-          "y": 720
-        }
-      }
-    note: false
-    timertriggers: []
-    ignoreworker: false
-    skipunavailable: true
-    quietmode: 0
-    continueonerrortype: ""
-    isoversize: false
-    isautoswitchedtoquietmode: false
-  "8":
-    id: "8"
-    taskid: ff7f9bd2-f158-4812-8c7a-98c3c53151c2
-    type: playbook
-    task:
-      id: ff7f9bd2-f158-4812-8c7a-98c3c53151c2
-      version: -1
-      name: Detonate File - JoeSecurity
-      description: |-
-        Detonates one or more files using the Joe Security - Joe Sandbox integration.
-        Returns relevant reports to the War Room and file reputations to the context data.
-        All file types are supported.
-      playbookName: Detonate File - JoeSecurity
-      type: playbook
-      iscommand: false
-      brand: ""
-    nexttasks:
-      '#none#':
-      - "3"
-    scriptarguments:
-      File:
-        complex:
-          root: inputs.File
-      InternetAccess:
-        simple: "True"
-      Interval:
-        simple: "1"
-      Timeout:
-        simple: "15"
-    separatecontext: true
-    loop:
-      iscommand: false
-      exitCondition: ""
-      wait: 1
-      max: 0
-    view: |-
-      {
-        "position": {
-          "x": 3080,
-          "y": 370
-=======
           "x": 2880,
           "y": 710
->>>>>>> 6f77591c
         }
       }
     note: false
@@ -213,11 +141,7 @@
     view: |-
       {
         "position": {
-<<<<<<< HEAD
-          "x": 960,
-=======
           "x": 1070,
->>>>>>> 6f77591c
           "y": 370
         }
       }
@@ -229,18 +153,6 @@
     continueonerrortype: ""
     isoversize: false
     isautoswitchedtoquietmode: false
-<<<<<<< HEAD
-  "10":
-    id: "10"
-    taskid: db5fa9e8-1134-4369-815c-e5992cbb5896
-    type: playbook
-    task:
-      id: db5fa9e8-1134-4369-815c-e5992cbb5896
-      version: -1
-      name: Detonate File - ThreatGrid
-      description: Detonate one or more files using the ThreatGrid integration. This playbook returns relevant reports to the War Room and file reputations to the context data. The detonation supports the following file types - EXE, DLL, JAR, JS, PDF, DOC, DOCX, RTF, XLS, PPT, PPTX, XML, ZIP, VBN, SEP, XZ, GZ, BZ2, TAR, MHTML, SWF, LNK, URL, MSI, JTD, JTT, JTDC, JTTC, HWP, HWT, HWPX, BAT, HTA, PS1, VBS, WSF, JSE, VBE, CHM
-      playbookName: Detonate File - ThreatGrid
-=======
   "14":
     id: "14"
     taskid: 13d629fd-83d1-4096-8e89-4d8ca6b4322e
@@ -254,7 +166,6 @@
         Lastline supports the following file types:
         EXE, SYS, DLL, COM, SCR, CPL, OCX, CGI, DOC, DOTM, DOCX, DOTX, XLS, PPAM, XSLX, PPS, XLSB, PPSX, XLSM, PPSM, PPT, PPTX, PPTM, RTF, SHS, XLTM, SLDM, XLTX, SLDX, XLAM, THMX, DOCM, XAR, JTD, JTDC, PDF, SWF, GZ, 7Z, TGZ, MSI, ZIP, LZH, CAB, LZMA, APK, JAR, CLASS, JPEG, PNG, GIF, CMD, ACE, BAT, ARJ, VBS, CHM, XML, LNK, URL, MOF, HTM, OCX, HTML, POTM, EML, POTX, MSG, PS, |VB, REG, VBA, WSC, VBE, WSF, VBS, WSH
       playbookName: Detonate File - Lastline v2
->>>>>>> 6f77591c
       type: playbook
       iscommand: false
       brand: ""
@@ -269,11 +180,6 @@
         simple: "1"
       Timeout:
         simple: "15"
-<<<<<<< HEAD
-      playbook:
-        simple: default
-=======
->>>>>>> 6f77591c
     separatecontext: true
     loop:
       iscommand: false
@@ -283,9 +189,6 @@
     view: |-
       {
         "position": {
-<<<<<<< HEAD
-          "x": 2660,
-=======
           "x": 1870,
           "y": 370
         }
@@ -332,7 +235,6 @@
       {
         "position": {
           "x": 2280,
->>>>>>> 6f77591c
           "y": 370
         }
       }
@@ -344,21 +246,12 @@
     continueonerrortype: ""
     isoversize: false
     isautoswitchedtoquietmode: false
-<<<<<<< HEAD
-  "13":
-    id: "13"
-    taskid: cdc7dce0-1029-4a8f-8a7a-eee17d570ea7
-    type: playbook
-    task:
-      id: cdc7dce0-1029-4a8f-8a7a-eee17d570ea7
-=======
   "18":
     id: "18"
     taskid: b8ddd535-06ef-401d-8981-a4abfae80dbf
     type: playbook
     task:
       id: b8ddd535-06ef-401d-8981-a4abfae80dbf
->>>>>>> 6f77591c
       version: -1
       name: Detonate File - ANYRUN
       description: |-
@@ -384,11 +277,7 @@
     view: |-
       {
         "position": {
-<<<<<<< HEAD
-          "x": 1390,
-=======
           "x": 670,
->>>>>>> 6f77591c
           "y": 370
         }
       }
@@ -400,21 +289,12 @@
     continueonerrortype: ""
     isoversize: false
     isautoswitchedtoquietmode: false
-<<<<<<< HEAD
-  "14":
-    id: "14"
-    taskid: 13d629fd-83d1-4096-8e89-4d8ca6b4322e
-    type: playbook
-    task:
-      id: 13d629fd-83d1-4096-8e89-4d8ca6b4322e
-=======
   "19":
     id: "19"
     taskid: 1b28b735-33ac-4ddd-8649-6f05613db05d
     type: playbook
     task:
       id: 1b28b735-33ac-4ddd-8649-6f05613db05d
->>>>>>> 6f77591c
       version: -1
       name: Detonate File - FireEye AX
       description: Detonate one or more files using the FireEye AX integration. This playbook returns relevant reports to the War Room and file reputations to the context data. The detonation supports the following file types - PE32, EXE, DLL, JAR, JS, PDF, DOC, DOCX, RTF, XLS, PPT, PPTX, XML, ZIP, VBN, SEP, XZ, GZ, BZ2, TAR, MHTML, SWF, LNK, URL, MSI, JTD, JTT, JTDC, JTTC, HWP, HWT, HWPX, BAT, HTA, PS1, VBS, WSF, JSE, VBE, CHM, JPG, JPEG, GIF, PNG, XLSX
@@ -442,11 +322,7 @@
     view: |-
       {
         "position": {
-<<<<<<< HEAD
-          "x": 1820,
-=======
           "x": 3880,
->>>>>>> 6f77591c
           "y": 370
         }
       }
@@ -458,21 +334,12 @@
     continueonerrortype: ""
     isoversize: false
     isautoswitchedtoquietmode: false
-<<<<<<< HEAD
-  "15":
-    id: "15"
-    taskid: d8ff24bf-a089-4590-89f1-6640c60c44ea
-    type: playbook
-    task:
-      id: d8ff24bf-a089-4590-89f1-6640c60c44ea
-=======
   "20":
     id: "20"
     taskid: 9d20f56a-244d-4697-8d0a-f8453eb7e638
     type: playbook
     task:
       id: 9d20f56a-244d-4697-8d0a-f8453eb7e638
->>>>>>> 6f77591c
       version: -1
       name: Detonate File - VMRay
       description: Detonates a file using VMRay
@@ -502,10 +369,6 @@
     view: |-
       {
         "position": {
-<<<<<<< HEAD
-          "x": 2250,
-          "y": 370
-=======
           "x": 4280,
           "y": 370
         }
@@ -548,7 +411,6 @@
         "position": {
           "x": 5630,
           "y": 540
->>>>>>> 6f77591c
         }
       }
     note: false
@@ -559,21 +421,12 @@
     continueonerrortype: ""
     isoversize: false
     isautoswitchedtoquietmode: false
-<<<<<<< HEAD
-  "17":
-    id: "17"
-    taskid: 4a119863-747d-410c-83d2-37adac1e083c
-    type: playbook
-    task:
-      id: 4a119863-747d-410c-83d2-37adac1e083c
-=======
   "23":
     id: "23"
     taskid: c28803a1-9938-4fa0-8994-4f1d01f7e800
     type: playbook
     task:
       id: c28803a1-9938-4fa0-8994-4f1d01f7e800
->>>>>>> 6f77591c
       version: -1
       name: Detonate File - SecneurX Analysis
       description: Detonates a file using the SecneurX Analysis Integration. Returns relevant reports to the War Room and file reputations to the context data.
@@ -584,30 +437,11 @@
     nexttasks:
       '#none#':
       - "3"
-<<<<<<< HEAD
-    scriptarguments:
-      EnvironmentID:
-        simple: "100"
-      File:
-        complex:
-          root: inputs.File
-      InternetAccess:
-        simple: "True"
-      Interval:
-        simple: "1"
-      Timeout:
-        simple: "15"
-=======
->>>>>>> 6f77591c
     separatecontext: true
     view: |-
       {
         "position": {
-<<<<<<< HEAD
-          "x": 3920,
-=======
           "x": 270,
->>>>>>> 6f77591c
           "y": 370
         }
       }
@@ -616,17 +450,6 @@
     ignoreworker: false
     skipunavailable: true
     quietmode: 0
-<<<<<<< HEAD
-    continueonerrortype: ""
-    isoversize: false
-    isautoswitchedtoquietmode: false
-  "18":
-    id: "18"
-    taskid: b8ddd535-06ef-401d-8981-a4abfae80dbf
-    type: playbook
-    task:
-      id: b8ddd535-06ef-401d-8981-a4abfae80dbf
-=======
     isoversize: false
     isautoswitchedtoquietmode: false
     continueonerrortype: ""
@@ -636,7 +459,6 @@
     type: playbook
     task:
       id: f19de2c0-c4f0-4e34-8922-c319d40a1781
->>>>>>> 6f77591c
       version: -1
       name: Detonate File - JoeSecurity V2
       description: The Detonate File using Joe Sandbox Process is designed to streamline and enhance the security assessment of files. This automated system accepts a user-submitted file, sends it for in-depth analysis using Joe Sandbox technology, and returns comprehensive results as attachments to the user. The process is designed to be swift, efficient, and secure, providing users with valuable insights into potential threats and vulnerabilities within their files.
@@ -663,11 +485,7 @@
     view: |-
       {
         "position": {
-<<<<<<< HEAD
-          "x": 540,
-=======
           "x": 3080,
->>>>>>> 6f77591c
           "y": 370
         }
       }
@@ -676,22 +494,6 @@
     ignoreworker: false
     skipunavailable: true
     quietmode: 0
-<<<<<<< HEAD
-    continueonerrortype: ""
-    isoversize: false
-    isautoswitchedtoquietmode: false
-  "19":
-    id: "19"
-    taskid: 1b28b735-33ac-4ddd-8649-6f05613db05d
-    type: playbook
-    task:
-      id: 1b28b735-33ac-4ddd-8649-6f05613db05d
-      version: -1
-      name: Detonate File - FireEye AX
-      description: Detonate one or more files using the FireEye AX integration. This playbook returns relevant reports to the War Room and file reputations to the context data. The detonation supports the following file types - PE32, EXE, DLL, JAR, JS, PDF, DOC, DOCX, RTF, XLS, PPT, PPTX, XML, ZIP, VBN, SEP, XZ, GZ, BZ2, TAR, MHTML, SWF, LNK, URL, MSI, JTD, JTT, JTDC, JTTC, HWP, HWT, HWPX, BAT, HTA, PS1, VBS, WSF, JSE, VBE, CHM, JPG, JPEG, GIF, PNG, XLSX
-      playbookName: Detonate File - FireEye AX
-      type: playbook
-=======
     isoversize: false
     isautoswitchedtoquietmode: false
   "25":
@@ -704,7 +506,6 @@
       name: Check if EntryID exists
       description: Checks if the entry ID for the file to be detonated exists.
       type: condition
->>>>>>> 6f77591c
       iscommand: false
       brand: ""
     nexttasks:
@@ -768,13 +569,8 @@
     view: |-
       {
         "position": {
-<<<<<<< HEAD
-          "x": 4340,
-          "y": 370
-=======
           "x": 5230,
           "y": 540
->>>>>>> 6f77591c
         }
       }
     note: false
@@ -782,17 +578,6 @@
     ignoreworker: false
     skipunavailable: true
     quietmode: 0
-<<<<<<< HEAD
-    continueonerrortype: ""
-    isoversize: false
-    isautoswitchedtoquietmode: false
-  "20":
-    id: "20"
-    taskid: 9d20f56a-244d-4697-8d0a-f8453eb7e638
-    type: playbook
-    task:
-      id: 9d20f56a-244d-4697-8d0a-f8453eb7e638
-=======
     isoversize: false
     isautoswitchedtoquietmode: false
   "27":
@@ -801,7 +586,6 @@
     type: playbook
     task:
       id: 8febf391-f313-4539-89c1-bd4df099dc51
->>>>>>> 6f77591c
       version: -1
       name: Detonate file - CrowdStrike Falcon Sandbox v2
       description: Detonates a File using CrowdStrike Falcon sandbox.
@@ -820,13 +604,6 @@
           root: inputs.File
           transformers:
           - operator: uniq
-<<<<<<< HEAD
-      interval:
-        simple: "1"
-      timeout:
-        simple: "10"
-=======
->>>>>>> 6f77591c
     separatecontext: true
     continueonerrortype: ""
     loop:
@@ -837,11 +614,7 @@
     view: |-
       {
         "position": {
-<<<<<<< HEAD
-          "x": 4770,
-=======
           "x": 3480,
->>>>>>> 6f77591c
           "y": 370
         }
       }
@@ -850,21 +623,6 @@
     ignoreworker: false
     skipunavailable: true
     quietmode: 0
-<<<<<<< HEAD
-    continueonerrortype: ""
-    isoversize: false
-    isautoswitchedtoquietmode: false
-  "21":
-    id: "21"
-    taskid: fd1dbf17-5b12-4369-86c7-8082f714df31
-    type: playbook
-    task:
-      id: fd1dbf17-5b12-4369-86c7-8082f714df31
-      version: -1
-      name: Detonate File - Group-IB TDS Polygon
-      description: 'Detonate file using Group-IB TDS Polygon integration. This playbook returns relevant reports to the War Room and file reputations to the context data. The detonation supports the following file types: 7z, ace, ar, arj, bat, bz2, cab, chm, cmd, com, cpgz, cpl, csv, dat, doc, docm, docx, dot, dotm, dotx, eml, exe, gz, gzip, hta, htm, html, iqy, iso, jar, js, jse, lnk, lz, lzma, lzo,  lzh, mcl, mht, msg, msi, msp, odp, ods, odt, ots, ott, pdf, pif, potm, potx, pps, ppsm, ppsx, ppt, pptm, pptx, ps1, pub, py, pyc, r*, rar, reg, rtf, scr, settingcontent-ms, stc, svg, sxc, sxw, tar, taz,  .tb2, .tbz, .tbz2, tgz, tlz, txz, tzo, txt, url, uue, vbe, vbs, wsf, xar, xls, xlsb, xlsm, xlsx, xml, xz, z*, zip.'
-      playbookName: Detonate File - Group-IB TDS Polygon
-=======
     isoversize: false
     isautoswitchedtoquietmode: false
   "29":
@@ -877,7 +635,6 @@
       name: Detonate File - ThreatGrid v2
       description: Detonate one or more files using the ThreatGrid integration. This playbook returns relevant reports to the War Room and file reputations to the context data. The detonation supports the following file types - EXE, DLL, JAR, JS, PDF, DOC, DOCX, RTF, XLS, PPT, PPTX, XML, ZIP, VBN, SEP, XZ, GZ, BZ2, TAR, MHTML, SWF, LNK, URL, MSI, JTD, JTT, JTDC, JTTC, HWP, HWT, HWPX, BAT, HTA, PS1, VBS, WSF, JSE, VBE, CHM.
       playbookName: Detonate File - ThreatGrid v2
->>>>>>> 6f77591c
       type: playbook
       iscommand: false
       brand: ""
@@ -902,11 +659,7 @@
     view: |-
       {
         "position": {
-<<<<<<< HEAD
-          "x": 5200,
-=======
           "x": 2680,
->>>>>>> 6f77591c
           "y": 370
         }
       }
@@ -915,21 +668,6 @@
     ignoreworker: false
     skipunavailable: true
     quietmode: 0
-<<<<<<< HEAD
-    continueonerrortype: ""
-    isoversize: false
-    isautoswitchedtoquietmode: false
-  "22":
-    id: "22"
-    taskid: 2418c5d7-65e3-40ff-8281-fa47ad0369ca
-    type: playbook
-    task:
-      id: 2418c5d7-65e3-40ff-8281-fa47ad0369ca
-      version: -1
-      name: Detonate File - CrowdStrike Falcon Intelligence Sandbox
-      description: |-
-        Detonates a File using CrowdStrike Falcon Intelligence Sandbox sandbox.
-=======
     isoversize: false
     isautoswitchedtoquietmode: false
   "30":
@@ -942,7 +680,6 @@
       name: Detonate File - CrowdStrike Falcon Intelligence Sandbox v2
       description: |-
         Detonates a file using CrowdStrike Falcon Intelligence Sandbox.
->>>>>>> 6f77591c
         Accepted file formats:
         Portable executables: .exe, .scr, .pif, .dll, .com, .cpl, etc.
         Office documents: .doc, .docx, .ppt, .pps, .pptx, .ppsx, .xls, .xlsx, .rtf, .pub
@@ -963,11 +700,7 @@
         Python: .py
         Linux ELF executables
         Email files: MIME RFC 822 .eml, Outlook .msg.
-<<<<<<< HEAD
-      playbookName: Detonate File - CrowdStrike Falcon Intelligence Sandbox
-=======
       playbookName: Detonate File - CrowdStrike Falcon Intelligence Sandbox v2
->>>>>>> 6f77591c
       type: playbook
       iscommand: false
       brand: ""
@@ -998,11 +731,7 @@
     view: |-
       {
         "position": {
-<<<<<<< HEAD
-          "x": 5630,
-=======
           "x": 4680,
->>>>>>> 6f77591c
           "y": 370
         }
       }
@@ -1013,22 +742,12 @@
     quietmode: 0
     isoversize: false
     isautoswitchedtoquietmode: false
-<<<<<<< HEAD
-    continueonerrortype: ""
-  "23":
-    id: "23"
-    taskid: c28803a1-9938-4fa0-8994-4f1d01f7e800
-    type: playbook
-    task:
-      id: c28803a1-9938-4fa0-8994-4f1d01f7e800
-=======
   "31":
     id: "31"
     taskid: 18f66f67-79fe-416e-86aa-f68470eacfac
     type: playbook
     task:
       id: 18f66f67-79fe-416e-86aa-f68470eacfac
->>>>>>> 6f77591c
       version: -1
       name: WildFire - Detonate file v2
       playbookName: WildFire - Detonate file v2
@@ -1059,272 +778,8 @@
     view: |-
       {
         "position": {
-<<<<<<< HEAD
-          "x": 110,
-          "y": 370
-        }
-      }
-    note: false
-    timertriggers: []
-    ignoreworker: false
-    skipunavailable: true
-    quietmode: 0
-    isoversize: false
-    isautoswitchedtoquietmode: false
-    continueonerrortype: ""
-  "24":
-    id: "24"
-    taskid: f19de2c0-c4f0-4e34-8922-c319d40a1781
-    type: playbook
-    task:
-      id: f19de2c0-c4f0-4e34-8922-c319d40a1781
-      version: -1
-      name: Detonate File - JoeSecurity V2
-      description: The Detonate File using Joe Sandbox Process is designed to streamline and enhance the security assessment of files. This automated system accepts a user-submitted file, sends it for in-depth analysis using Joe Sandbox technology, and returns comprehensive results as attachments to the user. The process is designed to be swift, efficient, and secure, providing users with valuable insights into potential threats and vulnerabilities within their files.
-      playbookName: Detonate File - JoeSecurity V2
-      type: playbook
-      iscommand: false
-      brand: ""
-    nexttasks:
-      '#none#':
-      - "3"
-    scriptarguments:
-      File:
-        complex:
-          root: inputs.File
-      InternetAccess:
-        simple: "True"
-      Interval:
-        simple: "1"
-      Timeout:
-        simple: "15"
-    separatecontext: true
-    continueonerrortype: ""
-    loop:
-      iscommand: false
-      exitCondition: ""
-      wait: 1
-      max: 0
-    view: |-
-      {
-        "position": {
-          "x": 3080,
-          "y": 545
-        }
-      }
-    note: false
-    timertriggers: []
-    ignoreworker: false
-    skipunavailable: true
-    quietmode: 0
-    isoversize: false
-    isautoswitchedtoquietmode: false
-  "25":
-    id: "25"
-    taskid: c2d10c29-3ea1-4468-8298-a0a9bf8bbe01
-    type: condition
-    task:
-      id: c2d10c29-3ea1-4468-8298-a0a9bf8bbe01
-      version: -1
-      name: Check if file exists
-      description: Checks if there is a file to detonate.
-      type: condition
-      iscommand: false
-      brand: ""
-    nexttasks:
-      '#default#':
-      - "3"
-      "yes":
-      - "26"
-    separatecontext: false
-    conditions:
-    - label: "yes"
-      condition:
-      - - operator: isExists
-          left:
-            value:
-              simple: inputs.File.EntryID
-            iscontext: true
-    continueonerrortype: ""
-    view: |-
-      {
-        "position": {
-          "x": 6077.5,
-          "y": 370
-        }
-      }
-    note: false
-    timertriggers: []
-    ignoreworker: false
-    skipunavailable: false
-    quietmode: 0
-    isoversize: false
-    isautoswitchedtoquietmode: false
-  "26":
-    id: "26"
-    taskid: 512ffcd3-2846-46d5-8e47-edceba820870
-    type: regular
-    task:
-      id: 512ffcd3-2846-46d5-8e47-edceba820870
-      version: -1
-      name: Detonate File - OPSWAT Filescan
-      description: Detonates a file using the OPSWAT-Filescan Integration. Returns relevant reports to the War Room and file reputations to the context data.
-      script: OPSWAT Filescan|||opswat-filescan-scan-file
-      type: regular
-      iscommand: true
-      brand: OPSWAT Filescan
-    nexttasks:
-      '#none#':
-      - "3"
-    scriptarguments:
-      entry_id:
-        simple: ${inputs.File.EntryID}
-    separatecontext: false
-    continueonerrortype: ""
-    view: |-
-      {
-        "position": {
-          "x": 6190,
-          "y": 540
-        }
-      }
-    note: false
-    timertriggers: []
-    ignoreworker: false
-    skipunavailable: true
-    quietmode: 0
-    isoversize: false
-    isautoswitchedtoquietmode: false
-  "27":
-    id: "27"
-    taskid: 8febf391-f313-4539-89c1-bd4df099dc51
-    type: playbook
-    task:
-      id: 8febf391-f313-4539-89c1-bd4df099dc51
-      version: -1
-      name: Detonate file - CrowdStrike Falcon Sandbox v2
-      description: Detonates a File using CrowdStrike Falcon.
-      playbookName: Detonate file - CrowdStrike Falcon Sandbox v2
-      type: playbook
-      iscommand: false
-      brand: ""
-    nexttasks:
-      '#none#':
-      - "3"
-    scriptarguments:
-      EnvironmentID:
-        simple: "100"
-      File:
-        complex:
-          root: inputs.File
-    separatecontext: true
-    continueonerrortype: ""
-    loop:
-      iscommand: false
-      exitCondition: ""
-      wait: 1
-      max: 100
-    view: |-
-      {
-        "position": {
-          "x": 3500,
-          "y": 545
-        }
-      }
-    note: false
-    timertriggers: []
-    ignoreworker: false
-    skipunavailable: true
-    quietmode: 0
-    isoversize: false
-    isautoswitchedtoquietmode: false
-  "28":
-    id: "28"
-    taskid: bcdde402-6c62-405b-8ed9-655e87f661d8
-    type: playbook
-    task:
-      id: bcdde402-6c62-405b-8ed9-655e87f661d8
-      version: -1
-      name: CrowdStrike Falcon Sandbox - Detonate file
-      playbookName: CrowdStrike Falcon Sandbox - Detonate file
-      type: playbook
-      iscommand: false
-      brand: ""
-      description: ''
-    nexttasks:
-      '#none#':
-      - "3"
-    scriptarguments:
-      EnvironmentID:
-        simple: "100"
-      File:
-        complex:
-          root: inputs.File
-      Interval:
-        simple: "5"
-      Timeout:
-        simple: "30"
-    separatecontext: true
-    continueonerrortype: ""
-    loop:
-      iscommand: false
-      exitCondition: ""
-      wait: 1
-      max: 100
-    view: |-
-      {
-        "position": {
-          "x": 3500,
-          "y": 370
-        }
-      }
-    note: false
-    timertriggers: []
-    ignoreworker: false
-    skipunavailable: true
-    quietmode: 0
-    isoversize: false
-    isautoswitchedtoquietmode: false
-  "29":
-    id: "29"
-    taskid: 3136d7d0-e7cc-49e2-8a83-8ff39ee4c834
-    type: playbook
-    task:
-      id: 3136d7d0-e7cc-49e2-8a83-8ff39ee4c834
-      version: -1
-      name: Detonate File - ThreatGrid v2
-      description: Detonate one or more files using the ThreatGrid integration. This playbook returns relevant reports to the War Room and file reputations to the context data. The detonation supports the following file types - EXE, DLL, JAR, JS, PDF, DOC, DOCX, RTF, XLS, PPT, PPTX, XML, ZIP, VBN, SEP, XZ, GZ, BZ2, TAR, MHTML, SWF, LNK, URL, MSI, JTD, JTT, JTDC, JTTC, HWP, HWT, HWPX, BAT, HTA, PS1, VBS, WSF, JSE, VBE, CHM.
-      playbookName: Detonate File - ThreatGrid v2
-      type: playbook
-      iscommand: false
-      brand: ""
-    nexttasks:
-      '#none#':
-      - "3"
-    scriptarguments:
-      File:
-        complex:
-          root: inputs.File
-      interval:
-        simple: "60"
-      timeout:
-        simple: "900"
-    separatecontext: true
-    continueonerrortype: ""
-    loop:
-      iscommand: false
-      exitCondition: ""
-      wait: 1
-      max: 100
-    view: |-
-      {
-        "position": {
-          "x": 2660,
-          "y": 545
-=======
           "x": 1470,
           "y": 370
->>>>>>> 6f77591c
         }
       }
     note: false
@@ -1343,17 +798,10 @@
     },
     "paper": {
       "dimensions": {
-<<<<<<< HEAD
-        "height": 570,
-        "width": 6460,
-        "x": 110,
-        "y": 215
-=======
         "height": 545,
         "width": 5740,
         "x": 270,
         "y": 230
->>>>>>> 6f77591c
       }
     }
   }
@@ -1747,11 +1195,7 @@
   description: Task analysis status.
   type: String
 - contextPath: VMRay.Job
-<<<<<<< HEAD
-  description: The Job Object
-=======
   description: The Job Object.
->>>>>>> 6f77591c
   type: unknown
 - contextPath: VMRay.Job.JobID
   description: The ID of a new job.
@@ -1769,11 +1213,7 @@
   description: The ID of virtual machine.
   type: number
 - contextPath: VMRay.Sample
-<<<<<<< HEAD
-  description: 'The Sample For Analysis'
-=======
   description: The Sample For Analysis.
->>>>>>> 6f77591c
   type: unknown
 - contextPath: VMRay.Sample.SampleID
   description: The sample ID of the task.
@@ -1812,11 +1252,7 @@
   description: The classifications of the sample.
   type: string
 - contextPath: VMRay.Submission
-<<<<<<< HEAD
-  description: 'Submission Object'
-=======
   description: Submission Object.
->>>>>>> 6f77591c
   type: unknown
 - contextPath: VMRay.Submission.SubmissionID
   description: The submission ID.
@@ -1852,11 +1288,7 @@
   description: The ID of the sample in submission.
   type: number
 - contextPath: VMRay.Sample.IOC.File
-<<<<<<< HEAD
-  description: 'File Object'
-=======
   description: File Object.
->>>>>>> 6f77591c
   type: unknown
 - contextPath: VMRay.Sample.IOC.File.AnalysisID
   description: The IDs of other analyses that contain the given file.
@@ -1874,11 +1306,7 @@
   description: The type of the file.
   type: string
 - contextPath: VMRay.Sample.IOC.File.Hashes
-<<<<<<< HEAD
-  description: 'File Hashes Object'
-=======
   description: File Hashes Object.
->>>>>>> 6f77591c
   type: unknown
 - contextPath: VMRay.Sample.IOC.File.Hashes.MD5
   description: The MD5 hash of the given file.
@@ -1893,11 +1321,7 @@
   description: The SHA1 hash of the given file.
   type: string
 - contextPath: VMRay.Sample.IOC.URL
-<<<<<<< HEAD
-  description: 'URL Object'
-=======
   description: URL Object.
->>>>>>> 6f77591c
   type: unknown
 - contextPath: VMRay.Sample.IOC.URL.AnalysisID
   description: The IDs of the other analyses that contain the given URL.
@@ -1915,11 +1339,7 @@
   description: The type of the URL.
   type: string
 - contextPath: VMRay.Sample.IOC.Domain
-<<<<<<< HEAD
-  description: 'Domain Object'
-=======
   description: Domain Object.
->>>>>>> 6f77591c
   type: unknown
 - contextPath: VMRay.Sample.IOC.Domain.AnalysisID
   description: The IDs of the other analyses that contain the given domain.
@@ -1934,11 +1354,7 @@
   description: The type of the domain.
   type: string
 - contextPath: VMRay.Sample.IOC.IP
-<<<<<<< HEAD
-  description: 'IP Object'
-=======
   description: IP Object.
->>>>>>> 6f77591c
   type: unknown
 - contextPath: VMRay.Sample.IOC.IP.AnalysisID
   description: The IDs of the other analyses that contain the given IP address.
@@ -1956,11 +1372,7 @@
   description: The type of the IP address.
   type: string
 - contextPath: VMRay.Sample.IOC.Mutex
-<<<<<<< HEAD
-  description: 'Mutex Object'
-=======
   description: Mutex Object.
->>>>>>> 6f77591c
   type: unknown
 - contextPath: VMRay.Sample.IOC.Mutex.AnalysisID
   description: The IDs of other analyses that contain the given IP address.
@@ -1978,11 +1390,7 @@
   description: The type of the mutex.
   type: string
 - contextPath: VMRay.ThreatIndicator
-<<<<<<< HEAD
-  description: 'Indicator Object'
-=======
   description: Indicator Object.
->>>>>>> 6f77591c
   type: unknown
 - contextPath: VMRay.ThreatIndicator.AnalysisID
   description: The list of connected analysis IDs.
@@ -2341,10 +1749,6 @@
 fromversion: 5.0.0
 tests:
 - Detonate File - No Files test
-<<<<<<< HEAD
-- Detonate File - Generic Test
-=======
 - Detonate File - Generic Test
 contentitemexportablefields:
-  contentitemfields: {}
->>>>>>> 6f77591c
+  contentitemfields: {}