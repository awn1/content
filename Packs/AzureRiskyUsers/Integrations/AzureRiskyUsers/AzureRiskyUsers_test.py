import pytest
from AzureRiskyUsers import Client, CLIENT_CREDENTIALS_FLOW, DEVICE_FLOW
import json


BASE_URL = 'https://graph.microsoft.com/v1.0/'
ACCESS_TOKEN_REQUEST_URL = 'https://login.microsoftonline.com/organizations/oauth2/v2.0/token'


def load_mock_response(file_name: str) -> dict:
    """
    Load one of the mock responses to be used for assertion.
    Args:
        file_name (str): Name of the mock response JSON file to return.
    """
    with open(f'test_data/{file_name}', encoding='utf-8') as json_file:
        return json.loads(json_file.read())


def mock_client():
    return Client(client_id='client_id',
                  verify=False,
                  proxy=False,
                  authentication_type=DEVICE_FLOW)


def test_risky_users_list_command_without_pagination(requests_mock) -> None:
    """
    Scenario: List Risky Users.
    Given:
     - User has provided valid credentials.
     - Headers and JWT token have been set.
    When:
     - risky_users_list_command is called.
    Then:
     - Ensure number of items is correct.
     - Ensure outputs prefix is correct.
     - Ensure outputs key fields is correct.
    """
    from AzureRiskyUsers import risky_users_list_command
    mock_response = load_mock_response('list_risky_users.json')
    requests_mock.post(ACCESS_TOKEN_REQUEST_URL, json={})
    requests_mock.get(f'{BASE_URL}identityProtection/riskyUsers', json=mock_response)
    result = risky_users_list_command(mock_client(), {'limit': '20'})
    assert result[0].outputs_prefix == 'AzureRiskyUsers.RiskyUser'
    assert result[0].outputs_key_field == 'id'
    assert len(result[0].raw_response) == 3


def test_risky_users_list_command_with_page_size(requests_mock) -> None:
    """
    Scenario: List Risky Users.
    Given:
     - User has provided valid credentials.
     - Headers and JWT token have been set.
    When:
     - risky_users_list_command is called.
    Then:
     - Ensure number of items is correct.
     - Ensure outputs prefix is correct.
     - Ensure outputs key fields is correct.
    """
    from AzureRiskyUsers import risky_users_list_command
    mock_response = load_mock_response('list_risky_users.json')
    requests_mock.post(ACCESS_TOKEN_REQUEST_URL, json={})
    requests_mock.get(f'{BASE_URL}identityProtection/riskyUsers', json=mock_response)
    result = risky_users_list_command(mock_client(), {'page_size': '3'})
    assert result[0].outputs_prefix == 'AzureRiskyUsers.RiskyUser'
    assert result[0].outputs_key_field == 'id'
    assert len(result[0].raw_response) == 3
    assert result[1].outputs == {'AzureRiskyUsers(true)': {'RiskyUserListNextToken': mock_response.get('@odata.nextLink')}}


def test_risky_users_list_command_with_token(requests_mock) -> None:
    """
    Scenario: List Risky Users.
    Given:
     - User has provided valid credentials.
     - Headers and JWT token have been set.
    When:
     - risky_users_list_command is called.
    Then:
     - Ensure number of items is correct.
     - Ensure outputs prefix is correct.
     - Ensure outputs key fields is correct.
    """
    from AzureRiskyUsers import risky_users_list_command
    mock_response = load_mock_response('list_risky_users.json')
    requests_mock.post(ACCESS_TOKEN_REQUEST_URL, json={})
    requested_mock_token = requests_mock.get(f"{BASE_URL}/token", json=mock_response)
    requested_mock_without_token = requests_mock.get(f'{BASE_URL}identityProtection/riskyUsers', json=mock_response)
    result = risky_users_list_command(mock_client(), {"next_token": f"{BASE_URL}/token"})
    assert result[0].outputs_prefix == 'AzureRiskyUsers.RiskyUser'
    assert result[0].outputs_key_field == 'id'
    assert len(result[0].outputs) == 3
    assert len(result[0].raw_response) == 3
    assert result[1].outputs == {'AzureRiskyUsers(true)': {'RiskyUserListNextToken': mock_response.get('@odata.nextLink')}}
    assert requested_mock_token.call_count == 1
    assert requested_mock_without_token.call_count == 0


def test_risky_users_list_command_with_limit(requests_mock) -> None:
    """
    Scenario: List Risky Users.
    Given:
     - User has provided valid credentials.
     - Headers and JWT token have been set.
    When:
     - risky_users_list_command is called.
    Then:
     - Ensure number of items is correct.
     - Ensure outputs prefix is correct.
     - Ensure outputs key fields is correct.
    """
    from AzureRiskyUsers import risky_users_list_command
    mock_response = load_mock_response('list_risky_users.json')
    requests_mock.post(ACCESS_TOKEN_REQUEST_URL, json={})
    requests_mock.get(f'{BASE_URL}identityProtection/riskyUsers', json=mock_response)
    result = risky_users_list_command(mock_client(), {'limit': '6'})
    assert len(result) == 1
    assert result[0].outputs_prefix == 'AzureRiskyUsers.RiskyUser'
    assert result[0].outputs_key_field == 'id'
    assert len(result[0].outputs) == 6
    assert 'RiskyUserListNextToken' not in result[0].outputs


def test_risky_user_get_command(requests_mock) -> None:
    """
    Scenario: Get Risky User.
    Given:
     - User has provided valid credentials.
     - Headers and JWT token have been set.
    When:
     - risky_user_get_command is called.
    Then:
     - Ensure outputs prefix is correct.
     - Ensure outputs key fields is correct.
     - Ensure user ID is correct.

    """
    from AzureRiskyUsers import risky_user_get_command
    mock_response = load_mock_response('get_risky_user.json')
    requests_mock.post(ACCESS_TOKEN_REQUEST_URL, json={})
    requests_mock.get(f'{BASE_URL}identityProtection/riskyUsers/1', json=mock_response)
    result = risky_user_get_command(mock_client(), args={'id': '1'})
    assert result.outputs_prefix == 'AzureRiskyUsers.RiskyUser'
    assert result.outputs_key_field == 'id'
    assert result.raw_response.get('id') == '1'


def test_risk_detections_list_command(requests_mock) -> None:
    """
    Scenario: List Risk Detections.
    Given:
     - User has provided valid credentials.
     - Headers and JWT token have been set.
    When:
     - risk_detections_list_command is called.
    Then:
     - Ensure outputs prefix is correct.
     - Ensure outputs key fields is correct.
     - Ensure risk detection ID is correct.

    """
    from AzureRiskyUsers import risk_detections_list_command
    mock_response = load_mock_response('list_risk_detections.json')
    requests_mock.post(ACCESS_TOKEN_REQUEST_URL, json={})
    requests_mock.get(f'{BASE_URL}identityProtection/riskDetections', json=mock_response)
    result = risk_detections_list_command(mock_client(), {'limit': '20', 'page': '1'})
    assert result.outputs_prefix == 'AzureRiskyUsers.RiskDetection'
    assert result.outputs_key_field == 'id'
    assert result.raw_response.get('value')[0].get('id') == '1'


def test_risk_detection_get_command(requests_mock) -> None:
    """
    Scenario: Get Risk Detection.
    Given:
     - User has provided valid credentials.
     - Headers and JWT token have been set.
    When:
     - risk_detection_get_command is called.
    Then:
     - Ensure outputs prefix is correct.
     - Ensure outputs key fields is correct.
     - Ensure risk detection ID is correct.

    """
    from AzureRiskyUsers import risk_detection_get_command
    mock_response = load_mock_response('get_risk_detection.json')
    requests_mock.post(ACCESS_TOKEN_REQUEST_URL, json={})
    requests_mock.get(f'{BASE_URL}identityProtection/riskDetections/1', json=mock_response)
    result = risk_detection_get_command(mock_client(), args={'id': '1'})
    assert result.outputs_prefix == 'AzureRiskyUsers.RiskDetection'
    assert result.outputs_key_field == 'id'
    assert result.raw_response.get('value')[0].get('id') == '1'


def test_build_query_filter() -> None:
    """
    Scenario: Build query filter for API call.
    Given:
     - Provided valid arguments.
    When:
     - build_query_filter function is called.
    Then:
     - Ensure results are valid.
    """
    from AzureRiskyUsers import build_query_filter
    result = build_query_filter(risk_state='dismissed', risk_level='medium')
    assert result == "riskState eq 'dismissed' and riskLevel eq 'medium'"


def test_get_skip_token() -> None:
    """
    Scenario: Get skip token.
    Given:
     - Provided valid arguments.
    When:
     - get_skip_token function is called.
    Then:
     - Ensure results are valid.
    """
    from AzureRiskyUsers import get_skip_token
    result = get_skip_token(next_link=None,
                            outputs_prefix='AzureRiskyUsers.RiskyUser',
                            outputs_key_field='id',
                            readable_output='test')
    assert result.outputs_prefix == 'AzureRiskyUsers.RiskyUser'
    assert result.outputs_key_field == 'id'
    assert result.readable_output == 'test'


@pytest.mark.parametrize('authentication_type, expected_grant, expected_scope, expected_token_retrieval', [
    (DEVICE_FLOW,
     'urn:ietf:params:oauth:grant-type:device_code',
     'https://graph.microsoft.com/IdentityRiskyUser.Read.All IdentityRiskEvent.ReadWrite.All IdentityRiskyUser.Read.All'
     ' IdentityRiskyUser.ReadWrite.All offline_access',
     'https://login.microsoftonline.com/organizations/oauth2/v2.0/token'),
    (CLIENT_CREDENTIALS_FLOW,
     'client_credentials',
     'https://graph.microsoft.com/.default',
     'https://login.microsoftonline.com//oauth2/v2.0/token')
])
def test_create_client_by_auth_type(authentication_type, expected_grant, expected_scope, expected_token_retrieval):
    """
    Test that the client is created according to the authentication type as expected.

    Given:
     - Authentication type:
        1. Device
        2. Client Credentials
    When:
     - Running the client's instructor.
    Then:
     - Verify that the client's grant type, scope, and token retrieval url are as expected.

    """
    client = Client(client_id='client_id',
                    verify=False,
                    proxy=False,
                    authentication_type=authentication_type)

    assert client.ms_client.grant_type == expected_grant
    assert client.ms_client.scope == expected_scope
    assert client.ms_client.token_retrieval_url == expected_token_retrieval


@pytest.mark.parametrize(argnames='client_id', argvalues=['test_client_id', None])
def test_test_module_command_with_managed_identities(mocker, requests_mock, client_id):
    """
    Scenario: run test module when managed identities client id provided.
    Given:
     - User has provided managed identities client oid.
    When:
     - test-module called.
    Then:
     - Ensure the output are as expected
    """
    from AzureRiskyUsers import main, MANAGED_IDENTITIES_TOKEN_URL, Resources
    import AzureRiskyUsers
    import demistomock as demisto

    mock_token = {'access_token': 'test_token', 'expires_in': '86400'}
    get_mock = requests_mock.get(MANAGED_IDENTITIES_TOKEN_URL, json=mock_token)
    params = {
        'managed_identities_client_id': {'password': client_id},
        'authentication_type': 'Azure Managed Identities',
        'subscription_id': {'password': 'test'},
        'resource_group': 'test_resource_group'
    }
    mocker.patch.object(demisto, 'params', return_value=params)
    mocker.patch.object(demisto, 'command', return_value='test-module')
    mocker.patch.object(AzureRiskyUsers, 'return_results')
    mocker.patch('MicrosoftApiModule.get_integration_context', return_value={})

    main()

    assert 'ok' in AzureRiskyUsers.return_results.call_args[0][0]
    qs = get_mock.last_request.qs
    assert qs['resource'] == [Resources.graph]
    assert client_id and qs['client_id'] == [client_id] or 'client_id' not in qs


@pytest.mark.parametrize('query,filter_name,filter_value,filter_operator,expected_query', [
    ('', 'riskState', 'dismissed', 'eq', "riskState eq 'dismissed'"),
    ("riskState eq 'dismissed'", 'detectedDateTime', '2022-06-09T23:00:44.7420905Z', 'le',
     "riskState eq 'dismissed' and detectedDateTime le 2022-06-09T23:00:44.7420905Z")
])
def test_update_query(query, filter_name, filter_value, filter_operator, expected_query):
    """
    Scenario: Build query filter for API call.
    Given:
     - Provided valid arguments.
    When:
     - update_query function is called.
    Then:
     - Ensure results are valid.
    """
    from AzureRiskyUsers import update_query
    query = update_query(query, filter_name, filter_value, filter_operator)
<<<<<<< HEAD
    assert query == expected_query
=======
    assert query == expected_query


def test_do_pagination_with_next_token(mocker):
    """
    Given:
      - The function arguments: response, limit:
          - The response has a nextLink URL.
          - The limit is greater than the number of results in the first response.
    When:
      - Calling the 'do_pagination' function.
    Then:
      - Assert the request url is as expected - make an API request using the nextLink URL.
      - Verify the function output is as expected
    """
    from AzureRiskyUsers import do_pagination
    mock_response = load_mock_response('list_risky_users.json')
    requests_mock = mocker.patch.object(Client, 'risky_users_list_request', return_value=mock_response)
    limit = 6
    expected_result = mock_response.get('value', []) * 2

    result = do_pagination(mock_client(), mock_response, limit)
    data = result.get('value', [])
    last_next_link = result.get('@odata.nextLink', "")
    assert requests_mock.call_count == 1
    assert data == expected_result
    assert last_next_link == mock_response.get('@odata.nextLink')


def test_do_pagination_without_next_token(mocker):
    """
    Given:
      - The function arguments: response, limit:
          - The response has a nextLink URL.
          - The limit is greater than the number of results in the first response.
    When:
      - Calling the 'do_pagination' function.
    Then:
      - Assert the request url is as expected - make an API request using the nextLink URL.
      - Verify the function output is as expected
    """
    from AzureRiskyUsers import do_pagination
    mock_response = load_mock_response('list_risky_users.json')
    mock_response["@odata.nextLink"] = None
    requests_mock = mocker.patch.object(Client, 'risky_users_list_request', return_value=mock_response)
    limit = 6
    expected_result = mock_response.get('value', [])

    result = do_pagination(mock_client(), mock_response, limit)
    data = result.get('value', [])
    last_next_link = result.get('@odata.nextLink', "")
    assert requests_mock.call_count == 0
    assert data == expected_result
    assert last_next_link == mock_response.get('@odata.nextLink')
>>>>>>> 6f77591c
<|MERGE_RESOLUTION|>--- conflicted
+++ resolved
@@ -319,9 +319,6 @@
     """
     from AzureRiskyUsers import update_query
     query = update_query(query, filter_name, filter_value, filter_operator)
-<<<<<<< HEAD
-    assert query == expected_query
-=======
     assert query == expected_query
 
 
@@ -375,5 +372,4 @@
     last_next_link = result.get('@odata.nextLink', "")
     assert requests_mock.call_count == 0
     assert data == expected_result
-    assert last_next_link == mock_response.get('@odata.nextLink')
->>>>>>> 6f77591c
+    assert last_next_link == mock_response.get('@odata.nextLink')