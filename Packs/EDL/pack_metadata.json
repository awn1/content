{
    "name": "Generic Export Indicators Service",
    "description": "Use this pack to generate a list based on your Threat Intel Library, and export it to ANY other product in your network, such as your firewall, agent or SIEM. This pack is built for ongoing distribution of indicators from XSOAR to other products in the network, by creating an endpoint with a list of indicators that can be pulled by external vendors.",
    "support": "xsoar",
<<<<<<< HEAD
    "currentVersion": "3.2.14",
=======
    "currentVersion": "3.2.17",
>>>>>>> c21fd9fa
    "author": "Cortex XSOAR",
    "url": "https://www.paloaltonetworks.com/cortex",
    "email": "",
    "categories": [
        "Data Enrichment & Threat Intelligence"
    ],
    "tags": [
        "TIM"
    ],
    "created": "2020-04-14T00:00:00Z",
    "useCases": [],
    "keywords": [
        "EDL",
        "pan-os EDL",
        "panos EDL",
        "panos",
        "export-indicators",
        "export"
    ],
    "dependencies": {},
    "marketplaces": [
        "xsoar",
        "marketplacev2"
    ]
}<|MERGE_RESOLUTION|>--- conflicted
+++ resolved
@@ -2,11 +2,7 @@
     "name": "Generic Export Indicators Service",
     "description": "Use this pack to generate a list based on your Threat Intel Library, and export it to ANY other product in your network, such as your firewall, agent or SIEM. This pack is built for ongoing distribution of indicators from XSOAR to other products in the network, by creating an endpoint with a list of indicators that can be pulled by external vendors.",
     "support": "xsoar",
-<<<<<<< HEAD
-    "currentVersion": "3.2.14",
-=======
     "currentVersion": "3.2.17",
->>>>>>> c21fd9fa
     "author": "Cortex XSOAR",
     "url": "https://www.paloaltonetworks.com/cortex",
     "email": "",
