Detonates a file using the SecneurX Analysis Integration. Returns relevant reports to the War Room and file reputations to the context data.

## Dependencies

This playbook uses the following sub-playbooks, integrations, and scripts.

### Sub-playbooks

* GenericPolling

### Integrations

* Secneurx Analysis

### Scripts

This playbook does not use any scripts.

### Commands

<<<<<<< HEAD
* snx-analysis-get-report
* snx-analysis-submit-file
=======
* snx-analysis-submit-file
* snx-analysis-get-report
>>>>>>> c21fd9fa

## Playbook Inputs

---

| **Name** | **Description** | **Default Value** | **Required** |
| --- | --- | --- | --- |
| File | File object of the file to detonate. The File is taken from the context. | File | Optional |
| Platform | Operating system platform to run the analysis on. Supported values are: \["Windows7", "Windows10", "Android", "Ubuntu"\]. | Windows7 | Optional |
| Duration | Analysis duration in seconds. | 120 | Optional |
| Priority | Analysis priority. Possible values are "High" or "Normal". | Normal | Optional |
| Extension | Extension of the submitted file. Supported values are: \["sh", "js", "7z", "py", "doc", "rtf", "xls", "ppt", "pps", "ps1", "bat", "eml", "exe", "iso", "jar", "txt", "odt", "odp", "ods", "swf", "msg", "msi", "url", "pdf", "rar", "vbs", "zip", "cab", "lnk", "xml", "dll", "tar", "hta", "elf", "docx", "docm", "link", "xlsx", "xlsm", "xlsb", "pptx", "ppam", "html"\]. |  | Optional |
| Reboot | Reboot the system during analysis. The value should be "True" or "False". | False | Optional |
| FilePassword | Password of the submitted file. |  | Optional |
| ReportFormat | The resource type to download. Supported values are: \["json", "html"\]. | json | Optional |
| Interval | Duration for executing the pooling \(in minutes\). | 1 | Optional |
| Timeout | The duration after which to stop pooling and to resume the playbook \(in minutes\). | 15 | Optional |

## Playbook Outputs

---

| **Path** | **Description** | **Type** |
| --- | --- | --- |
| SecneurXAnalysis.Report.SHA256 | SHA256 value of the analyzed sample. | string |
| SecneurXAnalysis.Report.Platform | Platform of the analyzed sample. | String |
| SecneurXAnalysis.Report.Verdict | Summary result of the analyzed sample. | string |
| SecneurXAnalysis.Report.Tags | More details of the analyzed sample. | string |
| SecneurXAnalysis.Report.DnsRequests | List of DNS data observed in the analyzed sample. | string |
| SecneurXAnalysis.Report.HttpRequests | List of HTTP data observed in the analyzed sample. | string |
| SecneurXAnalysis.Report.JA3Digests | List of JA3 data observed in the analyzed sample. | string |
| SecneurXAnalysis.Report.ProcessCreated | Process behaviour data observed in the analyzed sample. | string |
| SecneurXAnalysis.Report.RegistrySet | List of Registry creations observed in the analyzed sample. | string |
| SecneurXAnalysis.Report.RegistryDeleted | List of Registry deletions observed in the analyzed sample. | string |
| SecneurXAnalysis.Report.FileCreated | List of File creations observed in the analyzed sample. | string |
| SecneurXAnalysis.Report.FileDropped | List of File drops observed in the analyzed sample. | string |
| SecneurXAnalysis.Report.FileDeleted | List of File deletions observed in the analyzed sample. | string |
| SecneurXAnalysis.Report.FileModified | List of File changes observed in the analyzed sample. | string |
| SecneurXAnalysis.Report.IOC | List of IOC's observed in the analyzed sample. | string |
| SecneurXAnalysis.Report.Status | Analysis queued sample state. | String |
| SecneurXAnalysis.SubmitFile.error_msg | Error message when the file type i not supported. | string |

## Playbook Image

---

![Detonate File - SecneurX Analysis](../doc_files/Detonate_File_-_SecneurX_Analysis.png)<|MERGE_RESOLUTION|>--- conflicted
+++ resolved
@@ -18,13 +18,8 @@
 
 ### Commands
 
-<<<<<<< HEAD
-* snx-analysis-get-report
-* snx-analysis-submit-file
-=======
 * snx-analysis-submit-file
 * snx-analysis-get-report
->>>>>>> c21fd9fa
 
 ## Playbook Inputs
 
