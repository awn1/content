{
    "name": "SecneurX Analysis",
    "description": "Fully automated malware dynamic analysis sandboxing",
    "support": "partner",
<<<<<<< HEAD
    "currentVersion": "1.0.7",
=======
    "currentVersion": "1.0.8",
>>>>>>> 19e52d5b
    "author": "SecneurX Technologies",
    "created": "2022-07-25T12:00:00Z",
    "url": "https://www.secneurx.com/products",
    "email": "support@secneurx.com",
    "categories": [
        "Forensics & Malware Analysis"
    ],
    "tags": [
        "Malware",
        "Forensics",
        "Threat Intelligence"
    ],
    "useCases": [],
    "keywords": [
        "Malware Analysis"
    ],
    "marketplaces": [
        "xsoar",
        "marketplacev2"
    ]
}<|MERGE_RESOLUTION|>--- conflicted
+++ resolved
@@ -2,11 +2,7 @@
     "name": "SecneurX Analysis",
     "description": "Fully automated malware dynamic analysis sandboxing",
     "support": "partner",
-<<<<<<< HEAD
-    "currentVersion": "1.0.7",
-=======
     "currentVersion": "1.0.8",
->>>>>>> 19e52d5b
     "author": "SecneurX Technologies",
     "created": "2022-07-25T12:00:00Z",
     "url": "https://www.secneurx.com/products",
