import demistomock as demisto  # noqa: F401
from CommonServerPython import *  # noqa: F401
import copy
import hashlib
import hmac
from enum import Enum
import urllib.parse

TC_INDICATOR_PATH = 'TC.Indicator(val.ID && val.ID === obj.ID)'
MAX_CONTEXT = 100


class Method(str, Enum):
    """
    A list that represent the types of http request available
    """
    GET = 'GET'
    POST = 'POST'
    PUT = 'PUT'
    HEAD = 'HEAD'
    PATCH = 'PATCH'
    DELETE = 'DELETE'


class Client(BaseClient):
    def __init__(self, api_id: str, api_secret: str, base_url: str, verify: bool = True, proxy: bool = False):
        super().__init__(base_url=base_url, proxy=proxy, verify=verify)
        self.api_id = api_id
        self.api_secret = api_secret
        self.base_url = base_url
        self.verify = verify

    def make_request(self, method: Method, url_suffix: str, payload: dict = None, params: dict = None,
                     parse_json=True, content_type=None, responseType='json'):  # pragma: no cover # noqa # type: ignore
        headers = self.create_header(url_suffix, method)
        if content_type:
            headers['Content-Type'] = content_type
        response = self._http_request(method=method, url_suffix=url_suffix, data=payload, resp_type=responseType,
                                      params=params,
                                      headers=headers)
        return response

    def create_header(self, url_suffix: str, method: Method) -> dict:
        timestamp = round(time.time())
        to_sign = f'{url_suffix}:{method}:{timestamp}'
        hash = base64.b64encode(
            hmac.new(self.api_secret.encode('utf8'), to_sign.encode('utf8'), hashlib.sha256).digest()).decode()
        return {'Authorization': f'TC {self.api_id}:{hash}', 'Timestamp': str(timestamp),
                'Content-Type': 'application/json'}


def create_context(indicators, include_dbot_score=False, fields_to_return: list = None):
    indicators_dbot_score = {}  # type: dict
    params = demisto.params()
    rating_threshold = int(params.get('rating', '3'))
    confidence_threshold = int(params.get('confidence', '3'))
    context = {
        'DBotScore': [],
        outputPaths['ip']: [],
        outputPaths['url']: [],
        outputPaths['domain']: [],
        outputPaths['file']: [],
        TC_INDICATOR_PATH: [],
    }  # type: dict
    tc_type_to_demisto_type = {
        'Address': 'ip',
        'URL': 'url',
        'Host': 'domain',
        'File': 'file'
    }
    type_to_value_field = {
        'Address': 'ip',
        'URL': 'text',
        'Host': 'hostName',
        'File': 'md5'
    }
    human_readable = []
    for ind in indicators:
        indicator_type = tc_type_to_demisto_type.get(ind['type'], ind['type'])
        value_field = type_to_value_field.get(ind['type'], 'summary')
        value = ind.get(value_field, ind.get('summary', ''))

        if ind.get('confidence') is not None:  # returned in specific indicator request - SDK
            confidence = int(ind['confidence'])
        else:
            # returned in general indicator request - REST API
            confidence = int(ind.get('threatAssessConfidence', 0))

        if ind.get('rating') is not None:  # returned in specific indicator request - SDK
            rating = int(ind['rating'])
        else:
            # returned in general indicator request - REST API
            rating = int(ind.get('threatAssessRating', 0))

        md5 = ind.get('md5')
        sha1 = ind.get('sha1')
        sha256 = ind.get('sha256')

        if confidence >= confidence_threshold and rating >= rating_threshold:
            dbot_score = Common.DBotScore.BAD
            desc = ''
            if hasattr(ind, 'description'):
                desc = ind.description
            mal = {
                'Malicious': {
                    'Vendor': 'ThreatConnect',
                    'Description': desc,
                }
            }
            if indicator_type == 'ip':
                mal['Address'] = value

            elif indicator_type == 'file':
                mal['MD5'] = md5
                mal['SHA1'] = sha1
                mal['SHA256'] = sha256

            elif indicator_type == 'url':
                mal['Data'] = value

            elif indicator_type == 'domain':
                mal['Name'] = value

            context_path = outputPaths.get(indicator_type)
            if context_path is not None:
                context[context_path].append(mal)
        # if both confidence and rating values are less than the threshold - DBOT score is unknown
        elif confidence < confidence_threshold and rating < rating_threshold:
            dbot_score = Common.DBotScore.NONE
        else:
            dbot_score = Common.DBotScore.SUSPICIOUS

        # if there is more than one indicator results - take the one with the highest score
        if include_dbot_score:
            # see explanation in issue #42224
            keys = (value,) if indicator_type != 'file' else filter(None, (md5, sha1, sha256))

            old_val = indicators_dbot_score.get(value)
            if old_val and old_val['Score'] < dbot_score:
                for k in keys:
                    indicators_dbot_score[k]['Score'] = dbot_score

            else:
                dbot_object = {
                    'Indicator': value,
                    'Score': dbot_score,
                    'Type': indicator_type,
                    'Vendor': 'ThreatConnect',
                    'Reliability': demisto.params().get('integrationReliability', 'B - Usually reliable')
                }
                for k in keys:
                    dbot_object = copy.copy(dbot_object)
                    dbot_object['Indicator'] = k
                    indicators_dbot_score[k] = dbot_object

        new_indicator = {
            'ID': ind['id'],
            'Name': value,
            'Type': ind['type'],
            'Owner': ind.get('ownerName', ind.get('owner')),
            'Description': ind.get('description'),
            'CreateDate': ind['dateAdded'],
            'LastModified': ind['lastModified'],
            'Rating': rating,
            'Confidence': confidence,
            'WebLink': ind.get('webLink'),
        }
        # relevant for domain
        if indicator_type == 'domain':
            new_indicator['Active'] = ind.get('whoisActive')

        # relevant for file
        elif indicator_type == 'file':
            new_indicator['File.MD5'] = md5
            new_indicator['File.SHA1'] = sha1
            new_indicator['File.SHA256'] = sha256

        human_readable.append(new_indicator)

        # The context should not contain the additional fields (there are added a separate HR message after)
        context_indicator = copy.deepcopy(new_indicator)
        if fields_to_return:
            for field in fields_to_return:
                context_indicator[field.capitalize()] = ind.get(field)

        context[TC_INDICATOR_PATH].append(context_indicator)

    context['DBotScore'] = list(indicators_dbot_score.values())
    context = {k: createContext(v)[:MAX_CONTEXT] for k, v in context.items() if v}
    return context, human_readable


def detection_to_incident(threatconnect_data: dict, threatconnect_date: str) -> dict:
    threatconnect_id: str = threatconnect_data.get('id', '')
    threatconnect_type: str = threatconnect_data.get('riskEventType', '')
    threatconnect_detail: str = threatconnect_data.get('riskDetail', '')
    incident = {
        'name': f'Threatconnect:'
                f' {threatconnect_id} {threatconnect_type} {threatconnect_detail}',
        'occurred': f'{threatconnect_date}',
        'rawJSON': json.dumps(threatconnect_data)
    }
    return incident


def get_indicator_reputation(client: Client, args_type: str, type_name: str, args: dict) -> None:  # pragma: no cover
    owners_query = create_or_query(args.get('owners', demisto.params().get('defaultOrg')), 'ownerName')
    query = create_or_query(args.get(args_type), 'summary')  # type: ignore
    rating_threshold = args.get('ratingThreshold', '')
    confidence_threshold = args.get('confidenceThreshold', '')

    if rating_threshold:
        rating_threshold = f'AND (rating > {rating_threshold}) '
    if confidence_threshold:
        confidence_threshold = f'AND (confidence > {confidence_threshold}) '
    if owners_query:
        owners_query = f'AND ({owners_query}) '
    tql = f'typeName EQ "{type_name}" {owners_query}AND ({query}{confidence_threshold}{rating_threshold})'
    tql = urllib.parse.quote(tql.encode('utf8'))
    url = f'/api/v3/indicators?tql={tql}&resultStart=0&resultLimit=1000'

    response = client.make_request(Method.GET, url)

    indicators = response.get('data')

    ec, human_readable = create_context(indicators, include_dbot_score=True)
    return_results({
        'Type': entryTypes['note'],
        'ContentsFormat': formats['json'],
        'Contents': indicators,
        'ReadableContentsFormat': formats['markdown'],
        'HumanReadable': tableToMarkdown(f'ThreatConnect URL Reputation for: {args.get(args_type)}',
                                         human_readable,
                                         headerTransform=pascalToSpace, removeNull=True),
        'EntryContext': ec
    })


def create_or_query(delimiter_str: str, param_name: str, wrapper: str = '"') -> str:
    if not delimiter_str:
        return ''
    arr = argToList(delimiter_str)
    query = ''
    for item in arr:
        query += f'{param_name}={wrapper}{item}{wrapper} OR '
    return query[:len(query) - 3]


def get_ip_indicators(client: Client, args: dict):  # pragma: no cover
    return get_indicator_reputation(client, 'ip', 'Address', args)


def get_url_indicators(client: Client, args: dict):  # pragma: no cover
    return get_indicator_reputation(client, 'url', 'URL', args)


def get_domain_indicators(client: Client, args: dict):  # pragma: no cover
    return get_indicator_reputation(client, 'domain', 'Host', args)


def get_file_indicators(client: Client, args: dict):
    return get_indicator_reputation(client, 'file', 'File', args)


def tc_delete_group_command(client: Client, args: dict) -> Any:  # pragma: no cover
    group_ids = argToList(args.get('groupID'))
    success = []
    fail = []
    for id in group_ids:
        url = f'/api/v3/groups/{id}'
        response = client.make_request(Method.DELETE, url)
        if response.get('status') == 'Success':
            success.append(id)
        else:
            fail.append(id)
    success_text = ''
    fail_text = ''
    if success:
        success_text = f'{", ".join(success)} was deleted successfully.'
    if fail:
        fail_text = f'{", ".join(fail)} could not be deleted.'
    return_results({
        'Type': entryTypes['note'],
        'ContentsFormat': formats['text'],
        'Contents': f'{success_text} {fail_text}'
    })


def tc_get_indicators(client: Client, tag: str = '', page: str = '0', limit: str = '500', owners: str = '',
                      indicator_id: str = '', summary: str = '',
                      fields_to_return: list = None) -> Any:  # pragma: no cover
    tql_prefix = ''
    if summary:
        summary = f' AND summary EQ "{summary}"'
        tql_prefix = '?tql='

    if tag:
        tag = f' AND tag LIKE "%{tag}%"'
        tql_prefix = '?tql='

    if owners:
        owners = ' AND ' + create_or_query(owners, 'ownerName')
        tql_prefix = '?tql='
    if indicator_id:
        indicator_id = ' AND ' + create_or_query(indicator_id, 'id').replace('"', '')
        tql_prefix = '?tql='
    fields = set_fields(fields_to_return)

    tql = f'{indicator_id}{summary}{owners}{tag}'.replace(' AND ', '', 1)
    tql = urllib.parse.quote(tql.encode('utf8'))
    url = f'/api/v3/indicators{tql_prefix}{tql}{fields}&resultStart={page}&resultLimit={limit}'
    if not tql_prefix:
        url = url.replace('&', '?', 1)
    response = client.make_request(Method.GET, url)

    return response.get('data')


def tc_get_owners_command(client: Client, args: dict) -> Any:  # pragma: no cover # type: ignore # noqa
    url = '/api/v3/security/owners'

    response = client.make_request(Method.GET, url)

    owners = []
    for owner in response.get('data'):
        owners.append({
            'ID': owner['id'],
            'Type': owner['type'],
            'Name': owner['name']
        })

    return_results({
        'Type': entryTypes['note'],
        'ContentsFormat': formats['json'],
        'Contents': response.get('data'),
        'ReadableContentsFormat': formats['markdown'],
        'HumanReadable': tableToMarkdown('ThreatConnect Owners:', owners),
        'EntryContext': {'TC.Owner(val.ID && val.ID === obj.ID)': owners}
    })


def tc_get_indicators_command(client: Client, args: dict):
    owners = args.get('owner', '')
    limit = args.get('limit', '500')
    page = args.get('page', '0')
    fields_to_return = argToList(args.get('fields_to_return') or [])
    indicators = tc_get_indicators(client=client, owners=owners, limit=limit, page=page)
    ec, human_readable = create_context(indicators, include_dbot_score=True, fields_to_return=fields_to_return)
    return_results({
        'Type': entryTypes['note'],
        'ContentsFormat': formats['json'],
        'Contents': indicators,
        'ReadableContentsFormat': formats['markdown'],
        'HumanReadable': tableToMarkdown('ThreatConnect Indicators:', human_readable, headerTransform=pascalToSpace,
                                         removeNull=True),
        'EntryContext': ec
    })


def tc_get_indicator_owners(client: Client, args: dict) -> Any:  # pragma: no cover
    indicator = args.get('indicator')
    url = f'/api/v3/indicators/{indicator}'
    owners_raw = client.make_request(Method.GET, url)
    owner = owners_raw.get('data').get('ownerName')
    return_results({
        'Type': entryTypes['note'],
        'ContentsFormat': formats['json'],
        'Contents': owners_raw.get('data'),
        'ReadableContentsFormat': formats['markdown'],
        'HumanReadable': f'ThreatConnect Owner for Indicator: {indicator} is {owner}',
        'EntryContext': {'TC.Owners': owner}
    })
    return_results(f'ThreatConnect Owner for Indicator: {indicator} is {owner}')


def get_group_associated_groups(client: Client, args: dict) -> Any:  # pragma: no cover
    group_id = args.get('group_id')
    response = list_groups(client, args, include_associated_groups='true', return_raw=True,
                           group_id=group_id)  # type: ignore
    headers = ['GroupID', 'Name', 'Type', 'OwnerName', 'DateAdded']

    data = response
    contents = []
    # We get the group by a unique id, so we'll always get one result
    for group in data[0].get('associatedGroups').get('data', []):
        contents.append({
            'GroupID': group.get('id'),
            'Name': group.get('name'),
            'Type': group.get('type'),
            'DateAdded': group.get('dateAdded'),
            'OwnerName': group.get('ownerName')
        })

    context = {
        'TC.Group.AssociatedGroup(val.GroupID && val.GroupID === obj.GroupID)': contents
    }

    return_results({
        'Type': entryTypes['note'],
        'ContentsFormat': formats['json'],
        'Contents': response,
        'ReadableContentsFormat': formats['markdown'],
        'HumanReadable': tableToMarkdown('ThreatConnect Associated Groups', contents, headers, removeNull=True),
        'EntryContext': context
    })


def integration_test(client: Client, args: dict) -> None:  # pragma: no cover
    url = '/api/v3/groups?resultLimit=1'
    client.make_request(Method.GET, url)
    return_results('ok')


def get_last_run_time(groups: list, last_run: str) -> str:
    latest_date = dateparser.parse(last_run)
    if not latest_date:
        raise DemistoException(f'There was a problem parsing {last_run=} with dateparser.parse')

    for group in groups:
        try:
            group_date = datetime.strptime(group.get('dateAdded'), '%Y-%m-%dT%H:%M:%SZ')
        except Exception as e:
            demisto.debug(f'Error parsing group date, value {group.get("dateAdded")=} error message {e}')
            raise e

        if group_date and group_date > latest_date:
            latest_date = group_date

    return latest_date.isoformat()


def convert_to_dict(arr: list):
    new_dict = {item: True for item in arr}
    return new_dict


def fetch_incidents(client: Client, *args) -> str:
    params = demisto.params()
    tags = params.get('tags', '')
    if tags == 'None':
        tags = ''
    status = params.get('status', '')
    fields = set_fields(argToList(params.get('fields')))
    max_fetch = params.get('max_fetch', '200')
    group_type = params.get('group_type', ['Incident'])

    last_run = demisto.getLastRun()
    demisto.debug(f'[ThreatConnect] last run: {last_run}')

    last_fetch_time = last_run.get('last_time')
    last_fetch_id = int(last_run.get('last_id', 0))
    if not last_fetch_time:
        last_fetch_time = f"{params.get('first_fetch') or '3 days'} ago"
        last_fetch_time = dateparser.parse(last_fetch_time)
    last_fetch_time = str(last_fetch_time)

    last_run = str(last_run)
    response = list_groups(client, {}, group_type=group_type, fields=fields, return_raw=True, tag=tags,
<<<<<<< HEAD
                           status=status, from_date=last_run, limit=max_fetch, sort='&sorting=dateAdded%20ASC')
    incidents: list = []
    incidents.extend(
        detection_to_incident(incident, incident.get('dateAdded'))
        for incident in response
    )
    demisto.incidents(incidents)
    set_last = get_last_run_time(response, last_run)
    demisto.debug(f'Setting last run to: {set_last}')
    demisto.setLastRun({'last': set_last})
    return set_last
=======
                           status=status, from_date=last_fetch_time, limit=max_fetch, sort='&sorting=dateAdded%20ASC')
    incidents: list = []
    for incident in response:
        try:
            threatconnect_id = int(incident.get('id'))
            if threatconnect_id > last_fetch_id:
                last_fetch_id = threatconnect_id
                incidents.append(detection_to_incident(incident, incident.get('dateAdded')))
        except (TypeError, ValueError):
            demisto.debug(f'Failed parsing the incident id received from threat connect; {incident.get("id")=}')

    demisto.debug(f'{incidents=}')
    demisto.incidents(incidents)
    set_last_fetch_time = get_last_run_time(response, last_fetch_time)
    demisto.debug(f'Setting last run to: last_time: {set_last_fetch_time}, last_id: {last_fetch_id}')
    demisto.setLastRun({'last_time': set_last_fetch_time, 'last_id': last_fetch_id})
    return set_last_fetch_time
>>>>>>> 6f77591c


def tc_fetch_incidents_command(client: Client, args: dict) -> None:  # pragma: no cover
    '''
    Command deprecated in v3 integration, replaced by list_groups
    '''
    id = args.get('incidentId', '')
    response = list_groups(client, args, group_type='Incident', include_tags='true', include_attributes='true',
                           return_raw=True, group_id=id)

    return_results({
        'Type': entryTypes['note'],
        'ContentsFormat': formats['json'],
        'Contents': response,
        'ReadableContentsFormat': formats['markdown'],
        'HumanReadable': tableToMarkdown('Incidents:', response, headerTransform=pascalToSpace),
        'EntryContext': {
            'TC.Incident(val.ID && val.ID === obj.ID)': createContext(response, removeNull=True),
            'ThreatConnect.incidents': response  # backward compatible
        }
    })


def tc_get_incident_associate_indicators_command(client: Client, args: dict) -> None:  # pragma: no cover
    incident_id = args.get('incidentId', '')
    response = list_groups(client, args, group_type='Incident', include_associated_indicators='true',
                           return_raw=True, group_id=incident_id)

    if not response:
        return_error('No incident groups were found for the given arguments')
    ec, human_readable = create_context(response[0].get('associatedIndicators', {}).get('data', []),
                                        include_dbot_score=True)
    return_results({
        'Type': entryTypes['note'],
        'ContentsFormat': formats['json'],
        'Contents': response,
        'ReadableContentsFormat': formats['markdown'],
        'HumanReadable': tableToMarkdown('Incident Associated Indicators:', human_readable,
                                         headerTransform=pascalToSpace, removeNull=True),
        'EntryContext': ec
    })


def tc_get_events(client: Client, args: dict) -> None:  # pragma: no cover
    response = list_groups(client, args, group_type='Event', return_raw=True)

    content = []
    headers = ['ID', 'Name', 'OwnerName', 'EventDate', 'DateAdded', 'Status', 'Tags', 'AssociatedIndicators',
               'AssociatedGroups']

    for event in response:
        content.append({
            'ID': event.get('id'),
            'Name': event.get('name'),
            'OwnerName': event.get('ownerName'),
            'DateAdded': event.get('dateAdded'),
            'EventDate': event.get('eventDate'),
            'Status': event.get('status'),
            'Tags': event.get('tags'),
            'AssociatedIndicators': event.get('associatedIndicators'),
            'AssociatedGroups': event.get('associatedGroups'),
        })
    context = {
        'TC.Event(val.ID && val.ID === obj.ID)': content
    }

    return_results({
        'Type': entryTypes['note'],
        'ContentsFormat': formats['json'],
        'Contents': json.dumps(response),
        'ReadableContentsFormat': formats['markdown'],
        'HumanReadable': tableToMarkdown('ThreatConnect Events', content, headers, removeNull=True),
        'EntryContext': context
    })


def tc_create_event_command(client: Client, args: dict) -> None:  # pragma: no cover
<<<<<<< HEAD
    tags = args.get('tag')
=======
    tags = argToList(args.get('tag'))
>>>>>>> 6f77591c
    status = args.get('status', 'Needs Review')
    owner_name = args.get('owner_name', '')
    group_type = 'Event'
    event_date = args.get('eventDate', '')
    name = args.get('name')
    tags_list = []
    if tags:
        for tag in tags:
            tags_list.append({'name': tag})

    payload = json.dumps({
        "type": group_type,
        "name": name,
        "eventDate": event_date,
        "status": status,
        "ownerName": owner_name if owner_name else None,
        "tags": {
            "data": tags_list
        }
    })
    url = '/api/v3/groups'
    response = client.make_request(Method.POST, url, payload=payload)  # type: ignore

    ec = {
        'ID': response.get('data').get('id'),
        'Name': response.get('data').get('name'),
        'Owner': response.get('data').get('ownerName'),
        'Date': response.get('data').get('eventDate'),
        'Tags': response.get('data').get('tags'),
        'Status': response.get('data').get('status'),
        'Type': response.get('data').get('type'),
    }
    return_results({
        'Type': entryTypes['note'],
        'ContentsFormat': formats['json'],
        'Contents': json.dumps(response.get('data')),
        'ReadableContentsFormat': formats['markdown'],
        'HumanReadable': f'Incident {name} with ID {ec.get("ID")} Created Successfully',
        'EntryContext': {
            'TC.Event(val.ID && val.ID === obj.ID)': createContext([ec], removeNull=True)
        }
    })


def set_fields(fields: Optional[list]) -> str:  # pragma: no cover
    fields_str = ''
    if fields:
        if 'include_all_metadata' in fields:
            return '&fields=tags&fields=associatedIndicators&fields=associatedGroups&fields=securityLabels' \
                   '&fields=attributes&fields=associatedVictimAssets'
        for field in fields:
            fields_str += f'&fields={field}'
    return fields_str


def list_groups(client: Client, args: dict, group_id: str = '', from_date: str = '', tag: str = '',
                security_label: str = '',
                group_type: str = '', tql_filter: str = '', include_security_labels: str = '',
                include_attributes: str = '',
                include_tags: str = '', include_associated_groups: str = '', include_associated_indicators: str = '',
                include_all_metadata: str = '', status: str = '', owner: str = '', limit: str = '100', fields: str = '',
                return_raw=False, sort='') -> Any:
    # TQL PARAMS
    group_id = args.get('id', group_id)
    from_date = args.get('fromDate', from_date)
    tag = args.get('tag', tag)
    security_label = args.get('security_label', security_label)
    group_type = args.get('group_type', group_type)
    tql_filter = args.get('filter', tql_filter)
    # PAGINATION PARAMS
    limit = args.get('limit', limit)
    page = args.get('page', '0')

    tql_prefix = ''
    tql = ''
    if from_date:
        from_date = f' AND dateAdded > "{from_date}" '
        tql_prefix = '?tql='
    if group_type:
        if type(group_type) == list:
            group_type = f' AND ({create_or_query(", ".join(group_type), "typeName")})'
        else:
            group_type = f' AND typeName EQ "{group_type}"'
        tql_prefix = '?tql='
    if owner:
        group_type = f' AND ownerName EQ "{owner}"'
        tql_prefix = '?tql='
    if status:
        group_type = f' AND status EQ "{status}"'
        tql_prefix = '?tql='
    if security_label:
        security_label = f' AND securityLabel like "%{security_label}%"'
        tql_prefix = '?tql='
        include_security_labels = 'True'
    if tag:
        tags = argToList(tag)
        for tag_to_find in tags:
            tag += f' AND tag like "%{tag_to_find}%"'
        tql_prefix = '?tql='
        include_tags = 'true'
    if tql_filter:
        tql_filter = f' AND {tql_filter}'
        tql_prefix = '?tql='
    if group_id:
        group_id = f' AND ({create_or_query(group_id, "id", "")})'
        tql_prefix = '?tql='
    if not fields:
        # FIELDS PARAMS
        include_all_metadata = args.get('include_all_metadata', include_all_metadata)
        include_associated_indicators = args.get('include_associated_indicators', include_associated_indicators)
        include_associated_groups = args.get('include_associated_groups', include_associated_groups)
        include_attributes = args.get('include_attributes', include_attributes)
        include_security_labels = args.get('include_security_labels', include_security_labels)
        include_tags = args.get('include_tags', include_tags)

        # we create a list of fields to return based on the given arguments
        list_of_fields = [field for field, should_include in
                          {'tags': include_tags, 'securityLabels': include_security_labels,
                           'attributes': include_attributes,
                           'associatedGroups': include_associated_groups,
                           'associatedIndicators': include_associated_indicators,
                           'include_all_metadata': include_all_metadata}.items() if
                          (should_include and should_include != 'false')]
        fields = set_fields(list_of_fields)
    if tql_prefix:
        tql = f'{tql_filter}{group_id}{group_type}{from_date}{tag}{security_label}'.replace(' AND ', '', 1)
        tql = urllib.parse.quote(tql.encode('utf8'))
        tql = f'?tql={tql}'
    url = f'/api/v3/groups{tql}{fields}&resultStart={page}&resultLimit={limit}{sort}'
    if not tql_prefix:
        url = url.replace('&', '?', 1)
    demisto.debug(url)
    response = client.make_request(Method.GET, url)

    if return_raw:
        return response.get('data')
    content = []
    headers = ['ID', 'Name', 'OwnerName', 'EventDate', 'DateAdded', 'Status', 'Tags', 'AssociatedIndicators',
               'AssociatedGroups', 'securityLabels']

    for group in response.get('data'):
        content.append({
            'ID': group.get('id'),
            'Name': group.get('name'),
            'OwnerName': group.get('ownerName'),
            'DateAdded': group.get('dateAdded'),
            'EventDate': group.get('eventDate'),
            'Status': group.get('status'),
            'Tags': group.get('tags'),
            'AssociatedIndicators': group.get('associatedIndicators'),
            'AssociatedGroups': group.get('associatedGroups'),
            'securityLabels': group.get('securityLabels'),
        })
    context = {
        'TC.Groups(val.ID && val.ID === obj.ID)': content
    }

    return_results({
        'Type': entryTypes['note'],
        'ContentsFormat': formats['json'],
        'Contents': content,
        'ReadableContentsFormat': formats['markdown'],
        'HumanReadable': tableToMarkdown('ThreatConnect Groups', content, headers, removeNull=True),
        'EntryContext': context
    })
    return None


def tc_get_tags_command(client: Client, args: dict) -> None:  # pragma: no cover
    limit = args.get('limit', '500')
    page = args.get('page', '0')
    name = args.get('name', '')

    if name:
        name = 'tql=' + urllib.parse.quote(f'summary EQ "{name}" &'.encode())

    url = f'/api/v3/tags?{name}resultStart={page}&resultLimit={limit}'
    response = client.make_request(Method.GET, url)

    tags = [t['name'] for t in response.get('data')]

    return_results({
        'Type': entryTypes['note'],
        'ContentsFormat': formats['json'],
        'Contents': json.dumps(response.get('data')),
        'ReadableContentsFormat': formats['markdown'],
        'HumanReadable': tableToMarkdown('ThreatConnect Tags:', tags, headers='Name'),
        'EntryContext': {'TC.Tags': tags}
    })


def tc_get_indicator_types(client: Client, args: dict) -> None:  # pragma: no cover
    url = '/api/v2/types/indicatorTypes'
    content = []
    response = client.make_request(Method.GET, url)

    headers = ['Name', 'Custom', 'Parsable', 'ApiBranch', 'CasePreference', 'value1Label', 'Value1Type']

    for indicator_type in response.get('data', {}).get('indicatorType', []):
        content.append({
            'Custom': indicator_type.get('custom'),
            'Name': indicator_type.get('name'),
            'Parsable': indicator_type.get('parsable'),
            'ApiBranch': indicator_type.get('apiBranch'),
            'ApiEntity': indicator_type.get('apiEntity'),
            'CasePreference': indicator_type.get('casePreference'),
            'Value1Label': indicator_type.get('value1Label'),
            'Value1Type': indicator_type.get('value1Type')
        })
    context = {
        'TC.IndicatorType(val.Name && val.Name === obj.Name)': content
    }

    return_results({
        'Type': entryTypes['note'],
        'ContentsFormat': formats['json'],
        'Contents': content,
        'ReadableContentsFormat': formats['markdown'],
        'HumanReadable': tableToMarkdown('ThreatConnect indicator types', content, headers, removeNull=True),
        'EntryContext': context
    })


def tc_get_indicators_by_tag_command(client: Client, args: dict) -> None:  # pragma: no cover
    owners: str = args.get('owner', '')
    limit: str = args.get('limit', '500')
    page: str = args.get('page', '0')
    tag: str = args.get('tag') or ''
    fields_to_return = argToList(args.get('fields_to_return') or []).append(['tags'])
    indicators = tc_get_indicators(client, owners=owners, limit=limit, page=page, tag=tag,
                                   fields_to_return=fields_to_return)
    ec, human_readable = create_context(indicators, include_dbot_score=True)

    return_results({
        'Type': entryTypes['note'],
        'ContentsFormat': formats['json'],
        'Contents': indicators,
        'ReadableContentsFormat': formats['markdown'],
        'HumanReadable': tableToMarkdown('ThreatConnect Indicators with tag: {}'.format(args.get('tag')),
                                         human_readable,
                                         headerTransform=pascalToSpace, removeNull=True),
        'EntryContext': ec
    })


def tc_get_indicator_command(client: Client, args: dict) -> None:  # pragma: no cover
    indicator = args.get('indicator', '')
    fields_to_return = argToList(args.get('fields_to_return') or [])
    indicator_id = ''
    summary = ''
    # We do this to check if the given indicator is an ID or a summary
    if indicator.isdigit():
        # If it's an int it means that it's an ID
        indicator_id = indicator
    else:
        # If not we'll treat it as a summary
        summary = indicator  # type: ignore

    response = tc_get_indicators(client, indicator_id=indicator_id, summary=summary,
                                 fields_to_return=fields_to_return)  # type: ignore
    ec, human_readable = create_context(response, include_dbot_score=True, fields_to_return=fields_to_return)
    if not ec:
        return_results({
            'Type': entryTypes['note'],
            'ContentsFormat': formats['text'],
            'Contents': f'Could not find indicator: {indicator}'
        })
    else:
        include_attributes = response[0].get('attributes')
        include_observations = response[0].get('observations')
        include_tags = response[0].get('tags')
        associated_indicators = response[0].get('associatedIndicators')
        associated_groups = response[0].get('associatedGroups')

        return_results({
            'Type': entryTypes['note'],
            'ContentsFormat': formats['json'],
            'Contents': response,
            'ReadableContentsFormat': formats['markdown'],
            'HumanReadable': tableToMarkdown('ThreatConnect indicator for: {}'.format(args.get('indicator', '')),
                                             human_readable, headerTransform=pascalToSpace, removeNull=True),
            'EntryContext': ec
        })

        if associated_groups:
            return_results({
                'Type': entryTypes['note'],
                'ContentsFormat': formats['json'],
                'ReadableContentsFormat': formats['markdown'],
                'HumanReadable': tableToMarkdown(
                    'ThreatConnect Associated Groups for indicator: {}'.format(args.get('indicator', '')),
                    associated_groups.get('data', []),
                    headerTransform=pascalToSpace)
            })

        if associated_indicators:
            return_results({
                'Type': entryTypes['note'],
                'ContentsFormat': formats['json'],
                'ReadableContentsFormat': formats['markdown'],
                'HumanReadable': tableToMarkdown(
                    'ThreatConnect Associated Indicators for indicator: {}'.format(args.get('indicator', '')),
                    associated_indicators.get('data', []),
                    headerTransform=pascalToSpace)
            })

        if include_tags:
            return_results({
                'Type': entryTypes['note'],
                'ContentsFormat': formats['json'],
                'ReadableContentsFormat': formats['markdown'],
                'HumanReadable': tableToMarkdown(
                    'ThreatConnect Tags for indicator: {}'.format(args.get('indicator', '')),
                    include_tags.get('data', []),
                    headerTransform=pascalToSpace)
            })

        if include_attributes:
            return_results({
                'Type': entryTypes['note'],
                'ContentsFormat': formats['json'],
                'ReadableContentsFormat': formats['markdown'],
                'HumanReadable': tableToMarkdown(
                    'ThreatConnect Attributes for indicator: {}'.format(args.get('indicator', '')),
                    include_attributes.get('data', []),
                    headerTransform=pascalToSpace)
            })

        if include_observations:
            return_results({
                'Type': entryTypes['note'],
                'ContentsFormat': formats['json'],
                'ReadableContentsFormat': formats['markdown'],
                'HumanReadable': tableToMarkdown(
                    'ThreatConnect Observations for indicator: {}'.format(args.get('id', '')),
                    include_observations,
                    headerTransform=pascalToSpace)
            })


def tc_delete_indicator_command(client: Client, args: dict) -> None:  # pragma: no cover
    indicator_id = args.get('indicator')
    url = f'/api/v3/indicators/{indicator_id}'
    client.make_request(Method.DELETE, url)

    return_results({
        'Type': entryTypes['note'],
        'ContentsFormat': formats['text'],
        'Contents': f'Indicator {indicator_id} removed Successfully'
    })


def create_document_group(client: Client, args: dict) -> None:  # pragma: no cover
    name = args.get('name')
    security_label = args.get('security_label')
    description = args.get('description', '')
    response = create_group(client, args, security_labels=security_label,  # type: ignore
                            name=name, group_type='Document', description=description)  # type: ignore
    res = demisto.getFilePath(args.get('entry_id'))
    f = open(res['path'], 'rb')
    contents = f.read()
    url = f'/api/v3/groups/{response.get("id")}/upload'
    payload = f"{contents}"  # type: ignore
    client.make_request(Method.POST, url, payload=payload, content_type='application/octet-stream')  # type: ignore

    content = {
        'ID': response.get('id'),
        'Name': response.get('name'),
        'Owner': response.get('ownerName', ''),
        'EventDate': response.get('eventDate', ''),
        'Description': description,
        'SecurityLabel': security_label
    }
    context = {
        'TC.Group(val.ID && val.ID === obj.ID)': content
    }

    return_results({
        'Type': entryTypes['note'],
        'ContentsFormat': formats['json'],
        'Contents': response,
        'ReadableContentsFormat': formats['markdown'],
        'HumanReadable': tableToMarkdown('ThreatConnect document group was created successfully', content,
                                         removeNull=True),
        'EntryContext': context
    })


def tc_create_threat_command(client: Client, args: dict) -> None:  # pragma: no cover
    response = create_group(client, args, group_type='Threat')

    ec = {
        'ID': response.get('id'),
        'Name': response.get('name'),
        'Owner': response.get('ownerName'),
        'FirstSeen': response.get('FirstSeen'),
        'Tag': args.get('tags'),
        'SecurityLabel': args.get('securityLabel'),
    }
    return_results({
        'Type': entryTypes['note'],
        'ContentsFormat': formats['json'],
        'Contents': response,
        'ReadableContentsFormat': formats['markdown'],
        'HumanReadable': f'Threat {args.get("name")} Created Successfully with id: {response.get("id")}',
        # type: ignore  # noqa
        'EntryContext': {
            'TC.Threat(val.ID && val.ID === obj.ID)': createContext([ec], removeNull=True)
        }
    })


def tc_create_campaign_command(client: Client, args: dict) -> None:  # pragma: no cover
    tags = args.get('tag', [])
    response = create_group(client, args, group_type='Campaign', tags=tags)

    ec = {
        'ID': response.get('id'),
        'Name': response.get('name'),
        'Owner': response.get('ownerName'),
        'FirstSeen': response.get('FirstSeen'),
        'Tag': args.get('tags'),
        'SecurityLabel': args.get('securityLabel'),
    }
    human = f'Campaign {args.get("name")} was created Successfully with id: {response.get("id")}'
    return_results({
        'Type': entryTypes['note'],
        'ContentsFormat': formats['json'],
        'Contents': response,
        'ReadableContentsFormat': formats['markdown'],
        'HumanReadable': human,
        # type: ignore # noqa
        'EntryContext': {
            'TC.Campaign(val.ID && val.ID === obj.ID)': createContext([ec], removeNull=True)
        }
    })


def tc_create_incident_command(client: Client, args: dict) -> None:  # pragma: no cover
    name = args.get('incidentName')
    tags = args.get('tag')
    security_labels = args.get('securityLabels')
    response = create_group(client, args, group_type='Incident', tags=tags, name=name,  # type: ignore
                            security_labels=security_labels)  # type: ignore

    ec = {
        'ID': response.get('id'),
        'Name': response.get('name'),
        'Owner': response.get('ownerName'),
        'EventDate': response.get('eventDate'),
        'Tag': args.get('tags'),
        'SecurityLabel': args.get('securityLabel'),
    }
    return_results({
        'Type': entryTypes['note'],
        'ContentsFormat': formats['json'],
        'Contents': response.get('data'),
        'ReadableContentsFormat': formats['markdown'],
        'HumanReadable': f'Incident {name} Created Successfully with id: {response.get("id")}',
        # type: ignore  # noqa
        'EntryContext': {
            'TC.Incident(val.ID && val.ID === obj.ID)': createContext([ec], removeNull=True)
        }
    })


def create_group(client: Client, args: dict, name: str = '', event_date: str = '', group_type: str = '',
                 status: str = 'New', description: str = '', security_labels: str = '',
                 tags: list = [], first_seen: str = ''):  # pragma: no cover
    tags = argToList(args.get('tags', tags))
    security_labels = args.get('securityLabel', security_labels)
    description = args.get('description', description)
    status = args.get('status', status)
    group_type = args.get('group_type', group_type)
    event_date = args.get('eventDate', event_date)
    first_seen = args.get('firstSeen', first_seen)
    name = args.get('name', name)
    payload = {
        "type": group_type,
        "name": name,
        "status": status,
        "body": description
    }
    if tags:
        tmp = []
        for tag in tags:
            tmp.append({'name': tag})
        payload['tags'] = {
            "data": tmp
        }
    if security_labels:
        payload['securityLabels'] = {
            "data": [{'name': security_labels}]
        }

    if event_date:
        payload['eventDate'] = event_date
    if first_seen:
        payload['firstSeen'] = first_seen
    if group_type == 'Document':
        del payload['status']
        file_name = args.get('file_name')
        malware = args.get('malware', 'false')
        payload['fileName'] = file_name
        if malware == 'true':
            password = args.get('password', '')
            payload['malware'] = malware
            payload['password'] = password
    url = '/api/v3/groups'
    response = client.make_request(Method.POST, url, payload=json.dumps(payload))  # type: ignore

    return response.get('data')


def tc_add_indicator_command(client: Client, args: dict, rating: str = '0', indicator: str = '', confidence: str = '0',
                             description: str = '', tags: list = [],
                             indicator_type: str = '') -> Any:  # pragma: no cover # noqa
    tags = argToList(args.get('tags', tags))
    description = args.get('description', description)
    confidence = args.get('confidence', confidence)
    rating = args.get('rating', rating)
    indicator = args.get('indicator', indicator)
    indicator_type = args.get('indicatorType', indicator_type)
    if tags:
        tmp = []
        for tag in tags:
            tmp.append({'name': tag})
        tags = tmp  # type: ignore

    payload = {
        "type": indicator_type,
        "confidence": confidence,
        "rating": rating,
        "tags": {
            "data": tags
        },
        "summary": indicator,
        "body": description
    }
    if indicator_type == 'Host':
        payload['hostName'] = indicator
    if indicator_type == 'Address':
        payload['ip'] = indicator
    if indicator_type == 'URL':
        payload['text'] = indicator
    if indicator_type == 'EmailAddress':
        payload['address'] = indicator
    if indicator_type == 'File':
        hash_type = args.get('hashType', 'md5')
        payload[hash_type] = indicator

    url = '/api/v3/indicators'
    response = client.make_request(Method.POST, url, payload=json.dumps(payload))  # type: ignore

    ec, human_readable = create_context([response.get('data')])
    return_results({
        'Type': entryTypes['note'],
        'ContentsFormat': formats['json'],
        'Contents': response.get('data'),
        'ReadableContentsFormat': formats['markdown'],
        'HumanReadable': tableToMarkdown('Created new indicator successfully:', human_readable,
                                         headerTransform=pascalToSpace, removeNull=True),
        'EntryContext': ec
    })


def tc_update_indicator_command(client: Client, args: dict, rating: str = None, indicator: str = None,
                                confidence: str = None,
                                dns_active: str = None, tags: str = None,
                                security_labels: str = None, return_raw: bool = False, whois_active: str = None,
                                mode: str = 'append', incident_id: str = None) -> Any:  # pragma: no cover
    payload = {}
    indicator = args.get('indicator', indicator)
    if args.get('tags', tags):
        tmp = []
        tags_list = argToList(args.get('tags', tags))
        for tag in tags_list:
            tmp.append({'name': tag})
        payload['tags'] = {'data': tmp, 'mode': mode}
    if args.get('securityLabel', security_labels):
        security_labels = [{'name': args.get('securityLabel', security_labels)}]  # type: ignore
        payload['securityLabels'] = {'data': security_labels, 'mode': 'replace'}  # type: ignore
    if args.get('confidence', confidence):
        payload['confidence'] = args.get('confidence', confidence)
    if args.get('rating', rating):
        payload['rating'] = args.get('rating', rating)
    if args.get('dnsActive', dns_active):
        payload['dnsActive'] = args.get('dnsActive', dns_active)
    if args.get('whoisActive', whois_active):
        payload['whoisActive'] = args.get('whoisActive', whois_active)
    if args.get('incidentId', incident_id):
        payload['associatedGroups'] = {'data': [{'id': args.get('incidentId', incident_id)}], 'mode': mode}
    url = f'/api/v3/indicators/{indicator}'
    response = client.make_request(Method.PUT, url, payload=json.dumps(payload))  # type: ignore[arg-type]

    if return_raw:
        return response.get('data'),
    ec, human_readable = create_context([response.get('data')])

    return_results({
        'Type': entryTypes['note'],
        'ContentsFormat': formats['json'],
        'Contents': response.get('data'),
        'ReadableContentsFormat': formats['markdown'],
        'HumanReadable': tableToMarkdown('Updated indicator successfully:', human_readable,
                                         headerTransform=pascalToSpace, removeNull=True),
        'EntryContext': ec
    })
    return None


def tc_tag_indicator_command(client: Client, args: dict) -> None:  # pragma: no cover
    tags = args.get('tag')
    response = tc_update_indicator_command(client, args, mode='append', return_raw=True, tags=tags)
    ec, human_readable = create_context([response], fields_to_return=['tags'])

    return_results({
        'Type': entryTypes['note'],
        'ContentsFormat': formats['json'],
        'Contents': response,
        'ReadableContentsFormat': formats['markdown'],
        'HumanReadable': tableToMarkdown(
            f'Added the tag {args.get("tags")} to indicator {args.get("indicator")} successfully',
            human_readable, headerTransform=pascalToSpace, removeNull=True),
        'EntryContext': ec
    })


def tc_delete_indicator_tag_command(client: Client, args: dict) -> None:  # pragma: no cover
    tag = args.get('tag')
    indicator_id = args.get('indicator')
    response = tc_update_indicator_command(client, args, mode='delete', return_raw=True, tags=tag,
                                           indicator=indicator_id)
    ec, human_readable = create_context([response], fields_to_return=['tags'])

    return_results({
        'Type': entryTypes['note'],
        'ContentsFormat': formats['json'],
        'Contents': response,
        'ReadableContentsFormat': formats['markdown'],
        'HumanReadable': tableToMarkdown(
            f'removed the tag {tag} from indicator {indicator_id} successfully',
            # type: ignore  # noqa
            human_readable,
            headerTransform=pascalToSpace, removeNull=True),
        'EntryContext': ec
    })


def tc_incident_associate_indicator_command(client: Client, args: dict) -> None:  # pragma: no cover
    group_id = args.get('incidentId')
    indicator = args.get('indicator')
    response = tc_update_group(client, args, mode='append', raw_data=True, group_id=group_id,
                               associated_indicator_id=indicator)
    ec, human_readable = create_context([response.get('data')])

    return_results({
        'Type': entryTypes['note'],
        'ContentsFormat': formats['json'],
        'Contents': response.get('data'),
        'ReadableContentsFormat': formats['markdown'],
        'HumanReadable': tableToMarkdown(
            f'Associated the incident {group_id} to indicator {indicator} successfully',
            human_readable,
            headerTransform=pascalToSpace, removeNull=True),
        'EntryContext': ec
    })


def tc_update_group(client: Client, args: dict, attribute_value: str = '', attribute_type: str = '',
                    custom_field: str = '',
                    associated_indicator_id: str = None,
                    associated_group_id: str = '', security_labels: list = [], tags: list = [],
                    mode: str = 'append', raw_data=False, group_id=None) -> Any:  # pragma: no cover
    payload = {}
    if args.get('tags', tags):
        tmp = []
        tags = argToList(args.get('tags', tags))
        for tag in tags:
            tmp.append({'name': tag})
        payload['tags'] = {'data': tmp, 'mode': mode}
    if args.get('security_label', security_labels):
        security_labels = [{'name': args.get('security_label', security_labels)}]  # type: ignore
        mode = 'replace' if mode != 'appends' else 'append'
        payload['securityLabels'] = {'data': security_labels, 'mode': mode}
    if args.get('associated_group_id', associated_group_id):
        payload['associatedGroups'] = {'data': [{'id': args.get('associated_group_id', associated_group_id)}],
                                       'mode': mode}
    if args.get('associated_indicator_id', associated_indicator_id):
        payload['associatedIndicators'] = {
            'data': [{'id': args.get('associated_indicator_id', associated_indicator_id)}],
            'mode': mode}
    attribute_type = args.get('attribute_type', attribute_type)
    attribute_value = args.get('attribute_value', attribute_value)
    if attribute_value and attribute_type:
        payload['attributes'] = {"data": [{"type": attribute_type, "value": attribute_value}], 'mode': mode}
    if args.get('custom_field', custom_field):
        c_field = argToList(args.get('custom_field', custom_field))
        for field in c_field:
            custom = field.split('=')
            payload[custom[0]] = custom[1]
    if not group_id:
        group_id = args.get("id")
    url = f'/api/v3/groups/{group_id}'
    response = client.make_request(Method.PUT, url, payload=json.dumps(payload))  # type: ignore

    if raw_data:
        return response.get('data')
    ec = {
        'ID': response.get('data', {}).get('id'),
        'Name': response.get('data', {}).get('name'),
        'Owner': response.get('data', {}).get('ownerName'),
        'DateAdded': response.get('data', {}).get('dateAdded'),
        'Tag': args.get('tags'),
        'SecurityLabel': args.get('securityLabel'),
    }
    return_results({
        'Type': entryTypes['note'],
        'ContentsFormat': formats['json'],
        'Contents': response.get('data'),
        'ReadableContentsFormat': formats['markdown'],
        'HumanReadable': f'Group {response.get("data").get("id")} was Successfully updated',
        'EntryContext': {
            'TC.Group(val.ID && val.ID === obj.ID)': createContext([ec], removeNull=True)
        }
    })
    return None


def tc_download_report(client: Client, args: dict):  # pragma: no cover
    group_id = args.get('group_id')
    url = f'/api/v3/groups/{group_id}/pdf'
    response = client.make_request(Method.GET, url, parse_json=False, responseType='response')
    file_entry = fileResult(filename=f'report_{group_id}.pdf', data=response.content, file_type=9)
    return_results(file_entry)


def download_document(client: Client, args: dict):  # pragma: no cover
    document_id = int(args.get('document_id'))  # type: ignore
    url = f'/api/v3/groups/{document_id}/download'
    response = client.make_request(Method.GET, url, parse_json=False, responseType='text')

    file_entry = fileResult(filename=f'document_{document_id}.txt', data=response)
    return_results(file_entry)


def add_group_attribute(client: Client, args: dict):  # pragma: no cover
    '''
    Command deprecated in v3 integration, replaced by tc_update_group
    '''
    group_id = args.get('group_id')
    response = tc_update_group(client, args, raw_data=True, group_id=group_id)
    headers = ['Type', 'Value', 'ID', 'DateAdded', 'LastModified']
    contents = {}
    for attribute in response.get('attributes', {}).get('data', []):
        if attribute.get('type') == args.get('attribute_type'):
            contents = {
                'Type': attribute.get('type'),
                'Value': attribute.get('value'),
                'ID': attribute.get('id'),
                'DateAdded': attribute.get('dateAdded'),
                'LastModified': attribute.get('lastModified')
            }
            break
    context = {
        'TC.Group(val.ID && val.ID === obj.ID)': contents
    }

    return_results({
        'Type': entryTypes['note'],
        'ContentsFormat': formats['json'],
        'Contents': contents,
        'ReadableContentsFormat': formats['markdown'],
        'HumanReadable': tableToMarkdown(f'The attribute was added successfully to group {group_id}', contents,
                                         headers=headers),
        'EntryContext': context
    })


def add_group_security_label(client: Client, args: dict):  # pragma: no cover
    """
    Command deprecated in v3 integration, replaced by tc_update_group
    """
    group_id = args.get('group_id')
    security_label_name = args.get("security_label_name")
    tc_update_group(client, args, raw_data=True, mode='appends', group_id=group_id,
                    security_labels=security_label_name)  # type: ignore # noqa
    return_results(f'The security label {security_label_name} was added successfully to the group {group_id}')


def associate_group_to_group(client: Client, args: dict):  # pragma: no cover
    """
    Command deprecated in v3 integration, replaced by tc_update_group
    """
    group_id = args.get('group_id')
    updated_group = tc_update_group(client, args, raw_data=True, group_id=group_id)
    context_entries = {
        'GroupID': group_id,
        'AssociatedGroupID': args.get('associated_group_id'),
    }
    context = {
        'TC.Group.AssociatedGroup(val.GroupID && val.GroupID === obj.GroupID)': context_entries
    }

    return_results({
        'Type': entryTypes['note'],
        'ContentsFormat': formats['json'],
        'Contents': json.dumps(updated_group),
        'ReadableContentsFormat': formats['markdown'],
        'HumanReadable': 'The group {} was associated successfully.'.format(args.get('associated_group_id')),
        'EntryContext': context
    })


def associate_indicator_to_group(client: Client, args: dict):  # pragma: no cover
    """
    Command deprecated in v3 integration, replaced by tc_update_group
    """
    group_id = args.get('group_id')
    associated_indicator_id = args.get('indicator')
    updated_group = tc_update_group(client, args, raw_data=True, group_id=group_id,
                                    associated_indicator_id=associated_indicator_id)
    context_entries = {
        'GroupID': args.get('id'),
        'AssociatedGroupID': args.get('associated_indicator_id'),
    }
    context = {
        'TC.Indicator(val.Indicator && val.Indicator === obj.Indicator)': context_entries
    }

    return_results({
        'Type': entryTypes['note'],
        'ContentsFormat': formats['json'],
        'Contents': json.dumps(updated_group),
        'ReadableContentsFormat': formats['markdown'],
        'HumanReadable': f'The indicator {associated_indicator_id} was associated successfully.',
        'EntryContext': context
    })


def get_group(client: Client, args: dict) -> None:  # pragma: no cover
    '''
    Command deprecated in v3 integration, replaced by list_groups
    '''
    group_id = args.get('group_id')
    response = list_groups(client, args, return_raw=True, group_id=group_id)  # type: ignore

    group = response[0]

    contents = {
        'ID': group.get('id'),
        'Name': group.get('name'),
        'Owner': group.get('ownerName'),
        'DateAdded': group.get('dateAdded'),
        'EventDate': group.get('eventDate'),
        'Status': group.get('status')
    }

    context = {
        'TC.Group(val.ID && val.ID === obj.ID)': contents
    }

    return_results({
        'Type': entryTypes['note'],
        'ContentsFormat': formats['json'],
        'Contents': contents,
        'ReadableContentsFormat': formats['markdown'],
        'HumanReadable': tableToMarkdown('ThreatConnect Group information', contents, removeNull=True),
        'EntryContext': context
    })


def get_groups(client: Client, args: dict) -> None:  # pragma: no cover
    '''
    Command deprecated in v3 integration, replaced by list_groups
    '''
    response = list_groups(client, args, return_raw=True)

    contents = []
    for group in response:
        content = {
            'ID': group.get('id'),
            'Name': group.get('name'),
            'Owner': group.get('ownerName'),
            'DateAdded': group.get('dateAdded'),
            'EventDate': group.get('eventDate'),
            'Status': group.get('status')
        }
        contents.append(content)

    headers = ['ID', 'Name', 'OwnerName', 'EventDate', 'DateAdded', 'Status']
    context = {
        'TC.Group(val.ID && val.ID === obj.ID)': contents
    }

    return_results({
        'Type': entryTypes['note'],
        'ContentsFormat': formats['json'],
        'Contents': contents,
        'ReadableContentsFormat': formats['markdown'],
        'HumanReadable': tableToMarkdown('ThreatConnect Groups information', contents, headers=headers,
                                         removeNull=True),
        'EntryContext': context
    })


def get_group_tags(client: Client, args: dict) -> None:  # pragma: no cover
    '''
    Command deprecated in v3 integration, replaced by list_groups
    '''
    group_id = args.get('group_id')
    response = list_groups(client, args, return_raw=True, include_tags='true', group_id=group_id)  # type: ignore

    tags = response[0].get('tags', {}).get('data', [])
    contents = []
    context_entries = []
    for tag in tags:
        contents.append({
            'Name': tag.get('name')
        })

        context_entries.append({
            'GroupID': group_id,
            'Name': tag.get('name')
        })

    context = {
        'TC.Group.Tag(val.GroupID && val.GroupID === obj.GroupID && val.Name && val.Name === obj.Name)': context_entries
    }

    return_results({
        'Type': entryTypes['note'],
        'ContentsFormat': formats['json'],
        'Contents': contents,
        'ReadableContentsFormat': formats['markdown'],
        'HumanReadable': tableToMarkdown('ThreatConnect Group Tags', contents, removeNull=True),
        'EntryContext': context
    })


def get_group_indicators(client: Client, args: dict) -> None:  # pragma: no cover
    '''
    Command deprecated in v3 integration, replaced by list_groups
    '''
    group_id = args.get('group_id')
    response = list_groups(client, args, return_raw=True, include_associated_indicators='true',  # type: ignore
                           group_id=group_id)  # type: ignore

    indicators = response[0].get('associatedIndicators', {}).get('data', [])
    contents = []
    for indicator in indicators:
        contents.append({
            'GroupID': group_id,
            'IndicatorID': indicator.get('id'),
            'OwnerName': indicator.get('ownerName'),
            'Type': indicator.get('type'),
            'DateAdded': indicator.get('dateAdded'),
            'LastModified': indicator.get('lastModified'),
            'Rating': indicator.get('rating'),
            'Confidence': indicator.get('confidence'),
            'ThreatAssertRating': indicator.get('threatAssessRating'),
            'ThreatAssessConfidence': indicator.get('threatAssessConfidence'),
            'Summary': indicator.get('summary')
        })

    context = {
        'TC.Group.Indicator(val.GroupID && val.GroupID === obj.GroupID && val.IndicatorID && val.IndicatorID === '
        'obj.IndicatorID)': contents
    }

    return_results({
        'Type': entryTypes['note'],
        'ContentsFormat': formats['json'],
        'Contents': contents,
        'ReadableContentsFormat': formats['markdown'],
        'HumanReadable': tableToMarkdown('ThreatConnect Group Indicators', contents, removeNull=True),
        'EntryContext': context
    })


def get_group_attributes(client: Client, args: dict) -> None:  # pragma: no cover
    '''
    Command deprecated in v3 integration, replaced by list_groups
    '''
    group_id = args.get('group_id')
    response = list_groups(client, args, return_raw=True, include_attributes='true', group_id=group_id)  # type: ignore

    attributes = response[0].get('attributes', {}).get('data', [])
    contents = []
    headers = ['AttributeID', 'Type', 'Value', 'DateAdded', 'LastModified', 'Displayed']
    for attribute in attributes:
        contents.append({
            'GroupID': group_id,
            'AttributeID': attribute.get('id'),
            'Type': attribute.get('type'),
            'Value': attribute.get('value'),
            'DateAdded': attribute.get('dateAdded'),
            'LastModified': attribute.get('lastModified'),
            'Displayed': attribute.get('displayed')
        })

    context = {
        'TC.Group.Attribute(val.GroupID && val.GroupID === obj.GroupID && val.AttributeID && val.AttributeID ==='
        ' obj.AttributeID)': contents
    }

    return_results({
        'Type': entryTypes['note'],
        'ContentsFormat': formats['json'],
        'Contents': contents,
        'ReadableContentsFormat': formats['markdown'],
        'HumanReadable': tableToMarkdown('ThreatConnect Group Attributes', contents, headers, removeNull=True),
        'EntryContext': context
    })


def get_group_security_labels(client: Client, args: dict) -> None:  # pragma: no cover
    '''
    Command deprecated in v3 integration, replaced by list_groups
    '''
    group_id = args.get('group_id')
    response = list_groups(client, args, return_raw=True, include_security_labels='true',
                           group_id=group_id)  # type: ignore

    security_labels = response[0].get('securityLabels', {}).get('data', [])
    contents = []
    headers = ['Name', 'Description', 'DateAdded']
    for security_label in security_labels:
        contents.append({
            'GroupID': group_id,
            'Name': security_label.get('name'),
            'Description': security_label.get('description'),
            'DateAdded': security_label.get('dateAdded')
        })

    context = {
        'TC.Group.SecurityLabel(val.GroupID && val.GroupID === obj.GroupID && val.Name && val.Name === '
        'obj.Name)': contents
    }

    return_results({
        'Type': entryTypes['note'],
        'ContentsFormat': formats['json'],
        'Contents': contents,
        'ReadableContentsFormat': formats['markdown'],
        'HumanReadable': tableToMarkdown('ThreatConnect Group Security Labels', contents, headers, removeNull=True),
        'EntryContext': context
    })


def add_group_tag(client: Client, args: dict):  # pragma: no cover
    group_id = args.get('group_id')
    tags: str = argToList(args.get('tag_name'))  # type: ignore
    tc_update_group(client, args, raw_data=True, tags=tags, group_id=group_id)  # type: ignore
    return_results(f'The tag {tags} was added successfully to group {group_id}')


COMMANDS = {
    'test-module': integration_test,
    'ip': get_ip_indicators,
    'url': get_url_indicators,
    'file': get_file_indicators,
    'domain': get_domain_indicators,
    'tc-add-group-attribute': add_group_attribute,
    'tc-add-group-security-label': add_group_security_label,
    'tc-add-group-tag': add_group_tag,
    'tc-associate-group-to-group': associate_group_to_group,
    'tc-group-associate-indicator': associate_indicator_to_group,
    'tc-get-group': get_group,
    'tc-get-groups': get_groups,
    'tc-get-group-tags': get_group_tags,
    'tc-get-group-indicators': get_group_indicators,
    'tc-get-group-attributes': get_group_attributes,
    'tc-get-group-security-labels': get_group_security_labels,
    'tc-list-groups': list_groups,
    'tc-owners': tc_get_owners_command,
    'tc-indicators': tc_get_indicators_command,
    'tc-get-tags': tc_get_tags_command,
    'tc-tag-indicator': tc_tag_indicator_command,
    'tc-get-indicators-by-tag': tc_get_indicators_by_tag_command,
    'tc-add-indicator': tc_add_indicator_command,
    'tc-update-group': tc_update_group,
    'tc-create-incident': tc_create_incident_command,
    'tc-fetch-incidents': tc_fetch_incidents_command,
    'fetch-incidents': fetch_incidents,
    'tc-get-incident-associate-indicators': tc_get_incident_associate_indicators_command,
    'tc-incident-associate-indicator': tc_incident_associate_indicator_command,
    'tc-update-indicator': tc_update_indicator_command,
    'tc-delete-indicator': tc_delete_indicator_command,
    'tc-delete-indicator-tag': tc_delete_indicator_tag_command,
    'tc-create-campaign': tc_create_campaign_command,
    'tc-create-event': tc_create_event_command,
    'tc-get-events': tc_get_events,
    'tc-get-indicator': tc_get_indicator_command,
    'tc-create-threat': tc_create_threat_command,
    'tc-delete-group': tc_delete_group_command,
    'tc-get-indicator-types': tc_get_indicator_types,
    'tc-create-document-group': create_document_group,
    'tc-download-document': download_document,
    'tc-get-associated-groups': get_group_associated_groups,
    'tc-get-indicator-owners': tc_get_indicator_owners,
    'tc-download-report': tc_download_report,
}


def main(params):  # pragma: no cover
    try:
        insecure = not params.get('insecure')
        proxy = params.get('proxy')
        credentials = demisto.params().get('api_secret_key', {})
        access_id = credentials.get('identifier') or demisto.params().get('accessId')
        client = Client(access_id, credentials.get('password'),
                        demisto.getParam('baseUrl'), verify=insecure, proxy=proxy)
        args = demisto.args()
        command = demisto.command()
        if command in COMMANDS:
            COMMANDS[command](client, args)  # type: ignore

    except Exception as e:
        return_error(f'An error has occurred: {str(e)}', error=e)


if __name__ in ('__main__', '__builtin__', 'builtins'):
    main(demisto.params())<|MERGE_RESOLUTION|>--- conflicted
+++ resolved
@@ -454,21 +454,7 @@
         last_fetch_time = dateparser.parse(last_fetch_time)
     last_fetch_time = str(last_fetch_time)
 
-    last_run = str(last_run)
     response = list_groups(client, {}, group_type=group_type, fields=fields, return_raw=True, tag=tags,
-<<<<<<< HEAD
-                           status=status, from_date=last_run, limit=max_fetch, sort='&sorting=dateAdded%20ASC')
-    incidents: list = []
-    incidents.extend(
-        detection_to_incident(incident, incident.get('dateAdded'))
-        for incident in response
-    )
-    demisto.incidents(incidents)
-    set_last = get_last_run_time(response, last_run)
-    demisto.debug(f'Setting last run to: {set_last}')
-    demisto.setLastRun({'last': set_last})
-    return set_last
-=======
                            status=status, from_date=last_fetch_time, limit=max_fetch, sort='&sorting=dateAdded%20ASC')
     incidents: list = []
     for incident in response:
@@ -486,7 +472,6 @@
     demisto.debug(f'Setting last run to: last_time: {set_last_fetch_time}, last_id: {last_fetch_id}')
     demisto.setLastRun({'last_time': set_last_fetch_time, 'last_id': last_fetch_id})
     return set_last_fetch_time
->>>>>>> 6f77591c
 
 
 def tc_fetch_incidents_command(client: Client, args: dict) -> None:  # pragma: no cover
@@ -564,11 +549,7 @@
 
 
 def tc_create_event_command(client: Client, args: dict) -> None:  # pragma: no cover
-<<<<<<< HEAD
-    tags = args.get('tag')
-=======
     tags = argToList(args.get('tag'))
->>>>>>> 6f77591c
     status = args.get('status', 'Needs Review')
     owner_name = args.get('owner_name', '')
     group_type = 'Event'
