--- conflicted
+++ resolved
@@ -1,13 +1,7 @@
-<<<<<<< HEAD
-import demistomock as demisto
-from CommonServerPython import *
-from CommonServerUserPython import *
-=======
 import demistomock as demisto  # noqa: F401
 from CommonServerPython import *  # noqa: F401
 
 
->>>>>>> 6f77591c
 from typing import Any
 import requests
 import dateparser
@@ -43,11 +37,7 @@
         else:
             self._login()
 
-<<<<<<< HEAD
-    def __del__(self):
-=======
     def shutdown(self):
->>>>>>> 6f77591c
         if not self.is_token_auth():
             self._logout()
         super().__del__()
@@ -2172,11 +2162,7 @@
     return incidents, last_run
 
 
-<<<<<<< HEAD
-def main():
-=======
 def main():  # pragma: no cover
->>>>>>> 6f77591c
     """
     PARSE AND VALIDATE INTEGRATION PARAMS
     """
