--- conflicted
+++ resolved
@@ -2,11 +2,7 @@
     "name": "Cisco AMP",
     "description": "Uses CISCO AMP Endpoint",
     "support": "xsoar",
-<<<<<<< HEAD
-    "currentVersion": "2.0.14",
-=======
     "currentVersion": "2.0.18",
->>>>>>> 6f77591c
     "author": "Cortex XSOAR",
     "url": "https://www.paloaltonetworks.com/cortex",
     "email": "",
