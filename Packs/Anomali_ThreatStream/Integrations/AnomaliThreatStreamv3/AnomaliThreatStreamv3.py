import demistomock as demisto  # noqa: F401
from CommonServerPython import *  # noqa: F401
<<<<<<< HEAD
=======


>>>>>>> 6f77591c
import emoji

import traceback
import urllib3
from datetime import date


# Disable insecure warnings
urllib3.disable_warnings()

''' GLOBALS/PARAMS '''
DEFAULT_LIMIT_PAGE_SIZE = 50
REPUTATION_COMMANDS = ['ip', 'domain', 'file', 'url', 'threatstream-email-reputation']

MODEL_TYPE_LIST = ['actor', 'attackpattern', 'campaign', 'courseofaction', 'incident',
                   'identity', 'infrastructure', 'intrusionset',
                   'malware', 'signature', 'tipreport', 'ttp', 'tool', 'vulnerability']
PUBLICATION_STATUS_LIST = ['new', 'pending_review', 'review_requested', 'reviewed', 'published']
SIGNATURE_TYPE_LIST = ['Bro', 'Carbon Black Query', 'ClamAV', 'Custom', 'CybOX',
                       'OpenIOC', 'RSA NetWitness',
                       'Snort', 'Splunk Query', 'Suricata', 'YARA']

THREAT_STREAM = 'ThreatStream'
NO_INDICATORS_FOUND_MSG = 'No intelligence has been found for {searchable_value}'
DEFAULT_MALICIOUS_THRESHOLD = 65
DEFAULT_SUSPICIOUS_THRESHOLD = 25
HEADERS = {
    'Content-Type': 'application/json'
}

IOC_ARGS_TO_INDICATOR_KEY_MAP = {
    'domain': {
        'domain': 'value',
        'dns': 'ip',
        'organization': 'org',
        'traffic_light_protocol': 'tlp',
        'geo_country': 'country',
        'creation_date': 'created_ts',
        'updated_date': 'modified_ts',
        'registrant_name': 'meta.registrant_name',
        'registrant_email': 'meta.registrant_email',
        'registrant_phone': 'meta.registrant_phone'
    },
    'url': {
        'url': 'value',
        'asn': 'asn',
        'organization': 'org',
        'geo_country': 'country',
        'traffic_light_protocol': 'tlp'
    },
    'ip': {
        'ip': 'value',
        'asn': 'asn',
        'geo_latitude': 'latitude',
        'geo_longitude': 'longitude',
        'geo_country': 'country',
        'traffic_light_protocol': 'tlp'
    },
    'file': {
        'organization': 'org',
        'traffic_light_protocol': 'tlp'
    }
}

DEFAULT_INDICATOR_MAPPING = {
    'asn': 'ASN',
    'value': 'Address',
    'country': 'Country',
    'type': 'Type',
    'modified_ts': 'Modified',
    'confidence': 'Confidence',
    'status': 'Status',
    'org': 'Organization',
    'source': 'Source',
    'tags': 'Tags',
    'itype': 'IType',
}

FILE_INDICATOR_MAPPING = {
    'modified_ts': 'Modified',
    'confidence': 'Confidence',
    'status': 'Status',
    'source': 'Source',
    'subtype': 'Type',
    'tags': 'Tags',
    'itype': 'IType',
}

INDICATOR_EXTENDED_MAPPING = {
    'Value': 'value',
    'ID': 'id',
    'IType': 'itype',
    'Confidence': 'confidence',
    'Country': 'country',
    'Organization': 'org',
    'ASN': 'asn',
    'Status': 'status',
    'Tags': 'tags',
    'Modified': 'modified_ts',
    'Source': 'source',
    'Type': 'type',
    'Severity': 'severity'
}

RELATIONSHIPS_MAPPING = {
    'ip': [
        {
            'name': EntityRelationship.Relationships.RESOLVES_TO,
            'raw_field': 'rdns',
            'entity_b_type': FeedIndicatorType.Domain
        },
        {
            'name': EntityRelationship.Relationships.INDICATOR_OF,
            'raw_field': 'meta.maltype',
            'entity_b_type': 'Malware'
        }
    ],
    'domain': [
        {
            'name': EntityRelationship.Relationships.RESOLVED_FROM,
            'raw_field': 'ip',
            'entity_b_type': FeedIndicatorType.IP
        },
        {
            'name': EntityRelationship.Relationships.INDICATOR_OF,
            'raw_field': 'meta.maltype',
            'entity_b_type': 'Malware'
        }
    ],
    'url': [
        {
            'name': EntityRelationship.Relationships.RESOLVED_FROM,
            'raw_field': 'ip',
            'entity_b_type': FeedIndicatorType.IP
        },
        {
            'name': EntityRelationship.Relationships.INDICATOR_OF,
            'raw_field': 'meta.maltype',
            'entity_b_type': 'Malware'
        }
    ],
    'file': [
        {
            'name': EntityRelationship.Relationships.INDICATOR_OF,
            'raw_field': 'meta.maltype',
            'entity_b_type': 'Malware'
        }
    ],
    'email': [
        {
            'name': EntityRelationship.Relationships.INDICATOR_OF,
            'raw_field': 'meta.maltype',
            'entity_b_type': 'Malware'
        }
    ]
}

INTELLIGENCE_TYPES = ['actor', 'signature', 'tipreport', 'ttp', 'vulnerability', 'campaign']

INTELLIGENCE_TYPE_TO_ENTITY_TYPE = {'actor': ThreatIntel.ObjectsNames.THREAT_ACTOR,
                                    'signature': 'Signature',
                                    'vulnerability': FeedIndicatorType.CVE,
                                    'ttp': ThreatIntel.ObjectsNames.ATTACK_PATTERN,
                                    'tipreport': 'Publication',
                                    'campaign': ThreatIntel.ObjectsNames.CAMPAIGN}

INTELLIGENCE_TYPE_TO_CONTEXT = {'actor': 'Actor',
                                'signature': 'Signature',
                                'vulnerability': 'Vulnerability',
                                'ttp': 'TTP',
                                'tipreport': 'ThreatBulletin',
                                'campaign': 'Campaign'}
''' HELPER FUNCTIONS '''


class Client(BaseClient):
    def __init__(self, base_url, user_name, api_key, verify, proxy, reliability, should_create_relationships, remote_api):
        super().__init__(base_url=base_url, verify=verify, proxy=proxy, ok_codes=(200, 201, 202))
        self.reliability = reliability
        self.should_create_relationships = should_create_relationships
        self.credentials = {
            'username': user_name,
            'api_key': api_key
        }
        self.remote_api = remote_api

    def http_request(self, method,
                     url_suffix, params=None,
                     data=None, headers=None,
                     files=None, json=None,
                     resp_type='json'):
        """
            A wrapper for requests lib to send our requests and handle requests and responses better.
        """
        params = params or {}
        params.update(self.credentials)
        res = super()._http_request(
            method=method,
            url_suffix=url_suffix,
            headers=headers,
            params=params,
            data=data,
            json_data=json,
            files=files,
            resp_type=resp_type,
            error_handler=self.error_handler,
        )
        return res

    def error_handler(self, res: requests.Response):  # pragma: no cover
        """
        Error handler to call by super().http_request in case an error was occurred
        """
        # Handle error responses gracefully
        command = demisto.command()
        if res.status_code == 401:
            if command == 'threatstream-add-threat-model-association':
                raise DemistoException(f'{THREAT_STREAM} - Got unauthorized from the server.'
                                       'Make sure that the threat models belongs to your organization.')
            if command == 'threatstream-list-import-job':
                raise DemistoException(f'{THREAT_STREAM} - Got unauthorized from the server.'
                                       'Make sure that the import job belongs to your organization.')
            elif command == 'threatstream-approve-import-job':
                raise DemistoException(f'{THREAT_STREAM} - Got unauthorized from the server.'
                                       'Please ensure that you have the necessary Intel user permission and that'
                                       ' the import job belongs to your organization.')
            else:
                raise DemistoException(f"{THREAT_STREAM} - Got unauthorized from the server. Check the credentials.")
        elif res.status_code == 204:
            return
        elif res.status_code in {404}:
            if command in ['threatstream-get-model-description', 'threatstream-get-indicators-by-model',
                           'threatstream-get-analysis-status', 'threatstream-analysis-report']:
                # in order to prevent raising en error in case model/indicator/report was not found
                return
            else:
                raise DemistoException(f"{THREAT_STREAM} - The resource was not found.")
        raise DemistoException(F"{THREAT_STREAM} - Error in API call {res.status_code} - {res.text}")

    def list_rule_request(self, rule_id: Optional[str], params: dict) -> dict:
        """ Gets a list of all the rules in ThreatStream.
            If a specific rule_id is given, it will return the information about this rule.
        Args:
            rule_id (int):  Unique ID assigned to the rule.
            params (dict): The required parameters for the request.
        Returns:
            A response object in a form of a dictionary.
        """
        url_suffix = 'v1/rule/'
        if rule_id:
            url_suffix += f'{rule_id}/'
            return self.http_request('GET', url_suffix, params=params)
        params['order_by'] = '-created_ts'
        return self.http_request('GET', url_suffix, params=params)

    def create_rule_request(self, request_body: dict) -> dict:
        """ Creates a rule in ThreatStream.
        Args:
            request_body (dict): The request body.
        Returns:
            A response object in a form of a dictionary.
        """
        return self.http_request('POST', 'v1/rule/', json=request_body)

    def update_rule_request(self, rule_id: Optional[str], request_body: dict) -> dict:
        """ Updates a rule in ThreatStream.
        Args:
            rule_id (dict): The rule ID.
            request_body (dict): The request body.
        Returns:
            A response object in a form of a dictionary.
        """
        return self.http_request('PATCH', f'v1/rule/{rule_id}/', json=request_body)

    def delete_rule_request(self, rule_id: Optional[str]):
        """ Deletes a rule in ThreatStream.
        Args:
            rule_id (dict): The rule ID.
        Returns:
            None.
        """
        self.http_request('DELETE', f'v1/rule/{rule_id}/', resp_type='text')

    def list_users_request(self, user_id: Optional[str], params: dict):
        """ Gets a list of all the users in ThreatStream.
            If a specific user_id is given, it will return the information about this user.
        Args:
            user_id (int):  Unique ID assigned to the user.
            params (dict): The request params.
        Returns:
            A response object in a form of a dictionary.
        """
        url_suffix = 'v1/orgadmin/'
        if user_id:
            url_suffix += f'{user_id}/'
            return self.http_request('GET', url_suffix)
        return self.http_request('GET', url_suffix, params=params)

    def list_investigation_request(self, investigation_id: Optional[str], params: dict):
        """ Gets a list of all the investigations in ThreatStream.
            If a specific investigation_id is given, it will return the information about this investigation.
        Args:
            user_id (int): Unique ID assigned to the investigation.
            params (dict): The request params.
        Returns:
            A response object in a form of a dictionary.
        """
        url_suffix = 'v1/investigation/'
        if investigation_id:
            url_suffix += f'{investigation_id}/'
            return self.http_request('GET', url_suffix)
        params['order_by'] = '-created_ts'
        return self.http_request('GET', url_suffix, params=params)

    def create_investigation_request(self, request_body: dict) -> dict:
        """ Creats an investigation in ThreatStream.
        Args:
            request_body (dict): The request body.
        Returns:
            A response object in a form of a dictionary.
        """
        url_suffix = 'v1/investigation/'
        return self.http_request('POST', url_suffix, json=request_body)

    def delete_investigation_request(self, investigation_id: Optional[str]):
        """ Deletes an investigation in ThreatStream.
        Args:
            investigation_id (dict): The investigation ID.
        Returns:
            None.
        """
        url_suffix = f'v1/investigation/{investigation_id}/'
        self.http_request('DELETE', url_suffix, resp_type='text')

    def update_investigation_request(self, investigation_id: Optional[str], request_body: dict) -> dict:
        """ Updates an investigation in ThreatStream.
        Args:
            investigation_id (dict): The investigation ID.
            request_body (dict): The request body.
        Returns:
            A response object in a form of a dictionary.
        """
        url_suffix = f'v1/investigation/{investigation_id}/'
        return self.http_request('PATCH', url_suffix, json=request_body)

    def add_investigation_element_request(self, investigation_id: Optional[int], request_body: dict) -> dict:
        """ Adds investigation elements to investigation.
        Args:
            investigation_id (dict): The rule ID.
            request_body (dict): The request body.
        Returns:
            A response object in a form of a dictionary.
        """
        url_suffix = 'v1/investigationelement/'
        return self.http_request('POST', url_suffix, json=request_body, params={'investigation_id': investigation_id})

    def list_whitelist_entry_request(self, format: str, params: dict) -> dict:
        """ Gets a list of all whitelist entry in ThreatStream.
        Args:
            format (str):  A URL parameter to define the format of the response CSV or JSON.
            params (dict): The request params.
        Returns:
            A response object in a form of a dictionary.
        """
        params['format'] = format.lower() if format else 'json'
        params['showNote'] = 'true'
        params['order_by'] = '-created_ts'
        if format and format.lower() == 'json':
            return self.http_request('GET', 'v1/orgwhitelist/', params=params)
        return self.http_request('GET', 'v1/orgwhitelist/', params=params, resp_type='text')

    def create_whitelist_entry_with_file_request(self, file_data: dict) -> dict:
        """ Creates a whitelist entries in ThreatStream according to file data.
        Args:
            file_path (str): The path of the file.
        Returns:
            A response object in a form of a dictionary.
        """
        return self.http_request('POST', 'v1/orgwhitelist/upload/', params={'remove_existing': 'false'},
                                 files=file_data)

    def create_whitelist_entry_without_file_request(self, whitelist: list) -> dict:
        """ Creates a whitelist entries in ThreatStream according to arguments data.
        Args:
            whitelist (str): List of indicators.
        Returns:
            A response object in a form of a dictionary.
        """
        return self.http_request('POST', 'v1/orgwhitelist/bulk/', json=assign_params(whitelist=whitelist))

    def update_whitelist_entry_note_request(self, entry_id: Optional[str], note: Optional[str]):
        """ Updates a whitelist entry note in ThreatStream.
        Args:
            entry_id (str): Unique ID assigned to the entry.
        """
        url_suffix = f'v1/orgwhitelist/{entry_id}/'
        self.http_request('PATCH', url_suffix, data=json.dumps(assign_params(notes=note)), resp_type='text')

    def delete_whitelist_entry_request(self, entry_id: Optional[str]):
        """ Deletes a whitelist entry in ThreatStream.
        Args:
            entry_id (str): Unique ID assigned to the entry.
        """
        self.http_request('DELETE', f'v1/orgwhitelist/{entry_id}/', resp_type='text')

    def list_import_job_request(self, import_id: Optional[str], params: dict) -> dict:
        """ Gets a list of all the import job in ThreatStream.
            If a specific import_id is given, it will return the information about this import.
        Args:
            import_id (int): Unique ID assigned to the import.
            params (dict): The request params.
        Returns:
            A response object in a form of a dictionary.
        """
        url_suffix = 'v1/importsession/'
        if import_id:
            url_suffix = f'v1/importsession/{import_id}/'
        return self.http_request('GET', url_suffix, params=params)

    def approve_import_job_request(self, import_id: Optional[str]) -> dict:
        """
        Approving all observables in an import job
        Args:
            import_id (Str):  The id of a specific import entry.
        Returns:
                A response object in a form of a dictionary.
        """
        url_suffix = f'v1/importsession/{import_id}/approve_all/'
        return self.http_request('PATCH', url_suffix)

    def search_threat_model_request(self, params: dict) -> dict:
        """
        Gets list of threat model according to search parameters
        Args:
            params (dict): The request params.
        Returns:
                A response object in a form of a dictionary.
        """
        return self.http_request('GET', 'v1/threat_model_search/', params=params)

    def add_threat_model_association_request(self, entity_type_url: Optional[str], entity_id: Optional[str],
                                             associated_entity_type_url: Optional[str],
                                             associated_entity_ids_list: Optional[list]) -> dict:
        """
        Addes association between threat models
        Args:
            entity_type (Str): The type of threat model entity on which you are adding the association.
            entity_id (Str): The ID of the threat model entity on which you are adding the association.
            associated_entity_type (Str): The type of threat model entity on which you are adding the association.
            associated_entity_ids (Str): The entity id we want to associate with the primary entity.
        Returns:
                A response object in a form of a dictionary.
        """
        url_suffix = f'v1/{entity_type_url}/{entity_id}/{associated_entity_type_url}/bulk_add/'
        return self.http_request("POST", url_suffix,
                                 json={'ids': associated_entity_ids_list})

    def add_indicator_tag(self, indicator_ids: list[str], tags: list[str]):
        data_request = {
            "ids": indicator_ids,
            "tags": [{"name": tag, "tlp": "red"} for tag in tags],
        }
        self.http_request(
            method="POST",
            url_suffix="v2/intelligence/bulk_tagging/",
            data=json.dumps(data_request))

    def remove_indicator_tag(self, indicator_ids: list[str], tags: list[str]):
        data_request = {
            "ids": indicator_ids,
            "tags": [{"name": tags}],
        }

        self.http_request(
            method="PATCH",
            url_suffix="v2/intelligence/bulk_remove_tags/",
            data=json.dumps(data_request))


class DBotScoreCalculator:
    """
    Class for DBot score calculation based on thresholds and confidence
    """

    def __init__(self, params: Dict):
        self.instance_defined_thresholds = {
            DBotScoreType.IP: arg_to_number(params.get('ip_threshold')),
            DBotScoreType.URL: arg_to_number(params.get('url_threshold')),
            DBotScoreType.FILE: arg_to_number(params.get('file_threshold')),
            DBotScoreType.DOMAIN: arg_to_number(params.get('domain_threshold')),
            DBotScoreType.EMAIL: arg_to_number(params.get('email_threshold')),

        }

        indicator_default_score = params.get('indicator_default_score')
        if indicator_default_score and indicator_default_score == 'Unknown':
            self.default_score = Common.DBotScore.NONE
        else:
            self.default_score = Common.DBotScore.GOOD

    def calculate_score(self, ioc_type: str, indicator, threshold=None):
        """
            Calculate the DBot score according the indicator's confidence and thresholds if exist
        """
        # in case threshold was defined in the instance or passed as argument
        # we have only two scores levels - malicious or good
        # if threshold wasn't defined we have three score levels malicious suspicious and good
        confidence = indicator.get('confidence', Common.DBotScore.NONE)
        defined_threshold = threshold or self.instance_defined_thresholds.get(ioc_type)
        if defined_threshold:
            return Common.DBotScore.BAD if confidence >= defined_threshold else self.default_score
        else:
            if confidence > DEFAULT_MALICIOUS_THRESHOLD:
                return Common.DBotScore.BAD
            if confidence > DEFAULT_SUSPICIOUS_THRESHOLD:
                return Common.DBotScore.SUSPICIOUS
            else:
                return self.default_score


def find_worst_indicator(indicators):
    """
        Sorts list of indicators by confidence score and returns one indicator with the highest confidence.
        In case the indicator has no confidence value, the indicator score is set to 0 (NONE).
    """
    indicators.sort(key=lambda ioc: ioc.get('confidence', Common.DBotScore.NONE), reverse=True)
    return indicators[0]


def prepare_args(args, command, params):
    # removing empty keys that can be passed from playbook input
    args = {k: v for (k, v) in args.items() if v}

    # special handling for ip, domain, file, url and threatstream-email-reputation commands
    if command in REPUTATION_COMMANDS:
        default_include_inactive = params.get('include_inactive', False)
        include_inactive = argToBoolean(args.pop('include_inactive', default_include_inactive))
        args['status'] = "active,inactive" if include_inactive else "active"
    if 'threshold' in args:
        args['threshold'] = arg_to_number(args['threshold'])
    if 'threat_model_association' in args:
        args['threat_model_association'] = argToBoolean(args.pop('threat_model_association', False))

    # special handling for threatstream-get-indicators
    if 'indicator_severity' in args:
        args['meta.severity'] = args.pop('indicator_severity', None)
    if 'tags_name' in args:
        args['tags.name'] = args.pop('tags_name', None)
    if 'indicator_value' in args:
        args['value'] = args.pop('indicator_value', None)

    return args


def get_tags(indicator):
    """
        Return list of the indicator's tags threat_type and maltype
    """
    tags = []

    for key in ['meta.maltype', 'threat_type']:
        val = demisto.get(indicator, key)
        if val:
            tags.append(val)

    indicator_tags = indicator.get('tags', [])
    if indicator_tags:
        tags.extend([str(tag.get('name', '')) for tag in indicator_tags])

    return tags


def search_worst_indicator_by_params(client: Client, params):
    """
        Generic function that searches for indicators from ThreatStream by given query string.
        Returns indicator with the highest confidence score.
    """
    indicators_data = client.http_request("Get", "v2/intelligence/", params=params)

    if not indicators_data['objects']:
        return None

    return find_worst_indicator(indicators_data['objects'])


def get_generic_threat_context(indicator, indicator_mapping=DEFAULT_INDICATOR_MAPPING):
    """
        Receives indicator and builds new dictionary from values that were defined in
        DEFAULT_INDICATOR_MAPPING keys and adds the Severity key with indicator severity value.
    """

    context = {indicator_mapping[k]: v for (k, v) in indicator.items()
               if k in indicator_mapping}
    context['Tags'] = get_tags(indicator)
    context['Severity'] = demisto.get(indicator, 'meta.severity') or 'low'
    return context


def parse_network_elem(element_list, context_prefix):
    """
        Parses the network elements list and returns a new dictionary.
    """
    return [{
        F'{context_prefix}Source': e.get('src', ''),
        F'{context_prefix}Destination': e.get('dst', ''),
        F'{context_prefix}Port': e.get('dport', ''),
    } for e in element_list]


def parse_network_lists(network):
    """
        Parses the network part that was received from sandbox report json.
        In each list, only sublist of 10 elements is taken.
    """
    hosts = [{'Hosts': h} for h in network.get('hosts', [])[:10]]

    if 'packets' in network:
        network = network['packets']

    udp_list = parse_network_elem(network.get('udp', [])[:10], 'Udp')
    icmp_list = parse_network_elem(network.get('icmp', [])[:10], 'Icmp')
    tcp_list = parse_network_elem(network.get('tcp', [])[:10], 'Tcp')
    http_list = parse_network_elem(network.get('http', [])[:10], 'Http')
    https_list = parse_network_elem(network.get('https', [])[:10], 'Https')
    network_result = udp_list + icmp_list + tcp_list + http_list + https_list + hosts

    return network_result


def parse_info(info):
    """
        Parses the info part that was received from sandbox report json
    """
    info.update(info.pop('machine', {}))
    parsed_info = {
        'Category': info.get('category', '').title(),
        'Started': info.get('started', ''),
        'Completed': info.get('ended', ''),
        'Duration': info.get('duration', ''),
        'VmName': info.get('name', ''),
        'VmID': info.get('id', '')

    }
    return parsed_info


def parse_indicators_list(iocs_list):
    """
        Parses the indicator list and returns dictionary that will be set to context.
    """
    iocs_context = []
    for indicator in iocs_list:
        if indicator.get('type', '') == 'md5':
            indicator['type'] = indicator.get('subtype', '')

        indicator['severity'] = demisto.get(indicator, 'meta.severity') or 'low'

        tags = indicator.get('tags') or []
        indicator['tags'] = ",".join(tag.get('name', '') for tag in tags)

        iocs_context.append({key: indicator.get(ioc_key)
                             for (key, ioc_key) in INDICATOR_EXTENDED_MAPPING.items()})

    return iocs_context


def build_model_data(model, name, is_public, tlp, tags, intelligence, description):
    """
        Builds data dictionary that is used in Threat Model creation/update request.
    """
    if model == 'tipreport':
        description_field_name = 'body'
    else:
        description_field_name = 'description'
    data = {k: v for (k, v) in (('name', name), ('is_public', is_public), ('tlp', tlp),
                                (description_field_name, description)) if v}
    if tags:
        data['tags'] = tags if isinstance(tags, list) else [t.strip() for t in tags.split(',')]
    if intelligence:
        data['intelligence'] = intelligence if isinstance(intelligence, list) else [i.strip() for i in
                                                                                    intelligence.split(',')]
    return data


def create_relationships(client: Client, indicator, ioc_type, relation_mapper):
    relationships: List[EntityRelationship] = []

    if not client.should_create_relationships:
        return relationships

    for relation in relation_mapper:
        entity_b = demisto.get(indicator, relation['raw_field'])
        if entity_b:
            relationships.append(EntityRelationship(entity_a=indicator['value'],
                                                    entity_a_type=ioc_type,
                                                    name=relation['name'],
                                                    entity_b=entity_b,
                                                    entity_b_type=relation['entity_b_type'],
                                                    source_reliability=client.reliability,
                                                    brand=THREAT_STREAM))
    return relationships


def create_intelligence_relationship(client: Client, indicator, ioc_type, entity_b, entity_b_type):
    relationship = None
    if not client.should_create_relationships:
        return relationship

    if entity_b:
        relationship = EntityRelationship(entity_a=indicator['value'],
                                          entity_a_type=ioc_type,
                                          name=EntityRelationship.Relationships.RELATED_TO,
                                          entity_b=entity_b,
                                          entity_b_type=entity_b_type,
                                          source_reliability=client.reliability,
                                          brand=THREAT_STREAM,
                                          reverse_name=EntityRelationship.Relationships.RELATED_TO)
    return relationship


''' COMMANDS + REQUESTS FUNCTIONS '''


def test_module(client: Client):
    """
    Performs basic get request to get item samples
    """
    client.http_request('GET', 'v2/intelligence/', params={'limit': 1})
    return 'ok'


def ips_reputation_command(client: Client, score_calc: DBotScoreCalculator, ip, status, threshold=None,
                           threat_model_association=False):
    results = []  # type: ignore
    ips = argToList(ip, ',')
    for single_ip in ips:
        results.append(get_ip_reputation(client, score_calc, single_ip, status, threshold, threat_model_association))
    return results


def get_ip_reputation(client: Client, score_calc: DBotScoreCalculator, ip, status, threshold=None,
                      threat_model_association=False):
    """
        Checks the reputation of given ip from ThreatStream and
        returns the indicator with highest confidence score.
    """
    # get the indicator
    params = {
        'value': ip,
        'type': DBotScoreType.IP,
        'status': status,
        'limit': 0,
    }
    indicator = search_worst_indicator_by_params(client, params)
    if not indicator:
        return create_indicator_result_with_dbotscore_unknown(indicator=ip,
                                                              indicator_type=DBotScoreType.IP,
                                                              reliability=client.reliability)

    # Convert the tags objects into s string for the human readable.
    threat_context = get_generic_threat_context(indicator)
    tags_csv = ', '.join(threat_context.get('Tags', []))
    human_readable = tableToMarkdown(f'IP reputation for: {ip}', threat_context | {'Tags': tags_csv})

    # build relationships
    relationships = create_relationships(
        client,
        indicator,
        FeedIndicatorType.IP,
        RELATIONSHIPS_MAPPING.get('ip'),
    )

    # create the IP instance
    args_to_keys_map: Dict[str, str] = IOC_ARGS_TO_INDICATOR_KEY_MAP.get('ip')  # type: ignore
    kwargs = {arg: demisto.get(indicator, key) for (arg, key) in args_to_keys_map.items()}
    dbot_score = Common.DBotScore(
        ip,
        DBotScoreType.IP,
        THREAT_STREAM,
        score=score_calc.calculate_score(DBotScoreType.IP, indicator, threshold),
        reliability=client.reliability,
    )

    if threat_model_association:
        intelligence_relationships, outputs = get_intelligence(client,
                                                               indicator,
                                                               FeedIndicatorType.IP
                                                               )
        if intelligence_relationships:
            relationships.extend(intelligence_relationships)
        threat_context.update(outputs)
        human_readable += create_human_readable(outputs)

    ip_indicator = Common.IP(
        dbot_score=dbot_score,
        tags=get_tags(indicator),
        threat_types=[Common.ThreatTypes(indicator.get('threat_type'))],
        relationships=relationships,
        **kwargs
    )

    return CommandResults(
        outputs_prefix=f'{THREAT_STREAM}.IP',
        outputs_key_field='Address',
        indicator=ip_indicator,
        readable_output=human_readable,
        outputs=threat_context,
        raw_response=indicator,
        relationships=relationships
    )


def return_params_of_pagination_or_limit(page: int = None, page_size: int = None, limit: int = None):
    """
    Returns request params accroding to page, page_size and limit arguments.
    Args:
        page: page.
        page_size: page size.
        limit: limit.
    Returns:
        params (dict).
    """
    params = {}
    if (page_size and not page) or (not page_size and page):
        raise DemistoException('Please specify page and page_size')
    elif page and isinstance(page, int) and isinstance(page_size, int):
        params['offset'] = (page * page_size) - (page_size)
        params['limit'] = page_size
    else:
        params['limit'] = limit or DEFAULT_LIMIT_PAGE_SIZE
    return params


def header_transformer(header: str) -> str:
    """
    Returns a correct header.
    Args:
        header (Str): header.
    Returns:
        header (Str).
    """
    if header == 'notify_me':
        return 'Is Notify Me'
    if header == 'modified_ts':
        return 'Modified At'
    if header == 'created_ts':
        return 'Created At'
    if header == 'email':
        return 'Submitted By'
    if header == 'numRejected':
        return 'Excluded'
    if header == 'numIndicators':
        return 'Included'
    if header == 'approved_by':
        return 'Reviewed By'
    if header == 'model_type':
        return 'Type'
    return string_to_table_header(header)


def list_rule_command(client: Client, rule_id: str = None, limit: str = '50', page: str = None,
                      page_size: str = None) -> CommandResults:
    """
    Returns a list rules.
    Args:
        client: Client to perform calls to Anomali ThreatStream service.
        rule_id: Unique ID assigned to the rule.
        limit: The maximum number of results to return.
        page: The page number of the results to retrieve.
        page_size: The maximum number of objects to retrieve per page.
    Returns:
        (CommandResults).
    """
    params = return_params_of_pagination_or_limit(arg_to_number(page), arg_to_number(page_size), arg_to_number(limit))
    res = client.list_rule_request(rule_id, params)
    data = res if rule_id else res.get('objects', [])
    return CommandResults(
        outputs_prefix=f"{THREAT_STREAM}.Rule",
        outputs_key_field="id",
        outputs=data,
        readable_output=tableToMarkdown("Rules", data, removeNull=True,
                                        headerTransform=header_transformer,
                                        headers=["name", "id", "matches", "intelligence_initiatives",
                                                 "created_ts", "modified_ts", "notify_me", "is_enabled"]),
        raw_response=res,
    )


def create_request_body_rule(rule_id: str = None, rule_name: str = None, keywords: str = None, match_include: str = None,
                             actor_ids: str = None, campaign_ids: str = None, investigation_action: str = None,
                             new_investigation_name: str = None, existing_investigation_id: str = None,
                             exclude_indicator: str = None, include_indicator: str = None,
                             exclude_notify_org_whitelisted: str = None, exclude_notify_owner_org: str = None,
                             incident_ids: str = None, malware_ids: str = None, signature_ids: str = None,
                             threat_bulletin_ids: str = None,
                             ttp_ids: str = None, vulnerability_ids: str = None, tags: str = None) -> dict:
    """
    Creates a request body for create and update rule command.
    Args:
        client (Client): Client to perform calls to Anomali ThreatStream service.
        rule_id: The rule id.
        rule_name: Rule name.
        keywords: A comma-separated list of keywords.
        match_include: Possible values: observables, sandbox reports, threat bulletins, signatures, vulnerabilities.
        actor_ids: A comma-separated list of actor IDs.
        campaign_ids: A comma-separated list of campaign IDs.
        investigation_action: Possible values: Create New, Add To Existing, No Action.
        new_investigation_name: Name of investigation.
        existing_investigation_id: An id of existing investigation.
        exclude_indicator: A comma-separated list of indicator type.
        include_indicator: A comma-separated list of indicator type.
        exclude_notify_org_whitelisted: 'true' or 'false' value.
        exclude_notify_owner_org: 'true' or 'false' value.
        incident_ids: A comma-separated list of incident IDs.
        malware_ids: A comma-separated list of malwares IDs.
        signature_ids: A comma-separated list of signatures IDs.
        threat_bulletin_ids: A comma-separated list of threat bulletin IDs.
        ttp_ids: A comma-separated list of ttp IDs.
        vulnerability_ids: A comma-separated list of vulnerabilities IDs.
        tags: A comma-separated list of tags.
    Returns:
        (CommandResults).
    """
    match_include_list = argToList(match_include.lower()) if match_include else []
    tag_list = argToList(tags) or []
    request_body = assign_params(
        name=rule_name,
        keywords=argToList(keywords),
        actors=argToList(actor_ids),
        match_observables='observables' in match_include_list,
        match_reportedfiles='sandbox reports' in match_include_list,
        match_tips='threat bulletins' in match_include_list,
        match_signatures='signatures' in match_include_list,
        match_vulnerabilities='vulnerabilities' in match_include_list,
        campaigns=argToList(campaign_ids),
        exclude_impacts=argToList(exclude_indicator),
        match_impacts=argToList(include_indicator),
        exclude_notify_org_whitelisted=argToBoolean(exclude_notify_org_whitelisted) if exclude_notify_org_whitelisted else None,
        exclude_notify_owner_org=argToBoolean(exclude_notify_owner_org) if exclude_notify_owner_org else None,
        incidents=argToList(incident_ids),
        malware=argToList(malware_ids),
        signatures=argToList(signature_ids),
        tips=argToList(threat_bulletin_ids),
        ttps=argToList(ttp_ids),
        vulnerabilities=argToList(vulnerability_ids),
        tags=[{'name': tag} for tag in tag_list] if tag_list else None
    )
    if new_investigation_name:
        request_body['create_investigation'] = True
        request_body['investigation_config'] = {'name': new_investigation_name}
    if existing_investigation_id:
        request_body['create_investigation'] = True
        request_body['investigation'] = existing_investigation_id
    return request_body


def create_rule_command(client: Client, **kwargs) -> CommandResults:
    """
    Creates a new rule in ThreatStream.
    Args:
        client: Client to perform calls to Anomali ThreatStream service.
        rule_name: Rule name.
        keywords: A comma-separated list of keywords.
        match_include: Possible values: observables, sandbox reports, threat bulletins, signatures, vulnerabilities.
        actor_ids: A comma-separated list of actor IDs.
        campaign_ids: A comma-separated list of campaign IDs.
        investigation_action: Possible values: Create New, Add To Existing, No Action.
        new_investigation_name: Name of investigation.
        existing_investigation_id: An id of existing investigation.
        exclude_indicator: A comma-separated list of indicator type.
        include_indicator: A comma-separated list of indicator type.
        exclude_notify_org_whitelisted: 'true' or 'false' value.
        exclude_notify_owner_org: 'true' or 'false' value.
        incident_ids: A comma-separated list of incident IDs.
        malware_ids: A comma-separated list of malwares IDs.
        signature_ids: A comma-separated list of signatures IDs.
        threat_bulletin_ids: A comma-separated list of threat bulletin IDs.
        ttp_ids: A comma-separated list of ttp IDs.
        vulnerability_ids: A comma-separated list of vulnerabilities IDs.
        tags: A comma-separated list of tags.
    Returns:
        (CommandResults).
    """
    investigation_action: Optional[str] = kwargs.get('investigation_action')
    new_investigation_name: Optional[str] = kwargs.get('investigation_action')
    existing_investigation_id: Optional[str] = kwargs.get('existing_investigation_id')
    validate_investigation_action(investigation_action, new_investigation_name, existing_investigation_id)
    request_body = create_request_body_rule(**kwargs)
    res = client.create_rule_request(request_body)
    demisto.debug("create rule command request body", request_body)
    return CommandResults(
        outputs_prefix=f'{THREAT_STREAM}.Rule',
        outputs_key_field="id",
        outputs=res,
        readable_output=f'The rule was created successfully with id: {res.get("id")}.',
        raw_response=res,
    )


def validate_investigation_action(investigation_action: Optional[str], new_investigation_name: Optional[str],
                                  existing_investigation_id: Optional[str]):
    """
        Validate the arguments new_investigation_name and existing_investigation_id
        according to the investigation_action arguments
    """
    if investigation_action == 'Create New' and (not new_investigation_name):
        raise DemistoException("Please ensure to provide the 'new_investigation_name'"
                               " argument when selecting the 'Create New' option for the 'investigation_action' argument.")
    if investigation_action == 'Add To Existing' and (not existing_investigation_id):
        raise DemistoException("Please ensure to provide the 'existing_investigation_id'"
                               " argument when selecting the 'Add To Existing' option for the 'investigation_action' argument.")


def update_rule_command(client: Client, **kwargs) -> CommandResults:
    """
    Updates exists rule from ThreatStream.
    Args:
        client: Client to perform calls to Anomali ThreatStream service.
        rule_id: Rule ID.
        rule_name: Rule name.
        keywords: A comma-separated list of keywords.
        match_include: Possible values: observables, sandbox reports, threat bulletins, signatures, vulnerabilities.
        actor_ids: A comma-separated list of actor IDs.
        campaign_ids: A comma-separated list of campaign IDs.
        investigation_action: Possible values: Create New, Add To Existing, No Action.
        new_investigation_name: Name of investigation.
        existing_investigation_id: An id of existing investigation.
        exclude_indicator: A comma-separated list of indicator type.
        include_indicator: A comma-separated list of indicator type.
        exclude_notify_org_whitelisted: 'true' or 'false' value.
        exclude_notify_owner_org: 'true' or 'false' value.
        incident_ids: A comma-separated list of incident IDs.
        malware_ids: A comma-separated list of malwares IDs.
        signature_ids: A comma-separated list of signatures IDs.
        threat_bulletin_ids: A comma-separated list of threat bulletin IDs.
        ttp_ids: A comma-separated list of ttp IDs.
        vulnerability_ids: A comma-separated list of vulnerabilities IDs.
        tags: A comma-separated list of tags.
    Returns:
        (CommandResults).
    """
    investigation_action: Optional[str] = kwargs.get('investigation_action')
    new_investigation_name: Optional[str] = kwargs.get('investigation_action')
    existing_investigation_id: Optional[str] = kwargs.get('existing_investigation_id')
    rule_id: Optional[str] = kwargs.get('rule_id')
    validate_investigation_action(investigation_action, new_investigation_name, existing_investigation_id)
    request_body = create_request_body_rule(**kwargs)
    res = client.update_rule_request(rule_id, request_body)
    return CommandResults(
        outputs_prefix=f"{THREAT_STREAM}.Rule",
        outputs_key_field="id",
        outputs=res,
        readable_output=tableToMarkdown("Rules", res, removeNull=True, headerTransform=header_transformer,
                                        headers=["name", "id", "matches", "intelligence_initiatives", "created_ts",
                                                 "modified_ts", "notify_me", "is_enabled"]),
        raw_response=res,
    )


def delete_rule_command(client: Client, rule_id=None) -> CommandResults:
    """
    Deletes a rules.
    Args:
        client: Client to perform calls to Anomali ThreatStream service.
        rule_id: Unique ID assigned to the rule.
    Returns:
        (CommandResults).
    """
    client.delete_rule_request(rule_id)
    return CommandResults(
        outputs_prefix=f'{THREAT_STREAM}.Rule',
        readable_output='The rule was deleted successfully.',
    )


def list_user_command(client: Client, user_id: str = None, limit: str = '50',
                      page: str = None, page_size: str = None) -> CommandResults:
    """
    Returns a list of users.
    Args:
        client: Client to perform calls to Anomali ThreatStream service.
        user_id: Unique ID assigned to the user.
        limit: The maximum number of results to return.
        page: The page number of the results to retrieve.
        page_size: The maximum number of objects to retrieve per page.
    Returns:
        (CommandResults).
    """
    params = return_params_of_pagination_or_limit(arg_to_number(page), arg_to_number(page_size), arg_to_number(limit))
    res = client.list_users_request(user_id, params)
    data = res if user_id else res.get('objects', [])
    return CommandResults(
        outputs_prefix=f"{THREAT_STREAM}.User",
        outputs_key_field="id",
        outputs=data,
        readable_output=tableToMarkdown(
            "Users", data, removeNull=True,
            headerTransform=string_to_table_header,
            headers=["name", "user_id", "email", "is_active", "last_login"],
        ),
        raw_response=res,
    )


def list_investigation_command(client: Client, investigation_id: str = None, limit: str = '50', page: str = None,
                               page_size: str = None) -> CommandResults:
    """
    Returns a list of investigations.
    Args:
        client: Client to perform calls to Anomali ThreatStream service.
        investigation_id:  Unique ID assigned to the investigation.
        limit: The maximum number of results to return.
        page: The page number of the results to retrieve.
        page_size: The maximum number of objects to retrieve per page.
    Returns:
        (CommandResults).
    """

    params = return_params_of_pagination_or_limit(arg_to_number(page), arg_to_number(page_size), arg_to_number(limit))
    res = client.list_investigation_request(investigation_id, params)
    data = res if investigation_id else res.get('objects', [])
    return CommandResults(
        outputs_prefix=f"{THREAT_STREAM}.Investigation",
        outputs_key_field="id",
        outputs=data,
        readable_output=tableToMarkdown('Investigations', data, removeNull=True,
                                        headerTransform=header_transformer,
                                        headers=['name', 'id', 'created_ts', 'status', 'source_type', 'assignee', 'reporter'],
                                        json_transform_mapping={'assignee': JsonTransformer(keys=['email'],
                                                                                            func=lambda hdr: hdr.get('email', '')
                                                                                            ),
                                                                'reporter': JsonTransformer(keys=['email'],
                                                                                            func=lambda hdr: hdr.get('email', ''))
                                                                }),
        raw_response=res,
    )


def create_investigation_command(client: Client, name: str = None, description: str = None, priority: str = None,
                                 status: str = None, tags: str = None, tlp: str = None,
                                 assignee_id: str = None, connect_related_indicators: str = None,
                                 associated_signature_ids: str = None, associated_threat_bulletin_ids: str = None,
                                 associated_ttp_ids: str = None, associated_vulnerability_ids: str = None,
                                 associated_actor_ids: str = None, associated_campaign_ids: str = None,
                                 associated_incident_ids: str = None,
                                 associated_observable_ids: str = None) -> CommandResults:
    """
    Creates an investigation on Anomali ThreatStream.
    Args:
        client: Client to perform calls to Anomali ThreatStream service.
        name: Unique name the user want to assigned to the investigation.
        description: Investigation description.
        priority: Investigation priority. Possible values are: 'Very Low', 'Low', 'Medium', 'High', 'Very High'.
        status: Investigation status. Possible values are: 'Completed', 'In-Progress', 'Pending', 'Unassigned'.
        tags: A comma-separated list of tags. For example, tag1,tag2.
        tlp: The TLP of the investigation.
        assignee_id: user id to assignee for the investigation.
        connect_related_indicators: When enabled, observables related to the entity
        you are associating with the investigation are also added.
        associated_signature_ids: A comma-separated list of signature ids.
        associated_threat_bulletin_ids: A comma-separated list of threat bulletin ids.
        associated_ttp_ids: A comma-separated list of ttp ids.
        associated_vulnerability_ids: A comma-separated list of vulnerability ids.
        associated_actor_ids: A comma-separated list of actor ids.
        associated_campaign_ids: A comma-separated list of campaign ids.
        associated_incident_ids: A comma-separated list of incident ids.
        associated_observable_ids: A comma-separated list of observable ids.
    Returns:
        (CommandResults).
    """
    add_related_indicators = 1 if connect_related_indicators and argToBoolean(connect_related_indicators) else 0
    elements_list, associated_list = create_element_list({
        'vulnerability': argToList(associated_vulnerability_ids),
        'actor': argToList(associated_actor_ids),
        'intelligence2': argToList(associated_observable_ids),
        'incident': argToList(associated_incident_ids),
        'signature': argToList(associated_signature_ids),
        'tipreport': argToList(associated_threat_bulletin_ids),
        'ttp': argToList(associated_ttp_ids),
        'campaign': argToList(associated_campaign_ids),
        'add_related_indicators': add_related_indicators,
        'is_update': False,
        'investigation_id': 0,
    })
    demisto.debug('elements_list_create_investigation', elements_list)
    tag_list = argToList(tags) or []
    request_body = assign_params(
        name=name,
        description=description,
        priority=priority.lower().replace(' ', '') if priority else None,
        status=status.lower() if status else None,
        tags=tag_list or None,
        tlp=tlp.lower() if tlp else None,
        assignee_id=arg_to_number(assignee_id),
        assignee_type='user' if assignee_id else None,
        add_related_indicators=add_related_indicators,
        elements=elements_list,
    )
    res = client.create_investigation_request(request_body)
    readable_output = f'Investigation was created successfully with ID: {res.get("id")}.\n'
    if res.get('all_added') is False:
        data = res.get('elements', [])
        successful_ids = [
            str(entity.get('r_id'))
            for entity in data
            if str(entity.get('r_id')) in associated_list
        ]
        readable_output = f'Investigation was created successfully with ID: {res.get("id")}.\n' \
                          f' Elements with IDs {", ".join(map(str, successful_ids))} was added successfully' \
                          ' to the investigation.ֿ\n'
    elif res.get('all_added') is True:
        readable_output = f'Investigation was created successfully with ID: {res.get("id")}.\n' \
            'All Elements was added successfully to the investigation.'
    return CommandResults(
        outputs_prefix=f'{THREAT_STREAM}.Investigation',
        outputs_key_field='id',
        readable_output=readable_output,
        raw_response=res,
        outputs=res)


def update_investigation_command(client: Client, investigation_id: str = None, description: str = None, priority: str = None,
                                 status: str = None, tags: str = None, tlp: str = None,
                                 assignee_id: str = None) -> CommandResults:
    """
    Updates an investigation on Anomali ThreatStream.
    Args:
        client: Client to perform calls to Anomali ThreatStream service.
        investigation_id: Unique ID of the investigation.
        description: Investigation description.
        priority: Investigation priority. Possible values are: 'Very Low', 'Low', 'Medium', 'High', 'Very High'.
        status: Investigation status. Possible values are: 'Completed', 'In-Progress', 'Pending', 'Unassigned'.
        tags: A comma-separated list of tags. For example, tag1,tag2.
        assignee_id: User id to assignee for the investigation.
    Returns:
        (CommandResults).
    """
    tag_list = argToList(tags) or []
    request_body = assign_params(
        description=description,
        priority=priority.lower().replace(' ', '') if priority else None,
        status=status.lower() if status else None,
        tags=tag_list or None,
        tlp=tlp.lower() if tlp else None,
        assignee_id=arg_to_number(assignee_id),
        assignee_type='user' if assignee_id else None,
    )
    demisto.debug("update investigation request body", request_body)
    res = client.update_investigation_request(investigation_id, request_body)
    return CommandResults(
        outputs_prefix=f'{THREAT_STREAM}.Investigation',
        outputs_key_field='id',
        outputs=res,
        readable_output=f'Investigation was updated successfully with ID: {res.get("id")}',
        raw_response=res,
    )


def delete_investigation_command(client: Client, investigation_id: str = None) -> CommandResults:
    """
    Deletes an investigation on Anomali ThreatStream.
    Args:
        client: Client to perform calls to Anomali ThreatStream service.
        investigation_id: Unique ID of the investigation.
    Returns:
        (CommandResults).
    """
    client.delete_investigation_request(investigation_id)
    return CommandResults(
        outputs_prefix=f'{THREAT_STREAM}.Investigation',
        readable_output='Investigation was deleted successfully.',
    )


def add_investigation_element_command(client: Client, investigation_id: str = None, connect_related_indicators: str = None,
                                      associated_signature_ids: str = None, associated_threat_bulletin_ids: str = None,
                                      associated_ttp_ids: str = None, associated_vulnerability_ids: str = None,
                                      associated_actor_ids: str = None, associated_campaign_ids: str = None,
                                      associated_incident_ids: str = None,
                                      associated_observable_ids: str = None) -> CommandResults:
    """
    Addes an elements to an investigation.
    Args:
        client: Client to perform calls to Anomali ThreatStream service.
        investigation_id: Unique name the user want to assigned to the investigation.
        connect_related_indicators: When enabled, observables related to the entity you are associating with the
        investigation are also added.
        associated_signature_ids: A comma-separated list of signature ids.
        associated_threat_bulletin_ids: A comma-separated list of threat bulletin ids.
        associated_ttp_ids: A comma-separated list of ttp ids.
        associated_vulnerability_ids: A comma-separated list of vulnerability ids.
        associated_actor_ids: A comma-separated list of actor ids.
        associated_campaign_ids: A comma-separated list of campaign ids.
        associated_incident_ids: A comma-separated list of incident ids.
        associated_observable_ids: A comma-separated list of observable ids.
    Returns:
        (CommandResults).
    """
    add_related_indicators = 1 if connect_related_indicators and argToBoolean(connect_related_indicators) else 0
    elements_list, associated_list = create_element_list({
        'vulnerability': argToList(associated_vulnerability_ids),
        'actor': argToList(associated_actor_ids),
        'intelligence2': argToList(associated_observable_ids),
        'incident': argToList(associated_incident_ids),
        'signature': argToList(associated_signature_ids),
        'tipreport': argToList(associated_threat_bulletin_ids),
        'ttp': argToList(associated_ttp_ids),
        'campaign': argToList(associated_campaign_ids),
        'add_related_indicators': add_related_indicators,
        'is_update': True,
        'investigation_id': arg_to_number(investigation_id),
    })
    demisto.debug('add investigation elements', elements_list)
    request_body = assign_params(objects=elements_list)
    res = client.add_investigation_element_request(arg_to_number(investigation_id), request_body)
    if not res.get('objects'):
        raise DemistoException('The addition of elements to the investigation has failed. '
                               'Please verify the accuracy of the investigation_id argument.')
    if res.get('all_added') is False:
        exists_elements = res.get('already_exists_elements_count')
        if isinstance(exists_elements, int) and exists_elements >= len(associated_list) and \
                res.get('added_elements_count') == 0:
            readable_output = 'All the requested elements already exist in the investigation.'
        else:
            data = res.get('objects', [])
            unsuccessful_ids = []
            successful_ids: list[int] = []
            for id in associated_list:
                successful_ids.extend(id for entity in data if str(id) == str(entity.get('r_id')))
                if id not in successful_ids:
                    unsuccessful_ids.append(id)
            if unsuccessful_ids:
                readable_output = f'The following elements with IDs were successfully added: ' \
                                  f'{", ".join(map(str, successful_ids))}.' \
                                  ' However, attempts to add elements with IDs: ' \
                                  f'{", ".join(map(str, unsuccessful_ids))} were unsuccessful.'
            else:
                readable_output = 'The following elements with IDs were successfully added:' \
                                  f' {", ".join(map(str, successful_ids))}.'
    else:
        readable_output = f'All The elements was added successfully to investigation ID: {investigation_id}'
    return CommandResults(
        readable_output=readable_output,
        raw_response=res,
    )


def list_whitelist_entry_command(client: Client, format: str = 'json', limit: str = '50',
                                 page: str = None, page_size: str = None) -> CommandResults:
    """
    Get a list of whitelist entries.
    Args:
        client: Client to perform calls to Anomali ThreatStream service.
        format:  A URL parameter to define the format of the response CSV or JSON.
        limit: The maximum number of results to return.
        page: The page number of the results to retrieve.
        page_size:  The maximum number of objects to retrieve per page.
    Returns:
        (CommandResults).
    """
    params = return_params_of_pagination_or_limit(arg_to_number(page), arg_to_number(page_size), arg_to_number(limit))
    res = client.list_whitelist_entry_request(format, params)
    if format and format.lower() == 'json':
        data = res.get('objects', [])
        return CommandResults(
            outputs_prefix=f'{THREAT_STREAM}.WhitelistEntry',
            outputs_key_field='id',
            outputs=data,
            readable_output=tableToMarkdown('Whitelist entries', data, removeNull=True,
                                            headerTransform=header_transformer,
                                            headers=['id', 'value', 'resource_uri', 'created_ts',
                                                     'modified_ts', 'value_type', 'notes']),
            raw_response=res,
        )
    else:
        return fileResult(filename=f'whitelist-entries-{date.today().strftime("%b-%d-%Y")}.csv',
                          data=res, file_type=EntryType.ENTRY_INFO_FILE)


def create_indicators_list(names_and_indicators_list: list[tuple[str, list]], notes: Optional[str]) -> list:
    """
    Creates an elements list.
    Args:
        names_and_indicators_list (Str):  a list of tuples each tuple
                                          include an indicator type and list of indicators with the same type.
        notes: Notes for all the indicators.

    Returns:
        A list of dict.
    """
    indicators_list_to_return: list = []
    for name_and_indicators_list in names_and_indicators_list:
        if indicators_list := name_and_indicators_list[0] and name_and_indicators_list[1]:
            if notes:
                indicators_list_to_return.extend([{'value_type': name_and_indicators_list[0], 'value': indicator,
                                                 'notes': notes}
                                                  for indicator in indicators_list])
            else:
                indicators_list_to_return.extend([{'value_type': name_and_indicators_list[0], 'value': indicator}
                                                 for indicator in indicators_list])
    return indicators_list_to_return


def create_whitelist_entry_command(client: Client, entry_id: str = None, cidr: str = None,
                                   domains: str = None, emails: str = None,
                                   ips: str = None, md5: str = None,
                                   urls: str = None, user_agents: str = None,
                                   note: str = None) -> CommandResults:
    """
    "Creates a new whitelist entry.
    Args:
        client: Client to perform calls to Anomali ThreatStream service.
        entry_id: The file entry id.
        domains: A comma-separated list of domains.
        emails: A comma-separated list of emails.
        ips: A comma-separated list of ips.
        md5: A comma-separated list of md5.
        urls: A comma-separated list of urls.
        user_agents : A comma-separated list of user agents.
        note: A note string.
    Returns:
        (CommandResults).
    """
    if entry_id:
        get_file_path_res = demisto.getFilePath(entry_id)
        file_path = get_file_path_res["path"]
        file_data = {'file': open(file_path, 'rb')}
        res = client.create_whitelist_entry_with_file_request(file_data)
        if res.get('success'):
            return CommandResults(readable_output=res.get('message'),
                                  raw_response=res)
        else:
            return CommandResults(readable_output=f'ERROR: {res.get("message")}',
                                  raw_response=res)
    else:
        whitelist = create_indicators_list([('domain', argToList(domains)),
                                            ('email', argToList(emails)),
                                            ('ip', argToList(ips)),
                                            ('md5', argToList(md5)),
                                            ('url', argToList(urls)),
                                            ('user-agent', argToList(user_agents)),
                                            ('cidr', argToList(cidr))],
                                           note)
        demisto.debug('whitelist - create_whitelist_entry_command', whitelist)
        res = client.create_whitelist_entry_without_file_request(whitelist)
        return CommandResults(readable_output=res.get("message"),
                              raw_response=res)


def update_whitelist_entry_note_command(client: Client, entry_id: str = None,
                                        note: str = None) -> CommandResults:
    """
    "Modify contextual notes associated with existing whitelist entries
    Args:
        client: Client to perform calls to Anomali ThreatStream service.
        entry_id: The id of a specific whitelist entry.
        note: A note string.
    Returns:
        (CommandResults).
    """
    client.update_whitelist_entry_note_request(entry_id, note)
    return CommandResults(readable_output='The note was updated successfully.')


def delete_whitelist_entry_command(client: Client, entry_id: str = None) -> CommandResults:
    """
    Delete a whitelist entry
    Args:
        client: Client to perform calls to Anomali ThreatStream service.
        entry_id:  The id of a specific whitelist entry.
    Returns:
        (CommandResults).
    """
    client.delete_whitelist_entry_request(entry_id)
    return CommandResults(readable_output='The entity was deleted successfully')


def list_import_job_command(client: Client, import_id: str = None, status_in: str = None,
                            limit: str = '50', page: str = None,
                            page_size: str = None) -> CommandResults:
    """
    Gets a list of import job
    Args:
        client: Client to perform calls to Anomali ThreatStream service.
        import_id:  The id of a specific import entry.
        status_in:  The status of the entry.
        limit: The maximum number of results to return.
        page: The page number of the results to retrieve.
        page_size:  The maximum number of objects to retrieve per page.
    Returns:
        (CommandResults).
    """
    params = return_params_of_pagination_or_limit(arg_to_number(page), arg_to_number(page_size), arg_to_number(limit))
    if status_in == 'Ready To Review':
        params['status'] = 'done'
    elif status_in == 'Rejected':
        params['status'] = 'deleted'
    elif status_in:
        params['status'] = status_in.lower()

    res = client.list_import_job_request(import_id, params)
    outputs = res if import_id else res.get("objects", [])
    readable_output = tableToMarkdown("Import entries", outputs, removeNull=True, headerTransform=header_transformer,
                                      headers=["id", "date", "status", "approved_by", "email", "intelligence_initiatives",
                                               "numIndicators", "numRejected", "tags"],
                                      json_transform_mapping={
                                          'approved_by': JsonTransformer(keys=['email'], func=lambda hdr: hdr.get('email', '')),
                                          'tags': JsonTransformer(func=lambda hdr: ", ".join([item.get('name') for item in hdr])),
                                          'intelligence_initiatives': JsonTransformer(func=lambda hdr:
                                                                                      ", ".join([item.get('type')
                                                                                                for item in hdr]))})
    if not import_id:
        for item in outputs:
            item['ImportID'] = item.pop('id')
            item['JobID'] = item.pop('jobID')
    else:
        outputs['ImportID'] = outputs.pop('id')
        outputs['JobID'] = outputs.pop('jobID')
    return CommandResults(
        outputs_prefix=f"{THREAT_STREAM}.Import",
        outputs_key_field="ImportID",
        ignore_auto_extract=True,
        outputs=outputs,
        readable_output=readable_output,
        raw_response=res,
    )


def approve_import_job_command(client: Client, import_id: str = None) -> CommandResults:
    """
    Approving all observables in an import job
    Args:
        client: Client to perform calls to Anomali ThreatStream service.
        import_id:  The id of a specific import entry.
    Returns:
        (CommandResults).
    """
    res = client.approve_import_job_request(import_id)
    if res.get("approved_by_id"):
        readable_output = 'The import session was successfully approved.'
    else:
        raise DemistoException('Import Session Approval Failed.')
    return CommandResults(
        readable_output=readable_output,
        raw_response=res,
    )


def validate_values_search_threat_model(model_type: str = None, publication_status: str = None,
                                        signature_type: str = None):
    """
    Validates arguments values in search-threat-model command.
    Args:
        model_type (Str): A comma-separated list of model types. Supported values are: actor, attackpattern , campaign,
        courseofaction, incident,identity, infrastructure, intrusionset, malware,signature, tipreport, ttp, tool, vulnerability.
        publication_status (Str): A comma-separated list of publication status. Supported values are: new, pending_review,
        review_requested, reviewed, published statuses.
        signature_type (Str): A comma-separated list of signature type. Supported values are: Bro, Carbon Black Query,
        ClamAV, Custom, CybOX, OpenIOC, RSA NetWitness, Snort, Splunk Query, Suricata, YARA.
    Returns:
        (DemistoException).
    """
    model_type_list = argToList(model_type)
    publication_status_list = argToList(publication_status)
    signature_type_list = argToList(signature_type)
    raise_exception_model_type = False
    invalid_model_type = []
    raise_exception_publication_status = False
    invalid_publication_status = []
    raise_exception_signature_type = False
    invalid_signature_type = []
    for model_type_item in model_type_list:
        if model_type_item.lower() not in MODEL_TYPE_LIST:
            raise_exception_model_type = True
            invalid_model_type.append(model_type_item)
    if raise_exception_model_type:
        raise DemistoException(f'The model_type argument contains the following invalid values: '
                               f'{", ".join(map(str, invalid_model_type))}')
    for publication_status_item in publication_status_list:
        if publication_status_item.lower() not in PUBLICATION_STATUS_LIST:
            raise_exception_publication_status = True
            invalid_publication_status.append(publication_status_item)
    if raise_exception_publication_status:
        raise DemistoException(f'The publication_status argument contains the following invalid values: '
                               f'{", ".join(map(str, invalid_publication_status))}')
    for signature_type_item in signature_type_list:
        if signature_type_item not in SIGNATURE_TYPE_LIST:
            raise_exception_signature_type = True
            invalid_signature_type.append(signature_type_item)
    if raise_exception_signature_type:
        raise DemistoException('The signature_type argument contains the following invalid values: '
                               f'{", ".join(map(str, invalid_signature_type))}')


def search_threat_model_command(client: Client, model_type: str = None, name: str = None,
                                keyword_search: str = None, alias: str = None,
                                feed_id: str = None, is_email: str = None,
                                is_public: str = None, publication_status: str = None,
                                signature_type: str = None, tags: str = None,
                                trusted_circle_id: str = None,
                                limit: str = '50', page: str = None, page_size: str = None) -> CommandResults:
    """
    Retrieve threat model entities from ThreatStream
    Args:
        client: Client to perform calls to Anomali ThreatStream service.
        model_type: A comma-separated list of model types. Supported values are: actor, attackpattern , campaign,
        courseofaction, incident, identity, infrastructure, intrusionset, malware, signature, tipreport, ttp, tool, vulnerability.
        name: The name of the threat model.
        alias: Other names by which the actors are known.
        keyword_search: Free text to search string in the fields: Aliases, Description, Name, Tags.
        feed_id: Numeric ID of the threat feed that provided the Threat Model entity.
        is_email: Whether the threat bulletin was created as a result of an email import.
        is_public: Whether the entity is public or private. True—if the Campaign is public, False—if the Campaign
        is private or belongs to a Trusted Circle.
        publication_status: A comma-separated list of publication status. Supported values are: new, pending_review,
        review_requested, reviewed, published statuses..
        signature_type: A comma-separated list of signature type. Supported values are: Bro, Carbon Black Query,
        ClamAV, Custom, CybOX, OpenIOC, RSA+NetWitness, Snort, Splunk+Query, Suricata, YARA.
        tags: A comma-spareated list of Additional comments and context associated with the observable when it
        was imported from its original threat feed.
        trusted_circle_ids: Used for querying entities associated with specified trusted circles..
        limit: The maximum number of results to return.
        page: The page number of the results to retrieve.
        page_size:  The maximum number of objects to retrieve per page.
    Returns:
        (CommandResults).
    """
    params = return_params_of_pagination_or_limit(arg_to_number(page), arg_to_number(page_size), arg_to_number(limit))
    validate_values_search_threat_model(model_type, publication_status, signature_type)
    params.update(assign_params(
        alias=alias,
        value=keyword_search,
        feed_id=feed_id,
        name=name,
        is_email=is_email.lower() if is_email else None,
        is_public=is_public.lower() if is_public else None,
        model_type=model_type,
        publication_status=','.join(argToList(publication_status)),
        tags=','.join(argToList(tags)),
        trusted_circle_ids=trusted_circle_id,

    ))
    if signature_type:
        params['signature$type'] = ','.join(argToList(signature_type))
    demisto.debug("params to request threat_model_search", params)
    res = client.search_threat_model_request(params)
    data_res = res.get('objects', [])

    return CommandResults(
        outputs_prefix=f"{THREAT_STREAM}.ThreatModel",
        outputs_key_field="id",
        outputs=data_res,
        readable_output=tableToMarkdown("Threat model entities", data_res, removeNull=True,
                                        headerTransform=header_transformer,
                                        headers=["id", "model_type", "name", "publication_status", "modified_ts"]),
        raw_response=res,
    )


def add_threat_model_association_command(client: Client, entity_type: str = None, entity_id: str = None,
                                         associated_entity_type: str = None, associated_entity_ids: str = None) -> CommandResults:
    """
    Creates associations between threat model entities on the ThreatStream platform
    Args:
        client: Client to perform calls to Anomali ThreatStream service.
        entity_type: The type of threat model entity on which you are adding the association.
        entity_id: The ID of the threat model entity on which you are adding the association.
        associated_entity_type: The type of threat model entity on which you are adding the association.
        associated_entity_ids: The entity id we want to associate with the primary entity.
    Returns:
        (CommandResults).
    """
    entity_type_url = entity_type.replace(' ', '').lower() if entity_type else None
    associated_entity_type_url = associated_entity_type.replace(' ', '').lower() if associated_entity_type else None
    associated_entity_ids_list = [int(id) for id in argToList(associated_entity_ids)]
    num_associated_entity_ids = len(associated_entity_ids_list)
    res = client.add_threat_model_association_request(entity_type_url, entity_id,
                                                      associated_entity_type_url,
                                                      associated_entity_ids_list)
    res_ids = res.get('ids')
    associated_entity_ids_results = len(res_ids) if res.get('success') and isinstance(res_ids, list) else 0
    readable_output: str = ''
    if associated_entity_ids_results == num_associated_entity_ids:
        readable_output = f'The {associated_entity_type} entities with ids {", ".join(map(str, res.get("ids",[])))} ' \
                          f'were associated successfully to entity id: {entity_id}.'
    elif associated_entity_ids_results > 0:
        readable_output = f'Part of the {associated_entity_type} entities with ids {", ".join(map(str, res.get("ids",[])))} ' \
                          f'were associated successfully to entity id: {entity_id}.'
    else:
        raise DemistoException(f'Unsuccessful association to {associated_entity_type} entity id: {entity_id}.')
    return CommandResults(
        readable_output=readable_output,
        raw_response=res,
    )


def get_intelligence(client: Client, indicator, ioc_type):
    relationships: List[EntityRelationship] = []
    intelligence_outputs: Dict[str, Any] = {}

    for intelligence_type in INTELLIGENCE_TYPES:
        intelligence_relationships, intelligence_output = get_intelligence_information(
            client, indicator, ioc_type, intelligence_type)
        if intelligence_relationships:
            relationships.extend(intelligence_relationships)

        intelligence_outputs[INTELLIGENCE_TYPE_TO_CONTEXT[intelligence_type]] = intelligence_output

    return relationships, intelligence_outputs


def create_element_list(arguments_dict: dict) -> tuple[list, list]:
    """
    Creates an elements list.
    Args:
        arguments_dict (Str):  dict of the required argument to creat the element list.
    Returns:
        A list of dict.
    """
    # a list of all the association
    associated_list = []
    element_list = []
    investigation_id = arguments_dict.get('investigation_id')
    is_update = arguments_dict.get('is_update')
    add_related_indicators = arguments_dict.get('add_related_indicators')
    for type, ids_list in arguments_dict.items():
        if isinstance(ids_list, list):
            associated_list.extend(ids_list)
            if is_update:
                element_list.extend([{"r_type": type, "r_id": arg_to_number(id),
                                     "add_related_indicators": add_related_indicators, "investigation_id": investigation_id}
                                     for id in ids_list])
            else:
                element_list.extend([{"r_type": type, "r_id": arg_to_number(id),
                                     "add_related_indicators": add_related_indicators}
                                     for id in ids_list])
    return element_list, associated_list


def get_intelligence_information(client: Client, indicator, ioc_type, intelligence_type):

    value = indicator.get('value')
    url = f"v1/{intelligence_type}/associated_with_intelligence/"
    params = {'value': value}

    if client.remote_api:
        params['remote_api'] = 'true'

    intelligences = client.http_request('GET', url, params=params).get('objects', [])
    relationships: List[EntityRelationship] = []
    entity_b_type = INTELLIGENCE_TYPE_TO_ENTITY_TYPE[intelligence_type]

    for intelligence in intelligences:
        entity_b_name = intelligence.get('name')

        if entity_b_name:
            relationship = create_intelligence_relationship(
                client,
                indicator,
                ioc_type,
                entity_b_name,
                entity_b_type)

            if relationship:
                relationships.append(relationship)

    return relationships, intelligences


def create_human_readable(intelligence_outputs):  # pragma: no cover
    table = ''
    for intelligence in intelligence_outputs:
        table += tableToMarkdown(f'{intelligence} details:', intelligence_outputs[intelligence], headers=['name', 'id'])

    return table


def domains_reputation_command(client: Client, score_calc: DBotScoreCalculator, domain, status, threshold=None,
                               threat_model_association=False):
    """
        Wrapper function for get_domain_reputation.
    """
    results = []  # type: ignore
    domains = argToList(domain, ',')
    for single_domain in domains:
        results.append(get_domain_reputation(client, score_calc, single_domain, status, threshold, threat_model_association))
    return results


def get_domain_reputation(client: Client, score_calc: DBotScoreCalculator, domain, status, threshold=None,
                          threat_model_association=False):
    """
        Checks the reputation of given domain from ThreatStream and
        returns the indicator with highest confidence score.
    """
    # get the indicator
    params = {'value': domain, 'type': DBotScoreType.DOMAIN, 'status': status, 'limit': 0}
    indicator = search_worst_indicator_by_params(client, params)
    if not indicator:
        return create_indicator_result_with_dbotscore_unknown(indicator=domain,
                                                              indicator_type=DBotScoreType.DOMAIN,
                                                              reliability=client.reliability)

    # Convert the tags objects into s string for the human readable.
    threat_context = get_generic_threat_context(indicator)
    tags_csv = ', '.join(threat_context.get('Tags', []))
    human_readable = tableToMarkdown(f'Domain reputation for: {domain}', threat_context | {'Tags': tags_csv})

    # build relationships
    relationships = create_relationships(
        client,
        indicator,
        FeedIndicatorType.Domain,
        RELATIONSHIPS_MAPPING.get('domain'),
    )

    # create the Domain instance
    args_to_keys_map: Dict[str, str] = IOC_ARGS_TO_INDICATOR_KEY_MAP.get('domain')  # type: ignore
    kwargs = {arg: demisto.get(indicator, key) for (arg, key) in args_to_keys_map.items()}
    geo_location = f"{indicator.get('latitude')},{indicator.get('longitude')}" if indicator.get('latitude') else None
    dbot_score = Common.DBotScore(
        domain,
        DBotScoreType.DOMAIN,
        THREAT_STREAM,
        reliability=client.reliability,
        score=score_calc.calculate_score(DBotScoreType.DOMAIN, indicator, threshold),
    )

    if threat_model_association:
        intelligence_relationships, outputs = get_intelligence(client,
                                                               indicator,
                                                               FeedIndicatorType.Domain
                                                               )
        if intelligence_relationships:
            relationships.extend(intelligence_relationships)
        threat_context.update(outputs)
        human_readable += create_human_readable(outputs)

    domain_indicator = Common.Domain(
        dbot_score=dbot_score,
        tags=get_tags(indicator),
        threat_types=[Common.ThreatTypes(indicator.get('threat_type'))],
        geo_location=geo_location,
        relationships=relationships,
        **kwargs,
    )

    return CommandResults(
        outputs_prefix=f'{THREAT_STREAM}.Domain',
        outputs_key_field='Address',
        indicator=domain_indicator,
        readable_output=human_readable,
        outputs=threat_context,
        raw_response=indicator,
        relationships=relationships
    )


def files_reputation_command(client: Client, score_calc: DBotScoreCalculator, file, status, threshold=None,
                             threat_model_association=False):
    """
        Wrapper function for get_file_reputation.
    """
    results = []
    files = argToList(file, ',')
    for single_file in files:
        results.append(get_file_reputation(client, score_calc, single_file, status, threshold, threat_model_association))
    return results


def get_file_reputation(client: Client, score_calc: DBotScoreCalculator, file, status, threshold=None,
                        threat_model_association=False):
    """
        Checks the reputation of given hash of the file from ThreatStream and
        returns the indicator with highest severity score.
    """
    # get the indicator
    params = {'value': file, 'type': "md5", 'status': status, 'limit': 0}
    indicator = search_worst_indicator_by_params(client, params)
    if not indicator:
        return create_indicator_result_with_dbotscore_unknown(indicator=file,
                                                              indicator_type=DBotScoreType.FILE,
                                                              reliability=client.reliability)

    # save the hash value under the hash type key
    threat_context = get_generic_threat_context(indicator, indicator_mapping=FILE_INDICATOR_MAPPING)
    file_type: str = indicator.get('subtype')  # The real type of the hash is in subtype field.
    if file_type:
        threat_context[file_type] = indicator.get('value')

    # Convert the tags objects into s string for the human readable.
    tags_csv = ', '.join(threat_context.get('Tags', []))
    human_readable = tableToMarkdown(f'File reputation for: {file}', threat_context | {'Tags': tags_csv})

    # build relationships
    relationships = create_relationships(
        client,
        indicator,
        FeedIndicatorType.File,
        RELATIONSHIPS_MAPPING.get('file'),
    )

    # create the File instance
    args_to_keys_map: Dict[str, str] = IOC_ARGS_TO_INDICATOR_KEY_MAP.get('file')  # type: ignore
    kwargs = {arg: demisto.get(indicator, key) for (arg, key) in args_to_keys_map.items()}
    if file_type:
        kwargs[file_type.lower()] = threat_context[file_type]

    dbot_score = Common.DBotScore(
        file,
        DBotScoreType.FILE,
        THREAT_STREAM,
        reliability=client.reliability,
        score=score_calc.calculate_score(DBotScoreType.FILE, indicator, threshold),
    )

    if threat_model_association:
        intelligence_relationships, outputs = get_intelligence(client,
                                                               indicator,
                                                               FeedIndicatorType.File
                                                               )
        if intelligence_relationships:
            relationships.extend(intelligence_relationships)
        threat_context.update(outputs)

        human_readable += create_human_readable(outputs)

    file_indicator = Common.File(
        dbot_score=dbot_score,
        tags=get_tags(indicator),
        threat_types=[Common.ThreatTypes(indicator.get('threat_type'))],
        relationships=relationships,
        **kwargs,
    )

    return CommandResults(
        outputs_prefix=f'{THREAT_STREAM}.{Common.File.CONTEXT_PATH}',
        indicator=file_indicator,
        readable_output=human_readable,
        outputs=threat_context,
        raw_response=indicator,
        relationships=relationships
    )


def urls_reputation_command(client: Client, score_calc: DBotScoreCalculator, url, status, threshold=None,
                            threat_model_association=False):
    """
        Wrapper function for get_url_reputation.
    """
    results = []
    urls = argToList(url, ',')
    for single_url in urls:
        results.append(get_url_reputation(client, score_calc, single_url, status, threshold, threat_model_association))
    return results


def get_url_reputation(client: Client, score_calc: DBotScoreCalculator, url, status, threshold=None,
                       threat_model_association=False):
    """
        Checks the reputation of given url address from ThreatStream and
        returns the indicator with highest confidence score.
    """

    # get the indicator
    params = {'value': url, 'type': DBotScoreType.URL, 'status': status, 'limit': 0}
    indicator = search_worst_indicator_by_params(client, params)
    if not indicator:
        return create_indicator_result_with_dbotscore_unknown(indicator=url,
                                                              indicator_type=DBotScoreType.URL,
                                                              reliability=client.reliability)

    # Convert the tags objects into s string for the human readable.
    threat_context = get_generic_threat_context(indicator)
    tags_csv = ', '.join(threat_context.get('Tags', []))
    human_readable = tableToMarkdown(f'URL reputation for: {url}', threat_context | {'Tags': tags_csv})

    # build relationships
    relationships = create_relationships(
        client,
        indicator,
        FeedIndicatorType.URL,
        RELATIONSHIPS_MAPPING.get('url'),
    )

    # create the URL instance
    args_to_keys_map: Dict[str, str] = IOC_ARGS_TO_INDICATOR_KEY_MAP.get('url')  # type: ignore
    kwargs = {arg: demisto.get(indicator, key_in_indicator) for (arg, key_in_indicator) in args_to_keys_map.items()}

    dbot_score = Common.DBotScore(
        url,
        DBotScoreType.URL,
        THREAT_STREAM,
        reliability=client.reliability,
        score=score_calc.calculate_score(DBotScoreType.URL, indicator, threshold),
    )

    if threat_model_association:
        intelligence_relationships, outputs = get_intelligence(client,
                                                               indicator,
                                                               FeedIndicatorType.URL
                                                               )
        if intelligence_relationships:
            relationships.extend(intelligence_relationships)
        threat_context.update(outputs)
        human_readable += create_human_readable(outputs)

    url_indicator = Common.URL(
        dbot_score=dbot_score,
        tags=get_tags(indicator),
        threat_types=[Common.ThreatTypes(indicator.get('threat_type'))],
        relationships=relationships,
        **kwargs,
    )

    return CommandResults(
        outputs_prefix=f'{THREAT_STREAM}.URL',
        outputs_key_field='Address',
        indicator=url_indicator,
        readable_output=human_readable,
        outputs=threat_context,
        raw_response=indicator,
        relationships=relationships
    )


def get_email_reputation(client: Client, score_calc: DBotScoreCalculator, email, status, threshold=None):
    """
        Checks the reputation of given email address from ThreatStream and
        returns the indicator with highest confidence score.
    """
    params = {'value': email, 'type': DBotScoreType.EMAIL, 'status': status, 'limit': 0}
    indicator = search_worst_indicator_by_params(client, params)
    if not indicator:
        return NO_INDICATORS_FOUND_MSG.format(searchable_value=email)

    threat_context = get_generic_threat_context(indicator)
    threat_context['Email'] = threat_context.pop('Address')
    threat_context.pop('ASN', None)
    threat_context.pop('Organization', None)
    threat_context.pop('Country', None)

    # Convert the tags objects into s string for the human readable.
    tags_csv = ', '.join(threat_context.get('Tags', []))
    human_readable = tableToMarkdown(f'Email reputation for: {email}', threat_context | {'Tags': tags_csv})

    # build relationships
    relationships = create_relationships(
        client,
        indicator,
        FeedIndicatorType.Email,
        RELATIONSHIPS_MAPPING.get('email'),
    )

    dbot_score = Common.DBotScore(
        email,
        DBotScoreType.EMAIL,
        THREAT_STREAM,
        reliability=client.reliability,
        score=score_calc.calculate_score(DBotScoreType.EMAIL, indicator, threshold),
    )

    # create the EMAIL instance
    email_indicator = Common.EMAIL(
        dbot_score=dbot_score,
        address=threat_context['Email'],
        relationships=relationships,
    )

    return CommandResults(
        outputs_prefix=f'{THREAT_STREAM}.EmailReputation',
        outputs_key_field='Email',
        indicator=email_indicator,
        readable_output=human_readable,
        outputs=threat_context,
        raw_response=indicator,
        relationships=relationships
    )


def get_passive_dns(client: Client, value, all_results=None, type=DBotScoreType.IP, limit=50):
    """
        Receives value and type of indicator and returns
        enrichment data for domain or ip.
    """
    dns_results = client.http_request("GET", F"v1/pdns/{type}/{value}/").get('results', None)
    demisto.debug(dns_results)
    if not dns_results:
        return f'No Passive DNS enrichment data found for {value}'
    if all_results == 'false':
        dns_results = dns_results[:int(limit)]
    output = camelize(dns_results, delim='_')
    human_readable = tableToMarkdown(f'Passive DNS enrichment data for: {value}', output)
    return CommandResults(
        outputs_prefix=f'{THREAT_STREAM}.PassiveDNS',
        readable_output=human_readable,
        outputs=output,
        raw_response=dns_results,
    )


def import_ioc_with_approval(client: Client, import_type, import_value, confidence="50", classification="Private",
                             threat_type="exploit", severity="low", default_state='inactive',
                             ip_mapping=None, domain_mapping=None,
                             url_mapping=None, email_mapping=None, md5_mapping=None, tags=None,
                             source_confidence_weight=None, tags_tlp: str = None, expiration_ts=None):
    """
        Imports indicators data to ThreatStream.
        The data can be imported using one of three import_types: data-text (plain-text),
        file-id of uploaded file to war room or URL.
    """
    data = assign_params(
        classification=classification,
        confidence=int(confidence),
        source_confidence_weight=arg_to_number(source_confidence_weight) if source_confidence_weight else None,
        ip_mapping=ip_mapping,
        default_state=default_state,
        expiration_ts=expiration_ts,
        domain_mapping=domain_mapping,
        url_mapping=url_mapping,
        email_mapping=email_mapping,
        md5_mapping=md5_mapping,
        threat_type=threat_type,
        severity=severity,
        tags=(json.dumps([({'name': tag, 'tlp': tags_tlp.lower()} if tags_tlp else {'name': tag}) for tag in argToList(tags)])
              if tags else None)
    )
    files = None
    uploaded_file = None
    if import_type == 'file-id':
        try:
            # import_value should be entry id of uploaded file in war room
            file_info = demisto.getFilePath(import_value)
        except Exception:
            raise DemistoException(f'{THREAT_STREAM} - Entry {import_value} does not contain a file.')

        uploaded_file = open(file_info['path'], 'rb')
        files = {'file': (file_info['name'], uploaded_file)}
    else:
        data[import_type] = import_value

    # request
    res = client.http_request("POST", "v2/intelligence/import/", data=data, files=files)

    # closing the opened file if exist
    if uploaded_file:
        uploaded_file.close()

    # checking that response contains success key
    if res.get('success', False):
        imported_id = res.get('import_session_id', '')
        job_id = res.get('job_id', '')
        readable_output = 'The data was imported successfully.\n' \
                          f'The ID of imported job is: {imported_id}.\n The identifier for the job on ThreatStream is: {job_id}.'
        return CommandResults(
            outputs_prefix=f'{THREAT_STREAM}.Import',
            outputs_key_field='ImportID',
            outputs={'ImportID': imported_id, 'JobID': job_id},
            readable_output=readable_output,
            raw_response=res,
        )
    else:
        raise DemistoException('The data was not imported. Check if valid arguments were passed')


def import_ioc_without_approval(client: Client, classification, file_id=None, confidence=None,
                                allow_unresolved='no',
                                source_confidence_weight=None, expiration_ts=None, severity=None,
                                tags=None, trustedcircles=None, indicators_json=None, tags_tlp: str = None):
    """
        Imports indicators data to ThreatStream.
        file_id of uploaded file to war room.
    """
    if not file_id and not indicators_json:
        raise DemistoException(f'{THREAT_STREAM} - Please specify file_id or indicators_json')
    if tags:
        tags = argToList(tags)
    if trustedcircles:
        trustedcircles = argToList(trustedcircles)
    if confidence:
        confidence = int(confidence)
    if source_confidence_weight:
        source_confidence_weight = int(source_confidence_weight)
    ioc_to_import = {}
    if file_id:
        try:
            # entry id of uploaded file to war room
            file_info = demisto.getFilePath(file_id)
            with open(file_info['path'], 'rb') as uploaded_file:
                ioc_to_import = json.load(uploaded_file)
        except json.JSONDecodeError:
            raise DemistoException(f'{THREAT_STREAM} - Entry {file_id} does not contain a valid json file.')
        except Exception:
            raise DemistoException(f'{THREAT_STREAM} - Entry {file_id} does not contain a file.')
    elif indicators_json:
        ioc_to_import = json.loads(indicators_json.replace("'", '"'))
    meta = ioc_to_import.get('meta', {})
    meta |= assign_params(
        classification=classification,
        confidence=confidence,
        allow_unresolved=argToBoolean(allow_unresolved),
        source_confidence_weight=source_confidence_weight,
        expiration_ts=expiration_ts,
        severity=severity,
        tags=([({'name': tag, 'tlp': tags_tlp.lower()} if tags_tlp else {'name': tag}) for tag in argToList(tags)]
              if tags else None),
        trustedcircles=trustedcircles
    )
    ioc_to_import.update({"meta": meta})
    client.http_request("PATCH", "v2/intelligence/", json=ioc_to_import, resp_type='text')
    return "The data was imported successfully."


def get_model_list(client: Client, model, limit="50", page=None, page_size=None):
    """
        Returns list of Threat Model that was specified. By default limit is set to 50 results.
        Possible values for model are : actor, campaign, incident, signature, ttp, vulnerability, tipreport
    """
    # if limit=0 don't put to context
    params = return_params_of_pagination_or_limit(arg_to_number(page), arg_to_number(page_size), arg_to_number(limit))
<<<<<<< HEAD
    params.update(dict(skip_intelligence="true", skip_associations="true", order_by='-created_ts'))
=======
    params.update({'skip_intelligence': "true", 'skip_associations': "true", 'order_by': '-created_ts'})
>>>>>>> 6f77591c
    url = f"v1/{model}/"
    if model == 'attack pattern':
        url = 'v1/attackpattern/'
    model_list = client.http_request("GET", url, params=params).get('objects', None)

    if not model_list:
        return f'No Threat Model {model.title()} found.'

    model_type = model.title()
    models_context = [
        {
            'Name': threat_model.get('name'),
            'ID': threat_model.get('id'),
            'CreatedTime': threat_model.get('created_ts'),
            'Type': model_type
        }
        for threat_model in model_list
    ]

    # in case that no limit was passed, the stage of set to context is skipped
    hr_title = f"List of {model.title()}s"
    if model == 'vulnerability':
        hr_title = "List of Vulnerabilities"
    readable_output = tableToMarkdown(hr_title, models_context)
    return CommandResults(
        outputs_prefix=f'{THREAT_STREAM}.List',
        outputs_key_field='ID',
        outputs=models_context if limit != '0' else None,
        readable_output=readable_output,
        raw_response=model_list
    )


def get_model_description(client: Client, model, id):
    """
        Returns a description of Threat Model as html file to the war room.
    """
    params = {'skip_intelligence': "true", 'skip_associations': "true"}
    response = client.http_request("GET", F"v1/{model}/{id}", params=params, resp_type='response')
    if response.status_code == 404:
        return f'No description found for Threat Model {model.title()} with id {id}'

    description = response.json()
    if model == 'signature':
        description = description.get('notes', '')
    elif model == 'tipreport':
        description = description.get('body', '')
    else:
        description = description.get('description', None)

    return fileResult(F"{model}_{id}.html", description.encode(encoding='UTF-8'))


def get_iocs_by_model(client: Client, model, id, limit="20", page=None, page_size=None):
    """
        Returns list of indicators associated with specific Threat Model by model id.
    """
    params = return_params_of_pagination_or_limit(arg_to_number(page), arg_to_number(page_size), arg_to_number(limit))
    model_type = model.title()
    url = f"v1/{model}/{id}/intelligence/"
    if model == 'attack pattern':
        url = f"v1/attackpattern/{id}/intelligence/"
    response = client.http_request("GET", url, params=params, resp_type='response')

    if response.status_code == 404:
        return f'No indicators found for Threat Model {model_type} with id {id}'

    iocs_list = response.json().get('objects', None)
    model_type = model.title()
    iocs_context = parse_indicators_list(iocs_list)

    outputs = {
        'ModelType': model_type,
        'ModelID': id,
        'Indicators': iocs_context
    }
    readable_output = tableToMarkdown(f'Indicators list for Threat Model {model_type} with id {id}',
                                      iocs_context)
    return CommandResults(
        outputs_prefix=f'{THREAT_STREAM}.Model',
        outputs_key_field=['ModelID', 'ModelType'],
        outputs=outputs,
        readable_output=readable_output,
        raw_response=iocs_list
    )


def create_model(client: Client, model, name, is_public="false", tlp=None, tags=None, intelligence=None, description=None):
    """
        Creates Threat Model with basic parameters.
    """
    data = build_model_data(model, name, is_public, tlp, tags, intelligence, description)
    model_id = client.http_request("POST", F"v1/{model}/", data=json.dumps(data)).get('id', None)

    if model_id:
        return get_iocs_by_model(client, model, model_id, limit="50")
    else:
        raise DemistoException(f'{model.title()} Threat Model was not created. Check the input parameters')


def update_model(client: Client, model, model_id, name=None, is_public="false", tlp=None, tags=None, intelligence=None,
                 description=None):
    """
        Updates a ThreatStream model with parameters. In case one or more optional parameters are
        defined, the previous data is overridden.
    """
    data = build_model_data(model, name, is_public, tlp, tags, intelligence, description)
    client.http_request("PATCH", F"v1/{model}/{model_id}/", data=json.dumps(data))
    return get_iocs_by_model(client, model, model_id, limit="50")


def get_supported_platforms(client: Client, sandbox_type="default", limit=None, all_results=None):
    """
        Returns list of supported platforms for premium sandbox or default sandbox.
    """
    platform_data = client.http_request("GET", "v1/submit/parameters/")
    result_key = 'platform_choices' if sandbox_type == 'default' else 'premium_platform_choices'
    available_platforms = platform_data.get(result_key, [])
    if not available_platforms:
        return f'No supported platforms found for {sandbox_type} sandbox'
    if limit and isinstance(available_platforms, list) and all_results == 'false':
        output = camelize(available_platforms[:int(limit)])
    else:
        output = camelize(available_platforms)
    outputs_prefix = 'DefaultPlatforms' if sandbox_type == 'default' else 'PremiumPlatforms'
    return CommandResults(
        outputs_prefix=f'{THREAT_STREAM}.{outputs_prefix}',
        outputs=output,
        readable_output=tableToMarkdown(f'Supported platforms for {sandbox_type} sandbox', output),
        raw_response=platform_data
    )


def get_submission_status(client: Client, report_id, output_as_command_result=True):
    """
        Returns the sandbox submission status. If status is not received in report_info
        then status is set to done. Receives boolean flag that indicates if result should be as command result.
        By default the output boolean is set to True.
    """
    response = client.http_request("GET", F"v1/submit/{report_id}/", resp_type='response')

    if response.status_code == 404:
        return f'No report found with id {report_id}'

    report_info = response.json()
    status = report_info.get('status', "done")
    verdict = report_info.get('verdict', '').title()
    platform = report_info.get('platform', '')

    if output_as_command_result:
        report_outputs = {'ReportID': report_id, 'Status': status, 'Platform': platform, 'Verdict': verdict}
        readable_output = tableToMarkdown(f'The analysis status for id {report_id}', report_outputs)
        return CommandResults(
            outputs_prefix=f'{THREAT_STREAM}.Analysis',
            outputs_key_field='ReportID',
            outputs=report_outputs,
            readable_output=readable_output,
            raw_response=report_info,
        )
    else:
        return status, verdict


def file_name_to_valid_string(file_name):
    """
        Demoji the file name if it's contain emoji
    """
    if emoji.emoji_count(file_name):  # type: ignore
        return emoji.demojize(file_name)  # type: ignore
    return file_name


def submit_report(client: Client, submission_type, submission_value, import_indicators=True,
                  submission_classification="private", report_platform="WINDOWS7",
                  premium_sandbox="false", detail=None):
    """
        Detonates URL or file that was uploaded to war room to ThreatStream sandbox.
    """
    import_indicators = argToBoolean(import_indicators)
    data = {
        'report_radio-classification': submission_classification,
        'report_radio-platform': report_platform,
        'use_premium_sandbox': premium_sandbox,
        'import_indicators': import_indicators
    }
    if detail:
        data['report_radio-notes'] = detail

    uploaded_file = None
    files = None
    if submission_type == 'file':
        # submission_value should be entry id of uploaded file in war room
        try:
            file_info = demisto.getFilePath(submission_value)
        except Exception:
            raise DemistoException(f'{THREAT_STREAM} - Entry {submission_value} does not contain a file.')

        uploaded_file = open(file_info['path'], 'rb')
        file_name = file_name_to_valid_string(file_info.get('name'))
        files = {'report_radio-file': (file_name, uploaded_file)}
    else:
        data['report_radio-url'] = submission_value

    submit_res = client.http_request("POST", "v1/submit/new/", data=data, files=files)
    # closing the opened file if exist
    if uploaded_file:
        uploaded_file.close()

    if argToBoolean(submit_res.get('success', 'false')):
        report_info = submit_res['reports'][report_platform]
        report_id = report_info['id']
        report_status, _ = get_submission_status(client, report_id, False)

        report_outputs = {'ReportID': report_id, 'Status': report_status, 'Platform': report_platform}
        readable_output = tableToMarkdown(f'The submission info for {submission_value}', report_outputs)
        return CommandResults(
            outputs_prefix=f'{THREAT_STREAM}.Analysis',
            outputs=report_outputs,
            readable_output=readable_output,
            raw_response=report_info,
        )
    else:
        raise DemistoException(f'The submission of {submission_value} failed')


def get_report(client: Client, report_id):
    """
        Returns the report from ThreatStream sandbox by id.
    """
    response = client.http_request('GET', f'v1/submit/{report_id}/report', resp_type='response')
    if response.status_code == 404:
        return f'No report found with id {report_id}'

    report = response.json()
    report_results = report.get('results', {})
    if report_results:
        info = parse_info(report_results.get('info', {}))
        info['ReportID'] = report_id
        _, info['Verdict'] = get_submission_status(client, report_id, False)
        readable_output = tableToMarkdown(f'Report {report_id} analysis results', info)

        # ignore 'networks' from the readable output
        info['Network'] = parse_network_lists(report_results.get('network', {}))
        return CommandResults(
            outputs_prefix=f'{THREAT_STREAM}.Analysis',
            outputs_key_field='ReportID',
            outputs=info,
            readable_output=readable_output,
            raw_response=report
        )
    return None


def add_tag_to_model(client: Client, model_id, tags, model="intelligence"):
    """
        Adds tag to specific Threat Model. By default is set to intelligence (indicators).
    """
    tags = argToList(tags)

    data = {
        'tags': [{'name': t, 'tlp': 'red'} for t in tags]
    }

    res = client.http_request("POST", F"v1/{model}/{model_id}/tag/", data=json.dumps(data))

    if argToBoolean(res.get('success', 'false')):
        return f'Added successfully tags: {tags} to {model} with {model_id}'
    else:
        raise DemistoException(f'Failed to add {tags} to {model} with {model_id}')


def get_indicators(client: Client, **kwargs):
    """
        Returns filtered indicators by parameters from ThreatStream.
        By default the limit of indicators result is set to 20.
    """
    page = kwargs.get('page')
    page_size = kwargs.get('page_size')
<<<<<<< HEAD
    offset = kwargs['offset'] = 0
=======
>>>>>>> 6f77591c
    limit = kwargs['limit'] = int(kwargs.get('limit', 20))
    params = return_params_of_pagination_or_limit(arg_to_number(page), arg_to_number(page_size), arg_to_number(limit))
    kwargs.update(params)
    if 'page' in kwargs:
        kwargs.pop('page')
    if 'page_size' in kwargs:
        kwargs.pop('page_size')
    url = "v2/intelligence/"
    if 'query' in kwargs:
        url += f"?q={kwargs.pop('query')}"
    res = client.http_request("GET", url, params=kwargs)
    iocs_list = res.get('objects', None)
    if not iocs_list:
        return 'No indicators found from ThreatStream'

    iocs_context = parse_indicators_list(iocs_list)
    # handle the issue that the API does not return more than 1000 indicators.
    if limit > 1000:
        next_page = res.get('meta', {}).get('next', None)
        while len(iocs_context) < limit and next_page:
            next_page = next_page.replace('api/', '')
            res = client.http_request("GET", next_page)
            iocs_list = res.get('objects', None)
            next_page = res.get('meta', {}).get('next', None)
            if iocs_list:
                iocs_context.extend(parse_indicators_list(iocs_list))
            else:
                break

    return CommandResults(
        outputs_prefix=f'{THREAT_STREAM}.Indicators',
        outputs=iocs_context,
        readable_output=tableToMarkdown("The indicators results", iocs_context),
        raw_response=iocs_list
    )


def search_intelligence(client: Client, **kwargs):
    """
        Returns filtered indicators by parameters from ThreatStream.
        By default the limit of indicators result is set to 50.
    """
    page = int(kwargs.pop('page', 0))
    page_size = int(kwargs.pop('page_size', 0))
    if page_size > 0:
        kwargs['limit'] = page_size
    else:
        kwargs['limit'] = int(kwargs.get('limit', 50))
    kwargs['offset'] = page * page_size
    url = 'v2/intelligence/'
    if 'query' in kwargs:
        url += f"?q={kwargs.pop('query')}"
    if 'confidence' in kwargs:
        conf = kwargs.get('confidence', '').split(' ')
        if len(conf) > 1:
            if conf[0] not in {'gt', 'lt'}:
                raise DemistoException(f'Confidence operator must be on of gt or lt, if used.{conf[0]} is not a legal value.')
            kwargs[f'confidence__{conf[0]}'] = conf[1]
            del kwargs['confidence']
    intelligence_list = client.http_request('GET', url, params=kwargs).get('objects', None)
    if not intelligence_list:
        return 'No intelligence found from ThreatStream'

    intelligence_table = tableToMarkdown('The intelligence results', intelligence_list, removeNull=True,
                                         headerTransform=string_to_table_header)

    return CommandResults(
        outputs_prefix=f'{THREAT_STREAM}.Intelligence',
        outputs=intelligence_list,
        readable_output=intelligence_table,
        raw_response=intelligence_list
    )


def add_indicator_tag_command(client: Client, **kwargs) -> CommandResults:
    indicator_ids: list[str] = argToList(kwargs["indicator_ids"])
    tags: list[str] = argToList(kwargs["tags"])

    client.add_indicator_tag(indicator_ids, tags)

    return CommandResults(
        readable_output=f"The tags have been successfully added"
                        f" for the following ids:\n `{', '.join(indicator_ids)}`"
    )


def remove_indicator_tag_command(client: Client, **kwargs) -> CommandResults:
    indicator_ids: list[str] = argToList(kwargs["indicator_ids"])
    tags: list[str] = argToList(kwargs["tags"])

    client.remove_indicator_tag(indicator_ids, tags)

    return CommandResults(
        readable_output=f"The tags were successfully deleted"
                        f" for the following ids:\n `{', '.join(indicator_ids)}`"
    )


def main():
    """
    Initiate integration command
    """
    command = demisto.command()
    LOG(f'Command being called is {command}')

    params = demisto.params()

    # init credentials
    user_name = params.get('credentials', {}).get('identifier')
    api_key = params.get('credentials', {}).get('password')
    server_url = params.get('url', '').strip('/')
    reliability = params.get('integrationReliability', DBotScoreReliability.B)

    if DBotScoreReliability.is_valid_type(reliability):
        reliability = DBotScoreReliability.get_dbot_score_reliability_from_str(reliability)
    else:
        Exception("Please provide a valid value for the Source Reliability parameter.")

    commands = {
        # reputation commands
        'ip': ips_reputation_command,
        'domain': domains_reputation_command,
        'file': files_reputation_command,
        'url': urls_reputation_command,
        'threatstream-email-reputation': get_email_reputation,

        'threatstream-import-indicator-with-approval': import_ioc_with_approval,
        'threatstream-import-indicator-without-approval': import_ioc_without_approval,

        'threatstream-get-analysis-status': get_submission_status,
        'threatstream-get-passive-dns': get_passive_dns,
        'threatstream-get-model-list': get_model_list,
        'threatstream-get-model-description': get_model_description,
        'threatstream-get-indicators-by-model': get_iocs_by_model,
        'threatstream-get-indicators': get_indicators,
        'threatstream-supported-platforms': get_supported_platforms,
        'threatstream-analysis-report': get_report,

        'threatstream-create-model': create_model,
        'threatstream-update-model': update_model,
        'threatstream-submit-to-sandbox': submit_report,
        'threatstream-add-tag-to-model': add_tag_to_model,

        'threatstream-search-intelligence': search_intelligence,

        'threatstream-list-rule': list_rule_command,
        'threatstream-create-rule': create_rule_command,
        'threatstream-update-rule': update_rule_command,
        'threatstream-delete-rule': delete_rule_command,

        'threatstream-list-user': list_user_command,
        'threatstream-list-investigation': list_investigation_command,

        'threatstream-create-investigation': create_investigation_command,
        'threatstream-update-investigation': update_investigation_command,
        'threatstream-delete-investigation': delete_investigation_command,
        'threatstream-add-investigation-element': add_investigation_element_command,

        'threatstream-list-whitelist-entry': list_whitelist_entry_command,
        'threatstream-create-whitelist-entry': create_whitelist_entry_command,
        'threatstream-update-whitelist-entry-note': update_whitelist_entry_note_command,
        'threatstream-delete-whitelist-entry': delete_whitelist_entry_command,

        'threatstream-list-import-job': list_import_job_command,
        'threatstream-approve-import-job': approve_import_job_command,
        'threatstream-search-threat-model': search_threat_model_command,
        'threatstream-add-threat-model-association': add_threat_model_association_command,
        'threatstream-add-indicator-tag': add_indicator_tag_command,
        'threatstream-remove-indicator-tag': remove_indicator_tag_command,
    }
    try:

        client = Client(
            base_url=f'{server_url}/api/',
            user_name=user_name,
            api_key=api_key,
            verify=not params.get('insecure', False),
            proxy=params.get('proxy', False),
            reliability=reliability,
            should_create_relationships=params.get('create_relationships', True),
            remote_api=argToBoolean(params.get('remote_api', 'false'))
        )
        args = prepare_args(demisto.args(), command, params)
        if command == 'test-module':
            result = test_module(client)
        elif command in REPUTATION_COMMANDS:
            result = commands[command](client, DBotScoreCalculator(params), **args)  # type: ignore
        else:
            result = commands[command](client, **args)  # type: ignore

        return_results(result)

    except Exception as err:
        return_error(f'{str(err)}, traceback {traceback.format_exc()}')


# python2 uses __builtin__ python3 uses builtins
if __name__ in ("builtins", "__builtin__", "__main__"):
    main()<|MERGE_RESOLUTION|>--- conflicted
+++ resolved
@@ -1,10 +1,7 @@
 import demistomock as demisto  # noqa: F401
 from CommonServerPython import *  # noqa: F401
-<<<<<<< HEAD
-=======
-
-
->>>>>>> 6f77591c
+
+
 import emoji
 
 import traceback
@@ -2225,11 +2222,7 @@
     """
     # if limit=0 don't put to context
     params = return_params_of_pagination_or_limit(arg_to_number(page), arg_to_number(page_size), arg_to_number(limit))
-<<<<<<< HEAD
-    params.update(dict(skip_intelligence="true", skip_associations="true", order_by='-created_ts'))
-=======
     params.update({'skip_intelligence': "true", 'skip_associations': "true", 'order_by': '-created_ts'})
->>>>>>> 6f77591c
     url = f"v1/{model}/"
     if model == 'attack pattern':
         url = 'v1/attackpattern/'
@@ -2508,10 +2501,6 @@
     """
     page = kwargs.get('page')
     page_size = kwargs.get('page_size')
-<<<<<<< HEAD
-    offset = kwargs['offset'] = 0
-=======
->>>>>>> 6f77591c
     limit = kwargs['limit'] = int(kwargs.get('limit', 20))
     params = return_params_of_pagination_or_limit(arg_to_number(page), arg_to_number(page_size), arg_to_number(limit))
     kwargs.update(params)
