category: Analytics & SIEM
commonfields:
  id: FireEye Central Management
  version: -1
configuration:
- defaultvalue: https://example.com/
  display: Your server URL
  name: url
  required: true
  type: 0
  section: Connect
- display: Username
  name: credentials
  type: 9
  required: true
  section: Connect
- display: Fetch incidents
  name: isFetch
  type: 8
  section: Collect
  required: false
- defaultvalue: '50'
  display: Max incidents to fetch
  name: max_fetch
  type: 0
  section: Collect
  required: false
- defaultvalue: 7 days
  display: First fetch timestamp (<number> <time unit>, e.g., 12 hours, 7 days, 3 months, 1 year)
  name: first_fetch
  type: 0
  section: Collect
  required: false
- display: Incident type
  name: incidentType
  type: 13
  section: Connect
  required: false
- defaultvalue: 'concise'
  display: Info level for fetched alerts
  name: info_level
  options:
  - 'concise'
  - 'normal'
  - 'extended'
  type: 15
  section: Collect
  required: false
- display: Trust any certificate (not secure)
  name: insecure
  type: 8
  section: Connect
  advanced: true
  required: false
- display: Use system proxy settings
  name: proxy
  type: 8
  section: Connect
  advanced: true
  required: false
description: "FireEye Central Management (CM Series) is the FireEye threat intelligence hub. It services the FireEye ecosystem, ensuring that FireEye products share the latest intelligence and correlate across attack vectors to detect and prevent cyber attacks."
display: FireEye Central Management
name: FireEye Central Management
script:
  commands:
  - arguments:
    - description: The ID number of the alert to retrieve.
      name: alert_id
    - description: "The time interval to search. This filter is used with either the start_time or end_time filter. If duration, start time, and end time are not specified, the system defaults to duration=12_hours, end_time=current_time. If only the duration is specified, the end_time defaults to the current_time."
      auto: PREDEFINED
      predefined:
      - '1_hour'
      - '2_hours'
      - '6_hours'
      - '12_hours'
      - '24_hours'
      - '48_hours'
      name: duration
    - description: "The start time of the search. This filter is optional. Syntax: start_time=YYYY-MM-DDTHH:mm:ss.sss-OH:om or '1 day/month/year'. Default is 1 day."
      name: start_time
    - description: "The end time of the search. This filter is used with the duration filter. If the end_time is specified but not the duration, the system defaults to duration=12_hours, ending at the specified end_time. Syntax: end_time=YYYY-MM-DDTHH:mm:ss.sss-OH:om."
      name: end_time
    - description: Searches for alerts that include callbacks to the specified domain.
      name: callback_domain
    - description: The destination IPv4 address related to the malware alert.
      name: dst_ip
    - description: The source IPv4 address related to the malware alert.
      name: src_ip
    - description: The name of the malware file.
      name: file_name
    - description: The malware file type.
      name: file_type
    - defaultValue: 'concise'
      description: 'The level of information to be returned. Possible values: "concise", "normal", and "extended".'
      auto: PREDEFINED
      predefined:
      - 'concise'
      - 'normal'
      - 'extended'
      name: info_level
    - description: The name of the malware object.
      name: malware_name
    - description: 'The type of the malware object. Possible values: "domain_match", "malware_callback", "malware_object", "web_infection", "infection_match", "riskware-infection", "riskware-callback", "riskware-object".'
      predefined:
      - 'domain_match'
      - 'malware_callback'
      - 'malware_object'
      - 'web_infection'
      - 'infection_match'
      - 'riskware-infection'
      - 'riskware-callback'
      - 'riskware-object'
      name: malware_type
    - description: Searches for alerts that include a specific MD5 hash.
      name: md5
    - description: The email address of the malware object receiver.
      name: recipient_email
    - description: The email address of the malware object sender.
      name: sender_email
    - description: Searches for a specific alert URL.
      name: url
    - defaultValue: '20'
      description: Maximum number of alerts to return.
      name: limit
<<<<<<< HEAD
=======
    - defaultValue: '120'
      description: Timeout (in seconds) to retrieve the alerts.
      name: timeout
>>>>>>> 6f77591c
    description: Searches and retrieves FireEye CM alerts based on several filters.
    name: fireeye-cm-get-alerts
    outputs:
    - contextPath: FireEyeCM.Alerts.id
      description: The ID of the alert.
      type: String
    - contextPath: FireEyeCM.Alerts.uuid
      description: The UUID of the alert.
      type: String
    - contextPath: FireEyeCM.Alerts.occurred
      description: The time when the alert occurred.
      type: String
    - contextPath: FireEyeCM.Alerts.product
      description: The product name of the alert.
      type: String
    - contextPath: FireEyeCM.Alerts.rootInfection
      description: The ID of the infection associated with the malware alert.
      type: String
    - contextPath: FireEyeCM.Alerts.name
      description: The link to the infection associated with the malware alert.
      type: String
    - contextPath: FireEyeCM.Alerts.vlan
      description: The virtual LAN (VLAN) of the alert.
      type: String
    - contextPath: FireEyeCM.Alerts.malicious
      description: A flag indicating whether the alert is malicious.
      type: String
    - contextPath: FireEyeCM.Alerts.severity
      description: The severity of the alert.
      type: String
    - contextPath: FireEyeCM.Alerts.sensor
      description: The sensor name that the alert is associated with.
      type: String
    - contextPath: FireEyeCM.Alerts.applianceId
      description: The appliance ID of the alert.
      type: String
    - contextPath: FireEyeCM.Alerts.sensorIp
      description: The sensor IP that the alert is associated with.
      type: String
    - contextPath: FireEyeCM.Alerts.ack
      description: A flag indicating whether an acknowledgment is received.
      type: String
    - contextPath: FireEyeCM.Alerts.src
      description: The source of the alert.
      type: Unknown
    - contextPath: FireEyeCM.Alerts.dst
      description: The destination of the alert.
      type: Unknown
    - contextPath: FireEyeCM.Alerts.explanation
      description: The explanation data of the alert.
      type: Unknown
  - arguments:
    - description: The ID of the alert for which to retrieve its details.
      isArray: true
      name: alert_id
      required: true
    - defaultValue: '30'
      description: Timeout (in seconds) to retrieve the alert details.
      name: timeout
    description: Searches and retrieves the details of a single alert.
    name: fireeye-cm-get-alert-details
    outputs:
    - contextPath: FireEyeCM.Alerts.id
      description: The ID of the alert.
      type: String
    - contextPath: FireEyeCM.Alerts.uuid
      description: The UUID of the alert.
      type: String
    - contextPath: FireEyeCM.Alerts.occurred
      description: The time when the alert occurred.
      type: String
    - contextPath: FireEyeCM.Alerts.product
      description: The product name of the alert.
      type: String
    - contextPath: FireEyeCM.Alerts.rootInfection
      description: The ID of the infection associated with the malware alert.
      type: String
    - contextPath: FireEyeCM.Alerts.name
      description: The link to the infection associated with the malware alert.
      type: String
    - contextPath: FireEyeCM.Alerts.vlan
      description: The virtual LAN (VLAN) of the alert.
      type: String
    - contextPath: FireEyeCM.Alerts.malicious
      description: A flag indicating whether the alert is malicious.
      type: String
    - contextPath: FireEyeCM.Alerts.severity
      description: The severity of the alert.
      type: String
    - contextPath: FireEyeCM.Alerts.sensor
      description: The sensor name that the alert is associated with.
      type: String
    - contextPath: FireEyeCM.Alerts.applianceId
      description: The appliance ID of the alert.
      type: String
    - contextPath: FireEyeCM.Alerts.sensorIp
      description: The sensor IP that the alert is associated with.
      type: String
    - contextPath: FireEyeCM.Alerts.ack
      description: A flag indicating whether an acknowledgment is received.
      type: String
    - contextPath: FireEyeCM.Alerts.src
      description: The source of the alert.
      type: Unknown
    - contextPath: FireEyeCM.Alerts.dst
      description: The destination of the alert.
      type: Unknown
    - contextPath: FireEyeCM.Alerts.explanation
      description: The explanation data of the alert.
      type: Unknown
  - arguments:
    - description: The universally unique identifier (UUID) for the alert.
      isArray: true
      name: uuid
      required: true
    description: Confirms that the alert has been reviewed.
    name: fireeye-cm-alert-acknowledge
  - arguments:
    - description: The universally unique identifier (UUID) for the alert.
      isArray: true
      name: uuid
      required: true
    - defaultValue: '120'
      description: Timeout (in seconds) to retrieve the artifacts.
      name: timeout
    description: Downloads malware artifacts data for the specified UUID as a zip file.
    name: fireeye-cm-get-artifacts-by-uuid
    outputs:
    - contextPath: InfoFile.EntryID
      description: The EntryID of the artifact file.
      type: string
    - contextPath: InfoFile.Extension
      description: The extension of the artifact file.
      type: string
    - contextPath: InfoFile.Name
      description: The name of the artifact file.
      type: string
    - contextPath: InfoFile.Info
      description: The info of the artifact file.
      type: string
    - contextPath: InfoFile.Size
      description: The size of the artifact file.
      type: number
    - contextPath: InfoFile.Type
      description: The type of the artifact file.
      type: string
  - arguments:
    - description: The universally unique identifier (UUID) for the alert.
      isArray: true
      name: uuid
      required: true
    description: Gets artifacts metadata for the specified UUID.
    name: fireeye-cm-get-artifacts-metadata-by-uuid
    outputs:
    - contextPath: FireEyeCM.Alerts.uuid
      description: Universally unique ID (UUID) of the alert.
      type: string
    - contextPath: FireEyeCM.Alerts.artifactsInfoList.artifactType
      description: The artifact type.
      type: string
    - contextPath: FireEyeCM.Alerts.artifactsInfoList.artifactName
      description: The artifact name.
      type: string
    - contextPath: FireEyeCM.Alerts.artifactsInfoList.artifactSize
      description: The zipped artifact size in bytes.
      type: string
  - arguments:
    - description: The time interval in which to search. This filter is used with the end_time filter. If the duration is not specified, the system defaults to duration=12_hours, end_time=current_time.
      auto: PREDEFINED
      predefined:
      - '1_hour'
      - '2_hours'
      - '6_hours'
      - '12_hours'
      - '24_hours'
      - '48_hours'
      name: duration
    - description: "The end time of the search. This filter is used with the duration filter. If the end_time is specified but not the duration, the system defaults to duration=12_hours, ending at the specified end_time. Syntax: end_time=YYYY-MM-DDTHH:mm:ss.sss-OH:om"
      name: end_time
    - defaultValue: 'false'
      auto: PREDEFINED
      predefined:
      - 'false'
      - 'true'
      description: 'Specifies whether to include all IPS events or MVX-correlated events only. Possible values: "true" and "false".'
      name: mvx_correlated_only
    - defaultValue: '20'
      description: Maximum number of events to return.
      name: limit
    description: Retrieves information about existing IPS NX events. An IPS enabled appliance is a prerequisite to be able to retrieve IPS event data.
    name: fireeye-cm-get-events
    outputs:
    - contextPath: FireEyeCM.Events.eventId
      description: The ID of the event.
      type: Number
    - contextPath: FireEyeCM.Events.occurred
      description: The date and time when the event occurred.
      type: string
    - contextPath: FireEyeCM.Events.srcIp
      description: The IP address of the victim.
      type: string
    - contextPath: FireEyeCM.Events.srcPort
      description: The port address of the victim.
      type: Number
    - contextPath: FireEyeCM.Events.dstIp
      description: The IP address of the attacker.
      type: string
    - contextPath: FireEyeCM.Events.dstPort
      description: The port address of the attacker.
      type: Number
    - contextPath: FireEyeCM.Events.vlan
      description: The virtual LAN (VLAN) of the event.
      type: Number
    - contextPath: FireEyeCM.Events.signatureMatchCnt
      description: The date and time when the event occurred.
      type: String
    - contextPath: FireEyeCM.Events.signatureId
      description: The ID of the event.
      type: String
    - contextPath: FireEyeCM.Events.signatureRev
      description: The date and time when the event occurred.
      type: String
    - contextPath: FireEyeCM.Events.severity
      description: The ID of the event.
      type: String
    - contextPath: FireEyeCM.Events.vmVerified
      description: The date and time when the event occurred.
      type: String
    - contextPath: FireEyeCM.Events.srcMac
      description: The MAC address of the source machine.
      type: String
    - contextPath: FireEyeCM.Events.dstMac
      description: The MAC address of the destination machine.
      type: String
    - contextPath: FireEyeCM.Events.ruleName
      description: The rule name for the event.
      type: String
    - contextPath: FireEyeCM.Events.sensorId
      description: The sensor ID of the FireEye machine.
      type: String
    - contextPath: FireEyeCM.Events.cveId
      description: The CVE ID found in the event.
      type: String
    - contextPath: FireEyeCM.Events.actionTaken
      description: The IPS blocking action taken on the event.
      type: String
    - contextPath: FireEyeCM.Events.attackMode
      description: The attack mode mentioned in the event.
      type: String
    - contextPath: FireEyeCM.Events.interfaceId
      description: The interface ID of the event.
      type: Number
    - contextPath: FireEyeCM.Events.protocol
      description: The protocol used in the event.
      type: Number
    - contextPath: FireEyeCM.Events.incidentId
      description: The incident ID of the event on FireEye.
      type: Number
  - arguments:
    - defaultValue: '1 day'
      description: "Specifies the start time of the search. This filter is optional. Default is last day. Syntax: start_time=YYYY-MM-DDTHH:mm:ss.sss-OH:om or '1 day/month/year'."
      name: start_time
    - description: "Specifies the end time of the search. Default is now. Syntax: end_time=YYYY-MM-DDTHH:mm:ss.sss-OH:om or '1 day/month/year'."
      name: end_time
    - description: The sender email.
      name: from
    - description: The email subject. Must be URL encoded.
      name: subject
    - description: The appliance ID.
      name: appliance_id
    - defaultValue: '20'
      description: Number of emails to return.
      name: limit
    description: Searches and retrieves quarantined emails.
    name: fireeye-cm-get-quarantined-emails
    outputs:
    - contextPath: FireEyeCM.QuarantinedEmail.appliance_id
      description: The appliance ID associated with the quarantined email.
      type: string
    - contextPath: FireEyeCM.QuarantinedEmail.completed_at
      description: The time the email has been quarantined.
      type: string
    - contextPath: FireEyeCM.QuarantinedEmail.email_uuid
      description: The quarantined email UUID.
      type: string
    - contextPath: FireEyeCM.QuarantinedEmail.from
      description: The quarantined email sender.
      type: string
    - contextPath: FireEyeCM.QuarantinedEmail.message_id
      description: The quarantined email message ID.
      type: string
    - contextPath: FireEyeCM.QuarantinedEmail.quarantine_path
      description: The quarantined email path.
      type: string
    - contextPath: FireEyeCM.QuarantinedEmail.The quarantined email queue id.
      description: The quarantined email queue ID.
      type: string
    - contextPath: FireEyeCM.QuarantinedEmail.subject
      description: The quarantined email subject.
      type: string
  - arguments:
    - description: A comma-separated list of quarantined email queue IDs. Supports up to 100 IDs.
      isArray: true
      name: queue_ids
      required: true
    - description: The sensor display name.
      name: sensor_name
      required: true
    description: Releases and deletes quarantined emails. This is not available when Email Security is in Drop mode.
    name: fireeye-cm-release-quarantined-emails
  - arguments:
    - description: A comma-separated list of quarantined email queue IDs. Supports up to 100 IDs.
      isArray: true
      name: queue_ids
      required: true
    - description: The sensor display name.
      name: sensor_name
      required: true
    description: Deletes quarantined emails. This is not available when Email Security is in Drop mode.
    name: fireeye-cm-delete-quarantined-emails
  - arguments:
    - description: The quarantined emails queue ID.
      name: queue_id
      required: true
    - description: The sensor display name.
      name: sensor_name
      required: true
    - defaultValue: '120'
      description: Timeout (in seconds) to retrieve the reports.
      name: timeout
    description: Download quarantined emails.
    name: fireeye-cm-download-quarantined-emails
    outputs:
    - contextPath: File.Name
      description: The name of the email.
      type: String
    - contextPath: File.MD5
      description: The MD5 hash of the email.
      type: String
    - contextPath: File.SHA1
      description: The SHA1 hash of the email.
      type: String
    - contextPath: File.SHA256
      description: The SHA256 hash of the email.
      type: String
    - contextPath: File.Type
      description: The file type.
      type: String
    - contextPath: File.Size
      description: The size of the email in bytes.
      type: Number
    - contextPath: File.SSDeep
      description: The SSDeep hash of the email.
      type: String
  - arguments:
    - description: "The report type. Requests for ipsTopNAttack, ipsTopNAttacker, ipsTopNVictim, or ipsTopNMvxVerified reports must be used with the limit parameter set to either 25, 50, 75, or 100. You must have an Intrusion Prevention System (IPS)-enabled appliance to be able to generate the IPS reports."
      auto: PREDEFINED
      predefined:
      - 'empsEmailAVReport'
      - 'empsEmailActivity'
      - 'empsEmailExecutiveSummary'
      - 'empsEmailHourlyStat'
      - 'mpsCallBackServer'
      - 'mpsExecutiveSummary'
      - 'mpsInfectedHostsTrend'
      - 'mpsMalwareActivity'
      - 'mpsWebAVReport'
      - 'ipsExecutiveSummary'
      - 'ipsTopNAttack'
      - 'ipsTopNAttacker'
      - 'ipsTopNVictim'
      - 'ipsTopNMvxVerified'
      - 'alertDetailsReport'
      name: report_type
      required: true
    - defaultValue: '1 week'
      description: "The start time of the search. This filter is optional. Syntax: start_time=YYYY-MM-DDTHH:mm:ss.sss-OH:om or '1 day/month/year'."
      name: start_time
    - description: "Specifies the end time of the search. Default is now. Syntax: end_time=YYYY-MM-DDTHH:mm:ss.sss-OH:om or '1 day/month/year'."
      name: end_time
    - defaultValue: '100'
      description: The maximum number of items covered by each report. This option is required only for IPS TopN reports.
      name: limit
    - auto: PREDEFINED
      predefined:
      - 'A'
      - 'B'
      - 'AB'
      description: The internet interface to one of the values. This option is required only for IPS reports.
      name: interface
    - description: Alert ID. This argument is only relevant when retrieving a report of type alertDetailsReport.
      name: alert_id
    - description: Infection ID. This argument is only relevant when retrieving a report of type alertDetailsReport with conjunction to the infection_type argument.
      name: infection_id
    - description: 'Infection type. Possible values: "malware-object", "malware-callback", "infection-match", "domain-match", "web-infection". This argument is only relevant when retrieving a report of type alertDetailsReport with conjunction to the infection_id argument.'
      auto: PREDEFINED
      predefined:
      - 'malware-object'
      - 'malware-callback'
      - 'infection-match'
      - 'domain-match'
      - 'web-infection'
      name: infection_type
    - defaultValue: '120'
      description: Timeout (in seconds) to retrieve the reports.
      name: timeout
    description: Returns reports on selected alerts.
    name: fireeye-cm-get-reports
    outputs:
    - contextPath: InfoFile.EntryID
      description: The EntryID of the artifact file.
      type: string
    - contextPath: InfoFile.Extension
      description: The extension of the artifact file.
      type: string
    - contextPath: InfoFile.Name
      description: The name of the artifact file.
      type: string
    - contextPath: InfoFile.Info
      description: The info of the artifact file.
      type: string
    - contextPath: InfoFile.Size
      description: The size of the artifact file.
      type: number
    - contextPath: InfoFile.Type
      description: The type of the artifact file.
      type: string
  isfetch: true
  script: '-'
  type: python
  subtype: python3
<<<<<<< HEAD
  dockerimage: demisto/python3:3.10.13.74666
=======
  dockerimage: demisto/python3:3.10.13.80014
>>>>>>> 6f77591c
fromversion: 5.5.0
tests:
- FireEye Central Management - Test<|MERGE_RESOLUTION|>--- conflicted
+++ resolved
@@ -122,12 +122,9 @@
     - defaultValue: '20'
       description: Maximum number of alerts to return.
       name: limit
-<<<<<<< HEAD
-=======
     - defaultValue: '120'
       description: Timeout (in seconds) to retrieve the alerts.
       name: timeout
->>>>>>> 6f77591c
     description: Searches and retrieves FireEye CM alerts based on several filters.
     name: fireeye-cm-get-alerts
     outputs:
@@ -559,11 +556,7 @@
   script: '-'
   type: python
   subtype: python3
-<<<<<<< HEAD
-  dockerimage: demisto/python3:3.10.13.74666
-=======
   dockerimage: demisto/python3:3.10.13.80014
->>>>>>> 6f77591c
 fromversion: 5.5.0
 tests:
 - FireEye Central Management - Test