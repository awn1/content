id: Comprehensive PAN-OS Best Practice Assessment
version: -1
name: Comprehensive PAN-OS Best Practice Assessment (Deprecated)
description: Deprecated. Use Palo Alto Networks AIops instead, run aiops-bpa-report-generate command.
starttaskid: "0"
tasks:
  "0":
    id: "0"
    taskid: f67447f3-34f9-43c8-8169-093e97eaba9a
    type: start
    task:
      id: f67447f3-34f9-43c8-8169-093e97eaba9a
      version: -1
      name: ""
      iscommand: false
      brand: ""
      description: ''
    nexttasks:
      '#none#':
      - "1"
    separatecontext: false
    view: |-
      {
        "position": {
          "x": 450,
          "y": 50
        }
      }
    note: false
    timertriggers: []
    ignoreworker: false
  "1":
    id: "1"
    taskid: 4970178e-e152-4a3a-827a-38d5da79f3ab
    type: playbook
    task:
      id: 4970178e-e152-4a3a-827a-38d5da79f3ab
      version: -1
      name: Run Panorama Best Practice Assessment
      description: This playbook runs Palo Alto Best Practice Assessment checks for a Panorama instance.
      playbookName: Run Panorama Best Practice Assessment
      type: playbook
      iscommand: false
      brand: ""
    nexttasks:
      '#none#':
      - "2"
    separatecontext: false
    loop:
      iscommand: false
      exitCondition: ""
      wait: 1
    view: |-
      {
        "position": {
          "x": 450,
          "y": 170
        }
      }
    note: false
    timertriggers: []
    ignoreworker: false
  "2":
    id: "2"
    taskid: cfcc9ea0-eb0e-4efa-80ad-606909350e2a
    type: regular
    task:
      id: cfcc9ea0-eb0e-4efa-80ad-606909350e2a
      version: -1
      name: Unzip report file
      description: Unzip a file using fileName or entryID to specify a file. Unzipped files are loaded to the War Room and names are put into the context.
      scriptName: UnzipFile
      type: regular
      iscommand: false
      brand: ""
    nexttasks:
      '#none#':
      - "3"
    scriptarguments:
      entryID:
        complex:
          root: InfoFile
          accessor: EntryID
      fileName: {}
      lastZipFileInWarroom: {}
      password: {}
    separatecontext: false
    view: |-
      {
        "position": {
          "x": 450,
          "y": 350
        }
      }
    note: false
    timertriggers: []
    ignoreworker: false
  "3":
    id: "3"
    taskid: cae1aa66-e105-48e0-8c69-0a45d16ff15e
    type: regular
    task:
      id: cae1aa66-e105-48e0-8c69-0a45d16ff15e
      version: -1
      name: 'Rasterize PDF report '
      description: Converts a PDF file to an image file.
      tags:
      - bpa executive repoert
      script: Rasterize|||rasterize-pdf
      type: regular
      iscommand: true
      brand: Rasterize
    nexttasks:
      '#none#':
      - "4"
    scriptarguments:
      EntryID:
        complex:
          root: File
          filters:
          - - operator: isEqualString
              left:
                value:
                  simple: File.Extension
                iscontext: true
              right:
                value:
                  simple: pdf
          accessor: EntryID
      horizontal: {}
      maxPages:
        simple: "20"
      pdfPassword: {}
    separatecontext: false
    view: |-
      {
        "position": {
          "x": 450,
          "y": 530
        }
      }
    note: false
    timertriggers: []
    ignoreworker: false
  "4":
    id: "4"
    taskid: 9636644c-5ea4-4daf-8e3c-3ab2c3e128ed
    type: condition
    task:
      id: 9636644c-5ea4-4daf-8e3c-3ab2c3e128ed
      version: -1
      name: Is there an email to send the report to?
      type: condition
      iscommand: false
      brand: ""
      description: Conditional task verifying that a valid email exists to which to  send the report.
    nexttasks:
      '#default#':
      - "6"
      "yes":
      - "5"
    separatecontext: false
    conditions:
    - label: "yes"
      condition:
      - - operator: isNotEmpty
          left:
            value:
              simple: inputs.email
            iscontext: true
    view: |-
      {
        "position": {
          "x": 450,
          "y": 710
        }
      }
    note: false
    timertriggers: []
    ignoreworker: false
  "5":
    id: "5"
    taskid: dd9d8efe-2591-4821-869f-8c8583ef7d78
    type: regular
    task:
      id: dd9d8efe-2591-4821-869f-8c8583ef7d78
      version: -1
      name: Send report to email recipient
      description: Sends an email using EWS.
      script: '|||send-mail'
      type: regular
      iscommand: true
      brand: ""
    nexttasks:
      '#none#':
      - "6"
    scriptarguments:
      attachCIDs: {}
      attachIDs:
        complex:
          root: File
          filters:
          - - operator: isEqualString
              left:
                value:
                  simple: File.Extension
                iscontext: true
              right:
                value:
                  simple: pdf
            - operator: isEqualString
              left:
                value:
                  simple: File.Extension
                iscontext: true
              right:
                value:
                  simple: xlsx
          accessor: EntryID
          transformers:
          - operator: join
            args:
              separator:
                value:
                  simple: ','
      attachNames: {}
      bcc: {}
      body:
        simple: "This Message is sent automatically via Cortex xSOAR following the PAN-OS Best Practice Assessment Playbook.\nThis message includes the following attached files:\n1. Best Practice Assessment - Executive Report \n2. Best Practice Assessment  - Failed Check Report."
      cc: {}
      htmlBody: {}
      replyTo: {}
      subject:
        simple: PAN-OS Best Practice Assessment Report
      to:
        complex:
          root: inputs.email
    separatecontext: false
    view: |-
      {
        "position": {
          "x": 180,
          "y": 880
        }
      }
    note: false
    timertriggers: []
    ignoreworker: false
  "6":
    id: "6"
    taskid: f353d914-379e-469a-8340-09340906494e
    type: title
    task:
      id: f353d914-379e-469a-8340-09340906494e
      version: -1
      name: Done
      type: title
      iscommand: false
      brand: ""
      description: ''
    separatecontext: false
    view: |-
      {
        "position": {
          "x": 450,
          "y": 1050
        }
      }
    note: false
    timertriggers: []
    ignoreworker: false
view: |-
  {
    "linkLabelsPosition": {
      "4_5_yes": 0.55,
      "4_6_#default#": 0.51
    },
    "paper": {
      "dimensions": {
        "height": 1065,
        "width": 650,
        "x": 180,
        "y": 50
      }
    }
  }
inputs:
- key: email
  value: {}
  required: false
  description: |-
    Set an email recipient to send the BPA report to.
    Can be a CSV list.
outputs: []
deprecated: true
<<<<<<< HEAD
hidden: true
=======
>>>>>>> f74648d4
fromversion: 5.0.0
tests:
- No tests (Deprecated)<|MERGE_RESOLUTION|>--- conflicted
+++ resolved
@@ -293,10 +293,6 @@
     Can be a CSV list.
 outputs: []
 deprecated: true
-<<<<<<< HEAD
-hidden: true
-=======
->>>>>>> f74648d4
 fromversion: 5.0.0
 tests:
 - No tests (Deprecated)