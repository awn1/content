--- conflicted
+++ resolved
@@ -173,11 +173,7 @@
     - contextPath: GoogleCalendar.PageToken.Acl.nextSyncToken
       description: Token used at a later point in time to retrieve only the entries that have changed since this result was returned.
       type: String
-<<<<<<< HEAD
-  dockerimage: demisto/googleapi-python3:1.0.0.77375
-=======
   dockerimage: demisto/googleapi-python3:1.0.0.83805
->>>>>>> 6f77591c
   runonce: false
   script: '-'
   subtype: python3
