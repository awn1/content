commonfields:
  id: CTIX v3
  version: -1
fromversion: 5.0.0
name: CTIX v3
display: CTIX v3
category: Data Enrichment & Threat Intelligence
description: This is Cyware Threat Intelligence eXhange(CTIX) integration which enriches IP/Domain/URL/File Data.
configuration:
- display: Endpoint URL
  name: base_url
  type: 0
  required: true
  additionalinfo: Enter the endpoint URL of your CTIX Instance, e.g. https://example.cyware.com/ctixapi/.
- display: Access Key
  name: access_id
  type: 4
  required: true
  additionalinfo: Enter the Access Key from the CTIX application.
- display: Secret Key
  name: secret_key
  type: 4
  required: true
  additionalinfo: Enter the Secret Key from the CTIX application.
- display: Trust any certificate (not secure)
  name: insecure
  type: 8
  required: false
- display: Use system proxy settings
  name: proxy
  type: 8
  required: false
- additionalinfo: Reliability of the source providing the intelligence data.
  defaultvalue: C - Fairly reliable
  display: Source Reliability
  name: integrationReliability
  options:
  - A+ - 3rd party enrichment
  - A - Completely reliable
  - B - Usually reliable
  - C - Fairly reliable
  - D - Not usually reliable
  - E - Unreliable
  - F - Reliability cannot be judged
  type: 15
  required: false
script:
  script: ""
  type: python
  commands:
  - name: ctix-create-tag
    arguments:
    - name: tag_name
      required: true
<<<<<<< HEAD
      description: New tag's name
=======
      description: New tag's name.
>>>>>>> 6f77591c
    - name: color
      required: true
      auto: PREDEFINED
      predefined:
      - blue
      - purple
      - orange
      - red
      - green
      - yellow
      - turquoise
      - pink
      - light-red
      - grey
<<<<<<< HEAD
      description: New tag's name for the defined colour. If no colour selected, colour grey will be given
    outputs:
    - contextPath: CTIX.Tag.name
      description: Name of the tag
      type: string
    - contextPath: CTIX.Tag.tag_type
      description: Type of the tag (manual)
      type: string
    - contextPath: CTIX.Tag.colour_code
      description: Colour Code of the tag
      type: string
    - contextPath: CTIX.Tag.id
      description: Id of the Created Tag
      type: string
    - contextPath: CTIX.Tag.created
      description: Created at timestamp
      type: number
    - contextPath: CTIX.Tag.modified
      description: Modified at timestamp
      type: number
    description: Create new tag in the ctix platform
  - name: ctix-get-tags
    arguments:
    - name: page
      description: Page number for pagination
      defaultValue: "1"
    - name: page_size
      description: Page size for pagination
      defaultValue: "10"
    - name: q
      description: search query parameter
    outputs:
    - contextPath: CTIX.Tag.name
      description: Name of the tag
      type: string
    - contextPath: CTIX.Tag.id
      description: ID of the tag
      type: string
    - contextPath: CTIX.Tag.colour_code
      description: Hex colour code associated with tag
      type: string
    - contextPath: CTIX.Tag.tag_type
      description: Type of the tag
      type: string
    - contextPath: CTIX.Tag.created
      description: Created at timestamp
      type: number
    - contextPath: CTIX.Tag.modified
      description: Modified at timestamp
      type: number
    description: Get paginated list of tags
=======
      description: New tag's name for the defined colour. If no colour selected, colour grey will be given.
    outputs:
    - contextPath: CTIX.Tag.name
      description: Name of the tag.
      type: string
    - contextPath: CTIX.Tag.tag_type
      description: Type of the tag (manual).
      type: string
    - contextPath: CTIX.Tag.colour_code
      description: Colour Code of the tag.
      type: string
    - contextPath: CTIX.Tag.id
      description: Id of the Created Tag.
      type: string
    - contextPath: CTIX.Tag.created
      description: Created at timestamp.
      type: number
    - contextPath: CTIX.Tag.modified
      description: Modified at timestamp.
      type: number
    description: Create new tag in the ctix platform.
  - name: ctix-get-tags
    arguments:
    - name: page
      description: Page number for pagination.
      defaultValue: "1"
    - name: page_size
      description: Page size for pagination.
      defaultValue: "10"
    - name: q
      description: search query parameter.
    outputs:
    - contextPath: CTIX.Tag.name
      description: Name of the tag.
      type: string
    - contextPath: CTIX.Tag.id
      description: ID of the tag.
      type: string
    - contextPath: CTIX.Tag.colour_code
      description: Hex colour code associated with tag.
      type: string
    - contextPath: CTIX.Tag.tag_type
      description: Type of the tag.
      type: string
    - contextPath: CTIX.Tag.created
      description: Created at timestamp.
      type: number
    - contextPath: CTIX.Tag.modified
      description: Modified at timestamp.
      type: number
    description: Get paginated list of tags.
>>>>>>> 6f77591c
  - name: ctix-delete-tag
    arguments:
    - name: tag_name
      required: true
<<<<<<< HEAD
      description: Name of the tag
    outputs:
    - contextPath: CTIX.DeleteTag.result
      description: Status
      type: string
    description: Delete a tag with given tag_name
=======
      description: Name of the tag.
    outputs:
    - contextPath: CTIX.DeleteTag.result
      description: Status.
      type: string
    description: Delete a tag with given tag_name.
>>>>>>> 6f77591c
    execution: true
  - name: ctix-allowed-iocs
    arguments:
    - name: type
      required: true
      auto: PREDEFINED
      predefined:
      - ipv4-addr
      - ipv6-addr
      - autonomous-system
      - email-addr
      - MD5
      - SHA-1
      - SHA-224
      - SHA-256
      - SHA-384
      - SHA-512
      - SSDEEP
      - url
      - cidr
      - domain-name
      - mutex
      - windows-registry-key
      - user-agent
<<<<<<< HEAD
      description: Type of ioc
    - name: values
      required: true
      description: Values of the given type
      isArray: true
    - name: reason
      required: true
      description: Descriptive reason
    outputs:
    - contextPath: CTIX.Details.invalid
      description: Invalid iocs sent in request
      type: unknown
    - contextPath: CTIX.Details.new_created
      description: List of iocs added to allowed
    - contextPath: CTIX.Details.already_exists
      description: List of iocs already existing
    description: Adds list of same type of iocs to allowed
=======
      description: Type of ioc.
    - name: values
      required: true
      description: Values of the given type.
      isArray: true
    - name: reason
      required: true
      description: Descriptive reason.
    outputs:
    - contextPath: CTIX.Details.invalid
      description: Invalid iocs sent in request.
      type: unknown
    - contextPath: CTIX.Details.new_created
      description: List of iocs added to allowed.
    - contextPath: CTIX.Details.already_exists
      description: List of iocs already existing.
    description: Adds list of same type of iocs to allowed.
>>>>>>> 6f77591c
    execution: true
  - name: ctix-get-allowed-iocs
    arguments:
    - name: page
<<<<<<< HEAD
      description: "Page number "
      defaultValue: "1"
    - name: page_size
      description: Page size
      defaultValue: "10"
    - name: q
      description: query param for searching
    outputs:
    - contextPath: CTIX.IOC.id
      description: ID of the object
      type: string
    - contextPath: CTIX.IOC.include_emails
      description: If enabled then the emails to the corresponding emails will be allowed
      type: boolean
    - contextPath: CTIX.IOC.include_sub_domains
      description: If enabled then the emails to the corresponding sub domains will be allowed
      type: boolean
    - contextPath: CTIX.IOC.include_urls
      description: If enabled then the emails to the corresponding urls will be allowed
      type: boolean
    - contextPath: CTIX.IOC.type
      description: Type of the ioc
      type: string
    - contextPath: CTIX.IOC.value
      description: Value of the ioc
      type: string
    - contextPath: CTIX.IOC.created
      description: Created at timestamp
      type: number
    - contextPath: CTIX.IOC.modified
      description: Modified at timestamp
      type: number
    description: get paginated list of allowed iocs
=======
      description: "Page number."
      defaultValue: "1"
    - name: page_size
      description: Page size.
      defaultValue: "10"
    - name: q
      description: query param for searching.
    outputs:
    - contextPath: CTIX.IOC.id
      description: ID of the object.
      type: string
    - contextPath: CTIX.IOC.include_emails
      description: If enabled then the emails to the corresponding emails will be allowed.
      type: boolean
    - contextPath: CTIX.IOC.include_sub_domains
      description: If enabled then the emails to the corresponding sub domains will be allowed.
      type: boolean
    - contextPath: CTIX.IOC.include_urls
      description: If enabled then the emails to the corresponding urls will be allowed.
      type: boolean
    - contextPath: CTIX.IOC.type
      description: Type of the ioc.
      type: string
    - contextPath: CTIX.IOC.value
      description: Value of the ioc.
      type: string
    - contextPath: CTIX.IOC.created
      description: Created at timestamp.
      type: number
    - contextPath: CTIX.IOC.modified
      description: Modified at timestamp.
      type: number
    description: get paginated list of allowed iocs.
>>>>>>> 6f77591c
  - name: ctix-remove-allowed-ioc
    arguments:
    - name: ids
      required: true
<<<<<<< HEAD
      description: allowed IOC ids
    outputs:
    - contextPath: details
      description: Operation result
      type: string
    description: Removes a allowed ioc with given id
=======
      description: allowed IOC ids.
    outputs:
    - contextPath: details
      description: Operation result.
      type: string
    description: Removes a allowed ioc with given id.
>>>>>>> 6f77591c
  - name: ctix-get-threat-data
    arguments:
    - name: query
      required: true
<<<<<<< HEAD
      description: Query statement for the thread data, please refer to the documentation
    - name: page
      description: page
      defaultValue: "1"
    - name: page_size
      description: size of page
      defaultValue: "1"
    outputs:
    - contextPath: CTIX.ThreatData.confidence_score
      description: Confidence Score of the IOC
      type: number
    - contextPath: CTIX.ThreatData.confidence_type
      description: Confidence Type of the IOC
      type: string
    - contextPath: CTIX.ThreatData.created
      description: When the IOC was created in source
      type: number
    - contextPath: CTIX.ThreatData.ctix_created
      description: When the IOC was created in CTIX
      type: number
    - contextPath: CTIX.ThreatData.ctix_modified
      description: When the IOC was modified in CTIX
      type: number
    - contextPath: CTIX.ThreatData.id
      description: ID of the IOC in CTIX
      type: string
    - contextPath: CTIX.ThreatData.indicator_type
      description: Type of the Indicator
      type: string
    - contextPath: CTIX.ThreatData.ioc_type
      description: Type of IOC
      type: string
    - contextPath: CTIX.ThreatData.is_actioned
      description: Is Actioned
      type: boolean
    - contextPath: CTIX.ThreatData.is_deprecated
      description: Is Deprecated
      type: boolean
    - contextPath: CTIX.ThreatData.is_false_positive
      description: Is False Positive
      type: boolean
    - contextPath: CTIX.ThreatData.is_reviewed
      description: Is reviewed
      type: boolean
    - contextPath: CTIX.ThreatData.is_revoked
      description: Is revoked
      type: boolean
    - contextPath: CTIX.ThreatData.is_watchlist
      description: Is Watchlist
      type: boolean
    - contextPath: CTIX.ThreatData.is_whitelisted
      description: Is allowed
      type: boolean
    - contextPath: CTIX.ThreatData.modified
      description: When the indicator modified
      type: boolean
    - contextPath: CTIX.ThreatData.name
      description: Name of the indicator
      type: boolean
    - contextPath: CTIX.ThreatData.risk_severity
      description: risk severity of the indicator
      type: boolean
    - contextPath: CTIX.ThreatData.source_collections
      description: Source Collections of the Indicator
    - contextPath: CTIX.ThreatData.source_confidence
      description: Source Confidence of the indicator
      type: string
    - contextPath: CTIX.ThreatData.sources
      description: sources of the indicator
    - contextPath: CTIX.ThreatData.sub_type
      description: Sub Type of the IOC
      type: string
    - contextPath: CTIX.ThreatData.tlp
      description: TLP of the indicator
      type: string
    - contextPath: CTIX.ThreatData.type
      description: Type of the IOC
      type: string
    - contextPath: CTIX.ThreatData.valid_from
      description: Date from which IOC is valid
      type: number
    description: Command for querying and listing threat data
  - name: ctix-get-saved-searches
    arguments:
    - name: page
      description: page from where to start
      defaultValue: 1
    - name: page_size
      description: page size of the result
      defaultValue: 15
    outputs:
    - contextPath: CTIX.SavedSearch.id
      description: ID of the object
      type: string
    - contextPath: CTIX.SavedSearch.editable
      description: editable object details
      type: boolean
    - contextPath: CTIX.SavedSearch.is_threat_data_search
      description: is threat data search
      type: boolean
    - contextPath: CTIX.SavedSearch.name
      description: name of the IOC
      type: string
    - contextPath: CTIX.SavedSearch.order
      description: order details
      type: number
    - contextPath: CTIX.SavedSearch.pinned
      description: Pinned details
      type: boolean
    - contextPath: CTIX.SavedSearch.query
      description: CQL used
      type: string
    - contextPath: CTIX.SavedSearch.shared_type
      description: shared type
      type: string
    - contextPath: CTIX.SavedSearch.type
      description: type of the object
      type: string
    - contextPath: CTIX.SavedSearch.meta_data
      description: meta data of the object
    description: Saved Search listing api with pagination
  - name: ctix-get-server-collections
    arguments:
    - name: page
      description: page of the result
      defaultValue: 1
    - name: page_size
      description: page size of the result
      defaultValue: 15
    outputs:
    - contextPath: CTIX.ServerCollection.name
      description: Name of the server
      type: string
    - contextPath: CTIX.ServerCollection.id
      description: ID of the object
      type: string
    - contextPath: CTIX.ServerCollection.inbox
      description: Inbox is enabled or not
      type: boolean
    - contextPath: CTIX.ServerCollection.is_active
      description: Object if active or not
      type: boolean
    - contextPath: CTIX.ServerCollection.is_editable
      description: Object if editable or not
      type: boolean
    - contextPath: CTIX.ServerCollection.polling
      description: Object polling is enabled or not
      type: boolean
    - contextPath: CTIX.ServerCollection.type
      description: Object type
      type: string
    - contextPath: CTIX.ServerCollection.description
      description: description of the object
      type: string
    - contextPath: CTIX.ServerCollection.created
      description: Created timestamp
      type: number
    description: Source Collection listing api with pagination
  - name: ctix-get-actions
    arguments:
    - name: page
      description: page of the result
      defaultValue: 1
    - name: page_size
      description: page size of the result
      defaultValue: 15
    - name: object_type
      description: object type of the indicator
    - name: action_type
      description: action type of the indicator
    outputs:
    - contextPath: CTIX.Action.action_name
      description: Name of the Action
      type: string
    - contextPath: CTIX.Action.action_type
      description: Description of the action
    - contextPath: CTIX.Action.actioned_on
      description: "Timestamp of when the action was taken "
      type: number
    - contextPath: CTIX.Action.app_name
      description: Name of the app for the action in CTIX
      type: string
    - contextPath: CTIX.app_type
      description: Type of the app
      type: string
    - contextPath: CTIX.Action.id
      description: ID of the action
      type: string
    - contextPath: CTIX.Action.object_type
      description: Type of the action
      type: string
    description: Enrichment tools listing API
  - name: ctix-add-indicator-as-false-positive
    description: Add indicators as false positive in CTIX
    arguments:
    - name: object_ids
      required: true
      description: ", seperated list of indicator ids"
=======
      description: Query statement for the thread data, please refer to the documentation.
    - name: page
      description: page.
      defaultValue: "1"
    - name: page_size
      description: size of page.
      defaultValue: "1"
    outputs:
    - contextPath: CTIX.ThreatData.confidence_score
      description: Confidence Score of the IOC.
      type: number
    - contextPath: CTIX.ThreatData.confidence_type
      description: Confidence Type of the IOC.
      type: string
    - contextPath: CTIX.ThreatData.created
      description: When the IOC was created in source.
      type: number
    - contextPath: CTIX.ThreatData.ctix_created
      description: When the IOC was created in CTIX.
      type: number
    - contextPath: CTIX.ThreatData.ctix_modified
      description: When the IOC was modified in CTIX.
      type: number
    - contextPath: CTIX.ThreatData.id
      description: ID of the IOC in CTIX.
      type: string
    - contextPath: CTIX.ThreatData.indicator_type
      description: Type of the Indicator.
      type: string
    - contextPath: CTIX.ThreatData.ioc_type
      description: Type of IOC.
      type: string
    - contextPath: CTIX.ThreatData.is_actioned
      description: Is Actioned.
      type: boolean
    - contextPath: CTIX.ThreatData.is_deprecated
      description: Is Deprecated.
      type: boolean
    - contextPath: CTIX.ThreatData.is_false_positive
      description: Is False Positive.
      type: boolean
    - contextPath: CTIX.ThreatData.is_reviewed
      description: Is reviewed.
      type: boolean
    - contextPath: CTIX.ThreatData.is_revoked
      description: Is revoked.
      type: boolean
    - contextPath: CTIX.ThreatData.is_watchlist
      description: Is Watchlist.
      type: boolean
    - contextPath: CTIX.ThreatData.is_whitelisted
      description: Is allowed.
      type: boolean
    - contextPath: CTIX.ThreatData.modified
      description: When the indicator modified.
      type: boolean
    - contextPath: CTIX.ThreatData.name
      description: Name of the indicator.
      type: boolean
    - contextPath: CTIX.ThreatData.risk_severity
      description: risk severity of the indicator.
      type: boolean
    - contextPath: CTIX.ThreatData.source_collections
      description: Source Collections of the Indicator.
    - contextPath: CTIX.ThreatData.source_confidence
      description: Source Confidence of the indicator.
      type: string
    - contextPath: CTIX.ThreatData.sources
      description: sources of the indicator.
    - contextPath: CTIX.ThreatData.sub_type
      description: Sub Type of the IOC.
      type: string
    - contextPath: CTIX.ThreatData.tlp
      description: TLP of the indicator.
      type: string
    - contextPath: CTIX.ThreatData.type
      description: Type of the IOC.
      type: string
    - contextPath: CTIX.ThreatData.valid_from
      description: Date from which IOC is valid.
      type: number
    description: Command for querying and listing threat data.
  - name: ctix-get-saved-searches
    arguments:
    - name: page
      description: page from where to start.
      defaultValue: 1
    - name: page_size
      description: page size of the result.
      defaultValue: 15
    outputs:
    - contextPath: CTIX.SavedSearch.id
      description: ID of the object.
      type: string
    - contextPath: CTIX.SavedSearch.editable
      description: editable object details.
      type: boolean
    - contextPath: CTIX.SavedSearch.is_threat_data_search
      description: is threat data search.
      type: boolean
    - contextPath: CTIX.SavedSearch.name
      description: name of the IOC.
      type: string
    - contextPath: CTIX.SavedSearch.order
      description: order details.
      type: number
    - contextPath: CTIX.SavedSearch.pinned
      description: Pinned details.
      type: boolean
    - contextPath: CTIX.SavedSearch.query
      description: CQL used.
      type: string
    - contextPath: CTIX.SavedSearch.shared_type
      description: shared type.
      type: string
    - contextPath: CTIX.SavedSearch.type
      description: type of the object.
      type: string
    - contextPath: CTIX.SavedSearch.meta_data
      description: meta data of the object.
    description: Saved Search listing api with pagination.
  - name: ctix-get-server-collections
    arguments:
    - name: page
      description: page of the result.
      defaultValue: 1
    - name: page_size
      description: page size of the result.
      defaultValue: 15
    outputs:
    - contextPath: CTIX.ServerCollection.name
      description: Name of the server.
      type: string
    - contextPath: CTIX.ServerCollection.id
      description: ID of the object.
      type: string
    - contextPath: CTIX.ServerCollection.inbox
      description: Inbox is enabled or not.
      type: boolean
    - contextPath: CTIX.ServerCollection.is_active
      description: Object if active or not.
      type: boolean
    - contextPath: CTIX.ServerCollection.is_editable
      description: Object if editable or not.
      type: boolean
    - contextPath: CTIX.ServerCollection.polling
      description: Object polling is enabled or not.
      type: boolean
    - contextPath: CTIX.ServerCollection.type
      description: Object type.
      type: string
    - contextPath: CTIX.ServerCollection.description
      description: description of the object.
      type: string
    - contextPath: CTIX.ServerCollection.created
      description: Created timestamp.
      type: number
    description: Source Collection listing api with pagination.
  - name: ctix-get-actions
    arguments:
    - name: page
      description: page of the result.
      defaultValue: 1
    - name: page_size
      description: page size of the result.
      defaultValue: 15
    - name: object_type
      description: object type of the indicator.
    - name: action_type
      description: action type of the indicator.
    outputs:
    - contextPath: CTIX.Action.action_name
      description: Name of the Action.
      type: string
    - contextPath: CTIX.Action.action_type
      description: Description of the action.
    - contextPath: CTIX.Action.actioned_on
      description: "Timestamp of when the action was taken."
      type: number
    - contextPath: CTIX.Action.app_name
      description: Name of the app for the action in CTIX.
      type: string
    - contextPath: CTIX.app_type
      description: Type of the app.
      type: string
    - contextPath: CTIX.Action.id
      description: ID of the action.
      type: string
    - contextPath: CTIX.Action.object_type
      description: Type of the action.
      type: string
    description: Enrichment tools listing API.
  - name: ctix-add-indicator-as-false-positive
    description: Add indicators as false positive in CTIX.
    arguments:
    - name: object_ids
      required: true
      description: ", seperated list of indicator ids."
>>>>>>> 6f77591c
      isArray: true
    - name: object_type
      required: true
      auto: PREDEFINED
      predefined:
      - attack-pattern
      - campaign
      - course-of-action
      - custom-object
      - grouping
      - identity
      - indicator
      - infrastructure
      - intrusion-set
      - location
      - malware
      - malware-analysis
      - observed-data
      - opinion
      - report
      - threat-actor
      - tool
      - note
      - vulnerability
      - artifact
      - directory
      - email-addr
      - user-account
      - email-message
      - file
      - ipv4-addr
      - ipv6-addr
      - mac-addr
      - autonomous-system
      - network-traffic
      - domain-name
      - process
      - software
      - windows-registry-key
      - mutex
      - url
      - observable
      - x509-certificate
<<<<<<< HEAD
      description: Type of object
    outputs:
    - contextPath: CTIX.IndicatorFalsePositive.message
      description: Indicator change result
=======
      description: Type of object.
    outputs:
    - contextPath: CTIX.IndicatorFalsePositive.message
      description: Indicator change result.
>>>>>>> 6f77591c
      type: unknown
  - name: ctix-ioc-manual-review
    arguments:
    - name: object_ids
      required: true
<<<<<<< HEAD
      description: Object ids of the items to be added for manual review
=======
      description: Object ids of the items to be added for manual review.
>>>>>>> 6f77591c
      isArray: true
    - name: object_type
      required: true
      auto: PREDEFINED
      predefined:
      - attack-pattern
      - campaign
      - course-of-action
      - custom-object
      - grouping
      - identity
      - indicator
      - infrastructure
      - intrusion-set
      - location
      - malware
      - malware-analysis
      - observed-data
      - opinion
      - report
      - threat-actor
      - tool
      - note
      - vulnerability
      - artifact
      - directory
      - email-addr
      - user-account
      - email-message
      - file
      - ipv4-addr
      - ipv6-addr
      - mac-addr
      - autonomous-system
      - network-traffic
      - domain-name
      - process
      - software
      - windows-registry-key
      - mutex
      - url
      - observable
      - x509-certificate
<<<<<<< HEAD
      description: object type
    outputs:
    - contextPath: CTIX.IOCManualReview.message
      description: IOC Manual Review result
      type: unknown
    description: Adds ioc to manual review bulk api
=======
      description: object type.
    outputs:
    - contextPath: CTIX.IOCManualReview.message
      description: IOC Manual Review result.
      type: unknown
    description: Adds ioc to manual review bulk api.
>>>>>>> 6f77591c
  - name: ctix-deprecate-ioc
    arguments:
    - name: object_ids
      required: true
<<<<<<< HEAD
      description: "Object ids "
      isArray: true
    - name: object_type
      required: true
      description: object type
    outputs:
    - contextPath: CTIX.DeprecateIOC
      description: Result of the IOC deprecation request
    description: Deprecate ioc bulk api
=======
      description: "Object ids."
      isArray: true
    - name: object_type
      required: true
      description: object type.
    outputs:
    - contextPath: CTIX.DeprecateIOC
      description: Result of the IOC deprecation request.
    description: Deprecate ioc bulk api.
>>>>>>> 6f77591c
  - name: ctix-add-analyst-tlp
    arguments:
    - name: object_id
      required: true
      default: true
<<<<<<< HEAD
      description: object id
    - name: object_type
      required: true
      description: object type
    - name: data
      required: true
      description: data
    outputs:
    - contextPath: CTIX.AddAnalystTLP
      description: Result of the addition of analyst TLP
    description: Add Analyst TLP
=======
      description: object id.
    - name: object_type
      required: true
      description: object type.
    - name: data
      required: true
      description: data.
    outputs:
    - contextPath: CTIX.AddAnalystTLP
      description: Result of the addition of analyst TLP.
    description: Add Analyst TLP.
>>>>>>> 6f77591c
  - name: ctix-add-analyst-score
    arguments:
    - name: object_id
      required: true
<<<<<<< HEAD
      description: object id
    - name: object_type
      required: true
      description: object type
    - name: data
      required: true
      description: data
    outputs:
    - contextPath: CTIX.AddAnalystScore
      description: Result of adding analyst score to threat data
    description: Add Analyst Score for a Threat data
  - name: ctix-saved-result-set
    arguments:
    - name: page
      description: page
      defaultValue: "1"
    - name: page_size
      default: true
      description: page size
      defaultValue: "10"
    - name: label_name
      description: label name
    - name: query
      description: CQL
    outputs:
    - contextPath: CTIX.SavedResultSet.analyst_score
      description: Analyst score of the IOC
      type: number
    - contextPath: CTIX.SavedResultSet.analyst_tlp
      description: Analyst TLP of the IOC
      type: string
    - contextPath: CTIX.SavedResultSet.confidence_score
      description: Confidence score of the IOC
      type: number
    - contextPath: CTIX.SavedResultSet.confidence_type
      description: Confidence type of the IOC
      type: string
    - contextPath: CTIX.SavedResultSet.country
      description: Country of origin for the IOC
      type: string
    - contextPath: CTIX.SavedResultSet.created
      description: IOC creation date
      type: number
    - contextPath: CTIX.SavedResultSet.ctix_created
      description: IOC date of creation in CTIX
      type: number
    - contextPath: CTIX.SavedResultSet.ctix_modified
      description: IOC date of modification in CTIX
      type: number
    - contextPath: CTIX.SavedResultSet.first_seen
      description: IOC timestamp when it was first seen
      type: date
    - contextPath: CTIX.SavedResultSet.id
      description: IOC ID
      type: number
    - contextPath: CTIX.SavedResultSet.indicator_type
      description: "Type of the indicator "
      type: string
    - contextPath: CTIX.SavedResultSet.ioc_type
      description: "Type of the IOC "
      type: string
    - contextPath: CTIX.SavedResultSet.is_actioned
      description: If there is any action taken on the indicator
      type: boolean
    - contextPath: CTIX.SavedResultSet.is_deprecated
      description: If the indicator is deprecated or not
      type: boolean
    - contextPath: CTIX.SavedResultSet.is_false_positive
      description: Value of the indicator is false positive or not
      type: boolean
    - contextPath: CTIX.SavedResultSet.is_reviewed
      description: "Whether the indicator reviewed or not "
      type: boolean
    - contextPath: CTIX.SavedResultSet.is_revoked
      description: Whether the indicator is revoked or not
      type: boolean
    - contextPath: CTIX.SavedResultSet.is_watchlist
      description: Whether the indicator is under watchlist or not
      type: boolean
    - contextPath: CTIX.SavedResultSet.is_whitelisted
      description: Whether the indicator is allowed or not
      type: boolean
    - contextPath: CTIX.SavedResultSet.last_seen
      description: Timestamp of the when the IOC was last seen
      type: date
    - contextPath: CTIX.SavedResultSet.modified
      description: Timestamp of the when the IOC was modified
      type: date
    - contextPath: CTIX.SavedResultSet.name
      description: Name of the indicator
      type: string
    - contextPath: CTIX.SavedResultSet.null
      description: "null"
    - contextPath: CTIX.SavedResultSet.primary_attribute
      description: Primary attribute of the IOC
      type: string
    - contextPath: CTIX.SavedResultSet.published_collections
      description: Published collections of the IOC
      type: unknown
    - contextPath: CTIX.SavedResultSet.risk_severity
      description: Risk severity of the IOC
    - contextPath: CTIX.SavedResultSet.source_collections
      description: Source collections of the IOC
    - contextPath: CTIX.SavedResultSet.name
      description: Name of the IOC
      type: string
    - contextPath: CTIX.SavedResultSet.sources
      description: Sources of the IOC
    - contextPath: CTIX.SavedResultSet.sub_type
      description: Sub type of the IOC
    - contextPath: CTIX.SavedResultSet.subscriber_collections
      description: Subscription collections of the IOC
    - contextPath: CTIX.SavedResultSet.subscribers
      description: Subscribers of the IOC
    - contextPath: CTIX.SavedResultSet.tags
      description: Tags on the IOC
    - contextPath: CTIX.SavedResultSet.tlp
      description: TLP of the IOC
    - contextPath: CTIX.SavedResultSet.type
      description: Type of the IOC
    - contextPath: CTIX.SavedResultSet.valid_from
      description: Timestamp from when the IOC is valid
    - contextPath: CTIX.SavedResultSet.valid_until
      description: Timestamp till then the IOC is valid
    description: Saved Result Set
  - name: ctix-add-tag-indicator
    arguments:
    - name: page
      description: page from where data will be taken
      defaultValue: "1"
    - name: page_size
      default: true
      description: total number of results to be fetched
      defaultValue: "10"
    - name: q
      description: query
    - name: object_id
      description: object id
      defaultValue: ""
    - name: object_type
      description: object type
      defaultValue: ""
    - name: tag_id
      description: tag id
=======
      description: object id.
    - name: object_type
      required: true
      description: object type.
    - name: data
      required: true
      description: data.
    outputs:
    - contextPath: CTIX.AddAnalystScore
      description: Result of adding analyst score to threat data.
    description: Add Analyst Score for a Threat data.
  - name: ctix-saved-result-set
    arguments:
    - name: page
      description: page.
      defaultValue: "1"
    - name: page_size
      default: true
      description: page size.
      defaultValue: "10"
    - name: label_name
      description: label name.
    - name: query
      description: CQL.
    outputs:
    - contextPath: CTIX.SavedResultSet.analyst_score
      description: Analyst score of the IOC.
      type: number
    - contextPath: CTIX.SavedResultSet.analyst_tlp
      description: Analyst TLP of the IOC.
      type: string
    - contextPath: CTIX.SavedResultSet.confidence_score
      description: Confidence score of the IOC.
      type: number
    - contextPath: CTIX.SavedResultSet.confidence_type
      description: Confidence type of the IOC.
      type: string
    - contextPath: CTIX.SavedResultSet.country
      description: Country of origin for the IOC.
      type: string
    - contextPath: CTIX.SavedResultSet.created
      description: IOC creation date.
      type: number
    - contextPath: CTIX.SavedResultSet.ctix_created
      description: IOC date of creation in CTIX.
      type: number
    - contextPath: CTIX.SavedResultSet.ctix_modified
      description: IOC date of modification in CTIX.
      type: number
    - contextPath: CTIX.SavedResultSet.first_seen
      description: IOC timestamp when it was first seen.
      type: date
    - contextPath: CTIX.SavedResultSet.id
      description: IOC ID.
      type: number
    - contextPath: CTIX.SavedResultSet.indicator_type
      description: "Type of the indicator."
      type: string
    - contextPath: CTIX.SavedResultSet.ioc_type
      description: "Type of the IOC."
      type: string
    - contextPath: CTIX.SavedResultSet.is_actioned
      description: If there is any action taken on the indicator.
      type: boolean
    - contextPath: CTIX.SavedResultSet.is_deprecated
      description: If the indicator is deprecated or not.
      type: boolean
    - contextPath: CTIX.SavedResultSet.is_false_positive
      description: Value of the indicator is false positive or not.
      type: boolean
    - contextPath: CTIX.SavedResultSet.is_reviewed
      description: "Whether the indicator reviewed or not."
      type: boolean
    - contextPath: CTIX.SavedResultSet.is_revoked
      description: Whether the indicator is revoked or not.
      type: boolean
    - contextPath: CTIX.SavedResultSet.is_watchlist
      description: Whether the indicator is under watchlist or not.
      type: boolean
    - contextPath: CTIX.SavedResultSet.is_whitelisted
      description: Whether the indicator is allowed or not.
      type: boolean
    - contextPath: CTIX.SavedResultSet.last_seen
      description: Timestamp of the when the IOC was last seen.
      type: date
    - contextPath: CTIX.SavedResultSet.modified
      description: Timestamp of the when the IOC was modified.
      type: date
    - contextPath: CTIX.SavedResultSet.name
      description: Name of the indicator.
      type: string
    - contextPath: CTIX.SavedResultSet.null
      description: "null."
    - contextPath: CTIX.SavedResultSet.primary_attribute
      description: Primary attribute of the IOC.
      type: string
    - contextPath: CTIX.SavedResultSet.published_collections
      description: Published collections of the IOC.
      type: unknown
    - contextPath: CTIX.SavedResultSet.risk_severity
      description: Risk severity of the IOC.
    - contextPath: CTIX.SavedResultSet.source_collections
      description: Source collections of the IOC.
    - contextPath: CTIX.SavedResultSet.name
      description: Name of the IOC.
      type: string
    - contextPath: CTIX.SavedResultSet.sources
      description: Sources of the IOC.
    - contextPath: CTIX.SavedResultSet.sub_type
      description: Sub type of the IOC.
    - contextPath: CTIX.SavedResultSet.subscriber_collections
      description: Subscription collections of the IOC.
    - contextPath: CTIX.SavedResultSet.subscribers
      description: Subscribers of the IOC.
    - contextPath: CTIX.SavedResultSet.tags
      description: Tags on the IOC.
    - contextPath: CTIX.SavedResultSet.tlp
      description: TLP of the IOC.
    - contextPath: CTIX.SavedResultSet.type
      description: Type of the IOC.
    - contextPath: CTIX.SavedResultSet.valid_from
      description: Timestamp from when the IOC is valid.
    - contextPath: CTIX.SavedResultSet.valid_until
      description: Timestamp till then the IOC is valid.
    description: Saved Result Set.
  - name: ctix-add-tag-indicator
    arguments:
    - name: page
      description: page from where data will be taken.
      defaultValue: "1"
    - name: page_size
      default: true
      description: total number of results to be fetched.
      defaultValue: "10"
    - name: q
      description: query.
    - name: object_id
      description: object id.
      defaultValue: ""
    - name: object_type
      description: object type.
      defaultValue: ""
    - name: tag_id
      description: tag id.
>>>>>>> 6f77591c
      isArray: true
      defaultValue: ""
    outputs:
    - contextPath: CTIX.TagUpdation.meesage
<<<<<<< HEAD
      description: Result of the add indicator tag request
    description: Adding Tag to Indicator
  - name: ctix-remove-tag-from-indicator
    arguments:
    - name: page
      description: which page to bring the data from
      defaultValue: "1"
    - name: page_size
      default: true
      description: number of pages to bring data from
      defaultValue: "10"
    - name: q
      description: query
    - name: object_id
      description: object_id
      defaultValue: ""
    - name: object_type
      description: object_type
      defaultValue: ""
    - name: tag_id
      description: tag_id
=======
      description: Result of the add indicator tag request.
    description: Adding Tag to Indicator.
  - name: ctix-remove-tag-from-indicator
    arguments:
    - name: page
      description: which page to bring the data from.
      defaultValue: "1"
    - name: page_size
      default: true
      description: number of pages to bring data from.
      defaultValue: "10"
    - name: q
      description: query.
    - name: object_id
      description: object_id.
      defaultValue: ""
    - name: object_type
      description: object_type.
      defaultValue: ""
    - name: tag_id
      description: tag_id.
>>>>>>> 6f77591c
      isArray: true
      defaultValue: ""
    outputs:
    - contextPath: CTIX.TagUpdation.message
<<<<<<< HEAD
      description: Result of the remove indicator tag request
    description: Remove Tag From Indicator
  - name: ctix-search-for-tag
    arguments:
    - name: page
      description: number of page from where data needs to brought
      defaultValue: "1"
    - name: page_size
      default: true
      description: size of the result
      defaultValue: "10"
    - name: q
      description: query
    outputs:
    - contextPath: CTIX.SearchTag.colour_code
      description: Colour code of the tag
      type: unknown
    - contextPath: CTIX.SearchTag.created
      description: Timestamp of when the tag was created
      type: number
    - contextPath: CTIX.SearchTag.created_by
      description: details of the person who created the tag
      type: unknown
    - contextPath: CTIX.SearchTag.id
      description: ID of the tag
      type: string
    - contextPath: CTIX.SearchTag.modified
      description: Timestamp of when the tag was modified
      type: number
    - contextPath: CTIX.SearchTag.modified_by
      description: Details of the person who modified the tag
    - contextPath: CTIX.SearchTag.name
      description: Name of the tag
    - contextPath: CTIX.SearchTag.type
      description: type of the tag
    description: Search for tag
  - name: ctix-get-indicator-details
    arguments:
    - name: page
      description: from where data has to be brought
      defaultValue: "1"
    - name: page_size
      default: true
      description: total number of results
      defaultValue: "10"
    - name: object_id
      description: object id
      defaultValue: ""
    - name: object_type
      description: object type
      defaultValue: ""
    outputs:
    - contextPath: CTIX.IndicatorDetails.aliases
      description: Aliases of the tag if any
      type: string
    - contextPath: CTIX.IndicatorDetails.analyst_description
      description: Analyst description provided if any
      type: string
    - contextPath: CTIX.IndicatorDetails.analyst_score
      description: Analyst score of the indicator
      type: number
    - contextPath: CTIX.IndicatorDetails.analyst_tlp
      description: Analyst provided TLP on the indicator
      type: string
    - contextPath: CTIX.IndicatorDetails.asn
      description: ASN of the indicator
      type: string
    - contextPath: CTIX.IndicatorDetails.attribute_field
      description: Attribute field of the indicator
      type: string
    - contextPath: CTIX.IndicatorDetails.attribute_value
      description: Attribute value of the indicator
      type: string
    - contextPath: CTIX.IndicatorDetails.base_type
      description: Base type of the indicator
      type: string
    - contextPath: CTIX.IndicatorDetails.confidence_score
      description: Confidence score of the IOC
      type: number
    - contextPath: CTIX.IndicatorDetails.confidence_type
      description: Confidence type of the IOC
      type: string
    - contextPath: CTIX.IndicatorDetails.country
      description: Country of origin of the IOC
      type: string
    - contextPath: CTIX.IndicatorDetails.created
      description: Timestamp of when the indicator was created
      type: number
    - contextPath: CTIX.IndicatorDetails.ctix_created
      description: Timestamp of when the indicator was created in CTIX
      type: number
    - contextPath: CTIX.IndicatorDetails.ctix_modified
      description: Timestamp of when the indicator was modified in CTIX
      type: number
    - contextPath: CTIX.IndicatorDetails.ctix_score
      description: CTIX score of the indicator
      type: number
    - contextPath: CTIX.IndicatorDetails.ctix_tlp
      description: CTIX assigned TLP of the indicator
      type: string
    - contextPath: CTIX.IndicatorDetails.defang_analyst_description
      description: Defanged analyst description of the indicator
      type: string
    - contextPath: CTIX.IndicatorDetails.description
      description: Description of the indicator
      type: string
    - contextPath: CTIX.IndicatorDetails.fang_analyst_description
      description: Fang analyst description of the indicator
      type: string
    - contextPath: CTIX.IndicatorDetails.first_seen
      description: Timestamp of then the indicator was first seen
      type: number
    - contextPath: CTIX.IndicatorDetails.last_seen
      description: Timestamp of then the indicator was last seen
      type: number
    - contextPath: CTIX.IndicatorDetails.modified
      description: Timestamp of then the indicator was modified
      type: number
    - contextPath: CTIX.IndicatorDetails.name
      description: Name of the indicator
      type: string
    - contextPath: CTIX.IndicatorDetails.pattern
      description: STIX pattern of the indicator
      type: string
    - contextPath: CTIX.IndicatorDetails.pattern_type
      description: pattern type of the indicator
      type: string
    - contextPath: CTIX.IndicatorDetails.pattern_version
      description: STIX pattern version
      type: string
    - contextPath: CTIX.IndicatorDetails.sources
      description: Sources of the indicator
    - contextPath: CTIX.IndicatorDetails.sub_type
      description: Sub type of the indicator
      type: string
    - contextPath: CTIX.IndicatorDetails.tld
      description: TLD of the indicator
      type: string
    - contextPath: CTIX.IndicatorDetails.tlp
      description: TLP of the indicator
      type: string
    - contextPath: CTIX.IndicatorDetails.type
      description: Type of the indicator
      type: string
    - contextPath: CTIX.IndicatorDetails.types
      description: Types of the indicator
      type: string
    - contextPath: CTIX.IndicatorDetails.valid_from
      description: Timestamp of the indicator from then it was valid
      type: number
    - contextPath: CTIX.IndicatorDetails.valid_until
      description: "Timestamp of the indicator till "
    description: Get Indicator Details
  - name: ctix-get-indicator-tags
    arguments:
    - name: object_id
      description: object id
      defaultValue: ""
    - name: object_type
      description: object type
      defaultValue: ""
    - name: page
      default: true
      description: page
      defaultValue: "1"
    - name: page_size
      description: page size
      defaultValue: "10"
    outputs:
    - contextPath: CTIX.IndicatorTags.notes
      description: Notes on the indicator's tag
      type: unknown
    - contextPath: CTIX.IndicatorTags.is_deprecated
      description: If the indicator's tag deprecated or not
      type: boolean
    - contextPath: CTIX.IndicatorTags.is_revoked
      description: If the indicator's tag revoked or not
      type: boolean
    - contextPath: CTIX.IndicatorTags.ctix_created
      description: Timestamp of when the Indicator tag was created in CTIX
      type: number
    - contextPath: CTIX.IndicatorTags.is_false_positive
      description: If the indicator's tag is false positive or not
      type: boolean
    - contextPath: CTIX.IndicatorTags.name
      description: Name of the indicator
      type: string
    - contextPath: CTIX.IndicatorTags.is_reviewed
      description: If the indicator reviewed or not
      type: boolean
    - contextPath: CTIX.IndicatorTags.is_whitelisted
      description: If the indicator allowed or not
      type: boolean
    - contextPath: CTIX.IndicatorTags.is_under_review
      description: If the indicator is under review or not
      type: boolean
    - contextPath: CTIX.IndicatorTags.is_watchlist
      description: If the indicator is under watchlist or not
      type: boolean
    - contextPath: CTIX.IndicatorTags.tags
      description: Tags of the indicator
    - contextPath: CTIX.IndicatorTags.sub_type
      description: Sub type of the indicator
    - contextPath: CTIX.IndicatorTags.type
      description: Type of Indicator
    description: Get Indicator Tags
  - name: ctix-get-indicator-relations
    arguments:
    - name: page
      description: page
      defaultValue: "1"
    - name: page_size
      description: page size
      defaultValue: "10"
    - name: object_id
      description: object id
      defaultValue: ""
    - name: object_type
      description: object type
      defaultValue: ""
    outputs:
    - contextPath: CTIX.IndicatorRelations.relationship_type
      description: Indicator relation types
    - contextPath: CTIX.IndicatorRelations.sources
      description: Indicator sources
    - contextPath: CTIX.IndicatorRelations.target_ref
      description: "Indicator target reference "
    description: Get Indicator Relations
  - name: ctix-get-indicator-observations
    arguments:
    - name: page
      description: page
    - name: page_size
      description: page size
    - name: object_id
      description: object id
    - name: object_type
      description: object type
    outputs:
    - contextPath: CTIX.IndicatorObservations.custom_attributes
      description: Custom attributes if any
    - contextPath: CTIX.IndicatorObservations.ctix_modified
      description: Timestamp when indicator was modified in CTIX
      type: number
    - contextPath: CTIX.IndicatorObservations.created
      description: Timestamp when indicator was created
      type: number
    - contextPath: CTIX.IndicatorObservations.pattern_type
      description: Pattern type of Indicator
      type: string
    - contextPath: CTIX.IndicatorObservations.modified
      description: "Timestamp when indicator was modified "
      type: number
    - contextPath: CTIX.IndicatorObservations.ctix_created
      description: Timestamp when indicator was created in CTIX
      type: number
    - contextPath: CTIX.IndicatorObservations.pattern_version
      description: STIX Pattern version of indicator
      type: string
    - contextPath: CTIX.IndicatorObservations.confidence
      description: Confidence level of the indicator
      type: string
    - contextPath: CTIX.IndicatorObservations.valid_from
      description: Timestamp when indicator was valid from
      type: number
    - contextPath: CTIX.IndicatorObservations.pattern
      description: STIX pattern
      type: string
    - contextPath: CTIX.IndicatorObservations.fang_description
      description: "FANG description "
      type: string
    - contextPath: CTIX.IndicatorObservations.defang_description
      description: DEFANG description
      type: string
    - contextPath: CTIX.IndicatorObservations.spec_version
      description: STIX Spec version
      type: string
    - contextPath: CTIX.IndicatorObservations.tags
      description: Tags attached to the indicator
    - contextPath: CTIX.IndicatorObservations.received_id
      description: STIX ID when indicator was received
      type: string
    - contextPath: CTIX.IndicatorObservations.types
      description: STIX Types attached to the indicator
    - contextPath: CTIX.IndicatorObservations.source
      description: STIX source of the indicator
    - contextPath: CTIX.IndicatorObservations.id
      description: id of the indicator
      type: string
    - contextPath: CTIX.IndicatorObservations.valid_until
      description: Timestamp till when the indicator is valid
      type: number
    - contextPath: CTIX.IndicatorObservations.sco_object_id
      description: SCO object ID
    - contextPath: CTIX.IndicatorObservations.unique_hash
      description: unique hash of the indicator
    - contextPath: CTIX.IndicatorObservations.description
      description: description of the indicator
    - contextPath: CTIX.IndicatorObservations.granular_markings
      description: Granular Markings if any
    - contextPath: CTIX.IndicatorObservations.collection
      description: Collection details of the indicator
    description: Get Indicator Observations
  - name: ctix-get-conversion-feed-source
    description: Get Conversion feed source
    arguments:
    - name: page
      description: page
      defaultValue: "1"
    - name: page_size
      description: page size
      defaultValue: "10"
    - name: object_id
      description: object id
    - name: object_type
      description: object type
    outputs:
    - contextPath: CTIX.ConversionFeedSource.created
      description: Indicator creation timestamp
      type: number
    - contextPath: CTIX.ConversionFeedSource.id
      description: ID of the indicator
      type: string
    - contextPath: CTIX.ConversionFeedSource.name
      description: name of the indicator
      type: string
    - contextPath: CTIX.ConversionFeedSource.taxii_option
      description: TAXII option
=======
      description: Result of the remove indicator tag request.
    description: Remove Tag From Indicator.
  - name: ctix-search-for-tag
    arguments:
    - name: page
      description: number of page from where data needs to brought.
      defaultValue: "1"
    - name: page_size
      default: true
      description: size of the result.
      defaultValue: "10"
    - name: q
      description: query.
    outputs:
    - contextPath: CTIX.SearchTag.colour_code
      description: Colour code of the tag.
      type: unknown
    - contextPath: CTIX.SearchTag.created
      description: Timestamp of when the tag was created.
      type: number
    - contextPath: CTIX.SearchTag.created_by
      description: details of the person who created the tag.
      type: unknown
    - contextPath: CTIX.SearchTag.id
      description: ID of the tag.
      type: string
    - contextPath: CTIX.SearchTag.modified
      description: Timestamp of when the tag was modified.
      type: number
    - contextPath: CTIX.SearchTag.modified_by
      description: Details of the person who modified the tag.
    - contextPath: CTIX.SearchTag.name
      description: Name of the tag.
    - contextPath: CTIX.SearchTag.type
      description: type of the tag.
    description: Search for tag.
  - name: ctix-get-indicator-details
    arguments:
    - name: page
      description: from where data has to be brought.
      defaultValue: "1"
    - name: page_size
      default: true
      description: total number of results.
      defaultValue: "10"
    - name: object_id
      description: object id.
      defaultValue: ""
    - name: object_type
      description: object type.
      defaultValue: ""
    outputs:
    - contextPath: CTIX.IndicatorDetails.aliases
      description: Aliases of the tag if any.
      type: string
    - contextPath: CTIX.IndicatorDetails.analyst_description
      description: Analyst description provided if any.
      type: string
    - contextPath: CTIX.IndicatorDetails.analyst_score
      description: Analyst score of the indicator.
      type: number
    - contextPath: CTIX.IndicatorDetails.analyst_tlp
      description: Analyst provided TLP on the indicator.
      type: string
    - contextPath: CTIX.IndicatorDetails.asn
      description: ASN of the indicator.
      type: string
    - contextPath: CTIX.IndicatorDetails.attribute_field
      description: Attribute field of the indicator.
      type: string
    - contextPath: CTIX.IndicatorDetails.attribute_value
      description: Attribute value of the indicator.
      type: string
    - contextPath: CTIX.IndicatorDetails.base_type
      description: Base type of the indicator.
      type: string
    - contextPath: CTIX.IndicatorDetails.confidence_score
      description: Confidence score of the IOC.
      type: number
    - contextPath: CTIX.IndicatorDetails.confidence_type
      description: Confidence type of the IOC.
      type: string
    - contextPath: CTIX.IndicatorDetails.country
      description: Country of origin of the IOC.
      type: string
    - contextPath: CTIX.IndicatorDetails.created
      description: Timestamp of when the indicator was created.
      type: number
    - contextPath: CTIX.IndicatorDetails.ctix_created
      description: Timestamp of when the indicator was created in CTIX.
      type: number
    - contextPath: CTIX.IndicatorDetails.ctix_modified
      description: Timestamp of when the indicator was modified in CTIX.
      type: number
    - contextPath: CTIX.IndicatorDetails.ctix_score
      description: CTIX score of the indicator.
      type: number
    - contextPath: CTIX.IndicatorDetails.ctix_tlp
      description: CTIX assigned TLP of the indicator.
      type: string
    - contextPath: CTIX.IndicatorDetails.defang_analyst_description
      description: Defanged analyst description of the indicator.
      type: string
    - contextPath: CTIX.IndicatorDetails.description
      description: Description of the indicator.
      type: string
    - contextPath: CTIX.IndicatorDetails.fang_analyst_description
      description: Fang analyst description of the indicator.
      type: string
    - contextPath: CTIX.IndicatorDetails.first_seen
      description: Timestamp of then the indicator was first seen.
      type: number
    - contextPath: CTIX.IndicatorDetails.last_seen
      description: Timestamp of then the indicator was last seen.
      type: number
    - contextPath: CTIX.IndicatorDetails.modified
      description: Timestamp of then the indicator was modified.
      type: number
    - contextPath: CTIX.IndicatorDetails.name
      description: Name of the indicator.
      type: string
    - contextPath: CTIX.IndicatorDetails.pattern
      description: STIX pattern of the indicator.
      type: string
    - contextPath: CTIX.IndicatorDetails.pattern_type
      description: pattern type of the indicator.
      type: string
    - contextPath: CTIX.IndicatorDetails.pattern_version
      description: STIX pattern version.
      type: string
    - contextPath: CTIX.IndicatorDetails.sources
      description: Sources of the indicator.
    - contextPath: CTIX.IndicatorDetails.sub_type
      description: Sub type of the indicator.
      type: string
    - contextPath: CTIX.IndicatorDetails.tld
      description: TLD of the indicator.
      type: string
    - contextPath: CTIX.IndicatorDetails.tlp
      description: TLP of the indicator.
      type: string
    - contextPath: CTIX.IndicatorDetails.type
      description: Type of the indicator.
      type: string
    - contextPath: CTIX.IndicatorDetails.types
      description: Types of the indicator.
      type: string
    - contextPath: CTIX.IndicatorDetails.valid_from
      description: Timestamp of the indicator from then it was valid.
      type: number
    - contextPath: CTIX.IndicatorDetails.valid_until
      description: "Timestamp of the indicator till."
    description: Get Indicator Details.
  - name: ctix-get-indicator-tags
    arguments:
    - name: object_id
      description: object id.
      defaultValue: ""
    - name: object_type
      description: object type.
      defaultValue: ""
    - name: page
      default: true
      description: page.
      defaultValue: "1"
    - name: page_size
      description: page size.
      defaultValue: "10"
    outputs:
    - contextPath: CTIX.IndicatorTags.notes
      description: Notes on the indicator's tag.
      type: unknown
    - contextPath: CTIX.IndicatorTags.is_deprecated
      description: If the indicator's tag deprecated or not.
      type: boolean
    - contextPath: CTIX.IndicatorTags.is_revoked
      description: If the indicator's tag revoked or not.
      type: boolean
    - contextPath: CTIX.IndicatorTags.ctix_created
      description: Timestamp of when the Indicator tag was created in CTIX.
      type: number
    - contextPath: CTIX.IndicatorTags.is_false_positive
      description: If the indicator's tag is false positive or not.
      type: boolean
    - contextPath: CTIX.IndicatorTags.name
      description: Name of the indicator.
      type: string
    - contextPath: CTIX.IndicatorTags.is_reviewed
      description: If the indicator reviewed or not.
      type: boolean
    - contextPath: CTIX.IndicatorTags.is_whitelisted
      description: If the indicator allowed or not.
      type: boolean
    - contextPath: CTIX.IndicatorTags.is_under_review
      description: If the indicator is under review or not.
      type: boolean
    - contextPath: CTIX.IndicatorTags.is_watchlist
      description: If the indicator is under watchlist or not.
      type: boolean
    - contextPath: CTIX.IndicatorTags.tags
      description: Tags of the indicator.
    - contextPath: CTIX.IndicatorTags.sub_type
      description: Sub type of the indicator.
    - contextPath: CTIX.IndicatorTags.type
      description: Type of Indicator.
    description: Get Indicator Tags.
  - name: ctix-get-indicator-relations
    arguments:
    - name: page
      description: page.
      defaultValue: "1"
    - name: page_size
      description: page size.
      defaultValue: "10"
    - name: object_id
      description: object id.
      defaultValue: ""
    - name: object_type
      description: object type.
      defaultValue: ""
    outputs:
    - contextPath: CTIX.IndicatorRelations.relationship_type
      description: Indicator relation types.
    - contextPath: CTIX.IndicatorRelations.sources
      description: Indicator sources.
    - contextPath: CTIX.IndicatorRelations.target_ref
      description: "Indicator target reference."
    description: Get Indicator Relations.
  - name: ctix-get-indicator-observations
    arguments:
    - name: page
      description: page.
    - name: page_size
      description: page size.
    - name: object_id
      description: object id.
    - name: object_type
      description: object type.
    outputs:
    - contextPath: CTIX.IndicatorObservations.custom_attributes
      description: Custom attributes if any.
    - contextPath: CTIX.IndicatorObservations.ctix_modified
      description: Timestamp when indicator was modified in CTIX.
      type: number
    - contextPath: CTIX.IndicatorObservations.created
      description: Timestamp when indicator was created.
      type: number
    - contextPath: CTIX.IndicatorObservations.pattern_type
      description: Pattern type of Indicator.
      type: string
    - contextPath: CTIX.IndicatorObservations.modified
      description: "Timestamp when indicator was modified."
      type: number
    - contextPath: CTIX.IndicatorObservations.ctix_created
      description: Timestamp when indicator was created in CTIX.
      type: number
    - contextPath: CTIX.IndicatorObservations.pattern_version
      description: STIX Pattern version of indicator.
      type: string
    - contextPath: CTIX.IndicatorObservations.confidence
      description: Confidence level of the indicator.
      type: string
    - contextPath: CTIX.IndicatorObservations.valid_from
      description: Timestamp when indicator was valid from.
      type: number
    - contextPath: CTIX.IndicatorObservations.pattern
      description: STIX pattern.
      type: string
    - contextPath: CTIX.IndicatorObservations.fang_description
      description: "FANG description."
      type: string
    - contextPath: CTIX.IndicatorObservations.defang_description
      description: DEFANG description.
      type: string
    - contextPath: CTIX.IndicatorObservations.spec_version
      description: STIX Spec version.
      type: string
    - contextPath: CTIX.IndicatorObservations.tags
      description: Tags attached to the indicator.
    - contextPath: CTIX.IndicatorObservations.received_id
      description: STIX ID when indicator was received.
      type: string
    - contextPath: CTIX.IndicatorObservations.types
      description: STIX Types attached to the indicator.
    - contextPath: CTIX.IndicatorObservations.source
      description: STIX source of the indicator.
    - contextPath: CTIX.IndicatorObservations.id
      description: id of the indicator.
      type: string
    - contextPath: CTIX.IndicatorObservations.valid_until
      description: Timestamp till when the indicator is valid.
      type: number
    - contextPath: CTIX.IndicatorObservations.sco_object_id
      description: SCO object ID.
    - contextPath: CTIX.IndicatorObservations.unique_hash
      description: unique hash of the indicator.
    - contextPath: CTIX.IndicatorObservations.description
      description: description of the indicator.
    - contextPath: CTIX.IndicatorObservations.granular_markings
      description: Granular Markings if any.
    - contextPath: CTIX.IndicatorObservations.collection
      description: Collection details of the indicator.
    description: Get Indicator Observations.
  - name: ctix-get-conversion-feed-source
    description: Get Conversion feed source.
    arguments:
    - name: page
      description: page.
      defaultValue: "1"
    - name: page_size
      description: page size.
      defaultValue: "10"
    - name: object_id
      description: object id.
    - name: object_type
      description: object type.
    outputs:
    - contextPath: CTIX.ConversionFeedSource.created
      description: Indicator creation timestamp.
      type: number
    - contextPath: CTIX.ConversionFeedSource.id
      description: ID of the indicator.
      type: string
    - contextPath: CTIX.ConversionFeedSource.name
      description: name of the indicator.
      type: string
    - contextPath: CTIX.ConversionFeedSource.taxii_option
      description: TAXII option.
>>>>>>> 6f77591c
      type: string
  - name: ctix-get-lookup-threat-data
    arguments:
    - name: object_type
<<<<<<< HEAD
      description: object type
    - name: object_names
      description: "Will contain the SDO values. Example: If you need to get the object_ids of indicator 127.0.0.1 then the value will be 127.0.0.1"
      isArray: true
    - name: page_size
      description: size of the page
      defaultValue: "10"
    outputs:
    - contextPath: CTIX.ThreatDataLookup.analyst_score
      description: Analyst score of the indicator
      type: number
    - contextPath: CTIX.ThreatDataLookup.analyst_tlp
      description: Analyst TLP of the indicator
      type: string
    - contextPath: CTIX.ThreatDataLookup.confidence_score
      description: Confidence score of the indicator
      type: number
    - contextPath: CTIX.ThreatDataLookup.confidence_type
      description: Confidence type of the indicator
      type: string
    - contextPath: CTIX.ThreatDataLookup.country
      description: Indicator origin country
      type: string
    - contextPath: CTIX.ThreatDataLookup.created
      description: Timestamp of when the indicator was created
      type: number
    - contextPath: CTIX.ThreatDataLookup.ctix_created
      description: Timestamp of when the indicator was created in CTIX
      type: number
    - contextPath: CTIX.ThreatDataLookup.ctix_modified
      description: Timestamp of when the indicator was modified in CTIX
      type: number
    - contextPath: CTIX.ThreatDataLookup.first_seen
      description: Timestamp of when the indicator was first seen
      type: number
    - contextPath: CTIX.ThreatDataLookup.id
      description: Indicator ID
      type: string
    - contextPath: CTIX.ThreatDataLookup.indicator_type
      description: Indicator type
      type: string
    - contextPath: CTIX.ThreatDataLookup.ioc_type
      description: IOC type
      type: string
    - contextPath: CTIX.ThreatDataLookup.is_actioned
      description: Is actioned
      type: boolean
    - contextPath: CTIX.ThreatDataLookup.is_deprecated
      description: is deprecated
      type: boolean
    - contextPath: CTIX.ThreatDataLookup.is_false_positive
      description: is false positive
      type: boolean
    - contextPath: CTIX.ThreatDataLookup.is_reviewed
      description: "is reviewed "
      type: boolean
    - contextPath: CTIX.ThreatDataLookup.is_revoked
      description: is revoked
      type: boolean
    - contextPath: CTIX.ThreatDataLookup.is_watchlist
      description: is watchlisted
      type: boolean
    - contextPath: CTIX.ThreatDataLookup.is_whitelisted
      description: is allowed
      type: boolean
    - contextPath: CTIX.ThreatDataLookup.last_seen
      description: Timestamp of when the indicator was last seen
      type: number
    - contextPath: CTIX.ThreatDataLookup.modified
      description: Timestamp of when the indicator was modified
      type: number
    - contextPath: CTIX.ThreatDataLookup.name
      description: name of the indicator
      type: string
    - contextPath: CTIX.ThreatDataLookup.null
      description: "null"
    - contextPath: CTIX.ThreatDataLookup.primary_attribute
      description: Primary Attribute
      type: string
    - contextPath: CTIX.ThreatDataLookup.published_collections
      description: published collections
    - contextPath: CTIX.ThreatDataLookup.risk_severity
      description: Risk severity
      type: string
    - contextPath: CTIX.ThreatDataLookup.source_collections
      description: sources collections
      type: unknown
    - contextPath: CTIX.ThreatDataLookup.source_confidence
      description: "Source confidence "
      type: string
    - contextPath: CTIX.ThreatDataLookup.sources
      description: sources
    - contextPath: CTIX.ThreatDataLookup.sub_type
      description: Sub type
      type: string
    - contextPath: CTIX.ThreatDataLookup.subscriber_collections
      description: subscriber collections
    - contextPath: CTIX.ThreatDataLookup.subscribers
      description: subscribers
    - contextPath: CTIX.ThreatDataLookup.tags
      description: Tags
    - contextPath: CTIX.ThreatDataLookup.tlp
      description: TLP
      type: string
    - contextPath: CTIX.ThreatDataLookup.type
      description: Type
      type: string
    - contextPath: CTIX.ThreatDataLookup.valid_from
      description: Timestamp from when the indicator was valid
      type: number
    - contextPath: CTIX.ThreatDataLookup.valid_until
      description: Timestamp till when the indicator was valid
      type: number
    description: Lookup to get threat data
  - name: ctix-get-create-threat-data
    arguments:
    - name: object_names
      description: "Will contain the SDO values. Example: If you need to get the object_ids of indicator 127.0.0.1 then the value will be 127.0.0.1"
      isArray: true
      required: true
    - name: page_size
      description: size of the page
      defaultValue: "10"
    - name: source
      type: string
      description: The source of the threat data
    - name: collection
      type: string
      description: The collection to store the threat data in
    outputs:
    - contextPath: CTIX.ThreatDataGetCreate.Found.analyst_score
      description: Analyst score of the indicator
      type: number
    - contextPath: CTIX.ThreatDataGetCreate.Found.analyst_tlp
      description: Analyst TLP of the indicator
      type: string
    - contextPath: CTIX.ThreatDataGetCreate.Found.confidence_score
      description: Confidence score of the indicator
      type: number
    - contextPath: CTIX.ThreatDataGetCreate.Found.confidence_type
      description: Confidence type of the indicator
      type: string
    - contextPath: CTIX.ThreatDataGetCreate.Found.country
      description: Indicator origin country
      type: string
    - contextPath: CTIX.ThreatDataGetCreate.Found.created
      description: Timestamp of when the indicator was created
      type: number
    - contextPath: CTIX.ThreatDataGetCreate.Found.ctix_created
      description: Timestamp of when the indicator was created in CTIX
      type: number
    - contextPath: CTIX.ThreatDataGetCreate.Found.ctix_modified
      description: Timestamp of when the indicator was modified in CTIX
      type: number
    - contextPath: CTIX.ThreatDataGetCreate.Found.first_seen
      description: Timestamp of when the indicator was first seen
      type: number
    - contextPath: CTIX.ThreatDataGetCreate.Found.id
      description: Indicator ID
      type: string
    - contextPath: CTIX.ThreatDataGetCreate.Found.indicator_type
      description: Indicator type
      type: string
    - contextPath: CTIX.ThreatDataGetCreate.Found.ioc_type
      description: IOC type
      type: string
    - contextPath: CTIX.ThreatDataGetCreate.Found.is_actioned
      description: Is actioned
      type: boolean
    - contextPath: CTIX.ThreatDataGetCreate.Found.is_deprecated
      description: is deprecated
      type: boolean
    - contextPath: CTIX.ThreatDataGetCreate.Found.is_false_positive
      description: is false positive
      type: boolean
    - contextPath: CTIX.ThreatDataGetCreate.Found.is_reviewed
      description: "is reviewed "
      type: boolean
    - contextPath: CTIX.ThreatDataGetCreate.Found.is_revoked
      description: is revoked
      type: boolean
    - contextPath: CTIX.ThreatDataGetCreate.Found.is_watchlist
      description: is watchlisted
      type: boolean
    - contextPath: CTIX.ThreatDataGetCreate.Found.is_whitelisted
      description: is allowed
      type: boolean
    - contextPath: CTIX.ThreatDataGetCreate.Found.last_seen
      description: Timestamp of when the indicator was last seen
      type: number
    - contextPath: CTIX.ThreatDataGetCreate.Found.modified
      description: Timestamp of when the indicator was modified
      type: number
    - contextPath: CTIX.ThreatDataGetCreate.Found.name
      description: name of the indicator
      type: string
    - contextPath: CTIX.ThreatDataGetCreate.Found.null
      description: "null"
    - contextPath: CTIX.ThreatDataGetCreate.Found.primary_attribute
      description: Primary Attribute
      type: string
    - contextPath: CTIX.ThreatDataGetCreate.Found.published_collections
      description: published collections
    - contextPath: CTIX.ThreatDataGetCreate.Found.risk_severity
      description: Risk severity
      type: string
    - contextPath: CTIX.ThreatDataGetCreate.Found.source_collections
      description: sources collections
      type: unknown
    - contextPath: CTIX.ThreatDataGetCreate.Found.source_confidence
      description: "Source confidence "
      type: string
    - contextPath: CTIX.ThreatDataGetCreate.Found.sources
      description: sources
    - contextPath: CTIX.ThreatDataGetCreate.Found.sub_type
      description: Sub type
      type: string
    - contextPath: CTIX.ThreatDataGetCreate.Found.subscriber_collections
      description: subscriber collections
    - contextPath: CTIX.ThreatDataGetCreate.Found.subscribers
      description: subscribers
    - contextPath: CTIX.ThreatDataGetCreate.Found.tags
      description: Tags
    - contextPath: CTIX.ThreatDataGetCreate.Found.tlp
      description: TLP
      type: string
    - contextPath: CTIX.ThreatDataGetCreate.Found.type
      description: Type
      type: string
    - contextPath: CTIX.ThreatDataGetCreate.Found.valid_from
      description: Timestamp from when the indicator was valid
      type: number
    - contextPath: CTIX.ThreatDataGetCreate.Found.valid_until
      description: Timestamp till when the indicator was valid
      type: number
    - contextPath: CTIX.ThreatDataGetCreate.NotFoundCreated
      description: IOCs that weren't found, and therefore were created
      type: string
    - contextPath: CTIX.ThreatDataGetCreate.NotFoundInvalid
      description: IOCs that were found to be invalid, so they were not created
      type: string
    description: Gets or creates threat data
=======
      description: object type.
    - name: object_names
      description: "Will contain the SDO values. Example: If you need to get the object_ids of indicator 127.0.0.1 then the value will be 127.0.0.1."
      isArray: true
    - name: page_size
      description: size of the page.
      defaultValue: "10"
    outputs:
    - contextPath: CTIX.ThreatDataLookup.analyst_score
      description: Analyst score of the indicator.
      type: number
    - contextPath: CTIX.ThreatDataLookup.analyst_tlp
      description: Analyst TLP of the indicator.
      type: string
    - contextPath: CTIX.ThreatDataLookup.confidence_score
      description: Confidence score of the indicator.
      type: number
    - contextPath: CTIX.ThreatDataLookup.confidence_type
      description: Confidence type of the indicator.
      type: string
    - contextPath: CTIX.ThreatDataLookup.country
      description: Indicator origin country.
      type: string
    - contextPath: CTIX.ThreatDataLookup.created
      description: Timestamp of when the indicator was created.
      type: number
    - contextPath: CTIX.ThreatDataLookup.ctix_created
      description: Timestamp of when the indicator was created in CTIX.
      type: number
    - contextPath: CTIX.ThreatDataLookup.ctix_modified
      description: Timestamp of when the indicator was modified in CTIX.
      type: number
    - contextPath: CTIX.ThreatDataLookup.first_seen
      description: Timestamp of when the indicator was first seen.
      type: number
    - contextPath: CTIX.ThreatDataLookup.id
      description: Indicator ID.
      type: string
    - contextPath: CTIX.ThreatDataLookup.indicator_type
      description: Indicator type.
      type: string
    - contextPath: CTIX.ThreatDataLookup.ioc_type
      description: IOC type.
      type: string
    - contextPath: CTIX.ThreatDataLookup.is_actioned
      description: Is actioned.
      type: boolean
    - contextPath: CTIX.ThreatDataLookup.is_deprecated
      description: is deprecated.
      type: boolean
    - contextPath: CTIX.ThreatDataLookup.is_false_positive
      description: is false positive.
      type: boolean
    - contextPath: CTIX.ThreatDataLookup.is_reviewed
      description: "is reviewed."
      type: boolean
    - contextPath: CTIX.ThreatDataLookup.is_revoked
      description: is revoked.
      type: boolean
    - contextPath: CTIX.ThreatDataLookup.is_watchlist
      description: is watchlisted.
      type: boolean
    - contextPath: CTIX.ThreatDataLookup.is_whitelisted
      description: is allowed.
      type: boolean
    - contextPath: CTIX.ThreatDataLookup.last_seen
      description: Timestamp of when the indicator was last seen.
      type: number
    - contextPath: CTIX.ThreatDataLookup.modified
      description: Timestamp of when the indicator was modified.
      type: number
    - contextPath: CTIX.ThreatDataLookup.name
      description: name of the indicator.
      type: string
    - contextPath: CTIX.ThreatDataLookup.null
      description: "null."
    - contextPath: CTIX.ThreatDataLookup.primary_attribute
      description: Primary Attribute.
      type: string
    - contextPath: CTIX.ThreatDataLookup.published_collections
      description: published collections.
    - contextPath: CTIX.ThreatDataLookup.risk_severity
      description: Risk severity.
      type: string
    - contextPath: CTIX.ThreatDataLookup.source_collections
      description: sources collections.
      type: unknown
    - contextPath: CTIX.ThreatDataLookup.source_confidence
      description: "Source confidence."
      type: string
    - contextPath: CTIX.ThreatDataLookup.sources
      description: sources.
    - contextPath: CTIX.ThreatDataLookup.sub_type
      description: Sub type.
      type: string
    - contextPath: CTIX.ThreatDataLookup.subscriber_collections
      description: subscriber collections.
    - contextPath: CTIX.ThreatDataLookup.subscribers
      description: subscribers.
    - contextPath: CTIX.ThreatDataLookup.tags
      description: Tags.
    - contextPath: CTIX.ThreatDataLookup.tlp
      description: TLP.
      type: string
    - contextPath: CTIX.ThreatDataLookup.type
      description: Type.
      type: string
    - contextPath: CTIX.ThreatDataLookup.valid_from
      description: Timestamp from when the indicator was valid.
      type: number
    - contextPath: CTIX.ThreatDataLookup.valid_until
      description: Timestamp till when the indicator was valid.
      type: number
    description: Lookup to get threat data.
  - name: ctix-get-create-threat-data
    arguments:
    - name: object_names
      description: "Will contain the SDO values. Example: If you need to get the object_ids of indicator 127.0.0.1 then the value will be 127.0.0.1."
      isArray: true
      required: true
    - name: page_size
      description: size of the page.
      defaultValue: "10"
    - name: source
      type: string
      description: The source of the threat data.
    - name: collection
      type: string
      description: The collection to store the threat data in.
    outputs:
    - contextPath: CTIX.ThreatDataGetCreate.Found.analyst_score
      description: Analyst score of the indicator.
      type: number
    - contextPath: CTIX.ThreatDataGetCreate.Found.analyst_tlp
      description: Analyst TLP of the indicator.
      type: string
    - contextPath: CTIX.ThreatDataGetCreate.Found.confidence_score
      description: Confidence score of the indicator.
      type: number
    - contextPath: CTIX.ThreatDataGetCreate.Found.confidence_type
      description: Confidence type of the indicator.
      type: string
    - contextPath: CTIX.ThreatDataGetCreate.Found.country
      description: Indicator origin country.
      type: string
    - contextPath: CTIX.ThreatDataGetCreate.Found.created
      description: Timestamp of when the indicator was created.
      type: number
    - contextPath: CTIX.ThreatDataGetCreate.Found.ctix_created
      description: Timestamp of when the indicator was created in CTIX.
      type: number
    - contextPath: CTIX.ThreatDataGetCreate.Found.ctix_modified
      description: Timestamp of when the indicator was modified in CTIX.
      type: number
    - contextPath: CTIX.ThreatDataGetCreate.Found.first_seen
      description: Timestamp of when the indicator was first seen.
      type: number
    - contextPath: CTIX.ThreatDataGetCreate.Found.id
      description: Indicator ID.
      type: string
    - contextPath: CTIX.ThreatDataGetCreate.Found.indicator_type
      description: Indicator type.
      type: string
    - contextPath: CTIX.ThreatDataGetCreate.Found.ioc_type
      description: IOC type.
      type: string
    - contextPath: CTIX.ThreatDataGetCreate.Found.is_actioned
      description: Is actioned.
      type: boolean
    - contextPath: CTIX.ThreatDataGetCreate.Found.is_deprecated
      description: is deprecated.
      type: boolean
    - contextPath: CTIX.ThreatDataGetCreate.Found.is_false_positive
      description: is false positive.
      type: boolean
    - contextPath: CTIX.ThreatDataGetCreate.Found.is_reviewed
      description: "is reviewed."
      type: boolean
    - contextPath: CTIX.ThreatDataGetCreate.Found.is_revoked
      description: is revoked.
      type: boolean
    - contextPath: CTIX.ThreatDataGetCreate.Found.is_watchlist
      description: is watchlisted.
      type: boolean
    - contextPath: CTIX.ThreatDataGetCreate.Found.is_whitelisted
      description: is allowed.
      type: boolean
    - contextPath: CTIX.ThreatDataGetCreate.Found.last_seen
      description: Timestamp of when the indicator was last seen.
      type: number
    - contextPath: CTIX.ThreatDataGetCreate.Found.modified
      description: Timestamp of when the indicator was modified.
      type: number
    - contextPath: CTIX.ThreatDataGetCreate.Found.name
      description: name of the indicator.
      type: string
    - contextPath: CTIX.ThreatDataGetCreate.Found.null
      description: "null."
    - contextPath: CTIX.ThreatDataGetCreate.Found.primary_attribute
      description: Primary Attribute.
      type: string
    - contextPath: CTIX.ThreatDataGetCreate.Found.published_collections
      description: published collections.
    - contextPath: CTIX.ThreatDataGetCreate.Found.risk_severity
      description: Risk severity.
      type: string
    - contextPath: CTIX.ThreatDataGetCreate.Found.source_collections
      description: sources collections.
      type: unknown
    - contextPath: CTIX.ThreatDataGetCreate.Found.source_confidence
      description: "Source confidence."
      type: string
    - contextPath: CTIX.ThreatDataGetCreate.Found.sources
      description: sources.
    - contextPath: CTIX.ThreatDataGetCreate.Found.sub_type
      description: Sub type.
      type: string
    - contextPath: CTIX.ThreatDataGetCreate.Found.subscriber_collections
      description: subscriber collections.
    - contextPath: CTIX.ThreatDataGetCreate.Found.subscribers
      description: subscribers.
    - contextPath: CTIX.ThreatDataGetCreate.Found.tags
      description: Tags.
    - contextPath: CTIX.ThreatDataGetCreate.Found.tlp
      description: TLP.
      type: string
    - contextPath: CTIX.ThreatDataGetCreate.Found.type
      description: Type.
      type: string
    - contextPath: CTIX.ThreatDataGetCreate.Found.valid_from
      description: Timestamp from when the indicator was valid.
      type: number
    - contextPath: CTIX.ThreatDataGetCreate.Found.valid_until
      description: Timestamp till when the indicator was valid.
      type: number
    - contextPath: CTIX.ThreatDataGetCreate.NotFoundCreated
      description: IOCs that weren't found, and therefore were created.
      type: string
    - contextPath: CTIX.ThreatDataGetCreate.NotFoundInvalid
      description: IOCs that were found to be invalid, so they were not created.
      type: string
    description: Gets or creates threat data.
>>>>>>> 6f77591c
  - name: domain
    arguments:
    - name: domain
      description: "Will contain domain SDO values. Example: If you need to get the object_ids of indicator example.com then the value will be example.com"
      required: true
      isArray: true
      default: true
    outputs:
    - contextPath: DBotScore.Indicator
      description: The indicator that was tested.
      type: String
    - contextPath: DBotScore.Type
      description: The indicator type.
      type: String
    - contextPath: DBotScore.Vendor
      description: The vendor used to calculate the score.
      type: String
    - contextPath: DBotScore.Score
      description: The actual score.
      type: Number
    - contextPath: Domain.Name
      description: 'The domain name, for example: "google.com".'
      type: String
<<<<<<< HEAD
    description: Lookup domain threat data
  - name: ip
    arguments:
    - name: ip
      description: "Will contain IP SDO values. Example: If you need to get the object_ids of indicator 1.2.3.4 then the value will be 1.2.3.4"
=======
    description: Lookup domain threat data.
  - name: ip
    arguments:
    - name: ip
      description: "Will contain IP SDO values. Example: If you need to get the object_ids of indicator 1.2.3.4 then the value will be 1.2.3.4."
>>>>>>> 6f77591c
      required: true
      isArray: true
      default: true
    outputs:
    - contextPath: DBotScore.Indicator
      description: The indicator that was tested.
      type: String
    - contextPath: DBotScore.Type
      description: The indicator type.
      type: String
    - contextPath: DBotScore.Vendor
      description: The vendor used to calculate the score.
      type: String
    - contextPath: DBotScore.Score
      description: The actual score.
      type: Number
    - contextPath: IP.Address
      description: 'The IP address, for example: 1.2.3.4.'
      type: String
<<<<<<< HEAD
    description: Lookup ip threat data
  - name: file
    arguments:
    - name: file
      description: "Will contain file SDO values. Example: If you need to get the object_ids of a file hash 3ed0a30799543fa2c3a913c7985bffed then the value will be 3ed0a30799543fa2c3a913c7985bffed"
=======
    description: Lookup ip threat data.
  - name: file
    arguments:
    - name: file
      description: "Will contain file SDO values. Example: If you need to get the object_ids of a file hash 3ed0a30799543fa2c3a913c7985bffed then the value will be 3ed0a30799543fa2c3a913c7985bffed."
>>>>>>> 6f77591c
      required: true
      isArray: true
      default: true
    outputs:
    - contextPath: DBotScore.Indicator
      description: The indicator that was tested.
      type: String
    - contextPath: DBotScore.Type
      description: The indicator type.
      type: String
    - contextPath: DBotScore.Vendor
      description: The vendor used to calculate the score.
      type: String
    - contextPath: DBotScore.Score
      description: The actual score.
      type: Number
    - contextPath: File.MD5
      description: The MD5 hash of the file.
      type: String
    - contextPath: File.SHA1
      description: The SHA1 hash of the file.
      type: String
    - contextPath: File.SHA256
      description: The SHA256 hash of the file.
      type: String
<<<<<<< HEAD
    description: Lookup file threat data
=======
    description: Lookup file threat data.
>>>>>>> 6f77591c
  - name: url
    arguments:
    - name: url
      description: "Will contain URL SDO values. Example: If you need to get the object_ids of a URL https://cyware.com/ then the value will be https://cyware.com/"
      required: true
      isArray: true
      default: true
    outputs:
    - contextPath: DBotScore.Indicator
      description: The indicator that was tested.
      type: String
    - contextPath: DBotScore.Type
      description: The indicator type.
      type: String
    - contextPath: DBotScore.Vendor
      description: The vendor used to calculate the score.
      type: String
    - contextPath: DBotScore.Score
      description: The actual score.
      type: Number
    - contextPath: URL.Data
<<<<<<< HEAD
      description: The URL
      type: String
    description: Lookup url threat data
  - name: ctix-get-all-notes
    arguments:
    - name: object_id
      description: if set, this will only retrieve Notes associated with the Threat Data object with ID=`object_id`
    - name: page
      description: the page number of the Notes to look up, default is the first page
      defaultValue: "1"
    - name: page_size
      default: true
      description: size of the result
      defaultValue: "10"
    outputs:
    - contextPath: CTIX.Note.created
      description: The timestamp when the Note was created
      type: integer
    - contextPath: CTIX.Note.created_by
      description: The user who created the Note
      type: unknown
    - contextPath: CTIX.Note.created_by.email
      description: The email of the user who created the Note
      type: string
    - contextPath: CTIX.Note.created_by.first_name
      description: The first name of the user who created the Note
      type: string
    - contextPath: CTIX.Note.created_by.id
      description: The ID of the user who created the Note
      type: string
    - contextPath: CTIX.Note.created_by.last_name
      description: The last name of the user who created the Note
      type: string
    - contextPath: CTIX.Note.id
      description: The ID of the Note
      type: string
    - contextPath: CTIX.Note.is_json
      description: A flag indicating whether the Note is in JSON format
      type: boolean
    - contextPath: CTIX.Note.meta_data
      description: Meta data for the Note
      type: unknown
    - contextPath: CTIX.Note.meta_data.component
      description: The component for the Note
      type: string
    - contextPath: CTIX.Note.modified
      description: The timestamp when the Note was last modified
      type: integer
    - contextPath: CTIX.Note.modified_by
      description: The user who last modified the Note
      type: unknown
    - contextPath: CTIX.Note.modified_by.email
      description: The email of the user who last modified the Note
      type: string
    - contextPath: CTIX.Note.modified_by.first_name
      description: The first name of the user who last modified the Note
      type: string
    - contextPath: CTIX.Note.modified_by.id
      description: The ID of the user who last modified the Note
      type: string
    - contextPath: CTIX.Note.modified_by.last_name
      description: The last name of the user who last modified the Note
      type: string
    - contextPath: CTIX.Note.object_id
      description: The object ID of the Note
      type: string
    - contextPath: CTIX.Note.text
      description: The text of the Note
      type: string
    - contextPath: CTIX.Note.title
      description: The title of the Note
      type: string
    - contextPath: CTIX.Note.type
      description: The type of the Note
      type: string
    description: Get paginated list of Notes
  - name: ctix-get-note-details
    arguments:
    - name: id
      description: "the id of the Note"
=======
      description: The URL.
      type: String
    description: Lookup url threat data.
  - name: ctix-get-all-notes
    arguments:
    - name: object_id
      description: if set, this will only retrieve Notes associated with the Threat Data object with ID=`object_id`.
    - name: page
      description: the page number of the Notes to look up, default is the first page.
      defaultValue: "1"
    - name: page_size
      default: true
      description: size of the result.
      defaultValue: "10"
    outputs:
    - contextPath: CTIX.Note.created
      description: The timestamp when the Note was created.
      type: integer
    - contextPath: CTIX.Note.created_by
      description: The user who created the Note.
      type: unknown
    - contextPath: CTIX.Note.created_by.email
      description: The email of the user who created the Note.
      type: string
    - contextPath: CTIX.Note.created_by.first_name
      description: The first name of the user who created the Note.
      type: string
    - contextPath: CTIX.Note.created_by.id
      description: The ID of the user who created the Note.
      type: string
    - contextPath: CTIX.Note.created_by.last_name
      description: The last name of the user who created the Note.
      type: string
    - contextPath: CTIX.Note.id
      description: The ID of the Note.
      type: string
    - contextPath: CTIX.Note.is_json
      description: A flag indicating whether the Note is in JSON format.
      type: boolean
    - contextPath: CTIX.Note.meta_data
      description: Meta data for the Note.
      type: unknown
    - contextPath: CTIX.Note.meta_data.component
      description: The component for the Note.
      type: string
    - contextPath: CTIX.Note.modified
      description: The timestamp when the Note was last modified.
      type: integer
    - contextPath: CTIX.Note.modified_by
      description: The user who last modified the Note.
      type: unknown
    - contextPath: CTIX.Note.modified_by.email
      description: The email of the user who last modified the Note.
      type: string
    - contextPath: CTIX.Note.modified_by.first_name
      description: The first name of the user who last modified the Note.
      type: string
    - contextPath: CTIX.Note.modified_by.id
      description: The ID of the user who last modified the Note.
      type: string
    - contextPath: CTIX.Note.modified_by.last_name
      description: The last name of the user who last modified the Note.
      type: string
    - contextPath: CTIX.Note.object_id
      description: The object ID of the Note.
      type: string
    - contextPath: CTIX.Note.text
      description: The text of the Note.
      type: string
    - contextPath: CTIX.Note.title
      description: The title of the Note.
      type: string
    - contextPath: CTIX.Note.type
      description: The type of the Note.
      type: string
    description: Get paginated list of Notes.
  - name: ctix-get-note-details
    arguments:
    - name: id
      description: "the id of the Note."
>>>>>>> 6f77591c
      required: true
      default: true
    outputs:
    - contextPath: CTIX.Note.created
<<<<<<< HEAD
      description: The timestamp when the Note was created
      type: integer
    - contextPath: CTIX.Note.created_by
      description: The user who created the Note
      type: unknown
    - contextPath: CTIX.Note.created_by.email
      description: The email of the user who created the Note
      type: string
    - contextPath: CTIX.Note.created_by.first_name
      description: The first name of the user who created the Note
      type: string
    - contextPath: CTIX.Note.created_by.id
      description: The ID of the user who created the Note
      type: string
    - contextPath: CTIX.Note.created_by.last_name
      description: The last name of the user who created the Note
      type: string
    - contextPath: CTIX.Note.id
      description: The ID of the Note
      type: string
    - contextPath: CTIX.Note.is_json
      description: A flag indicating whether the Note is in JSON format
      type: boolean
    - contextPath: CTIX.Note.meta_data
      description: Meta data for the Note
      type: unknown
    - contextPath: CTIX.Note.meta_data.component
      description: The component for the Note
      type: string
    - contextPath: CTIX.Note.modified
      description: The timestamp when the Note was last modified
      type: integer
    - contextPath: CTIX.Note.modified_by
      description: The user who last modified the Note
      type: unknown
    - contextPath: CTIX.Note.modified_by.email
      description: The email of the user who last modified the Note
      type: string
    - contextPath: CTIX.Note.modified_by.first_name
      description: The first name of the user who last modified the Note
      type: string
    - contextPath: CTIX.Note.modified_by.id
      description: The ID of the user who last modified the Note
      type: string
    - contextPath: CTIX.Note.modified_by.last_name
      description: The last name of the user who last modified the Note
      type: string
    - contextPath: CTIX.Note.object_id
      description: The object ID of the Note
      type: string
    - contextPath: CTIX.Note.text
      description: The text of the Note
      type: string
    - contextPath: CTIX.Note.title
      description: The title of the Note
      type: string
    - contextPath: CTIX.Note.type
      description: The type of the Note
      type: string
    description: Get details of a Note as specified by its ID
  - name: ctix-create-note
    arguments:
    - name: text
      description: the text that you want the note to have
      required: true
      default: true
    - name: object_id
      description: if set, will associate Note to the Threat Data object with the provided ID
    - name: object_type
      description: only required if `object_id` is set, used to specify the type of object `object_id` is
=======
      description: The timestamp when the Note was created.
      type: integer
    - contextPath: CTIX.Note.created_by
      description: The user who created the Note.
      type: unknown
    - contextPath: CTIX.Note.created_by.email
      description: The email of the user who created the Note.
      type: string
    - contextPath: CTIX.Note.created_by.first_name
      description: The first name of the user who created the Note.
      type: string
    - contextPath: CTIX.Note.created_by.id
      description: The ID of the user who created the Note.
      type: string
    - contextPath: CTIX.Note.created_by.last_name
      description: The last name of the user who created the Note.
      type: string
    - contextPath: CTIX.Note.id
      description: The ID of the Note.
      type: string
    - contextPath: CTIX.Note.is_json
      description: A flag indicating whether the Note is in JSON format.
      type: boolean
    - contextPath: CTIX.Note.meta_data
      description: Meta data for the Note.
      type: unknown
    - contextPath: CTIX.Note.meta_data.component
      description: The component for the Note.
      type: string
    - contextPath: CTIX.Note.modified
      description: The timestamp when the Note was last modified.
      type: integer
    - contextPath: CTIX.Note.modified_by
      description: The user who last modified the Note.
      type: unknown
    - contextPath: CTIX.Note.modified_by.email
      description: The email of the user who last modified the Note.
      type: string
    - contextPath: CTIX.Note.modified_by.first_name
      description: The first name of the user who last modified the Note.
      type: string
    - contextPath: CTIX.Note.modified_by.id
      description: The ID of the user who last modified the Note.
      type: string
    - contextPath: CTIX.Note.modified_by.last_name
      description: The last name of the user who last modified the Note.
      type: string
    - contextPath: CTIX.Note.object_id
      description: The object ID of the Note.
      type: string
    - contextPath: CTIX.Note.text
      description: The text of the Note.
      type: string
    - contextPath: CTIX.Note.title
      description: The title of the Note.
      type: string
    - contextPath: CTIX.Note.type
      description: The type of the Note.
      type: string
    description: Get details of a Note as specified by its ID.
  - name: ctix-create-note
    arguments:
    - name: text
      description: the text that you want the note to have.
      required: true
      default: true
    - name: object_id
      description: if set, will associate Note to the Threat Data object with the provided ID.
    - name: object_type
      description: only required if `object_id` is set, used to specify the type of object `object_id` is.
>>>>>>> 6f77591c
      auto: PREDEFINED
      predefined:
      - indicator
      - malware
      - threat-actor
      - vulnerability
      - attack-pattern
      - campaign
      - course-of-action
      - identity
      - infrastructure
      - intrusion-set
      - location
      - malware-analysis
      - observed-data
      - opinion
      - tool
      - report
      - custom-object
      - observable
      - incident
      - note
    outputs:
    - contextPath: CTIX.Note.created
<<<<<<< HEAD
      description: The timestamp when the Note was created
      type: integer
    - contextPath: CTIX.Note.created_by
      description: The user who created the Note
      type: unknown
    - contextPath: CTIX.Note.created_by.email
      description: The email of the user who created the Note
      type: string
    - contextPath: CTIX.Note.created_by.first_name
      description: The first name of the user who created the Note
      type: string
    - contextPath: CTIX.Note.created_by.id
      description: The ID of the user who created the Note
      type: string
    - contextPath: CTIX.Note.created_by.last_name
      description: The last name of the user who created the Note
      type: string
    - contextPath: CTIX.Note.id
      description: The ID of the Note
      type: string
    - contextPath: CTIX.Note.is_json
      description: A flag indicating whether the Note is in JSON format
      type: boolean
    - contextPath: CTIX.Note.meta_data
      description: Meta data for the Note
      type: unknown
    - contextPath: CTIX.Note.meta_data.component
      description: The component for the Note
      type: string
    - contextPath: CTIX.Note.modified
      description: The timestamp when the Note was last modified
      type: integer
    - contextPath: CTIX.Note.modified_by
      description: The user who last modified the Note
      type: unknown
    - contextPath: CTIX.Note.modified_by.email
      description: The email of the user who last modified the Note
      type: string
    - contextPath: CTIX.Note.modified_by.first_name
      description: The first name of the user who last modified the Note
      type: string
    - contextPath: CTIX.Note.modified_by.id
      description: The ID of the user who last modified the Note
      type: string
    - contextPath: CTIX.Note.modified_by.last_name
      description: The last name of the user who last modified the Note
      type: string
    - contextPath: CTIX.Note.object_id
      description: The object ID of the Note
      type: string
    - contextPath: CTIX.Note.text
      description: The text of the Note
      type: string
    - contextPath: CTIX.Note.title
      description: The title of the Note
      type: string
    - contextPath: CTIX.Note.type
      description: The type of the Note
      type: string
    description: Creates a new Note from the parameter 'text'
  - name: ctix-update-note
    arguments:
    - name: id
      description: "the id of the Note"
      required: true
      default: true
    - name: text
      description: the updated text that you want the note to have
    - name: object_id
      description: if set, will associate Note to the Threat Data object with the provided ID
    - name: object_type
      description: only required if `object_id` is set, used to specify the type of object `object_id` is
=======
      description: The timestamp when the Note was created.
      type: integer
    - contextPath: CTIX.Note.created_by
      description: The user who created the Note.
      type: unknown
    - contextPath: CTIX.Note.created_by.email
      description: The email of the user who created the Note.
      type: string
    - contextPath: CTIX.Note.created_by.first_name
      description: The first name of the user who created the Note.
      type: string
    - contextPath: CTIX.Note.created_by.id
      description: The ID of the user who created the Note.
      type: string
    - contextPath: CTIX.Note.created_by.last_name
      description: The last name of the user who created the Note.
      type: string
    - contextPath: CTIX.Note.id
      description: The ID of the Note.
      type: string
    - contextPath: CTIX.Note.is_json
      description: A flag indicating whether the Note is in JSON format.
      type: boolean
    - contextPath: CTIX.Note.meta_data
      description: Meta data for the Note.
      type: unknown
    - contextPath: CTIX.Note.meta_data.component
      description: The component for the Note.
      type: string
    - contextPath: CTIX.Note.modified
      description: The timestamp when the Note was last modified.
      type: integer
    - contextPath: CTIX.Note.modified_by
      description: The user who last modified the Note.
      type: unknown
    - contextPath: CTIX.Note.modified_by.email
      description: The email of the user who last modified the Note.
      type: string
    - contextPath: CTIX.Note.modified_by.first_name
      description: The first name of the user who last modified the Note.
      type: string
    - contextPath: CTIX.Note.modified_by.id
      description: The ID of the user who last modified the Note.
      type: string
    - contextPath: CTIX.Note.modified_by.last_name
      description: The last name of the user who last modified the Note.
      type: string
    - contextPath: CTIX.Note.object_id
      description: The object ID of the Note.
      type: string
    - contextPath: CTIX.Note.text
      description: The text of the Note.
      type: string
    - contextPath: CTIX.Note.title
      description: The title of the Note.
      type: string
    - contextPath: CTIX.Note.type
      description: The type of the Note.
      type: string
    description: Creates a new Note from the parameter 'text'.
  - name: ctix-update-note
    arguments:
    - name: id
      description: "the id of the Note."
      required: true
      default: true
    - name: text
      description: the updated text that you want the note to have.
    - name: object_id
      description: if set, will associate Note to the Threat Data object with the provided ID.
    - name: object_type
      description: only required if `object_id` is set, used to specify the type of object `object_id` is.
>>>>>>> 6f77591c
      auto: PREDEFINED
      predefined:
      - indicator
      - malware
      - threat-actor
      - vulnerability
      - attack-pattern
      - campaign
      - course-of-action
      - identity
      - infrastructure
      - intrusion-set
      - location
      - malware-analysis
      - observed-data
      - opinion
      - tool
      - report
      - custom-object
      - observable
      - incident
      - note
    outputs:
    - contextPath: CTIX.Note.created
<<<<<<< HEAD
      description: The timestamp when the Note was created
      type: integer
    - contextPath: CTIX.Note.created_by
      description: The user who created the Note
      type: unknown
    - contextPath: CTIX.Note.created_by.email
      description: The email of the user who created the Note
      type: string
    - contextPath: CTIX.Note.created_by.first_name
      description: The first name of the user who created the Note
      type: string
    - contextPath: CTIX.Note.created_by.id
      description: The ID of the user who created the Note
      type: string
    - contextPath: CTIX.Note.created_by.last_name
      description: The last name of the user who created the Note
      type: string
    - contextPath: CTIX.Note.id
      description: The ID of the Note
      type: string
    - contextPath: CTIX.Note.is_json
      description: A flag indicating whether the Note is in JSON format
      type: boolean
    - contextPath: CTIX.Note.meta_data
      description: Meta data for the Note
      type: unknown
    - contextPath: CTIX.Note.meta_data.component
      description: The component for the Note
      type: string
    - contextPath: CTIX.Note.modified
      description: The timestamp when the Note was last modified
      type: integer
    - contextPath: CTIX.Note.modified_by
      description: The user who last modified the Note
      type: unknown
    - contextPath: CTIX.Note.modified_by.email
      description: The email of the user who last modified the Note
      type: string
    - contextPath: CTIX.Note.modified_by.first_name
      description: The first name of the user who last modified the Note
      type: string
    - contextPath: CTIX.Note.modified_by.id
      description: The ID of the user who last modified the Note
      type: string
    - contextPath: CTIX.Note.modified_by.last_name
      description: The last name of the user who last modified the Note
      type: string
    - contextPath: CTIX.Note.object_id
      description: The object ID of the Note
      type: string
    - contextPath: CTIX.Note.text
      description: The text of the Note
      type: string
    - contextPath: CTIX.Note.title
      description: The title of the Note
      type: string
    - contextPath: CTIX.Note.type
      description: The type of the Note
      type: string
    description: Updates the Note text from an existing Note, as specified by its ID
  - name: ctix-delete-note
    arguments:
    - name: id
      description: "the id of the Note"
=======
      description: The timestamp when the Note was created.
      type: integer
    - contextPath: CTIX.Note.created_by
      description: The user who created the Note.
      type: unknown
    - contextPath: CTIX.Note.created_by.email
      description: The email of the user who created the Note.
      type: string
    - contextPath: CTIX.Note.created_by.first_name
      description: The first name of the user who created the Note.
      type: string
    - contextPath: CTIX.Note.created_by.id
      description: The ID of the user who created the Note.
      type: string
    - contextPath: CTIX.Note.created_by.last_name
      description: The last name of the user who created the Note.
      type: string
    - contextPath: CTIX.Note.id
      description: The ID of the Note.
      type: string
    - contextPath: CTIX.Note.is_json
      description: A flag indicating whether the Note is in JSON format.
      type: boolean
    - contextPath: CTIX.Note.meta_data
      description: Meta data for the Note.
      type: unknown
    - contextPath: CTIX.Note.meta_data.component
      description: The component for the Note.
      type: string
    - contextPath: CTIX.Note.modified
      description: The timestamp when the Note was last modified.
      type: integer
    - contextPath: CTIX.Note.modified_by
      description: The user who last modified the Note.
      type: unknown
    - contextPath: CTIX.Note.modified_by.email
      description: The email of the user who last modified the Note.
      type: string
    - contextPath: CTIX.Note.modified_by.first_name
      description: The first name of the user who last modified the Note.
      type: string
    - contextPath: CTIX.Note.modified_by.id
      description: The ID of the user who last modified the Note.
      type: string
    - contextPath: CTIX.Note.modified_by.last_name
      description: The last name of the user who last modified the Note.
      type: string
    - contextPath: CTIX.Note.object_id
      description: The object ID of the Note.
      type: string
    - contextPath: CTIX.Note.text
      description: The text of the Note.
      type: string
    - contextPath: CTIX.Note.title
      description: The title of the Note.
      type: string
    - contextPath: CTIX.Note.type
      description: The type of the Note.
      type: string
    description: Updates the Note text from an existing Note, as specified by its ID.
  - name: ctix-delete-note
    arguments:
    - name: id
      description: "the id of the Note."
>>>>>>> 6f77591c
      required: true
      default: true
    outputs:
    - contextPath: CTIX.Note.deletion.details
<<<<<<< HEAD
      description: Returns "success" if the deletion request was successful, otherwise "failure"
      type: string
    description: Deletes an existing Note, as specified by its ID
  - name: ctix-make-request
    description: allows you to make any HTTP request using CTIX endpoints
    arguments:
    - name: type
      description: the HTTP method you would like to call
=======
      description: Returns "success" if the deletion request was successful, otherwise "failure".
      type: string
    description: Deletes an existing Note, as specified by its ID.
  - name: ctix-make-request
    description: allows you to make any HTTP request using CTIX endpoints.
    arguments:
    - name: type
      description: the HTTP method you would like to call.
>>>>>>> 6f77591c
      required: true
      auto: PREDEFINED
      predefined:
      - GET
      - POST
      - PUT
      - DELETE
    - name: endpoint
<<<<<<< HEAD
      description: URL suffix of the API call to CTIX
      required: true
    - name: body
      description: any data you would like to pass, in JSON format
    - name: params
      description: any parameters you would like to pass, in JSON format
  - name: ctix-get-vulnerability-data
    description: Lookup vulnerability info
    arguments:
    - name: cve
      description: "The CVE identifier to look up information about"
=======
      description: URL suffix of the API call to CTIX.
      required: true
    - name: body
      description: any data you would like to pass, in JSON format.
    - name: params
      description: any parameters you would like to pass, in JSON format.
  - name: ctix-get-vulnerability-data
    description: Lookup vulnerability info.
    arguments:
    - name: cve
      description: "The CVE identifier to look up information about."
>>>>>>> 6f77591c
      required: true
      isArray: true
      default: true
    - name: extra_fields
<<<<<<< HEAD
      description: "A comma separated list of extra fields to return in the response"
      isArray: true
    outputs:
    - contextPath: CTIX.VulnerabilityLookup.cpes
      description: CPEs
      type: string
    - contextPath: CTIX.VulnerabilityLookup.cvss2
      description: CVSS2
      type: number
    - contextPath: CTIX.VulnerabilityLookup.cvss3
      description: CVSS3
      type: number
    - contextPath: CTIX.VulnerabilityLookup.dbot_reputation
      description: DbotReputation
      type: integer
    - contextPath: CTIX.VulnerabilityLookup.description
      description: Description
      type: string
    - contextPath: CTIX.VulnerabilityLookup.last_modified
      description: LastModified
      type: string
    - contextPath: CTIX.VulnerabilityLookup.created
      description: LastPublished
      type: string
    - contextPath: CTIX.VulnerabilityLookup.name
      description: Name
      type: string
    - contextPath: CTIX.VulnerabilityLookup.uuid
      description: UUID
      type: string
    - contextPath: CTIX.VulnerabilityLookup.extra_data
      description: Extra data
      type: string
  - name: cve
    description: Lookup vulnerability info
    arguments:
    - name: cve
      description: "The CVE identifier to look up information about"
=======
      description: "A comma separated list of extra fields to return in the response."
      isArray: true
    outputs:
    - contextPath: CTIX.VulnerabilityLookup.cpes
      description: CPEs.
      type: string
    - contextPath: CTIX.VulnerabilityLookup.cvss2
      description: CVSS2.
      type: number
    - contextPath: CTIX.VulnerabilityLookup.cvss3
      description: CVSS3.
      type: number
    - contextPath: CTIX.VulnerabilityLookup.dbot_reputation
      description: DbotReputation.
      type: integer
    - contextPath: CTIX.VulnerabilityLookup.description
      description: Description.
      type: string
    - contextPath: CTIX.VulnerabilityLookup.last_modified
      description: LastModified.
      type: string
    - contextPath: CTIX.VulnerabilityLookup.created
      description: LastPublished.
      type: string
    - contextPath: CTIX.VulnerabilityLookup.name
      description: Name.
      type: string
    - contextPath: CTIX.VulnerabilityLookup.uuid
      description: UUID.
      type: string
    - contextPath: CTIX.VulnerabilityLookup.extra_data
      description: Extra data.
      type: string
  - name: cve
    description: Lookup vulnerability info.
    arguments:
    - name: cve
      description: "The CVE identifier to look up information about."
>>>>>>> 6f77591c
      required: true
      isArray: true
      default: true
    - name: extra_fields
<<<<<<< HEAD
      description: "A comma separated list of extra fields to return in the response"
      isArray: true
    outputs:
    - contextPath: CTIX.VulnerabilityLookup.cpes
      description: CPEs
      type: string
    - contextPath: CTIX.VulnerabilityLookup.cvss2
      description: CVSS2
      type: number
    - contextPath: CTIX.VulnerabilityLookup.cvss3
      description: CVSS3
      type: number
    - contextPath: CTIX.VulnerabilityLookup.dbot_reputation
      description: DbotReputation
      type: integer
    - contextPath: CTIX.VulnerabilityLookup.description
      description: Description
      type: string
    - contextPath: CTIX.VulnerabilityLookup.last_modified
      description: LastModified
      type: string
    - contextPath: CTIX.VulnerabilityLookup.created
      description: LastPublished
      type: string
    - contextPath: CTIX.VulnerabilityLookup.name
      description: Name
      type: string
    - contextPath: CTIX.VulnerabilityLookup.uuid
      description: UUID
      type: string
    - contextPath: CTIX.VulnerabilityLookup.extra_data
      description: Extra data
=======
      description: "A comma separated list of extra fields to return in the response."
      isArray: true
    outputs:
    - contextPath: CTIX.VulnerabilityLookup.cpes
      description: CPEs.
      type: string
    - contextPath: CTIX.VulnerabilityLookup.cvss2
      description: CVSS2.
      type: number
    - contextPath: CTIX.VulnerabilityLookup.cvss3
      description: CVSS3.
      type: number
    - contextPath: CTIX.VulnerabilityLookup.dbot_reputation
      description: DbotReputation.
      type: integer
    - contextPath: CTIX.VulnerabilityLookup.description
      description: Description.
      type: string
    - contextPath: CTIX.VulnerabilityLookup.last_modified
      description: LastModified.
      type: string
    - contextPath: CTIX.VulnerabilityLookup.created
      description: LastPublished.
      type: string
    - contextPath: CTIX.VulnerabilityLookup.name
      description: Name.
      type: string
    - contextPath: CTIX.VulnerabilityLookup.uuid
      description: UUID.
      type: string
    - contextPath: CTIX.VulnerabilityLookup.extra_data
      description: Extra data.
>>>>>>> 6f77591c
      type: string
    - contextPath: DBotScore.Indicator
      description: The indicator that was tested.
      type: String
    - contextPath: DBotScore.Type
      description: The indicator type.
      type: String
    - contextPath: DBotScore.Vendor
      description: The vendor used to calculate the score.
      type: String
    - contextPath: DBotScore.Score
      description: The actual score.
      type: Number
<<<<<<< HEAD
  dockerimage: demisto/python3:3.10.12.63474
=======
  dockerimage: demisto/python3:3.10.13.83255
>>>>>>> 6f77591c
  subtype: python3
tests:
- No tests (auto formatted)<|MERGE_RESOLUTION|>--- conflicted
+++ resolved
@@ -52,11 +52,7 @@
     arguments:
     - name: tag_name
       required: true
-<<<<<<< HEAD
-      description: New tag's name
-=======
       description: New tag's name.
->>>>>>> 6f77591c
     - name: color
       required: true
       auto: PREDEFINED
@@ -71,59 +67,6 @@
       - pink
       - light-red
       - grey
-<<<<<<< HEAD
-      description: New tag's name for the defined colour. If no colour selected, colour grey will be given
-    outputs:
-    - contextPath: CTIX.Tag.name
-      description: Name of the tag
-      type: string
-    - contextPath: CTIX.Tag.tag_type
-      description: Type of the tag (manual)
-      type: string
-    - contextPath: CTIX.Tag.colour_code
-      description: Colour Code of the tag
-      type: string
-    - contextPath: CTIX.Tag.id
-      description: Id of the Created Tag
-      type: string
-    - contextPath: CTIX.Tag.created
-      description: Created at timestamp
-      type: number
-    - contextPath: CTIX.Tag.modified
-      description: Modified at timestamp
-      type: number
-    description: Create new tag in the ctix platform
-  - name: ctix-get-tags
-    arguments:
-    - name: page
-      description: Page number for pagination
-      defaultValue: "1"
-    - name: page_size
-      description: Page size for pagination
-      defaultValue: "10"
-    - name: q
-      description: search query parameter
-    outputs:
-    - contextPath: CTIX.Tag.name
-      description: Name of the tag
-      type: string
-    - contextPath: CTIX.Tag.id
-      description: ID of the tag
-      type: string
-    - contextPath: CTIX.Tag.colour_code
-      description: Hex colour code associated with tag
-      type: string
-    - contextPath: CTIX.Tag.tag_type
-      description: Type of the tag
-      type: string
-    - contextPath: CTIX.Tag.created
-      description: Created at timestamp
-      type: number
-    - contextPath: CTIX.Tag.modified
-      description: Modified at timestamp
-      type: number
-    description: Get paginated list of tags
-=======
       description: New tag's name for the defined colour. If no colour selected, colour grey will be given.
     outputs:
     - contextPath: CTIX.Tag.name
@@ -175,26 +118,16 @@
       description: Modified at timestamp.
       type: number
     description: Get paginated list of tags.
->>>>>>> 6f77591c
   - name: ctix-delete-tag
     arguments:
     - name: tag_name
       required: true
-<<<<<<< HEAD
-      description: Name of the tag
-    outputs:
-    - contextPath: CTIX.DeleteTag.result
-      description: Status
-      type: string
-    description: Delete a tag with given tag_name
-=======
       description: Name of the tag.
     outputs:
     - contextPath: CTIX.DeleteTag.result
       description: Status.
       type: string
     description: Delete a tag with given tag_name.
->>>>>>> 6f77591c
     execution: true
   - name: ctix-allowed-iocs
     arguments:
@@ -219,25 +152,6 @@
       - mutex
       - windows-registry-key
       - user-agent
-<<<<<<< HEAD
-      description: Type of ioc
-    - name: values
-      required: true
-      description: Values of the given type
-      isArray: true
-    - name: reason
-      required: true
-      description: Descriptive reason
-    outputs:
-    - contextPath: CTIX.Details.invalid
-      description: Invalid iocs sent in request
-      type: unknown
-    - contextPath: CTIX.Details.new_created
-      description: List of iocs added to allowed
-    - contextPath: CTIX.Details.already_exists
-      description: List of iocs already existing
-    description: Adds list of same type of iocs to allowed
-=======
       description: Type of ioc.
     - name: values
       required: true
@@ -255,46 +169,10 @@
     - contextPath: CTIX.Details.already_exists
       description: List of iocs already existing.
     description: Adds list of same type of iocs to allowed.
->>>>>>> 6f77591c
     execution: true
   - name: ctix-get-allowed-iocs
     arguments:
     - name: page
-<<<<<<< HEAD
-      description: "Page number "
-      defaultValue: "1"
-    - name: page_size
-      description: Page size
-      defaultValue: "10"
-    - name: q
-      description: query param for searching
-    outputs:
-    - contextPath: CTIX.IOC.id
-      description: ID of the object
-      type: string
-    - contextPath: CTIX.IOC.include_emails
-      description: If enabled then the emails to the corresponding emails will be allowed
-      type: boolean
-    - contextPath: CTIX.IOC.include_sub_domains
-      description: If enabled then the emails to the corresponding sub domains will be allowed
-      type: boolean
-    - contextPath: CTIX.IOC.include_urls
-      description: If enabled then the emails to the corresponding urls will be allowed
-      type: boolean
-    - contextPath: CTIX.IOC.type
-      description: Type of the ioc
-      type: string
-    - contextPath: CTIX.IOC.value
-      description: Value of the ioc
-      type: string
-    - contextPath: CTIX.IOC.created
-      description: Created at timestamp
-      type: number
-    - contextPath: CTIX.IOC.modified
-      description: Modified at timestamp
-      type: number
-    description: get paginated list of allowed iocs
-=======
       description: "Page number."
       defaultValue: "1"
     - name: page_size
@@ -328,230 +206,20 @@
       description: Modified at timestamp.
       type: number
     description: get paginated list of allowed iocs.
->>>>>>> 6f77591c
   - name: ctix-remove-allowed-ioc
     arguments:
     - name: ids
       required: true
-<<<<<<< HEAD
-      description: allowed IOC ids
-    outputs:
-    - contextPath: details
-      description: Operation result
-      type: string
-    description: Removes a allowed ioc with given id
-=======
       description: allowed IOC ids.
     outputs:
     - contextPath: details
       description: Operation result.
       type: string
     description: Removes a allowed ioc with given id.
->>>>>>> 6f77591c
   - name: ctix-get-threat-data
     arguments:
     - name: query
       required: true
-<<<<<<< HEAD
-      description: Query statement for the thread data, please refer to the documentation
-    - name: page
-      description: page
-      defaultValue: "1"
-    - name: page_size
-      description: size of page
-      defaultValue: "1"
-    outputs:
-    - contextPath: CTIX.ThreatData.confidence_score
-      description: Confidence Score of the IOC
-      type: number
-    - contextPath: CTIX.ThreatData.confidence_type
-      description: Confidence Type of the IOC
-      type: string
-    - contextPath: CTIX.ThreatData.created
-      description: When the IOC was created in source
-      type: number
-    - contextPath: CTIX.ThreatData.ctix_created
-      description: When the IOC was created in CTIX
-      type: number
-    - contextPath: CTIX.ThreatData.ctix_modified
-      description: When the IOC was modified in CTIX
-      type: number
-    - contextPath: CTIX.ThreatData.id
-      description: ID of the IOC in CTIX
-      type: string
-    - contextPath: CTIX.ThreatData.indicator_type
-      description: Type of the Indicator
-      type: string
-    - contextPath: CTIX.ThreatData.ioc_type
-      description: Type of IOC
-      type: string
-    - contextPath: CTIX.ThreatData.is_actioned
-      description: Is Actioned
-      type: boolean
-    - contextPath: CTIX.ThreatData.is_deprecated
-      description: Is Deprecated
-      type: boolean
-    - contextPath: CTIX.ThreatData.is_false_positive
-      description: Is False Positive
-      type: boolean
-    - contextPath: CTIX.ThreatData.is_reviewed
-      description: Is reviewed
-      type: boolean
-    - contextPath: CTIX.ThreatData.is_revoked
-      description: Is revoked
-      type: boolean
-    - contextPath: CTIX.ThreatData.is_watchlist
-      description: Is Watchlist
-      type: boolean
-    - contextPath: CTIX.ThreatData.is_whitelisted
-      description: Is allowed
-      type: boolean
-    - contextPath: CTIX.ThreatData.modified
-      description: When the indicator modified
-      type: boolean
-    - contextPath: CTIX.ThreatData.name
-      description: Name of the indicator
-      type: boolean
-    - contextPath: CTIX.ThreatData.risk_severity
-      description: risk severity of the indicator
-      type: boolean
-    - contextPath: CTIX.ThreatData.source_collections
-      description: Source Collections of the Indicator
-    - contextPath: CTIX.ThreatData.source_confidence
-      description: Source Confidence of the indicator
-      type: string
-    - contextPath: CTIX.ThreatData.sources
-      description: sources of the indicator
-    - contextPath: CTIX.ThreatData.sub_type
-      description: Sub Type of the IOC
-      type: string
-    - contextPath: CTIX.ThreatData.tlp
-      description: TLP of the indicator
-      type: string
-    - contextPath: CTIX.ThreatData.type
-      description: Type of the IOC
-      type: string
-    - contextPath: CTIX.ThreatData.valid_from
-      description: Date from which IOC is valid
-      type: number
-    description: Command for querying and listing threat data
-  - name: ctix-get-saved-searches
-    arguments:
-    - name: page
-      description: page from where to start
-      defaultValue: 1
-    - name: page_size
-      description: page size of the result
-      defaultValue: 15
-    outputs:
-    - contextPath: CTIX.SavedSearch.id
-      description: ID of the object
-      type: string
-    - contextPath: CTIX.SavedSearch.editable
-      description: editable object details
-      type: boolean
-    - contextPath: CTIX.SavedSearch.is_threat_data_search
-      description: is threat data search
-      type: boolean
-    - contextPath: CTIX.SavedSearch.name
-      description: name of the IOC
-      type: string
-    - contextPath: CTIX.SavedSearch.order
-      description: order details
-      type: number
-    - contextPath: CTIX.SavedSearch.pinned
-      description: Pinned details
-      type: boolean
-    - contextPath: CTIX.SavedSearch.query
-      description: CQL used
-      type: string
-    - contextPath: CTIX.SavedSearch.shared_type
-      description: shared type
-      type: string
-    - contextPath: CTIX.SavedSearch.type
-      description: type of the object
-      type: string
-    - contextPath: CTIX.SavedSearch.meta_data
-      description: meta data of the object
-    description: Saved Search listing api with pagination
-  - name: ctix-get-server-collections
-    arguments:
-    - name: page
-      description: page of the result
-      defaultValue: 1
-    - name: page_size
-      description: page size of the result
-      defaultValue: 15
-    outputs:
-    - contextPath: CTIX.ServerCollection.name
-      description: Name of the server
-      type: string
-    - contextPath: CTIX.ServerCollection.id
-      description: ID of the object
-      type: string
-    - contextPath: CTIX.ServerCollection.inbox
-      description: Inbox is enabled or not
-      type: boolean
-    - contextPath: CTIX.ServerCollection.is_active
-      description: Object if active or not
-      type: boolean
-    - contextPath: CTIX.ServerCollection.is_editable
-      description: Object if editable or not
-      type: boolean
-    - contextPath: CTIX.ServerCollection.polling
-      description: Object polling is enabled or not
-      type: boolean
-    - contextPath: CTIX.ServerCollection.type
-      description: Object type
-      type: string
-    - contextPath: CTIX.ServerCollection.description
-      description: description of the object
-      type: string
-    - contextPath: CTIX.ServerCollection.created
-      description: Created timestamp
-      type: number
-    description: Source Collection listing api with pagination
-  - name: ctix-get-actions
-    arguments:
-    - name: page
-      description: page of the result
-      defaultValue: 1
-    - name: page_size
-      description: page size of the result
-      defaultValue: 15
-    - name: object_type
-      description: object type of the indicator
-    - name: action_type
-      description: action type of the indicator
-    outputs:
-    - contextPath: CTIX.Action.action_name
-      description: Name of the Action
-      type: string
-    - contextPath: CTIX.Action.action_type
-      description: Description of the action
-    - contextPath: CTIX.Action.actioned_on
-      description: "Timestamp of when the action was taken "
-      type: number
-    - contextPath: CTIX.Action.app_name
-      description: Name of the app for the action in CTIX
-      type: string
-    - contextPath: CTIX.app_type
-      description: Type of the app
-      type: string
-    - contextPath: CTIX.Action.id
-      description: ID of the action
-      type: string
-    - contextPath: CTIX.Action.object_type
-      description: Type of the action
-      type: string
-    description: Enrichment tools listing API
-  - name: ctix-add-indicator-as-false-positive
-    description: Add indicators as false positive in CTIX
-    arguments:
-    - name: object_ids
-      required: true
-      description: ", seperated list of indicator ids"
-=======
       description: Query statement for the thread data, please refer to the documentation.
     - name: page
       description: page.
@@ -750,7 +418,6 @@
     - name: object_ids
       required: true
       description: ", seperated list of indicator ids."
->>>>>>> 6f77591c
       isArray: true
     - name: object_type
       required: true
@@ -794,27 +461,16 @@
       - url
       - observable
       - x509-certificate
-<<<<<<< HEAD
-      description: Type of object
-    outputs:
-    - contextPath: CTIX.IndicatorFalsePositive.message
-      description: Indicator change result
-=======
       description: Type of object.
     outputs:
     - contextPath: CTIX.IndicatorFalsePositive.message
       description: Indicator change result.
->>>>>>> 6f77591c
       type: unknown
   - name: ctix-ioc-manual-review
     arguments:
     - name: object_ids
       required: true
-<<<<<<< HEAD
-      description: Object ids of the items to be added for manual review
-=======
       description: Object ids of the items to be added for manual review.
->>>>>>> 6f77591c
       isArray: true
     - name: object_type
       required: true
@@ -858,36 +514,16 @@
       - url
       - observable
       - x509-certificate
-<<<<<<< HEAD
-      description: object type
-    outputs:
-    - contextPath: CTIX.IOCManualReview.message
-      description: IOC Manual Review result
-      type: unknown
-    description: Adds ioc to manual review bulk api
-=======
       description: object type.
     outputs:
     - contextPath: CTIX.IOCManualReview.message
       description: IOC Manual Review result.
       type: unknown
     description: Adds ioc to manual review bulk api.
->>>>>>> 6f77591c
   - name: ctix-deprecate-ioc
     arguments:
     - name: object_ids
       required: true
-<<<<<<< HEAD
-      description: "Object ids "
-      isArray: true
-    - name: object_type
-      required: true
-      description: object type
-    outputs:
-    - contextPath: CTIX.DeprecateIOC
-      description: Result of the IOC deprecation request
-    description: Deprecate ioc bulk api
-=======
       description: "Object ids."
       isArray: true
     - name: object_type
@@ -897,25 +533,11 @@
     - contextPath: CTIX.DeprecateIOC
       description: Result of the IOC deprecation request.
     description: Deprecate ioc bulk api.
->>>>>>> 6f77591c
   - name: ctix-add-analyst-tlp
     arguments:
     - name: object_id
       required: true
       default: true
-<<<<<<< HEAD
-      description: object id
-    - name: object_type
-      required: true
-      description: object type
-    - name: data
-      required: true
-      description: data
-    outputs:
-    - contextPath: CTIX.AddAnalystTLP
-      description: Result of the addition of analyst TLP
-    description: Add Analyst TLP
-=======
       description: object id.
     - name: object_type
       required: true
@@ -927,157 +549,10 @@
     - contextPath: CTIX.AddAnalystTLP
       description: Result of the addition of analyst TLP.
     description: Add Analyst TLP.
->>>>>>> 6f77591c
   - name: ctix-add-analyst-score
     arguments:
     - name: object_id
       required: true
-<<<<<<< HEAD
-      description: object id
-    - name: object_type
-      required: true
-      description: object type
-    - name: data
-      required: true
-      description: data
-    outputs:
-    - contextPath: CTIX.AddAnalystScore
-      description: Result of adding analyst score to threat data
-    description: Add Analyst Score for a Threat data
-  - name: ctix-saved-result-set
-    arguments:
-    - name: page
-      description: page
-      defaultValue: "1"
-    - name: page_size
-      default: true
-      description: page size
-      defaultValue: "10"
-    - name: label_name
-      description: label name
-    - name: query
-      description: CQL
-    outputs:
-    - contextPath: CTIX.SavedResultSet.analyst_score
-      description: Analyst score of the IOC
-      type: number
-    - contextPath: CTIX.SavedResultSet.analyst_tlp
-      description: Analyst TLP of the IOC
-      type: string
-    - contextPath: CTIX.SavedResultSet.confidence_score
-      description: Confidence score of the IOC
-      type: number
-    - contextPath: CTIX.SavedResultSet.confidence_type
-      description: Confidence type of the IOC
-      type: string
-    - contextPath: CTIX.SavedResultSet.country
-      description: Country of origin for the IOC
-      type: string
-    - contextPath: CTIX.SavedResultSet.created
-      description: IOC creation date
-      type: number
-    - contextPath: CTIX.SavedResultSet.ctix_created
-      description: IOC date of creation in CTIX
-      type: number
-    - contextPath: CTIX.SavedResultSet.ctix_modified
-      description: IOC date of modification in CTIX
-      type: number
-    - contextPath: CTIX.SavedResultSet.first_seen
-      description: IOC timestamp when it was first seen
-      type: date
-    - contextPath: CTIX.SavedResultSet.id
-      description: IOC ID
-      type: number
-    - contextPath: CTIX.SavedResultSet.indicator_type
-      description: "Type of the indicator "
-      type: string
-    - contextPath: CTIX.SavedResultSet.ioc_type
-      description: "Type of the IOC "
-      type: string
-    - contextPath: CTIX.SavedResultSet.is_actioned
-      description: If there is any action taken on the indicator
-      type: boolean
-    - contextPath: CTIX.SavedResultSet.is_deprecated
-      description: If the indicator is deprecated or not
-      type: boolean
-    - contextPath: CTIX.SavedResultSet.is_false_positive
-      description: Value of the indicator is false positive or not
-      type: boolean
-    - contextPath: CTIX.SavedResultSet.is_reviewed
-      description: "Whether the indicator reviewed or not "
-      type: boolean
-    - contextPath: CTIX.SavedResultSet.is_revoked
-      description: Whether the indicator is revoked or not
-      type: boolean
-    - contextPath: CTIX.SavedResultSet.is_watchlist
-      description: Whether the indicator is under watchlist or not
-      type: boolean
-    - contextPath: CTIX.SavedResultSet.is_whitelisted
-      description: Whether the indicator is allowed or not
-      type: boolean
-    - contextPath: CTIX.SavedResultSet.last_seen
-      description: Timestamp of the when the IOC was last seen
-      type: date
-    - contextPath: CTIX.SavedResultSet.modified
-      description: Timestamp of the when the IOC was modified
-      type: date
-    - contextPath: CTIX.SavedResultSet.name
-      description: Name of the indicator
-      type: string
-    - contextPath: CTIX.SavedResultSet.null
-      description: "null"
-    - contextPath: CTIX.SavedResultSet.primary_attribute
-      description: Primary attribute of the IOC
-      type: string
-    - contextPath: CTIX.SavedResultSet.published_collections
-      description: Published collections of the IOC
-      type: unknown
-    - contextPath: CTIX.SavedResultSet.risk_severity
-      description: Risk severity of the IOC
-    - contextPath: CTIX.SavedResultSet.source_collections
-      description: Source collections of the IOC
-    - contextPath: CTIX.SavedResultSet.name
-      description: Name of the IOC
-      type: string
-    - contextPath: CTIX.SavedResultSet.sources
-      description: Sources of the IOC
-    - contextPath: CTIX.SavedResultSet.sub_type
-      description: Sub type of the IOC
-    - contextPath: CTIX.SavedResultSet.subscriber_collections
-      description: Subscription collections of the IOC
-    - contextPath: CTIX.SavedResultSet.subscribers
-      description: Subscribers of the IOC
-    - contextPath: CTIX.SavedResultSet.tags
-      description: Tags on the IOC
-    - contextPath: CTIX.SavedResultSet.tlp
-      description: TLP of the IOC
-    - contextPath: CTIX.SavedResultSet.type
-      description: Type of the IOC
-    - contextPath: CTIX.SavedResultSet.valid_from
-      description: Timestamp from when the IOC is valid
-    - contextPath: CTIX.SavedResultSet.valid_until
-      description: Timestamp till then the IOC is valid
-    description: Saved Result Set
-  - name: ctix-add-tag-indicator
-    arguments:
-    - name: page
-      description: page from where data will be taken
-      defaultValue: "1"
-    - name: page_size
-      default: true
-      description: total number of results to be fetched
-      defaultValue: "10"
-    - name: q
-      description: query
-    - name: object_id
-      description: object id
-      defaultValue: ""
-    - name: object_type
-      description: object type
-      defaultValue: ""
-    - name: tag_id
-      description: tag id
-=======
       description: object id.
     - name: object_type
       required: true
@@ -1222,34 +697,10 @@
       defaultValue: ""
     - name: tag_id
       description: tag id.
->>>>>>> 6f77591c
       isArray: true
       defaultValue: ""
     outputs:
     - contextPath: CTIX.TagUpdation.meesage
-<<<<<<< HEAD
-      description: Result of the add indicator tag request
-    description: Adding Tag to Indicator
-  - name: ctix-remove-tag-from-indicator
-    arguments:
-    - name: page
-      description: which page to bring the data from
-      defaultValue: "1"
-    - name: page_size
-      default: true
-      description: number of pages to bring data from
-      defaultValue: "10"
-    - name: q
-      description: query
-    - name: object_id
-      description: object_id
-      defaultValue: ""
-    - name: object_type
-      description: object_type
-      defaultValue: ""
-    - name: tag_id
-      description: tag_id
-=======
       description: Result of the add indicator tag request.
     description: Adding Tag to Indicator.
   - name: ctix-remove-tag-from-indicator
@@ -1271,341 +722,10 @@
       defaultValue: ""
     - name: tag_id
       description: tag_id.
->>>>>>> 6f77591c
       isArray: true
       defaultValue: ""
     outputs:
     - contextPath: CTIX.TagUpdation.message
-<<<<<<< HEAD
-      description: Result of the remove indicator tag request
-    description: Remove Tag From Indicator
-  - name: ctix-search-for-tag
-    arguments:
-    - name: page
-      description: number of page from where data needs to brought
-      defaultValue: "1"
-    - name: page_size
-      default: true
-      description: size of the result
-      defaultValue: "10"
-    - name: q
-      description: query
-    outputs:
-    - contextPath: CTIX.SearchTag.colour_code
-      description: Colour code of the tag
-      type: unknown
-    - contextPath: CTIX.SearchTag.created
-      description: Timestamp of when the tag was created
-      type: number
-    - contextPath: CTIX.SearchTag.created_by
-      description: details of the person who created the tag
-      type: unknown
-    - contextPath: CTIX.SearchTag.id
-      description: ID of the tag
-      type: string
-    - contextPath: CTIX.SearchTag.modified
-      description: Timestamp of when the tag was modified
-      type: number
-    - contextPath: CTIX.SearchTag.modified_by
-      description: Details of the person who modified the tag
-    - contextPath: CTIX.SearchTag.name
-      description: Name of the tag
-    - contextPath: CTIX.SearchTag.type
-      description: type of the tag
-    description: Search for tag
-  - name: ctix-get-indicator-details
-    arguments:
-    - name: page
-      description: from where data has to be brought
-      defaultValue: "1"
-    - name: page_size
-      default: true
-      description: total number of results
-      defaultValue: "10"
-    - name: object_id
-      description: object id
-      defaultValue: ""
-    - name: object_type
-      description: object type
-      defaultValue: ""
-    outputs:
-    - contextPath: CTIX.IndicatorDetails.aliases
-      description: Aliases of the tag if any
-      type: string
-    - contextPath: CTIX.IndicatorDetails.analyst_description
-      description: Analyst description provided if any
-      type: string
-    - contextPath: CTIX.IndicatorDetails.analyst_score
-      description: Analyst score of the indicator
-      type: number
-    - contextPath: CTIX.IndicatorDetails.analyst_tlp
-      description: Analyst provided TLP on the indicator
-      type: string
-    - contextPath: CTIX.IndicatorDetails.asn
-      description: ASN of the indicator
-      type: string
-    - contextPath: CTIX.IndicatorDetails.attribute_field
-      description: Attribute field of the indicator
-      type: string
-    - contextPath: CTIX.IndicatorDetails.attribute_value
-      description: Attribute value of the indicator
-      type: string
-    - contextPath: CTIX.IndicatorDetails.base_type
-      description: Base type of the indicator
-      type: string
-    - contextPath: CTIX.IndicatorDetails.confidence_score
-      description: Confidence score of the IOC
-      type: number
-    - contextPath: CTIX.IndicatorDetails.confidence_type
-      description: Confidence type of the IOC
-      type: string
-    - contextPath: CTIX.IndicatorDetails.country
-      description: Country of origin of the IOC
-      type: string
-    - contextPath: CTIX.IndicatorDetails.created
-      description: Timestamp of when the indicator was created
-      type: number
-    - contextPath: CTIX.IndicatorDetails.ctix_created
-      description: Timestamp of when the indicator was created in CTIX
-      type: number
-    - contextPath: CTIX.IndicatorDetails.ctix_modified
-      description: Timestamp of when the indicator was modified in CTIX
-      type: number
-    - contextPath: CTIX.IndicatorDetails.ctix_score
-      description: CTIX score of the indicator
-      type: number
-    - contextPath: CTIX.IndicatorDetails.ctix_tlp
-      description: CTIX assigned TLP of the indicator
-      type: string
-    - contextPath: CTIX.IndicatorDetails.defang_analyst_description
-      description: Defanged analyst description of the indicator
-      type: string
-    - contextPath: CTIX.IndicatorDetails.description
-      description: Description of the indicator
-      type: string
-    - contextPath: CTIX.IndicatorDetails.fang_analyst_description
-      description: Fang analyst description of the indicator
-      type: string
-    - contextPath: CTIX.IndicatorDetails.first_seen
-      description: Timestamp of then the indicator was first seen
-      type: number
-    - contextPath: CTIX.IndicatorDetails.last_seen
-      description: Timestamp of then the indicator was last seen
-      type: number
-    - contextPath: CTIX.IndicatorDetails.modified
-      description: Timestamp of then the indicator was modified
-      type: number
-    - contextPath: CTIX.IndicatorDetails.name
-      description: Name of the indicator
-      type: string
-    - contextPath: CTIX.IndicatorDetails.pattern
-      description: STIX pattern of the indicator
-      type: string
-    - contextPath: CTIX.IndicatorDetails.pattern_type
-      description: pattern type of the indicator
-      type: string
-    - contextPath: CTIX.IndicatorDetails.pattern_version
-      description: STIX pattern version
-      type: string
-    - contextPath: CTIX.IndicatorDetails.sources
-      description: Sources of the indicator
-    - contextPath: CTIX.IndicatorDetails.sub_type
-      description: Sub type of the indicator
-      type: string
-    - contextPath: CTIX.IndicatorDetails.tld
-      description: TLD of the indicator
-      type: string
-    - contextPath: CTIX.IndicatorDetails.tlp
-      description: TLP of the indicator
-      type: string
-    - contextPath: CTIX.IndicatorDetails.type
-      description: Type of the indicator
-      type: string
-    - contextPath: CTIX.IndicatorDetails.types
-      description: Types of the indicator
-      type: string
-    - contextPath: CTIX.IndicatorDetails.valid_from
-      description: Timestamp of the indicator from then it was valid
-      type: number
-    - contextPath: CTIX.IndicatorDetails.valid_until
-      description: "Timestamp of the indicator till "
-    description: Get Indicator Details
-  - name: ctix-get-indicator-tags
-    arguments:
-    - name: object_id
-      description: object id
-      defaultValue: ""
-    - name: object_type
-      description: object type
-      defaultValue: ""
-    - name: page
-      default: true
-      description: page
-      defaultValue: "1"
-    - name: page_size
-      description: page size
-      defaultValue: "10"
-    outputs:
-    - contextPath: CTIX.IndicatorTags.notes
-      description: Notes on the indicator's tag
-      type: unknown
-    - contextPath: CTIX.IndicatorTags.is_deprecated
-      description: If the indicator's tag deprecated or not
-      type: boolean
-    - contextPath: CTIX.IndicatorTags.is_revoked
-      description: If the indicator's tag revoked or not
-      type: boolean
-    - contextPath: CTIX.IndicatorTags.ctix_created
-      description: Timestamp of when the Indicator tag was created in CTIX
-      type: number
-    - contextPath: CTIX.IndicatorTags.is_false_positive
-      description: If the indicator's tag is false positive or not
-      type: boolean
-    - contextPath: CTIX.IndicatorTags.name
-      description: Name of the indicator
-      type: string
-    - contextPath: CTIX.IndicatorTags.is_reviewed
-      description: If the indicator reviewed or not
-      type: boolean
-    - contextPath: CTIX.IndicatorTags.is_whitelisted
-      description: If the indicator allowed or not
-      type: boolean
-    - contextPath: CTIX.IndicatorTags.is_under_review
-      description: If the indicator is under review or not
-      type: boolean
-    - contextPath: CTIX.IndicatorTags.is_watchlist
-      description: If the indicator is under watchlist or not
-      type: boolean
-    - contextPath: CTIX.IndicatorTags.tags
-      description: Tags of the indicator
-    - contextPath: CTIX.IndicatorTags.sub_type
-      description: Sub type of the indicator
-    - contextPath: CTIX.IndicatorTags.type
-      description: Type of Indicator
-    description: Get Indicator Tags
-  - name: ctix-get-indicator-relations
-    arguments:
-    - name: page
-      description: page
-      defaultValue: "1"
-    - name: page_size
-      description: page size
-      defaultValue: "10"
-    - name: object_id
-      description: object id
-      defaultValue: ""
-    - name: object_type
-      description: object type
-      defaultValue: ""
-    outputs:
-    - contextPath: CTIX.IndicatorRelations.relationship_type
-      description: Indicator relation types
-    - contextPath: CTIX.IndicatorRelations.sources
-      description: Indicator sources
-    - contextPath: CTIX.IndicatorRelations.target_ref
-      description: "Indicator target reference "
-    description: Get Indicator Relations
-  - name: ctix-get-indicator-observations
-    arguments:
-    - name: page
-      description: page
-    - name: page_size
-      description: page size
-    - name: object_id
-      description: object id
-    - name: object_type
-      description: object type
-    outputs:
-    - contextPath: CTIX.IndicatorObservations.custom_attributes
-      description: Custom attributes if any
-    - contextPath: CTIX.IndicatorObservations.ctix_modified
-      description: Timestamp when indicator was modified in CTIX
-      type: number
-    - contextPath: CTIX.IndicatorObservations.created
-      description: Timestamp when indicator was created
-      type: number
-    - contextPath: CTIX.IndicatorObservations.pattern_type
-      description: Pattern type of Indicator
-      type: string
-    - contextPath: CTIX.IndicatorObservations.modified
-      description: "Timestamp when indicator was modified "
-      type: number
-    - contextPath: CTIX.IndicatorObservations.ctix_created
-      description: Timestamp when indicator was created in CTIX
-      type: number
-    - contextPath: CTIX.IndicatorObservations.pattern_version
-      description: STIX Pattern version of indicator
-      type: string
-    - contextPath: CTIX.IndicatorObservations.confidence
-      description: Confidence level of the indicator
-      type: string
-    - contextPath: CTIX.IndicatorObservations.valid_from
-      description: Timestamp when indicator was valid from
-      type: number
-    - contextPath: CTIX.IndicatorObservations.pattern
-      description: STIX pattern
-      type: string
-    - contextPath: CTIX.IndicatorObservations.fang_description
-      description: "FANG description "
-      type: string
-    - contextPath: CTIX.IndicatorObservations.defang_description
-      description: DEFANG description
-      type: string
-    - contextPath: CTIX.IndicatorObservations.spec_version
-      description: STIX Spec version
-      type: string
-    - contextPath: CTIX.IndicatorObservations.tags
-      description: Tags attached to the indicator
-    - contextPath: CTIX.IndicatorObservations.received_id
-      description: STIX ID when indicator was received
-      type: string
-    - contextPath: CTIX.IndicatorObservations.types
-      description: STIX Types attached to the indicator
-    - contextPath: CTIX.IndicatorObservations.source
-      description: STIX source of the indicator
-    - contextPath: CTIX.IndicatorObservations.id
-      description: id of the indicator
-      type: string
-    - contextPath: CTIX.IndicatorObservations.valid_until
-      description: Timestamp till when the indicator is valid
-      type: number
-    - contextPath: CTIX.IndicatorObservations.sco_object_id
-      description: SCO object ID
-    - contextPath: CTIX.IndicatorObservations.unique_hash
-      description: unique hash of the indicator
-    - contextPath: CTIX.IndicatorObservations.description
-      description: description of the indicator
-    - contextPath: CTIX.IndicatorObservations.granular_markings
-      description: Granular Markings if any
-    - contextPath: CTIX.IndicatorObservations.collection
-      description: Collection details of the indicator
-    description: Get Indicator Observations
-  - name: ctix-get-conversion-feed-source
-    description: Get Conversion feed source
-    arguments:
-    - name: page
-      description: page
-      defaultValue: "1"
-    - name: page_size
-      description: page size
-      defaultValue: "10"
-    - name: object_id
-      description: object id
-    - name: object_type
-      description: object type
-    outputs:
-    - contextPath: CTIX.ConversionFeedSource.created
-      description: Indicator creation timestamp
-      type: number
-    - contextPath: CTIX.ConversionFeedSource.id
-      description: ID of the indicator
-      type: string
-    - contextPath: CTIX.ConversionFeedSource.name
-      description: name of the indicator
-      type: string
-    - contextPath: CTIX.ConversionFeedSource.taxii_option
-      description: TAXII option
-=======
       description: Result of the remove indicator tag request.
     description: Remove Tag From Indicator.
   - name: ctix-search-for-tag
@@ -1934,255 +1054,10 @@
       type: string
     - contextPath: CTIX.ConversionFeedSource.taxii_option
       description: TAXII option.
->>>>>>> 6f77591c
       type: string
   - name: ctix-get-lookup-threat-data
     arguments:
     - name: object_type
-<<<<<<< HEAD
-      description: object type
-    - name: object_names
-      description: "Will contain the SDO values. Example: If you need to get the object_ids of indicator 127.0.0.1 then the value will be 127.0.0.1"
-      isArray: true
-    - name: page_size
-      description: size of the page
-      defaultValue: "10"
-    outputs:
-    - contextPath: CTIX.ThreatDataLookup.analyst_score
-      description: Analyst score of the indicator
-      type: number
-    - contextPath: CTIX.ThreatDataLookup.analyst_tlp
-      description: Analyst TLP of the indicator
-      type: string
-    - contextPath: CTIX.ThreatDataLookup.confidence_score
-      description: Confidence score of the indicator
-      type: number
-    - contextPath: CTIX.ThreatDataLookup.confidence_type
-      description: Confidence type of the indicator
-      type: string
-    - contextPath: CTIX.ThreatDataLookup.country
-      description: Indicator origin country
-      type: string
-    - contextPath: CTIX.ThreatDataLookup.created
-      description: Timestamp of when the indicator was created
-      type: number
-    - contextPath: CTIX.ThreatDataLookup.ctix_created
-      description: Timestamp of when the indicator was created in CTIX
-      type: number
-    - contextPath: CTIX.ThreatDataLookup.ctix_modified
-      description: Timestamp of when the indicator was modified in CTIX
-      type: number
-    - contextPath: CTIX.ThreatDataLookup.first_seen
-      description: Timestamp of when the indicator was first seen
-      type: number
-    - contextPath: CTIX.ThreatDataLookup.id
-      description: Indicator ID
-      type: string
-    - contextPath: CTIX.ThreatDataLookup.indicator_type
-      description: Indicator type
-      type: string
-    - contextPath: CTIX.ThreatDataLookup.ioc_type
-      description: IOC type
-      type: string
-    - contextPath: CTIX.ThreatDataLookup.is_actioned
-      description: Is actioned
-      type: boolean
-    - contextPath: CTIX.ThreatDataLookup.is_deprecated
-      description: is deprecated
-      type: boolean
-    - contextPath: CTIX.ThreatDataLookup.is_false_positive
-      description: is false positive
-      type: boolean
-    - contextPath: CTIX.ThreatDataLookup.is_reviewed
-      description: "is reviewed "
-      type: boolean
-    - contextPath: CTIX.ThreatDataLookup.is_revoked
-      description: is revoked
-      type: boolean
-    - contextPath: CTIX.ThreatDataLookup.is_watchlist
-      description: is watchlisted
-      type: boolean
-    - contextPath: CTIX.ThreatDataLookup.is_whitelisted
-      description: is allowed
-      type: boolean
-    - contextPath: CTIX.ThreatDataLookup.last_seen
-      description: Timestamp of when the indicator was last seen
-      type: number
-    - contextPath: CTIX.ThreatDataLookup.modified
-      description: Timestamp of when the indicator was modified
-      type: number
-    - contextPath: CTIX.ThreatDataLookup.name
-      description: name of the indicator
-      type: string
-    - contextPath: CTIX.ThreatDataLookup.null
-      description: "null"
-    - contextPath: CTIX.ThreatDataLookup.primary_attribute
-      description: Primary Attribute
-      type: string
-    - contextPath: CTIX.ThreatDataLookup.published_collections
-      description: published collections
-    - contextPath: CTIX.ThreatDataLookup.risk_severity
-      description: Risk severity
-      type: string
-    - contextPath: CTIX.ThreatDataLookup.source_collections
-      description: sources collections
-      type: unknown
-    - contextPath: CTIX.ThreatDataLookup.source_confidence
-      description: "Source confidence "
-      type: string
-    - contextPath: CTIX.ThreatDataLookup.sources
-      description: sources
-    - contextPath: CTIX.ThreatDataLookup.sub_type
-      description: Sub type
-      type: string
-    - contextPath: CTIX.ThreatDataLookup.subscriber_collections
-      description: subscriber collections
-    - contextPath: CTIX.ThreatDataLookup.subscribers
-      description: subscribers
-    - contextPath: CTIX.ThreatDataLookup.tags
-      description: Tags
-    - contextPath: CTIX.ThreatDataLookup.tlp
-      description: TLP
-      type: string
-    - contextPath: CTIX.ThreatDataLookup.type
-      description: Type
-      type: string
-    - contextPath: CTIX.ThreatDataLookup.valid_from
-      description: Timestamp from when the indicator was valid
-      type: number
-    - contextPath: CTIX.ThreatDataLookup.valid_until
-      description: Timestamp till when the indicator was valid
-      type: number
-    description: Lookup to get threat data
-  - name: ctix-get-create-threat-data
-    arguments:
-    - name: object_names
-      description: "Will contain the SDO values. Example: If you need to get the object_ids of indicator 127.0.0.1 then the value will be 127.0.0.1"
-      isArray: true
-      required: true
-    - name: page_size
-      description: size of the page
-      defaultValue: "10"
-    - name: source
-      type: string
-      description: The source of the threat data
-    - name: collection
-      type: string
-      description: The collection to store the threat data in
-    outputs:
-    - contextPath: CTIX.ThreatDataGetCreate.Found.analyst_score
-      description: Analyst score of the indicator
-      type: number
-    - contextPath: CTIX.ThreatDataGetCreate.Found.analyst_tlp
-      description: Analyst TLP of the indicator
-      type: string
-    - contextPath: CTIX.ThreatDataGetCreate.Found.confidence_score
-      description: Confidence score of the indicator
-      type: number
-    - contextPath: CTIX.ThreatDataGetCreate.Found.confidence_type
-      description: Confidence type of the indicator
-      type: string
-    - contextPath: CTIX.ThreatDataGetCreate.Found.country
-      description: Indicator origin country
-      type: string
-    - contextPath: CTIX.ThreatDataGetCreate.Found.created
-      description: Timestamp of when the indicator was created
-      type: number
-    - contextPath: CTIX.ThreatDataGetCreate.Found.ctix_created
-      description: Timestamp of when the indicator was created in CTIX
-      type: number
-    - contextPath: CTIX.ThreatDataGetCreate.Found.ctix_modified
-      description: Timestamp of when the indicator was modified in CTIX
-      type: number
-    - contextPath: CTIX.ThreatDataGetCreate.Found.first_seen
-      description: Timestamp of when the indicator was first seen
-      type: number
-    - contextPath: CTIX.ThreatDataGetCreate.Found.id
-      description: Indicator ID
-      type: string
-    - contextPath: CTIX.ThreatDataGetCreate.Found.indicator_type
-      description: Indicator type
-      type: string
-    - contextPath: CTIX.ThreatDataGetCreate.Found.ioc_type
-      description: IOC type
-      type: string
-    - contextPath: CTIX.ThreatDataGetCreate.Found.is_actioned
-      description: Is actioned
-      type: boolean
-    - contextPath: CTIX.ThreatDataGetCreate.Found.is_deprecated
-      description: is deprecated
-      type: boolean
-    - contextPath: CTIX.ThreatDataGetCreate.Found.is_false_positive
-      description: is false positive
-      type: boolean
-    - contextPath: CTIX.ThreatDataGetCreate.Found.is_reviewed
-      description: "is reviewed "
-      type: boolean
-    - contextPath: CTIX.ThreatDataGetCreate.Found.is_revoked
-      description: is revoked
-      type: boolean
-    - contextPath: CTIX.ThreatDataGetCreate.Found.is_watchlist
-      description: is watchlisted
-      type: boolean
-    - contextPath: CTIX.ThreatDataGetCreate.Found.is_whitelisted
-      description: is allowed
-      type: boolean
-    - contextPath: CTIX.ThreatDataGetCreate.Found.last_seen
-      description: Timestamp of when the indicator was last seen
-      type: number
-    - contextPath: CTIX.ThreatDataGetCreate.Found.modified
-      description: Timestamp of when the indicator was modified
-      type: number
-    - contextPath: CTIX.ThreatDataGetCreate.Found.name
-      description: name of the indicator
-      type: string
-    - contextPath: CTIX.ThreatDataGetCreate.Found.null
-      description: "null"
-    - contextPath: CTIX.ThreatDataGetCreate.Found.primary_attribute
-      description: Primary Attribute
-      type: string
-    - contextPath: CTIX.ThreatDataGetCreate.Found.published_collections
-      description: published collections
-    - contextPath: CTIX.ThreatDataGetCreate.Found.risk_severity
-      description: Risk severity
-      type: string
-    - contextPath: CTIX.ThreatDataGetCreate.Found.source_collections
-      description: sources collections
-      type: unknown
-    - contextPath: CTIX.ThreatDataGetCreate.Found.source_confidence
-      description: "Source confidence "
-      type: string
-    - contextPath: CTIX.ThreatDataGetCreate.Found.sources
-      description: sources
-    - contextPath: CTIX.ThreatDataGetCreate.Found.sub_type
-      description: Sub type
-      type: string
-    - contextPath: CTIX.ThreatDataGetCreate.Found.subscriber_collections
-      description: subscriber collections
-    - contextPath: CTIX.ThreatDataGetCreate.Found.subscribers
-      description: subscribers
-    - contextPath: CTIX.ThreatDataGetCreate.Found.tags
-      description: Tags
-    - contextPath: CTIX.ThreatDataGetCreate.Found.tlp
-      description: TLP
-      type: string
-    - contextPath: CTIX.ThreatDataGetCreate.Found.type
-      description: Type
-      type: string
-    - contextPath: CTIX.ThreatDataGetCreate.Found.valid_from
-      description: Timestamp from when the indicator was valid
-      type: number
-    - contextPath: CTIX.ThreatDataGetCreate.Found.valid_until
-      description: Timestamp till when the indicator was valid
-      type: number
-    - contextPath: CTIX.ThreatDataGetCreate.NotFoundCreated
-      description: IOCs that weren't found, and therefore were created
-      type: string
-    - contextPath: CTIX.ThreatDataGetCreate.NotFoundInvalid
-      description: IOCs that were found to be invalid, so they were not created
-      type: string
-    description: Gets or creates threat data
-=======
       description: object type.
     - name: object_names
       description: "Will contain the SDO values. Example: If you need to get the object_ids of indicator 127.0.0.1 then the value will be 127.0.0.1."
@@ -2425,7 +1300,6 @@
       description: IOCs that were found to be invalid, so they were not created.
       type: string
     description: Gets or creates threat data.
->>>>>>> 6f77591c
   - name: domain
     arguments:
     - name: domain
@@ -2449,19 +1323,11 @@
     - contextPath: Domain.Name
       description: 'The domain name, for example: "google.com".'
       type: String
-<<<<<<< HEAD
-    description: Lookup domain threat data
-  - name: ip
-    arguments:
-    - name: ip
-      description: "Will contain IP SDO values. Example: If you need to get the object_ids of indicator 1.2.3.4 then the value will be 1.2.3.4"
-=======
     description: Lookup domain threat data.
   - name: ip
     arguments:
     - name: ip
       description: "Will contain IP SDO values. Example: If you need to get the object_ids of indicator 1.2.3.4 then the value will be 1.2.3.4."
->>>>>>> 6f77591c
       required: true
       isArray: true
       default: true
@@ -2481,19 +1347,11 @@
     - contextPath: IP.Address
       description: 'The IP address, for example: 1.2.3.4.'
       type: String
-<<<<<<< HEAD
-    description: Lookup ip threat data
-  - name: file
-    arguments:
-    - name: file
-      description: "Will contain file SDO values. Example: If you need to get the object_ids of a file hash 3ed0a30799543fa2c3a913c7985bffed then the value will be 3ed0a30799543fa2c3a913c7985bffed"
-=======
     description: Lookup ip threat data.
   - name: file
     arguments:
     - name: file
       description: "Will contain file SDO values. Example: If you need to get the object_ids of a file hash 3ed0a30799543fa2c3a913c7985bffed then the value will be 3ed0a30799543fa2c3a913c7985bffed."
->>>>>>> 6f77591c
       required: true
       isArray: true
       default: true
@@ -2519,11 +1377,7 @@
     - contextPath: File.SHA256
       description: The SHA256 hash of the file.
       type: String
-<<<<<<< HEAD
-    description: Lookup file threat data
-=======
     description: Lookup file threat data.
->>>>>>> 6f77591c
   - name: url
     arguments:
     - name: url
@@ -2545,88 +1399,6 @@
       description: The actual score.
       type: Number
     - contextPath: URL.Data
-<<<<<<< HEAD
-      description: The URL
-      type: String
-    description: Lookup url threat data
-  - name: ctix-get-all-notes
-    arguments:
-    - name: object_id
-      description: if set, this will only retrieve Notes associated with the Threat Data object with ID=`object_id`
-    - name: page
-      description: the page number of the Notes to look up, default is the first page
-      defaultValue: "1"
-    - name: page_size
-      default: true
-      description: size of the result
-      defaultValue: "10"
-    outputs:
-    - contextPath: CTIX.Note.created
-      description: The timestamp when the Note was created
-      type: integer
-    - contextPath: CTIX.Note.created_by
-      description: The user who created the Note
-      type: unknown
-    - contextPath: CTIX.Note.created_by.email
-      description: The email of the user who created the Note
-      type: string
-    - contextPath: CTIX.Note.created_by.first_name
-      description: The first name of the user who created the Note
-      type: string
-    - contextPath: CTIX.Note.created_by.id
-      description: The ID of the user who created the Note
-      type: string
-    - contextPath: CTIX.Note.created_by.last_name
-      description: The last name of the user who created the Note
-      type: string
-    - contextPath: CTIX.Note.id
-      description: The ID of the Note
-      type: string
-    - contextPath: CTIX.Note.is_json
-      description: A flag indicating whether the Note is in JSON format
-      type: boolean
-    - contextPath: CTIX.Note.meta_data
-      description: Meta data for the Note
-      type: unknown
-    - contextPath: CTIX.Note.meta_data.component
-      description: The component for the Note
-      type: string
-    - contextPath: CTIX.Note.modified
-      description: The timestamp when the Note was last modified
-      type: integer
-    - contextPath: CTIX.Note.modified_by
-      description: The user who last modified the Note
-      type: unknown
-    - contextPath: CTIX.Note.modified_by.email
-      description: The email of the user who last modified the Note
-      type: string
-    - contextPath: CTIX.Note.modified_by.first_name
-      description: The first name of the user who last modified the Note
-      type: string
-    - contextPath: CTIX.Note.modified_by.id
-      description: The ID of the user who last modified the Note
-      type: string
-    - contextPath: CTIX.Note.modified_by.last_name
-      description: The last name of the user who last modified the Note
-      type: string
-    - contextPath: CTIX.Note.object_id
-      description: The object ID of the Note
-      type: string
-    - contextPath: CTIX.Note.text
-      description: The text of the Note
-      type: string
-    - contextPath: CTIX.Note.title
-      description: The title of the Note
-      type: string
-    - contextPath: CTIX.Note.type
-      description: The type of the Note
-      type: string
-    description: Get paginated list of Notes
-  - name: ctix-get-note-details
-    arguments:
-    - name: id
-      description: "the id of the Note"
-=======
       description: The URL.
       type: String
     description: Lookup url threat data.
@@ -2707,83 +1479,10 @@
     arguments:
     - name: id
       description: "the id of the Note."
->>>>>>> 6f77591c
       required: true
       default: true
     outputs:
     - contextPath: CTIX.Note.created
-<<<<<<< HEAD
-      description: The timestamp when the Note was created
-      type: integer
-    - contextPath: CTIX.Note.created_by
-      description: The user who created the Note
-      type: unknown
-    - contextPath: CTIX.Note.created_by.email
-      description: The email of the user who created the Note
-      type: string
-    - contextPath: CTIX.Note.created_by.first_name
-      description: The first name of the user who created the Note
-      type: string
-    - contextPath: CTIX.Note.created_by.id
-      description: The ID of the user who created the Note
-      type: string
-    - contextPath: CTIX.Note.created_by.last_name
-      description: The last name of the user who created the Note
-      type: string
-    - contextPath: CTIX.Note.id
-      description: The ID of the Note
-      type: string
-    - contextPath: CTIX.Note.is_json
-      description: A flag indicating whether the Note is in JSON format
-      type: boolean
-    - contextPath: CTIX.Note.meta_data
-      description: Meta data for the Note
-      type: unknown
-    - contextPath: CTIX.Note.meta_data.component
-      description: The component for the Note
-      type: string
-    - contextPath: CTIX.Note.modified
-      description: The timestamp when the Note was last modified
-      type: integer
-    - contextPath: CTIX.Note.modified_by
-      description: The user who last modified the Note
-      type: unknown
-    - contextPath: CTIX.Note.modified_by.email
-      description: The email of the user who last modified the Note
-      type: string
-    - contextPath: CTIX.Note.modified_by.first_name
-      description: The first name of the user who last modified the Note
-      type: string
-    - contextPath: CTIX.Note.modified_by.id
-      description: The ID of the user who last modified the Note
-      type: string
-    - contextPath: CTIX.Note.modified_by.last_name
-      description: The last name of the user who last modified the Note
-      type: string
-    - contextPath: CTIX.Note.object_id
-      description: The object ID of the Note
-      type: string
-    - contextPath: CTIX.Note.text
-      description: The text of the Note
-      type: string
-    - contextPath: CTIX.Note.title
-      description: The title of the Note
-      type: string
-    - contextPath: CTIX.Note.type
-      description: The type of the Note
-      type: string
-    description: Get details of a Note as specified by its ID
-  - name: ctix-create-note
-    arguments:
-    - name: text
-      description: the text that you want the note to have
-      required: true
-      default: true
-    - name: object_id
-      description: if set, will associate Note to the Threat Data object with the provided ID
-    - name: object_type
-      description: only required if `object_id` is set, used to specify the type of object `object_id` is
-=======
       description: The timestamp when the Note was created.
       type: integer
     - contextPath: CTIX.Note.created_by
@@ -2854,7 +1553,6 @@
       description: if set, will associate Note to the Threat Data object with the provided ID.
     - name: object_type
       description: only required if `object_id` is set, used to specify the type of object `object_id` is.
->>>>>>> 6f77591c
       auto: PREDEFINED
       predefined:
       - indicator
@@ -2879,80 +1577,6 @@
       - note
     outputs:
     - contextPath: CTIX.Note.created
-<<<<<<< HEAD
-      description: The timestamp when the Note was created
-      type: integer
-    - contextPath: CTIX.Note.created_by
-      description: The user who created the Note
-      type: unknown
-    - contextPath: CTIX.Note.created_by.email
-      description: The email of the user who created the Note
-      type: string
-    - contextPath: CTIX.Note.created_by.first_name
-      description: The first name of the user who created the Note
-      type: string
-    - contextPath: CTIX.Note.created_by.id
-      description: The ID of the user who created the Note
-      type: string
-    - contextPath: CTIX.Note.created_by.last_name
-      description: The last name of the user who created the Note
-      type: string
-    - contextPath: CTIX.Note.id
-      description: The ID of the Note
-      type: string
-    - contextPath: CTIX.Note.is_json
-      description: A flag indicating whether the Note is in JSON format
-      type: boolean
-    - contextPath: CTIX.Note.meta_data
-      description: Meta data for the Note
-      type: unknown
-    - contextPath: CTIX.Note.meta_data.component
-      description: The component for the Note
-      type: string
-    - contextPath: CTIX.Note.modified
-      description: The timestamp when the Note was last modified
-      type: integer
-    - contextPath: CTIX.Note.modified_by
-      description: The user who last modified the Note
-      type: unknown
-    - contextPath: CTIX.Note.modified_by.email
-      description: The email of the user who last modified the Note
-      type: string
-    - contextPath: CTIX.Note.modified_by.first_name
-      description: The first name of the user who last modified the Note
-      type: string
-    - contextPath: CTIX.Note.modified_by.id
-      description: The ID of the user who last modified the Note
-      type: string
-    - contextPath: CTIX.Note.modified_by.last_name
-      description: The last name of the user who last modified the Note
-      type: string
-    - contextPath: CTIX.Note.object_id
-      description: The object ID of the Note
-      type: string
-    - contextPath: CTIX.Note.text
-      description: The text of the Note
-      type: string
-    - contextPath: CTIX.Note.title
-      description: The title of the Note
-      type: string
-    - contextPath: CTIX.Note.type
-      description: The type of the Note
-      type: string
-    description: Creates a new Note from the parameter 'text'
-  - name: ctix-update-note
-    arguments:
-    - name: id
-      description: "the id of the Note"
-      required: true
-      default: true
-    - name: text
-      description: the updated text that you want the note to have
-    - name: object_id
-      description: if set, will associate Note to the Threat Data object with the provided ID
-    - name: object_type
-      description: only required if `object_id` is set, used to specify the type of object `object_id` is
-=======
       description: The timestamp when the Note was created.
       type: integer
     - contextPath: CTIX.Note.created_by
@@ -3025,7 +1649,6 @@
       description: if set, will associate Note to the Threat Data object with the provided ID.
     - name: object_type
       description: only required if `object_id` is set, used to specify the type of object `object_id` is.
->>>>>>> 6f77591c
       auto: PREDEFINED
       predefined:
       - indicator
@@ -3050,72 +1673,6 @@
       - note
     outputs:
     - contextPath: CTIX.Note.created
-<<<<<<< HEAD
-      description: The timestamp when the Note was created
-      type: integer
-    - contextPath: CTIX.Note.created_by
-      description: The user who created the Note
-      type: unknown
-    - contextPath: CTIX.Note.created_by.email
-      description: The email of the user who created the Note
-      type: string
-    - contextPath: CTIX.Note.created_by.first_name
-      description: The first name of the user who created the Note
-      type: string
-    - contextPath: CTIX.Note.created_by.id
-      description: The ID of the user who created the Note
-      type: string
-    - contextPath: CTIX.Note.created_by.last_name
-      description: The last name of the user who created the Note
-      type: string
-    - contextPath: CTIX.Note.id
-      description: The ID of the Note
-      type: string
-    - contextPath: CTIX.Note.is_json
-      description: A flag indicating whether the Note is in JSON format
-      type: boolean
-    - contextPath: CTIX.Note.meta_data
-      description: Meta data for the Note
-      type: unknown
-    - contextPath: CTIX.Note.meta_data.component
-      description: The component for the Note
-      type: string
-    - contextPath: CTIX.Note.modified
-      description: The timestamp when the Note was last modified
-      type: integer
-    - contextPath: CTIX.Note.modified_by
-      description: The user who last modified the Note
-      type: unknown
-    - contextPath: CTIX.Note.modified_by.email
-      description: The email of the user who last modified the Note
-      type: string
-    - contextPath: CTIX.Note.modified_by.first_name
-      description: The first name of the user who last modified the Note
-      type: string
-    - contextPath: CTIX.Note.modified_by.id
-      description: The ID of the user who last modified the Note
-      type: string
-    - contextPath: CTIX.Note.modified_by.last_name
-      description: The last name of the user who last modified the Note
-      type: string
-    - contextPath: CTIX.Note.object_id
-      description: The object ID of the Note
-      type: string
-    - contextPath: CTIX.Note.text
-      description: The text of the Note
-      type: string
-    - contextPath: CTIX.Note.title
-      description: The title of the Note
-      type: string
-    - contextPath: CTIX.Note.type
-      description: The type of the Note
-      type: string
-    description: Updates the Note text from an existing Note, as specified by its ID
-  - name: ctix-delete-note
-    arguments:
-    - name: id
-      description: "the id of the Note"
-=======
       description: The timestamp when the Note was created.
       type: integer
     - contextPath: CTIX.Note.created_by
@@ -3180,21 +1737,10 @@
     arguments:
     - name: id
       description: "the id of the Note."
->>>>>>> 6f77591c
       required: true
       default: true
     outputs:
     - contextPath: CTIX.Note.deletion.details
-<<<<<<< HEAD
-      description: Returns "success" if the deletion request was successful, otherwise "failure"
-      type: string
-    description: Deletes an existing Note, as specified by its ID
-  - name: ctix-make-request
-    description: allows you to make any HTTP request using CTIX endpoints
-    arguments:
-    - name: type
-      description: the HTTP method you would like to call
-=======
       description: Returns "success" if the deletion request was successful, otherwise "failure".
       type: string
     description: Deletes an existing Note, as specified by its ID.
@@ -3203,7 +1749,6 @@
     arguments:
     - name: type
       description: the HTTP method you would like to call.
->>>>>>> 6f77591c
       required: true
       auto: PREDEFINED
       predefined:
@@ -3212,19 +1757,6 @@
       - PUT
       - DELETE
     - name: endpoint
-<<<<<<< HEAD
-      description: URL suffix of the API call to CTIX
-      required: true
-    - name: body
-      description: any data you would like to pass, in JSON format
-    - name: params
-      description: any parameters you would like to pass, in JSON format
-  - name: ctix-get-vulnerability-data
-    description: Lookup vulnerability info
-    arguments:
-    - name: cve
-      description: "The CVE identifier to look up information about"
-=======
       description: URL suffix of the API call to CTIX.
       required: true
     - name: body
@@ -3236,51 +1768,10 @@
     arguments:
     - name: cve
       description: "The CVE identifier to look up information about."
->>>>>>> 6f77591c
       required: true
       isArray: true
       default: true
     - name: extra_fields
-<<<<<<< HEAD
-      description: "A comma separated list of extra fields to return in the response"
-      isArray: true
-    outputs:
-    - contextPath: CTIX.VulnerabilityLookup.cpes
-      description: CPEs
-      type: string
-    - contextPath: CTIX.VulnerabilityLookup.cvss2
-      description: CVSS2
-      type: number
-    - contextPath: CTIX.VulnerabilityLookup.cvss3
-      description: CVSS3
-      type: number
-    - contextPath: CTIX.VulnerabilityLookup.dbot_reputation
-      description: DbotReputation
-      type: integer
-    - contextPath: CTIX.VulnerabilityLookup.description
-      description: Description
-      type: string
-    - contextPath: CTIX.VulnerabilityLookup.last_modified
-      description: LastModified
-      type: string
-    - contextPath: CTIX.VulnerabilityLookup.created
-      description: LastPublished
-      type: string
-    - contextPath: CTIX.VulnerabilityLookup.name
-      description: Name
-      type: string
-    - contextPath: CTIX.VulnerabilityLookup.uuid
-      description: UUID
-      type: string
-    - contextPath: CTIX.VulnerabilityLookup.extra_data
-      description: Extra data
-      type: string
-  - name: cve
-    description: Lookup vulnerability info
-    arguments:
-    - name: cve
-      description: "The CVE identifier to look up information about"
-=======
       description: "A comma separated list of extra fields to return in the response."
       isArray: true
     outputs:
@@ -3319,45 +1810,10 @@
     arguments:
     - name: cve
       description: "The CVE identifier to look up information about."
->>>>>>> 6f77591c
       required: true
       isArray: true
       default: true
     - name: extra_fields
-<<<<<<< HEAD
-      description: "A comma separated list of extra fields to return in the response"
-      isArray: true
-    outputs:
-    - contextPath: CTIX.VulnerabilityLookup.cpes
-      description: CPEs
-      type: string
-    - contextPath: CTIX.VulnerabilityLookup.cvss2
-      description: CVSS2
-      type: number
-    - contextPath: CTIX.VulnerabilityLookup.cvss3
-      description: CVSS3
-      type: number
-    - contextPath: CTIX.VulnerabilityLookup.dbot_reputation
-      description: DbotReputation
-      type: integer
-    - contextPath: CTIX.VulnerabilityLookup.description
-      description: Description
-      type: string
-    - contextPath: CTIX.VulnerabilityLookup.last_modified
-      description: LastModified
-      type: string
-    - contextPath: CTIX.VulnerabilityLookup.created
-      description: LastPublished
-      type: string
-    - contextPath: CTIX.VulnerabilityLookup.name
-      description: Name
-      type: string
-    - contextPath: CTIX.VulnerabilityLookup.uuid
-      description: UUID
-      type: string
-    - contextPath: CTIX.VulnerabilityLookup.extra_data
-      description: Extra data
-=======
       description: "A comma separated list of extra fields to return in the response."
       isArray: true
     outputs:
@@ -3390,7 +1846,6 @@
       type: string
     - contextPath: CTIX.VulnerabilityLookup.extra_data
       description: Extra data.
->>>>>>> 6f77591c
       type: string
     - contextPath: DBotScore.Indicator
       description: The indicator that was tested.
@@ -3404,11 +1859,7 @@
     - contextPath: DBotScore.Score
       description: The actual score.
       type: Number
-<<<<<<< HEAD
-  dockerimage: demisto/python3:3.10.12.63474
-=======
   dockerimage: demisto/python3:3.10.13.83255
->>>>>>> 6f77591c
   subtype: python3
 tests:
 - No tests (auto formatted)