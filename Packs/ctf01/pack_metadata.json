--- conflicted
+++ resolved
@@ -2,11 +2,7 @@
     "name": "Capture The Flag - 01",
     "description": "XSOAR's Capture the flag (CTF)",
     "support": "xsoar",
-<<<<<<< HEAD
-    "currentVersion": "1.0.46",
-=======
     "currentVersion": "1.0.48",
->>>>>>> 141ba94f
     "serverMinVersion": "8.2.0",
     "author": "Cortex XSOAR",
     "url": "https://www.paloaltonetworks.com/cortex",
