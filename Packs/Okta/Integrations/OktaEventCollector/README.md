Collects the events log for authentication and Audit provided by Okta admin API

<<<<<<< HEAD
<~XSIAM>
This is the default integration for this content pack when configured by the Data Onboarder.
</~XSIAM>
=======
This is the default integration for this content pack when configured by the Data Onboarder in Cortex XSIAM.
>>>>>>> 35d850ab

## Configure Okta Log on Cortex XSIAM

1. Navigate to **Settings** > **Configurations** > **Automation & Feed Integrations**.
2. Search for Okta event collector.
3. Click **Add instance** to create and configure a new integration instance.

| **Parameter**                                                           | **Description**                                                                           | **Required** |
|-------------------------------------------------------------------------|-------------------------------------------------------------------------------------------|--------------|
| Server URL                                                              | Okta URL (https://yourdomain.okta.com)                                                    | True         |
| API request limit                                                       | The amount of items to retrieve from Okta's API per request (a number between 1 and 1000) | False        |
| proxy                                                                   | Use system proxy settings                                                                 | False        |
| API key                                                                 | The request API key                                                                       | True         |
| First fetch time interval                                               | The period (in days) to retrieve events from, if no time is saved in the system           | True         |


4. Click **Test** to validate the URLs, token, and connection.
## Commands
You can execute these commands in a playbook.

### okta-get-events
***
Manual command to fetch events and display them.<|MERGE_RESOLUTION|>--- conflicted
+++ resolved
@@ -1,12 +1,6 @@
 Collects the events log for authentication and Audit provided by Okta admin API
 
-<<<<<<< HEAD
-<~XSIAM>
-This is the default integration for this content pack when configured by the Data Onboarder.
-</~XSIAM>
-=======
 This is the default integration for this content pack when configured by the Data Onboarder in Cortex XSIAM.
->>>>>>> 35d850ab
 
 ## Configure Okta Log on Cortex XSIAM
 
