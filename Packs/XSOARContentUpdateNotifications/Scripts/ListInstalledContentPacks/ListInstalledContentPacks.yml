--- conflicted
+++ resolved
@@ -12,13 +12,8 @@
   version: -1
 dependson:
   must:
-<<<<<<< HEAD
-  - '|||demisto-api-get'
-dockerimage: demisto/python3:3.10.12.63474
-=======
   - '|||core-api-get'
 dockerimage: demisto/python3:3.10.13.83255
->>>>>>> c21fd9fa
 enabled: true
 name: ListInstalledContentPacks
 outputs:
