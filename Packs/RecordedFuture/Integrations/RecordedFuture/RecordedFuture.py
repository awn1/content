import demistomock as demisto  # noqa: F401
from CommonServerPython import *  # noqa: F401
<<<<<<< HEAD
=======


>>>>>>> 6f77591c
"""Recorded Future Integration for Demisto."""

import copy
import platform
from typing import *

# flake8: noqa: F402,F405 lgtm

STATUS_TO_RETRY = [500, 501, 502, 503, 504]

# disable insecure warnings
requests.packages.urllib3.disable_warnings()  # type: ignore

__version__ = '2.5.1'


# === === === === === === === === === === === === === === ===
# === === === === === === HELPERS === === === === === === ===
# === === === === === === === === === === === === === === ===


def translate_score(score: int, threshold: int) -> int:
    """Translate Recorded Future score to DBot score."""
    RISK_SCORE_THRESHOLD = 25
    # See https://support.recordedfuture.com/hc/en-us/articles/115000894468-Vulnerability-Risk-Rules.  # noqa
    if score >= threshold:
        return Common.DBotScore.BAD
    elif score >= RISK_SCORE_THRESHOLD:
        return Common.DBotScore.SUSPICIOUS
    else:
        return Common.DBotScore.NONE


def determine_hash(hash_value: str) -> str:
    """Determine hash type by length."""
    hash_length = len(hash_value)
    if hash_length == 128:
        return 'SHA512'
    elif hash_length == 64:
        return 'SHA256'
    elif hash_length == 40:
        return 'SHA1'
    elif hash_length == 32:
        return 'MD5'
    elif hash_length == 8:
        return 'CRC32'
    else:
        return 'CTPH'


def create_indicator(
    entity: str,
    entity_type: str,
    score: int,
    description: str = '',
    location: Dict[str, Any] = None,
) -> Common.Indicator:
    """Create an Indicator object."""
    demisto_params = demisto.params()

    if location is None:
        location = dict()

    thresholds = {
        'file': int(demisto_params.get('file_threshold', 65)),
        'ip': int(demisto_params.get('ip_threshold', 65)),
        'domain': int(demisto_params.get('domain_threshold', 65)),
        'url': int(demisto_params.get('url_threshold', 65)),
        'cve': int(demisto_params.get('cve_threshold', 65)),
    }
    dbot_score = translate_score(score, thresholds[entity_type])
    dbot_description = (
        f'Score above {thresholds[entity_type]}'
        if dbot_score == Common.DBotScore.BAD
        else ''
    )
    dbot_vendor = 'Recorded Future v2'
    if entity_type == 'ip':
        return Common.IP(
            entity,
            Common.DBotScore(
                entity,
                DBotScoreType.IP,
                dbot_vendor,
                dbot_score,
                dbot_description,
                reliability=demisto.params().get('integrationReliability'),
            ),
            asn=location.get('asn', None),
            geo_country=location.get('location', dict()).get('country', None),
        )
    elif entity_type == 'domain':
        return Common.Domain(
            entity,
            Common.DBotScore(
                entity,
                DBotScoreType.DOMAIN,
                dbot_vendor,
                dbot_score,
                dbot_description,
                reliability=demisto.params().get('integrationReliability'),
            ),
        )
    elif entity_type == 'file':
        dbot_obj = Common.DBotScore(
            entity,
            DBotScoreType.FILE,
            dbot_vendor,
            dbot_score,
            dbot_description,
            reliability=demisto.params().get('integrationReliability'),
        )
        hash_type = determine_hash(entity)
        if hash_type == 'MD5':
            return Common.File(dbot_obj, md5=entity)
        elif hash_type == 'SHA1':
            return Common.File(dbot_obj, sha1=entity)
        elif hash_type == 'SHA256':
            return Common.File(dbot_obj, sha256=entity)
        elif hash_type == 'SHA512':
            return Common.File(dbot_obj, sha512=entity)
        else:
            return Common.File(dbot_obj)
    elif entity_type == 'cve':
        return Common.CVE(entity, '', '', '', description)
    elif entity_type == 'url':
        return Common.URL(
            entity,
            Common.DBotScore(
                entity,
                DBotScoreType.URL,
                dbot_vendor,
                dbot_score,
                dbot_description,
                reliability=demisto.params().get('integrationReliability'),
            ),
        )
    else:
        raise Exception(
            f'Could not create indicator for this type of entity: {entity_type}'
        )


# === === === === === === === === === === === === === === ===
# === === === === Recorded Future API Client === === === ====
# === === === === === === === === === === === === === === ===


class Client(BaseClient):
    def whoami(self) -> Dict[str, Any]:

        return self._http_request(
            method='get',
            url_suffix='info/whoami',
            timeout=60,
        )

    def _key_extraction(self, data, keys_to_keep):
        return {key: data[key] for key in set(data.keys()) & keys_to_keep}

    def _clean_calling_context(self, calling_context):
        calling_context_keys_to_keep = {"args", "command", "params", "context"}
        context_keys_to_keep = {
            "Incidents",
            "IntegrationInstance",
            "ParentEntry"
        }
        incidents_keys_to_keep = {
            "name",
            "type",
            "id"
        }
        parent_entry_keys_to_keep = {
            "entryTask",
            "scheduled",
            "recurrent"
        }

        if context := calling_context.get("context", None):
            context = self._key_extraction(context, context_keys_to_keep)
<<<<<<< HEAD

            if incidents := context.get("Incidents", {}):
                incidents = [self._key_extraction(incident, incidents_keys_to_keep) for incident in incidents]
                context["Incidents"] = incidents

=======

            if incidents := context.get("Incidents", {}):
                incidents = [self._key_extraction(incident, incidents_keys_to_keep) for incident in incidents]
                context["Incidents"] = incidents

>>>>>>> 6f77591c
            if parent_entry := context.get("ParentEntry", {}):
                parent_entry = self._key_extraction(parent_entry, parent_entry_keys_to_keep)
                context["ParentEntry"] = parent_entry
            calling_context["context"] = context

        calling_context = self._key_extraction(calling_context, calling_context_keys_to_keep)
        return calling_context

    def _get_writeback_data(self):

        if (
            demisto.params().get('collective_insights') == "On"
            and demisto.callingContext
        ):
            calling_context = copy.deepcopy(demisto.callingContext)
            calling_context.get('context', dict()).pop('ExecutionContext', None)
            calling_context = self._clean_calling_context(calling_context)
            return calling_context

        return None

    def _call(self, url_suffix, **kwargs):

        json_data = {
            'demisto_command': demisto.command(),
            'demisto_args': demisto.args(),
        }

        request_kwargs = {
            'method': 'post',
            'url_suffix': url_suffix,
            'json_data': json_data,
            'timeout': 90,
            'retries': 3,
            'status_list_to_retry': STATUS_TO_RETRY,
        }

        request_kwargs.update(kwargs)

        # This need to be after 'request_kwargs.update(kwargs)'.
        calling_context = self._get_writeback_data()
        if calling_context:
            request_kwargs['json_data']['callingContext'] = calling_context

        try:
            response = self._http_request(**request_kwargs)

            if isinstance(response, dict) and response.get('return_error'):
                # This will raise the Exception or call "demisto.results()" for the error and sys.exit(0).
                return_error(**response['return_error'])

        except DemistoException as err:
            if '404' in str(err):
                return CommandResults(
                    outputs_prefix='',
                    outputs=dict(),
                    raw_response=dict(),
                    readable_output='No results found.',
                    outputs_key_field='',
                )
            else:
                raise err

        return response

    def fetch_incidents(self) -> Dict[str, Any]:
        """Fetch incidents."""
        return self._call(
            url_suffix=f'/v2/alert/fetch_incidents',
            json_data={
                'demisto_command': demisto.command(),
                'demisto_args': demisto.args(),
                'demisto_params': demisto.params(),
                'demisto_last_run': demisto.getLastRun(),
            },
            timeout=120,
        )

    def entity_search(self) -> Dict[str, Any]:
        """Search for entities with entity type."""
        return self._call(url_suffix='/v2/search')

    def entity_lookup(self) -> Dict[str, Any]:
        """Entity lookup."""
        return self._call(url_suffix='/v2/lookup/reputation', timeout=120)

    def get_intelligence(self) -> Dict[str, Any]:
        """Entity enrich."""
        return self._call(url_suffix='/v2/lookup/intelligence')

    def get_links(self) -> Dict[str, Any]:
        """Entity enrich."""
        return self._call(url_suffix='/v2/lookup/links')

    def get_single_alert(self) -> dict:
        """Get a single alert"""
        return self._call(url_suffix='/v2/alert/lookup')

    def get_alerts(self) -> Dict[str, Any]:
        """Get alerts."""
        return self._call(url_suffix='/v2/alert/search')

    def get_alert_rules(self) -> Dict[str, Any]:
        """Get alert rules."""
        return self._call(url_suffix='/v2/alert/rule')

    def alert_set_status(self, data=None):
        """Update alert."""
        # If data is None - we have alert_id and status in demisto.args().
        return self._call(
            url_suffix='/v2/alert/set_status',
            json_data={
                'demisto_command': demisto.command(),
                'demisto_args': demisto.args(),
                'alerts_update_data': data,
            },
        )

    def alert_set_note(self, data=None):
        """Update alert."""
        # If data is None - we have alert_id and note in demisto.args().
        return self._call(
            url_suffix='/v2/alert/set_note',
            json_data={
                'demisto_command': demisto.command(),
                'demisto_args': demisto.args(),
                'alerts_update_data': data,
            },
        )

    def get_triage(self) -> Dict[str, Any]:
        """SOAR triage lookup."""
        return self._call(url_suffix='/v2/lookup/triage')

    def get_threat_map(self) -> Dict[str, Any]:
        return self._call(url_suffix='/v2/threat/actors')

    def get_threat_links(self) -> Dict[str, Any]:
        return self._call(url_suffix='/v2/links/search')

    def get_detection_rules(self) -> Dict[str, Any]:
        return self._call(url_suffix='/v2/detection_rules/search')

    def submit_detection_to_collective_insight(self) -> Dict[str, Any]:
        return self._call(url_suffix='/v2/collective-insights/detections')


# === === === === === === === === === === === === === === ===
# === === === === === === ACTIONS === === === === === === ===
# === === === === === === === === === === === === === === ===


class Actions:
    def __init__(self, rf_client: Client):
        self.client = rf_client

    def _process_result_actions(
        self, response: Union[dict, CommandResults]
    ) -> List[CommandResults]:

        if isinstance(response, CommandResults):
            # Case when we got 404 on response, and it was processed in self.client._call() method.
            return [response]
        elif not isinstance(response, dict):
            # In case API returned a str - we don't want to call "response.get()" on a str object.
            return None  # type: ignore

        result_actions: Union[List[dict], None] = response.get('result_actions')

        if not result_actions:
            return None  # type: ignore

        command_results: List[CommandResults] = list()
        for action in result_actions:
            if 'create_indicator' in action:
                indicator = create_indicator(**action['create_indicator'])
                if 'CommandResults' in action:
                    # Custom CommandResults.
                    command_results_kwargs = action['CommandResults']
                    command_results_kwargs['indicator'] = indicator
                    command_results.append(CommandResults(**command_results_kwargs))
                else:
                    # Default CommandResults after indicator creation.
                    command_results.append(
                        CommandResults(
                            readable_output=tableToMarkdown(
                                'New indicator was created.', indicator.to_context()
                            ),
                            indicator=indicator,
                        )
                    )
            elif 'CommandResults' in action:
                command_results.append(CommandResults(**action['CommandResults']))

        return command_results

    def fetch_incidents(self) -> None:

        response = self.client.fetch_incidents()

        if isinstance(response, CommandResults):
            # 404 case.
            return

        if response.get('incidents') is not None:
            incidents = response['incidents']
            demisto_last_run = response['demisto_last_run']

            demisto.incidents(incidents)
            demisto.setLastRun(demisto_last_run)

            update_alert_status = response.pop('alerts_update_data', None)
            if update_alert_status:
                self.client.alert_set_status(update_alert_status)

    def malware_search_command(self) -> List[CommandResults]:
        """Malware search command."""
        response = self.client.entity_search()
        return self._process_result_actions(response=response)

    def lookup_command(self) -> List[CommandResults]:
        """Entity lookup command."""
        response = self.client.entity_lookup()
        return self._process_result_actions(response=response)

    def intelligence_command(self) -> List[CommandResults]:
        """Enrich command."""
        response = self.client.get_intelligence()
        return self._process_result_actions(response=response)

    def get_links_command(self) -> List[CommandResults]:
        response = self.client.get_links()
        return self._process_result_actions(response=response)

    def get_single_alert_command(self) -> Union[List[CommandResults], dict]:
        """Command to get a single alert."""
        response = self.client.get_single_alert()
        result_actions = self._process_result_actions(response=response)
        if result_actions:
            # If no actual data is present, we will have CommandResults with corresponding message.
            return result_actions
        else:
            return response

    def get_alerts_command(self) -> Dict[str, Any]:
        """Get Alerts Command."""
        response = self.client.get_alerts()
        return response

    def get_alert_rules_command(self) -> Dict[str, Any]:
        """Get Alert Rules Command."""
        response = self.client.get_alert_rules()
        return response

    def alert_set_status_command(self):
        response = self.client.alert_set_status()
        return self._process_result_actions(response=response)

    def alert_set_note_command(self):
        response = self.client.alert_set_note()
        return self._process_result_actions(response=response)

    def triage_command(self) -> List[CommandResults]:
        """Do Auto Triage."""
        response = self.client.get_triage()
        return self._process_result_actions(response=response)

    def threat_actors_command(self) -> List[CommandResults]:
        response = self.client.get_threat_map()
        return self._process_result_actions(response=response)

    def threat_links_command(self) -> List[CommandResults]:
        response = self.client.get_threat_links()
        return self._process_result_actions(response=response)

    def detection_rules_command(self) -> List[CommandResults]:
        response = self.client.get_detection_rules()
        return self._process_result_actions(response=response)

    def collective_insight_command(self) -> List[CommandResults]:
        response = self.client.submit_detection_to_collective_insight()
        return self._process_result_actions(response=response)

# === === === === === === === === === === === === === === ===
# === === === === === === === MAIN === === === === === === ==
# === === === === === === === === === === === === === === ===


def main() -> None:  # pragma: no cover
    """Main method used to run actions."""
    try:
        demisto_params = demisto.params()
        base_url = demisto_params.get('server_url', '').rstrip('/')
        verify_ssl = not demisto_params.get('insecure', False)
        proxy = demisto_params.get('proxy', False)
        api_token = demisto_params.get("token_credential", {}).get("password") or demisto_params.get("token")
        if not api_token:
            return_error('Please provide a valid API token')
        headers = {
<<<<<<< HEAD
            'X-RFToken': demisto_params['token'],
=======
            'X-RFToken': api_token,
>>>>>>> 6f77591c
            'X-RF-User-Agent': (
                f'RecordedFuture.py/{__version__} ({platform.platform()}) '
                f'XSOAR/{__version__} '
                f'RFClient/{__version__} (Cortex_XSOAR_{demisto.demistoVersion()["version"]})'
            ),
        }
        client = Client(
            base_url=base_url, verify=verify_ssl, headers=headers, proxy=proxy
        )
        command = demisto.command()
        actions = Actions(client)

        if command == 'test-module':
            # This is the call made when pressing the integration Test button.
            # Returning 'ok' indicates that the integration works like it suppose to and
            # connection to the service is successful.
            # Returning 'ok' will make the test result be green.
            # Any other response will make the test result be red.

            try:
                client.whoami()
                return_results('ok')
            except Exception as err:
                message = str(err)
                try:
                    error = json.loads(str(err).split('\n')[1])
                    if 'fail' in error.get('result', dict()).get('status', ''):
                        message = error.get('result', dict())['message']
                except Exception:
                    message = (
                        'Unknown error. Please verify that the API'
                        f' URL and Token are correctly configured. RAW Error: {err}'
                    )
                raise DemistoException(f'Failed due to - {message}')

        elif command == 'fetch-incidents':
            actions.fetch_incidents()

        elif command == 'recordedfuture-malware-search':
            return_results(actions.malware_search_command())

        elif command in ['url', 'ip', 'domain', 'file', 'cve']:
            return_results(actions.lookup_command())

        elif command == 'recordedfuture-intelligence':
            return_results(actions.intelligence_command())

        elif command == 'recordedfuture-links':
            return_results(actions.get_links_command())

        elif command == 'recordedfuture-single-alert':
            return_results(actions.get_single_alert_command())

        elif command == 'recordedfuture-alerts':
            return_results(actions.get_alerts_command())

        elif command == 'recordedfuture-alert-rules':
            return_results(actions.get_alert_rules_command())

        elif command == 'recordedfuture-alert-set-status':
            return_results(actions.alert_set_status_command())

        elif command == 'recordedfuture-alert-set-note':
            return_results(actions.alert_set_note_command())

        elif command == 'recordedfuture-threat-assessment':
            return_results(actions.triage_command())

        elif command == 'recordedfuture-threat-map':
            return_results(actions.threat_actors_command())
        elif command == 'recordedfuture-threat-links':
            return_results(actions.threat_links_command())
        elif command == 'recordedfuture-detection-rules':
            return_results(actions.detection_rules_command())
        elif command == 'recordedfuture-collective-insight':
            return_results(actions.collective_insight_command())

    except Exception as e:
        return_error(message=f'Failed to execute {demisto.command()} command: {str(e)}')


if __name__ in ('__main__', '__builtin__', 'builtins'):
    main()<|MERGE_RESOLUTION|>--- conflicted
+++ resolved
@@ -1,10 +1,7 @@
 import demistomock as demisto  # noqa: F401
 from CommonServerPython import *  # noqa: F401
-<<<<<<< HEAD
-=======
-
-
->>>>>>> 6f77591c
+
+
 """Recorded Future Integration for Demisto."""
 
 import copy
@@ -185,19 +182,11 @@
 
         if context := calling_context.get("context", None):
             context = self._key_extraction(context, context_keys_to_keep)
-<<<<<<< HEAD
 
             if incidents := context.get("Incidents", {}):
                 incidents = [self._key_extraction(incident, incidents_keys_to_keep) for incident in incidents]
                 context["Incidents"] = incidents
 
-=======
-
-            if incidents := context.get("Incidents", {}):
-                incidents = [self._key_extraction(incident, incidents_keys_to_keep) for incident in incidents]
-                context["Incidents"] = incidents
-
->>>>>>> 6f77591c
             if parent_entry := context.get("ParentEntry", {}):
                 parent_entry = self._key_extraction(parent_entry, parent_entry_keys_to_keep)
                 context["ParentEntry"] = parent_entry
@@ -497,11 +486,7 @@
         if not api_token:
             return_error('Please provide a valid API token')
         headers = {
-<<<<<<< HEAD
-            'X-RFToken': demisto_params['token'],
-=======
             'X-RFToken': api_token,
->>>>>>> 6f77591c
             'X-RF-User-Agent': (
                 f'RecordedFuture.py/{__version__} ({platform.platform()}) '
                 f'XSOAR/{__version__} '
