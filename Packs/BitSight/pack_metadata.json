{
    "name": "BitSight",
    "description": "Bitsight Integration will allow you visibility into BitSight findings for remediation in your security program.",
    "support": "partner",
<<<<<<< HEAD
    "currentVersion": "1.1.18",
=======
    "currentVersion": "1.1.19",
>>>>>>> 6f77591c
    "author": "BitSight",
    "url": "https://service.bitsighttech.com/",
    "email": "support@bitsight.com",
    "categories": [
        "IT Services"
    ],
    "tags": [],
    "useCases": [],
    "keywords": [],
    "marketplaces": [
        "xsoar",
        "marketplacev2"
    ]
}<|MERGE_RESOLUTION|>--- conflicted
+++ resolved
@@ -2,11 +2,7 @@
     "name": "BitSight",
     "description": "Bitsight Integration will allow you visibility into BitSight findings for remediation in your security program.",
     "support": "partner",
-<<<<<<< HEAD
-    "currentVersion": "1.1.18",
-=======
     "currentVersion": "1.1.19",
->>>>>>> 6f77591c
     "author": "BitSight",
     "url": "https://service.bitsighttech.com/",
     "email": "support@bitsight.com",
