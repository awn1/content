{
    "name": "Bambenek Consulting Feed",
    "description": "Indicators feed from Bambenek Consulting",
    "support": "xsoar",
<<<<<<< HEAD
    "currentVersion": "1.1.26",
=======
    "currentVersion": "1.1.27",
>>>>>>> 6f77591c
    "author": "Cortex XSOAR",
    "url": "https://www.paloaltonetworks.com/cortex",
    "email": "",
    "created": "2020-03-09T16:04:45Z",
    "categories": [
        "Data Enrichment & Threat Intelligence"
    ],
    "tags": [
        "Threat Intelligence Management"
    ],
    "useCases": [],
    "keywords": [
        "Bambenek Consulting",
        "Feed"
    ],
    "marketplaces": [
        "xsoar",
        "marketplacev2"
    ]
}<|MERGE_RESOLUTION|>--- conflicted
+++ resolved
@@ -2,11 +2,7 @@
     "name": "Bambenek Consulting Feed",
     "description": "Indicators feed from Bambenek Consulting",
     "support": "xsoar",
-<<<<<<< HEAD
-    "currentVersion": "1.1.26",
-=======
     "currentVersion": "1.1.27",
->>>>>>> 6f77591c
     "author": "Cortex XSOAR",
     "url": "https://www.paloaltonetworks.com/cortex",
     "email": "",
