{
    "name": "Check Point Threat Emulation (SandBlast)",
    "description": "Upload files using polling, the service supports Microsoft Office files, as well as PDF, SWF, archives and executables. Active content will be cleaned from any documents that you upload (Microsoft Office and PDF files only). Query on existing IOCs, file status, analysis, reports. Download files from the database. Supports both appliance and cloud. Supported Threat Emulation versions are any R80x.",
    "support": "xsoar",
<<<<<<< HEAD
    "currentVersion": "1.0.9",
=======
    "currentVersion": "1.0.10",
>>>>>>> 6f77591c
    "author": "Cortex XSOAR",
    "url": "https://www.paloaltonetworks.com/cortex",
    "email": "",
    "created": "2022-07-17T13:40:00Z",
    "categories": [
        "Forensics & Malware Analysis"
    ],
    "tags": [],
    "useCases": [],
    "keywords": [
        "checkpoint",
        "check point",
        "SandBlast",
        "Threat Emulation"
    ],
    "githubUser": [],
    "certification": "certified",
    "marketplaces": [
        "xsoar",
        "marketplacev2"
    ]
}<|MERGE_RESOLUTION|>--- conflicted
+++ resolved
@@ -2,11 +2,7 @@
     "name": "Check Point Threat Emulation (SandBlast)",
     "description": "Upload files using polling, the service supports Microsoft Office files, as well as PDF, SWF, archives and executables. Active content will be cleaned from any documents that you upload (Microsoft Office and PDF files only). Query on existing IOCs, file status, analysis, reports. Download files from the database. Supports both appliance and cloud. Supported Threat Emulation versions are any R80x.",
     "support": "xsoar",
-<<<<<<< HEAD
-    "currentVersion": "1.0.9",
-=======
     "currentVersion": "1.0.10",
->>>>>>> 6f77591c
     "author": "Cortex XSOAR",
     "url": "https://www.paloaltonetworks.com/cortex",
     "email": "",
