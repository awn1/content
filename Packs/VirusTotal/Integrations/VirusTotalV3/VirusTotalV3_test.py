import json

import pytest
from VirusTotalV3 import (ScoreCalculator, encode_to_base64,
                          encode_url_to_base64, epoch_to_timestamp,
                          get_working_id, raise_if_hash_not_valid,
                          raise_if_ip_not_valid, create_relationships, get_whois)

from CommonServerPython import argToList, DemistoException
import demistomock as demisto

INTEGRATION_NAME = 'VirusTotal'


@pytest.fixture(autouse=True)
def handle_calling_context(mocker):
    mocker.patch.object(demisto, 'callingContext', {'context': {'IntegrationBrand': INTEGRATION_NAME}})


class TestScoreCalculator:
    """Tests the ScoreCalculator class"""
    score_calculator: ScoreCalculator

    @classmethod
    def setup_class(cls):
        cls.score_calculator = ScoreCalculator(
            {
                'preferredVendors': 'vt1, v2, vt3',
                'preferredVendorsThreshold': 2,
                'fileThreshold': 1,
                'ipThreshold': 1,
                'urlThreshold': 1,
                'domainThreshold': 1,
                'fileSuspiciousThreshold': 0,
                'ipSuspiciousThreshold': 0,
                'urlSuspiciousThreshold': 0,
                'domainSuspiciousThreshold': 0,
                'crowdsourced_yara_rules_enabled': True,
                'yaraRulesThreshold': 1,
                'SigmaIDSThreshold': 1,
                'domain_popularity_ranking': 1,
                'relationship_threshold': 1,
                'relationship_suspicious_threshold': 0
            }
        )

    def test_there_are_logs(self):
        with open('./test_data/file.json') as f:
            self.score_calculator.file_score('given hash', json.load(f))
        assert self.score_calculator.logs
        self.score_calculator.logs = []

    @pytest.mark.parametrize('malicious, suspicious, threshold, result', [
        (0, 5, 5, True),
        (10, 0, 5, True),
        (0, 0, 2, False)
    ])
    def test_is_suspicious_by_threshold(self, malicious: int, suspicious: int, threshold: int, result: bool):
        analysis_results = {
            'malicious': malicious,
            'suspicious': suspicious
        }
        assert self.score_calculator.is_suspicious_by_threshold(analysis_results, threshold) is result

    @pytest.mark.parametrize('malicious, threshold, result', [
        (5, 5, True),
        (10, 5, True),
        (0, 2, False)
    ])
    def test_is_malicious_by_threshold(self, malicious: int, threshold: int, result: bool):
        analysis_results = {
            'malicious': malicious
        }
        assert self.score_calculator.is_malicious_by_threshold(analysis_results, threshold) is result

    @pytest.mark.parametrize('ranks, result', [
        ({'vendor1': {'rank': 10000}}, False),
        ({'vendor1': {'rank': 3000}, 'vendor2': {'rank': 7000}}, True),
        ({'vendor1': {'rank': 0}}, True),
        ({'vendor1': {'rank': 300}, 'vendor2': {'rank': 300}}, True),
        ({}, None)
    ])
    def test_is_good_by_popularity_ranks(self, ranks: dict[str, dict], result: bool):
        self.score_calculator.domain_popularity_ranking = 5000
        assert self.score_calculator.is_good_by_popularity_ranks(ranks) is result

    @pytest.mark.parametrize('yara_rules_found, result', [
        (1, False),
        (3, True),
        (2, True)
    ])
    def test_is_suspicious_by_rules_yara(self, yara_rules_found: int, result: bool):
        # enable indicators process and set to 2
        self.score_calculator.crowdsourced_yara_rules_enabled = True
        self.score_calculator.crowdsourced_yara_rules_threshold = 2
        # process
        response = {'data': {
            'crowdsourced_yara_results': [1] * yara_rules_found
        }}
        assert self.score_calculator.is_suspicious_by_rules(response) is result

    @pytest.mark.parametrize('high, critical, result', [
        (2, 0, True),
        (0, 2, True),
        (1, 1, True),
        (0, 0, False),
    ])
    def test_is_suspicious_by_rules_sigma(self, high: int, critical: int, result: bool):
        # enable indicators process and set to 2
        self.score_calculator.crowdsourced_yara_rules_enabled = True
        self.score_calculator.sigma_ids_threshold = 2
        response = {'data': {'sigma_analysis_stats': {'high': high, 'critical': critical}}}
        # process
        assert self.score_calculator.is_suspicious_by_rules(response) is result

    @pytest.mark.parametrize('threshold', (1, 2))
    def test_is_preferred_vendors_pass_malicious(self, threshold: int):
        # setup
        self.score_calculator.trusted_vendors_threshold = threshold
        self.score_calculator.trusted_vendors = ['v1', 'v2']
        # process
        analysis_results = {'v1': {'category': 'malicious'}, 'v2': {'category': 'malicious'}}
        assert self.score_calculator.is_preferred_vendors_pass_malicious(analysis_results)

    def test_is_preferred_vendors_pass_malicious_below_threshold(self):
        # setup
        self.score_calculator.trusted_vendors_threshold = 3
        self.score_calculator.trusted_vendors = ['v1', 'v2']
        # process
        analysis_results = {'v1': {'category': 'malicious'}, 'v2': {'category': 'malicious'}}
        assert not self.score_calculator.is_preferred_vendors_pass_malicious(analysis_results)


class TestHelpers:
    def test_encode_url_to_base64(self):
        assert encode_url_to_base64('https://example.com') == 'aHR0cHM6Ly9leGFtcGxlLmNvbQ'

    def test_raise_if_hash_not_valid_valid_input(self):
        raise_if_hash_not_valid('7e641f6b9706d860baf09fe418b6cc87')

    def test_raise_if_hash_not_valid_invalid_input(self):
        with pytest.raises(ValueError, match='not of type'):
            raise_if_hash_not_valid('not a valid hash')

    def test_raise_if_ip_not_valid_valid_input(self):
        raise_if_ip_not_valid('8.8.8.8')

    def test_raise_if_ip_not_valid_invalid_input(self):
        with pytest.raises(ValueError, match='is not valid'):
            raise_if_ip_not_valid('not ip at all')

    @pytest.mark.parametrize('epoch_time, output', [
        (0, '1970-01-01 00:00:00Z'),
        (999113584, '2001-08-29 19:33:04Z'),
        ('a string', None)
    ])
    def test_epoch_to_timestamp(self, epoch_time: int, output: str):
        assert epoch_to_timestamp(epoch_time) == output

    def test_encode_to_base64(self):
        assert encode_to_base64('c59bffd0571b8c341c7b4be63bf0e3cd',
                                1613568775) == 'YzU5YmZmZDA1NzFiOGMzNDFjN2I0YmU2M2JmMGUzY2Q6MTYxMzU2ODc3NQ=='

    def test_get_working_id(self):
        assert get_working_id('314huoh432ou', '') == '314huoh432ou'

    def test_get_working_id_no_entry(self):
        with pytest.raises(DemistoException):
            assert get_working_id('1451', '')


def test_create_relationships():
    """
    Given:
    - The IP response from the api.

    When:
    - create relationships function.

    Then:
    - Validate that the relationships were created as expected.
    """
    expected_name = ['communicates-with', 'communicates-with', 'related-to', 'related-to']
    with open('./test_data/relationships.json') as f:
        relationships = create_relationships(entity_a='Test', entity_a_type='IP', relationships_response=json.load(f),
                                             reliability='B - Usually reliable')
    relation_entry = [relation.to_entry() for relation in relationships]

    for relation, expected_relation_name in zip(relation_entry, expected_name):
        assert relation.get('name') == expected_relation_name
        assert relation.get('entityA') == 'Test'
        assert relation.get('entityBType') == 'File'


def test_get_whois_unexpected_value():
    """
    Given:
    - Whois string.

    When:
    - Whois string returned is a reserved Whois string returned by VirusTotal services.

    Then:
    - Validate empty dict is returned
    """
    assert get_whois('g. [Organization] Reserved Domain Name\nl. [Organization Type] Reserved Domain Name') == {}


def util_load_json(path):
    with open(path, encoding='utf-8') as f:
        return json.loads(f.read())


DEFAULT_PARAMS = {
    'credentials': {'password': 'somepassword'},
    'domain_relationships': '* cname records',
    'ip_relationships': '* cname records',
    'url_relationships': '* cname records',
    'preferredVendors': 'vt1, v2, vt3',
    'preferredVendorsThreshold': 2,
    'fileThreshold': 1,
    'ipThreshold': 1,
    'urlThreshold': 1,
    'domainThreshold': 1,
    'fileSuspiciousThreshold': 0,
    'ipSuspiciousThreshold': 0,
    'urlSuspiciousThreshold': 0,
    'domainSuspiciousThreshold': 0,
    'crowdsourced_yara_rules_enabled': True,
    'yaraRulesThreshold': 1,
    'SigmaIDSThreshold': 1,
    'domain_popularity_ranking': 1,
    'relationship_threshold': 1,
    'relationship_suspicious_threshold': 0,
    'is_premium_api': 'false',
    'feedReliability': 'A - Completely reliable',
    'insecure': 'false',
    'proxy': 'false'
}


def test_domain_command(mocker, requests_mock):
    """
    Given:
    - A valid Testing domain (testing.com)

    When:
    - Running the !domain command

    Then:
    - Validate the command results are valid and contains metric data
    """
    from VirusTotalV3 import domain_command, ScoreCalculator, Client
    import CommonServerPython
    # Setup Mocks
    mocker.patch.object(demisto, 'args', return_value={'domain': 'testing.com', 'extended_data': 'false'})
    mocker.patch.object(demisto, 'params', return_value=DEFAULT_PARAMS)
    mocker.patch.object(CommonServerPython, 'is_demisto_version_ge', return_value=True)

    # Assign arguments
    params = demisto.params()
    mocked_score_calculator = ScoreCalculator(params=params)
    domain_relationships = (','.join(argToList(params.get('domain_relationships')))).replace('* ', '').replace(" ", "_")
    client = Client(params=params)

    # Load assertions and mocked request data
    mock_response = util_load_json('test_data/domain.json')
    expected_results = util_load_json('test_data/domain_results.json')
    requests_mock.get(f'https://www.virustotal.com/api/v3/domains/testing.com?relationships={domain_relationships}',
                      json=mock_response)

    # Run command and collect result array
    results = domain_command(
        client=client, score_calculator=mocked_score_calculator,
        args=demisto.args(), relationships=domain_relationships)

    assert results[1].execution_metrics == [{'APICallsCount': 1, 'Type': 'Successful'}]
    assert results[0].execution_metrics is None
    assert results[0].outputs == expected_results


def test_ip_command(mocker, requests_mock):
    """
    Given:
    - A valid (and private) testing ip (192.168.0.1)

    When:
    - Running the !ip command

    Then:
    - Validate the command results are valid and contains metric data
    """
    from VirusTotalV3 import ip_command, ScoreCalculator, Client
    import CommonServerPython
    # Setup Mocks
    mocker.patch.object(demisto, 'args', return_value={'ip': '192.168.0.1', 'extended_data': 'false'})
    mocker.patch.object(demisto, 'params', return_value=DEFAULT_PARAMS)
    mocker.patch.object(CommonServerPython, 'is_demisto_version_ge', return_value=True)

    # Assign arguments
    params = demisto.params()
    mocked_score_calculator = ScoreCalculator(params=params)
    ip_relationships = (','.join(argToList(params.get('ip_relationships')))).replace('* ', '').replace(" ", "_")
    client = Client(params=params)

    # Load assertions and mocked request data
    mock_response = util_load_json('test_data/ip.json')
    expected_results = util_load_json('test_data/ip_results.json')
    requests_mock.get(f'https://www.virustotal.com/api/v3/ip_addresses/192.168.0.1?relationships={ip_relationships}',
                      json=mock_response)

    # Run command and collect result array
    results = ip_command(
<<<<<<< HEAD
        client=client,
        score_calculator=mocked_score_calculator,
        args=demisto.args(),
        relationships=ip_relationships,
        disable_private_ip_lookup=False
    )
=======
        client=client, score_calculator=mocked_score_calculator,
        args=demisto.args(), relationships=ip_relationships,
        disable_private_ip_lookup=False)

    assert results[1].execution_metrics == [{'APICallsCount': 1, 'Type': 'Successful'}]
    assert results[0].execution_metrics is None
    assert results[0].outputs == expected_results

    # Run command but disabling private IP enrichment
    results = ip_command(
        client=client, score_calculator=mocked_score_calculator,
        args=demisto.args(), relationships=ip_relationships,
        disable_private_ip_lookup=True)

    assert results[1].execution_metrics == [{'APICallsCount': 1, 'Type': 'Successful'}]
    assert results[0].execution_metrics is None
    assert results[0].readable_output == ('Reputation lookups have been disabled for private IP addresses. '
                                          'Enrichment skipped for 192.168.0.1')

    # Run command but enabling private IP enrichment after disabling it
    mocker.patch.object(demisto, 'args', return_value={'ip': '192.168.0.1', 'extended_data': 'false',
                                                       'override_private_lookup': 'true'})
    results = ip_command(
        client=client, score_calculator=mocked_score_calculator,
        args=demisto.args(), relationships=ip_relationships,
        disable_private_ip_lookup=True)
>>>>>>> 6f77591c

    assert results[1].execution_metrics == [{'APICallsCount': 1, 'Type': 'Successful'}]
    assert results[0].execution_metrics is None
    assert results[0].outputs == expected_results


def test_url_command_success(mocker, requests_mock):
    """
    Given:
    - A valid testing url (https://vt_is_awesome.com/uts)

    When:
    - Running the !url command

    Then:
    - Validate the command results are valid and contains metric data
    """
    from VirusTotalV3 import url_command, ScoreCalculator, Client
    import CommonServerPython
    # Setup Mocks
    mocker.patch.object(demisto, 'args', return_value={'url': 'https://vt_is_awesome.com/uts', 'extended_data': 'false'})
    mocker.patch.object(demisto, 'params', return_value=DEFAULT_PARAMS)
    mocker.patch.object(CommonServerPython, 'is_demisto_version_ge', return_value=True)

    # Assign arguments
    testing_url = 'https://vt_is_awesome.com/uts'
    params = demisto.params()
    mocked_score_calculator = ScoreCalculator(params=params)
    url_relationships = (','.join(argToList(params.get('url_relationships')))).replace('* ', '').replace(" ", "_")
    client = Client(params=params)

    # Load assertions and mocked request data
    mock_response = util_load_json('test_data/url.json')
    expected_results = util_load_json('test_data/url_results.json')
    requests_mock.get(f'https://www.virustotal.com/api/v3/urls/{encode_url_to_base64(testing_url)}'
                      f'?relationships={url_relationships}', json=mock_response)

    # Run command and collect result array
    results = url_command(
        client=client, score_calculator=mocked_score_calculator,
        args=demisto.args(), relationships=url_relationships)

    assert results[1].execution_metrics == [{'APICallsCount': 1, 'Type': 'Successful'}]
    assert results[0].execution_metrics is None
    assert results[0].outputs == expected_results


def test_private_file_command(mocker, requests_mock):
    """
    Given:
    - A valid Testing private file

    When:
    - Running the !vt-privatescanning-file command

    Then:
    - Validate the command results are valid and contains metric data
    """
    from VirusTotalV3 import private_file_command, Client
    import CommonServerPython
    # Setup Mocks
    sha256 = 'Example_sha256_with_64_characters_000000000000000000000000000000'
    mocker.patch.object(demisto, 'args', return_value={'file': sha256})
    mocker.patch.object(demisto, 'params', return_value=DEFAULT_PARAMS)
    mocker.patch.object(CommonServerPython, 'is_demisto_version_ge', return_value=True)

    # Assign arguments
    params = demisto.params()
    client = Client(params=params)

    # Load assertions and mocked request data
    mock_response = util_load_json('test_data/private_file.json')
    expected_results = util_load_json('test_data/private_file_results.json')
    requests_mock.get(f'https://www.virustotal.com/api/v3/private/files/{sha256}',
                      json=mock_response)

    # Run command and collect result array
    results = private_file_command(client=client, args=demisto.args())

    assert results[1].execution_metrics == [{'APICallsCount': 1, 'Type': 'Successful'}]
    assert results[0].execution_metrics is None
    assert results[0].outputs == expected_results


def test_private_file_command(mocker, requests_mock):
    """
    Given:
    - A valid Testing private file

    When:
    - Running the !vt-privatescanning-file command

    Then:
    - Validate the command results are valid and contains metric data
    """
    from VirusTotalV3 import private_file_command, Client
    import CommonServerPython
    # Setup Mocks
    sha256 = 'Example_sha256_with_64_characters_000000000000000000000000000000'
    mocker.patch.object(demisto, 'args',
                        return_value={'file': sha256})
    mocker.patch.object(demisto, 'params', return_value=DEFAULT_PARAMS)
    mocker.patch.object(CommonServerPython, 'is_demisto_version_ge', return_value=True)

    # Assign arguments
    params = demisto.params()
    client = Client(
        params=params
    )

    # Load assertions and mocked request data
    mock_response = util_load_json('test_data/private_file.json')
    expected_results = util_load_json('test_data/private_file_results.json')
    requests_mock.get(f'https://www.virustotal.com/api/v3/private/files/{sha256}',
                      json=mock_response)

    # Run command and collect result array
    results = private_file_command(
        client=client,
        args=demisto.args(),
    )

    assert results[1].execution_metrics == [{'APICallsCount': 1, 'Type': 'Successful'}]
    assert results[0].execution_metrics is None
    assert results[0].outputs == expected_results<|MERGE_RESOLUTION|>--- conflicted
+++ resolved
@@ -311,14 +311,6 @@
 
     # Run command and collect result array
     results = ip_command(
-<<<<<<< HEAD
-        client=client,
-        score_calculator=mocked_score_calculator,
-        args=demisto.args(),
-        relationships=ip_relationships,
-        disable_private_ip_lookup=False
-    )
-=======
         client=client, score_calculator=mocked_score_calculator,
         args=demisto.args(), relationships=ip_relationships,
         disable_private_ip_lookup=False)
@@ -345,7 +337,6 @@
         client=client, score_calculator=mocked_score_calculator,
         args=demisto.args(), relationships=ip_relationships,
         disable_private_ip_lookup=True)
->>>>>>> 6f77591c
 
     assert results[1].execution_metrics == [{'APICallsCount': 1, 'Type': 'Successful'}]
     assert results[0].execution_metrics is None
@@ -427,47 +418,4 @@
 
     assert results[1].execution_metrics == [{'APICallsCount': 1, 'Type': 'Successful'}]
     assert results[0].execution_metrics is None
-    assert results[0].outputs == expected_results
-
-
-def test_private_file_command(mocker, requests_mock):
-    """
-    Given:
-    - A valid Testing private file
-
-    When:
-    - Running the !vt-privatescanning-file command
-
-    Then:
-    - Validate the command results are valid and contains metric data
-    """
-    from VirusTotalV3 import private_file_command, Client
-    import CommonServerPython
-    # Setup Mocks
-    sha256 = 'Example_sha256_with_64_characters_000000000000000000000000000000'
-    mocker.patch.object(demisto, 'args',
-                        return_value={'file': sha256})
-    mocker.patch.object(demisto, 'params', return_value=DEFAULT_PARAMS)
-    mocker.patch.object(CommonServerPython, 'is_demisto_version_ge', return_value=True)
-
-    # Assign arguments
-    params = demisto.params()
-    client = Client(
-        params=params
-    )
-
-    # Load assertions and mocked request data
-    mock_response = util_load_json('test_data/private_file.json')
-    expected_results = util_load_json('test_data/private_file_results.json')
-    requests_mock.get(f'https://www.virustotal.com/api/v3/private/files/{sha256}',
-                      json=mock_response)
-
-    # Run command and collect result array
-    results = private_file_command(
-        client=client,
-        args=demisto.args(),
-    )
-
-    assert results[1].execution_metrics == [{'APICallsCount': 1, 'Type': 'Successful'}]
-    assert results[0].execution_metrics is None
     assert results[0].outputs == expected_results