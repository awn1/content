--- conflicted
+++ resolved
@@ -2,11 +2,7 @@
     "name": "Troubleshoot",
     "description": "Use this pack to troubleshoot your environment.",
     "support": "xsoar",
-<<<<<<< HEAD
-    "currentVersion": "2.0.10",
-=======
     "currentVersion": "2.0.14",
->>>>>>> 6f77591c
     "author": "Cortex XSOAR",
     "url": "https://www.paloaltonetworks.com/cortex",
     "email": "",
