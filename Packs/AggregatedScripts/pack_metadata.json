--- conflicted
+++ resolved
@@ -2,11 +2,7 @@
     "name": "Aggregated Scripts",
     "description": "A pack containing all aggregated scripts.",
     "support": "xsoar",
-<<<<<<< HEAD
-    "currentVersion": "1.0.4",
-=======
     "currentVersion": "1.0.7",
->>>>>>> 2fcb2284
     "author": "Cortex XSOAR",
     "url": "https://www.paloaltonetworks.com/cortex",
     "email": "",
@@ -27,22 +23,6 @@
         "Core": {
             "mandatory": false,
             "display_name": "Core - Investigation and Response"
-        },
-        "MicrosoftGraphApplications": {
-            "mandatory": false,
-            "display_name": "Microsoft Graph Applications"
-        },
-        "MicrosoftGraphUser": {
-            "mandatory": false,
-            "display_name": "Microsoft Graph User"
-        },
-        "MicrosoftGraphIdentityandAccess": {
-            "mandatory": false,
-            "display_name": "Microsoft Graph Identity and Access"
-        },
-        "Okta": {
-            "mandatory": false,
-            "display_name": "Okta"
         }
     },
     "marketplaces": [
