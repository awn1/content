--- conflicted
+++ resolved
@@ -3,8 +3,4 @@
 
 ##### file-enrichment
 
-<<<<<<< HEAD
-- Added the option to search for a user by email using the `Okta v2` integration.
-=======
-- Updated the `file-enrichment` script to not fail when encountering an unknown file hash.
->>>>>>> 0fc599c4
+- Updated the `file-enrichment` script to not fail when encountering an unknown file hash.