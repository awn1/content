--- conflicted
+++ resolved
@@ -97,12 +97,8 @@
     arguments:
     - name: email
       required: true
-<<<<<<< HEAD
-      description: Email address to search for.
-=======
       description: Comma separated list of email addresses to search for.
       isArray: true
->>>>>>> 6f77591c
     outputs:
     - contextPath: Account.Email.Address
       description: Email addresses.
