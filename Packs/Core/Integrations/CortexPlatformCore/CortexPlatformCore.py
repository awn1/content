import demistomock as demisto  # noqa: F401
from CommonServerPython import *  # noqa: F401
from CoreIRApiModule import *

# Disable insecure warnings
urllib3.disable_warnings()

TIME_FORMAT = "%Y-%m-%dT%H:%M:%S"
INTEGRATION_CONTEXT_BRAND = "Core"
INTEGRATION_NAME = "Cortex Platform Core"


def issue_to_alert(args) -> dict:
    for key in list(args.keys()):
        if "issue" in key:
            alert_key = key.replace("issue", "alert")
            args[alert_key] = args.pop(key)

    return args


def alert_to_issue(outputs):
    """
    Convert alert dictionary keys to issue keys by replacing 'alert' with 'issue'

    Args:
        args (dict): Dictionary containing alert keys

    Returns:
        dict: Dictionary with keys converted to issue format
    """
    for key in list(outputs.keys()):
        if "alert" in key:
            issue_key = key.replace("alert", "issue")
            outputs[issue_key] = outputs.pop(key)
    return outputs


def filter_context_fields(output_keys: list, context: list):
    """
    Filters only specific keys from the context dictionary based on provided output_keys.
    """
    filtered_context = []
    for alert in context:
        filtered_context.append({key: alert.get(key) for key in output_keys})

    return filtered_context


class Client(CoreClient):
    def test_module(self):
        """
        Performs basic get request to get item samples
        """
        try:
            self._http_request(method="POST", headers=self._headers, url_suffix="/unified-asset-inventory/get_asset_counts/")
        except Exception as err:
            if "API request Unauthorized" in str(err):
                # this error is received from the Core server when the client clock is not in sync to the server
                raise DemistoException(f"{err!s} please validate that your both XSOAR and Core server clocks are in sync")
            else:
                raise

    def get_asset_details(self, asset_id):
        reply = self._http_request(
            method="POST",
            json_data={"asset_id": asset_id},
            headers=self._headers,
            url_suffix="/unified-asset-inventory/get_asset/",
        )

        return reply


def get_asset_details_command(client: Client, args: dict) -> CommandResults:
    """
    Retrieves details of a specific asset by its ID and formats the response.

    Args:
        client (Client): The client instance used to send the request.
        args (dict): Dictionary containing the arguments for the command.
                     Expected to include:
                         - asset_id (str): The ID of the asset to retrieve.

    Returns:
        CommandResults: Object containing the formatted asset details,
                        raw response, and outputs for integration context.
    """
    if demisto.demistoVersion().get("module") == "x0":
        raise DemistoException("get-asset-details is currently not supported in this module.")

    asset_id = args.get("asset_id")
    response = client.get_asset_details(asset_id)
    if not response:
        raise DemistoException(f"Failed to fetch asset details for {asset_id}. Ensure the asset ID is valid.")

    reply = response.get("reply")
    return CommandResults(
        readable_output=tableToMarkdown("Asset Details", reply, headerTransform=string_to_table_header),
        outputs_prefix=f"{INTEGRATION_CONTEXT_BRAND}.CoreAsset",
        outputs=reply,
        raw_response=reply,
    )


def main():  # pragma: no cover
    """
    Executes an integration command
    """
    command = demisto.command()
    demisto.debug(f"Command being called is {command}")
    args = demisto.args()
    args["integration_context_brand"] = INTEGRATION_CONTEXT_BRAND
    args["integration_name"] = INTEGRATION_NAME
    headers: dict = {}
    base_url = "/api/webapp/public_api/v1"
    proxy = demisto.params().get("proxy", False)
    verify_cert = not demisto.params().get("insecure", False)

    try:
        timeout = int(demisto.params().get("timeout", 120))
    except ValueError as e:
        demisto.debug(f"Failed casting timeout parameter to int, falling back to 120 - {e}")
        timeout = 120

    client = Client(
        base_url=base_url,
        proxy=proxy,
        verify=verify_cert,
        headers=headers,
        timeout=timeout,
    )

    try:
        if command == "test-module":
            client.test_module()
            demisto.results("ok")

        elif command == "core-get-asset-details":
            client._base_url = "/api/webapp/data-platform"
            return_results(get_asset_details_command(client, args))

<<<<<<< HEAD
        elif command == "core-get-cases":
            client._base_url = "/api/webapp/public_api/v1"
            return_results(get_cases_command(client, args))
            
        elif command == "core-get-case-extra-data":
            client._base_url = "/api/webapp/public_api/v1"
            return_results(get_extra_data_for_case_id_command(client, args))
            
=======
        elif command == "core-get-issues":
            # replace all dict keys that contain issue with alert
            args = issue_to_alert(args)
            # Extract output_keys before calling get_alerts_by_filter_command
            output_keys = argToList(args.pop("output_keys", []))
            issues_command_results: CommandResults = get_alerts_by_filter_command(client, args)
            # Convert alert keys to issue keys
            if issues_command_results.outputs:
                issues_command_results.outputs = [alert_to_issue(output) for output in issues_command_results.outputs]  # type: ignore[attr-defined,arg-type]

            # Apply output_keys filtering if specified
            if output_keys and issues_command_results.outputs:
                issues_command_results.outputs = filter_context_fields(output_keys, issues_command_results.outputs)  # type: ignore[attr-defined,arg-type]

            return_results(issues_command_results)

>>>>>>> 626b9766
    except Exception as err:
        demisto.error(traceback.format_exc())
        return_error(str(err))


if __name__ in ("__main__", "__builtin__", "builtins"):
    main()<|MERGE_RESOLUTION|>--- conflicted
+++ resolved
@@ -140,16 +140,6 @@
             client._base_url = "/api/webapp/data-platform"
             return_results(get_asset_details_command(client, args))
 
-<<<<<<< HEAD
-        elif command == "core-get-cases":
-            client._base_url = "/api/webapp/public_api/v1"
-            return_results(get_cases_command(client, args))
-            
-        elif command == "core-get-case-extra-data":
-            client._base_url = "/api/webapp/public_api/v1"
-            return_results(get_extra_data_for_case_id_command(client, args))
-            
-=======
         elif command == "core-get-issues":
             # replace all dict keys that contain issue with alert
             args = issue_to_alert(args)
@@ -166,7 +156,14 @@
 
             return_results(issues_command_results)
 
->>>>>>> 626b9766
+        elif command == "core-get-cases":
+            client._base_url = "/api/webapp/public_api/v1"
+            return_results(get_cases_command(client, args))
+
+        elif command == "core-get-case-extra-data":
+            client._base_url = "/api/webapp/public_api/v1"
+            return_results(get_extra_data_for_case_id_command(client, args))
+
     except Exception as err:
         demisto.error(traceback.format_exc())
         return_error(str(err))
