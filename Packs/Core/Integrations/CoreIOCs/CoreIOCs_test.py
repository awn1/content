from CoreIOCs import *
import pytest
from freezegun import freeze_time


Client.severity = 'INFO'
client = Client({'url': 'https://example.com'})


def d_sort(in_dict):
    return sorted(in_dict.items())


class TestGetHeaders:
    def test_empty_case(self):
        """
            Given:
                Empty params
            Then:
                get_headers will not raise error
        """
        get_headers({})


class TestHttpRequest:
    def test_http_request_ok(self, requests_mock):
        """
            Given:
                - a client
            When:
                - http_request returns status code 200.
            Then:
                - do not raise an error
        """
        requests_mock.post('https://example.com/public_api/v1/indicators/suffix', status_code=200, json={})
        client.http_request(url_suffix='suffix', requests_kwargs={})

    @pytest.mark.parametrize('status_code', client.error_codes.keys())
    def test_http_request_error(self, requests_mock, status_code):
        """
            Given:
                - Status code
            When:
                - http_request returns this status code.
            Then:
                - Verify error message.
                - Verify exception.res status code matches the http status code.
        """
        with pytest.raises(DemistoException) as e:
            requests_mock.post('https://example.com/public_api/v1/indicators/suffix', status_code=status_code)
            client.http_request('suffix', requests_kwargs={})
        assert e.value.message == client.error_codes[status_code]
        assert e.value.res.status_code == status_code

    def test_http_request_bad_json(self, requests_mock):
        """
            Given:
                - a client
            When:
                - http_request returns a response that is not a json.
            Then:
                - Verify error message.
                - Verify demisto exception
        """
        text = 'not a json'

        with pytest.raises(DemistoException) as e:
            requests_mock.post('https://example.com/public_api/v1/indicators/suffix', status_code=200, text=text)
            client.http_request('suffix', requests_kwargs={})
        assert e.value.message == f'Could not parse json out of {text}'
        assert e.value.res.status_code == 200
        assert isinstance(e.value.exception, json.JSONDecodeError)


class TestGetRequestsKwargs:
    def test_with_json(self):
        """
            Given:
                - simple json
            Then:
                - the json ready to send
        """
        _json = {'test': 'test'}
        output = get_requests_kwargs(_json=_json)
        expected_output = {'data': '{"request_data": {"test": "test"}}'}
        assert output == expected_output, f'get_requests_kwargs(_json={_json})\n\treturns: {output}\n\t instead: {expected_output}'     # noqa: E501


class TestPrepareCommands:

    def test_prepare_get_changes(self):
        """
            Given:
                - get changes command
            Then:
                - Verify url and json format.
        """

        ts = int(datetime.now(timezone.utc).timestamp() * 1000)
        url_suffix, _json = prepare_get_changes(ts)
        assert url_suffix == 'get_changes', f'prepare_get_changes\n\treturns url_suffix: {url_suffix}\n\tinstead url_suffix: get_changes'   # noqa: E501
        assert _json == {'last_update_ts': ts}

    def test_prepare_enable_iocs(self):
        """
            Given:
                - enable iocs command
            Then:
                - Verify url and json format.
        """
        url_suffix, iocs = prepare_enable_iocs('8.8.8.8,domain.com')
        assert url_suffix == 'enable_iocs', f'prepare_enable_iocs\n\treturns url_suffix: {url_suffix}\n\tinstead url_suffix: enable_iocs'   # noqa: E501
        assert iocs == ['8.8.8.8', 'domain.com']

    def test_prepare_disable_iocs(self):
        """
            Given:
                - disable iocs command
            Then:
                - Verify url and json format.
        """
        url_suffix, iocs = prepare_disable_iocs('8.8.8.8,domain.com')
        assert url_suffix == 'disable_iocs', f'prepare_disable_iocs\n\treturns url_suffix: {url_suffix}\n\tinstead url_suffix: disable_iocs'    # noqa: E501
        assert iocs == ['8.8.8.8', 'domain.com']


class TestCreateFile:
    path = 'test_data/sync_file_test.json'
    data_test_create_file_sync = [
        ('Domain_iocs', 'Domain_sync_file'),
        ('IP_iocs', 'IP_sync_file'),
        ('File_iocs', 'File_sync_file')
    ]
    data_test_create_file_iocs_to_keep = [
        ('Domain_iocs', 'Domain_iocs_to_keep_file'),
        ('IP_iocs', 'IP_iocs_to_keep_file'),
        ('File_iocs', 'File_iocs_to_keep_file')
    ]

    @classmethod
<<<<<<< HEAD
    def setup_method(self):
=======
    def setup_method(cls):
>>>>>>> 6f77591c
        # creates the file
        with open(TestCreateFile.path, 'w') as _file:
            _file.write('')

    @classmethod
<<<<<<< HEAD
    def teardown_method(self):
=======
    def teardown_method(cls):
>>>>>>> 6f77591c
        # removes the file when done
        os.remove(TestCreateFile.path)

    @staticmethod
    def get_file(path):
        with open(path) as _file:
            return _file.read()

    @staticmethod
    def get_all_iocs(go_over, extension):
        iocs = []
        total = 0
        data = []
        for in_iocs, out_iocs in go_over:
            ioc = json.loads(TestCreateFile.get_file(f'test_data/{in_iocs}.json'))
            iocs.extend(ioc['iocs'])
            total += ioc['total']
            data.append(TestCreateFile.get_file(f'test_data/{out_iocs}.{extension}'))

        all_iocs = {'iocs': iocs, 'total': total}
        all_data = ''.join(data)
        return all_iocs, all_data

    def test_create_file_sync_without_iocs(self, mocker):
        """
            Given:
                - Sync command
            When:
                - there is no iocs
            Then:
                - Verify sync file data.
        """
        mocker.patch.object(demisto, 'searchIndicators', return_value={"total": 0})
        create_file_sync(TestCreateFile.path)
        data = self.get_file(TestCreateFile.path)
        expected_data = ''
        assert data == expected_data, f'create_file_sync with no iocs\n\tcreates: {data}\n\tinstead: {expected_data}'

    @pytest.mark.parametrize('in_iocs, out_iocs', data_test_create_file_sync)
    def test_create_file_sync(self, in_iocs, out_iocs, mocker):
        """
            Given:
                - Sync command
            When:
                - iocs type is a specific type.
            Then:
                - Verify sync file data.
        """
        mocker.patch.object(demisto, 'searchIndicators', return_value=json.loads(self.get_file(f'test_data/{in_iocs}.json')))  # noqa: E501
        create_file_sync(TestCreateFile.path)
        data = self.get_file(TestCreateFile.path)
        expected_data = self.get_file(f'test_data/{out_iocs}.txt')
        assert data == expected_data, f'create_file_sync with {in_iocs} iocs\n\tcreates: {data}\n\tinstead: {expected_data}'

    def test_create_file_sync_all_types(self, mocker):
        """
            Given:
                - Sync command
            When:
                - iocs as all types
            Then:
                - Verify sync file data.
        """
        all_iocs, expected_data = self.get_all_iocs(self.data_test_create_file_sync, 'txt')
        mocker.patch.object(demisto, 'searchIndicators', return_value=all_iocs)
        create_file_sync(TestCreateFile.path)
        data = self.get_file(TestCreateFile.path)
        assert data == expected_data, f'create_file_sync with all iocs\n\tcreates: {data}\n\tinstead: {expected_data}'

    data_test_create_file_with_empty_indicators = [
        {},
        {'value': '11.11.11.11'},
        {'indicator_type': 'IP'}
    ]

    @pytest.mark.parametrize('defective_indicator', data_test_create_file_with_empty_indicators)
    def test_create_file_sync_with_empty_indicators(self, defective_indicator, mocker):
        """
            Given:
                - Sync command
            When:
                - a part iocs dont have all required data
            Then:
                - Verify sync file data.
        """
        all_iocs, expected_data = self.get_all_iocs(self.data_test_create_file_sync, 'txt')
        all_iocs['iocs'].append(defective_indicator)
        all_iocs['total'] += 1
        mocker.patch.object(demisto, 'searchIndicators', return_value=all_iocs)
        warnings = mocker.patch.object(demisto, 'debug')
        create_file_sync(TestCreateFile.path)
        data = self.get_file(TestCreateFile.path)
        assert data == expected_data, f'create_file_sync with all iocs\n\tcreates: {data}\n\tinstead: {expected_data}'
        error_msg = warnings.call_args.args[0]
        assert error_msg.startswith("unexpected IOC format in key: '"), f"create_file_sync empty message\n\tstarts: {error_msg}\n\tinstead: unexpected IOC format in key: '"    # noqa: E501
        assert error_msg.endswith(f"', {str(defective_indicator)}"), f"create_file_sync empty message\n\tends: {error_msg}\n\tinstead: ', {str(defective_indicator)}"     # noqa: E501

    def test_create_file_iocs_to_keep_without_iocs(self, mocker):
        """
            Given:
                - iocs to keep command
            When:
                - there is no iocs
            Then:
                - Verify iocs to keep file data.
        """

        mocker.patch.object(demisto, 'searchIndicators', return_value={"total": 0})
        create_file_iocs_to_keep(TestCreateFile.path)
        data = self.get_file(TestCreateFile.path)
        expected_data = ''
        assert data == expected_data, f'create_file_iocs_to_keep with no iocs\n\tcreates: {data}\n\tinstead: {expected_data}'

    @pytest.mark.parametrize('in_iocs, out_iocs', data_test_create_file_iocs_to_keep)
    def test_create_file_iocs_to_keep(self, in_iocs, out_iocs, mocker):
        """
            Given:
                - iocs to keep command
            When:
                - iocs type is a specific type.
            Then:
                - Verify iocs to keep file data.
        """
        mocker.patch.object(demisto, 'searchIndicators', return_value=json.loads(
            self.get_file(f'test_data/{in_iocs}.json')))
        create_file_iocs_to_keep(TestCreateFile.path)
        data = self.get_file(TestCreateFile.path)
        expected_data = self.get_file(f'test_data/{out_iocs}.txt')
        assert data == expected_data, f'create_file_iocs_to_keep with {in_iocs} iocs\n\tcreates: {data}\n\tinstead: {expected_data}'    # noqa: E501

    def test_create_file_iocs_to_keep_all_types(self, mocker):
        """
            Given:
                - iocs to keep command
            When:
                - iocs as all types
            Then:
                - Verify iocs to keep file data.
        """
        all_iocs, expected_data = self.get_all_iocs(self.data_test_create_file_iocs_to_keep, 'txt')
        mocker.patch.object(demisto, 'searchIndicators', return_value=all_iocs)
        create_file_iocs_to_keep(TestCreateFile.path)
        data = self.get_file(TestCreateFile.path)
        assert data == expected_data, f'create_file_iocs_to_keep with all iocs\n\tcreates: {data}\n\tinstead: {expected_data}'


class TestDemistoIOCToCore:

    data_test_demisto_expiration_to_core = [
        (None, -1),
        ('', -1),
        ('0001-01-01T00:00:00Z', -1),
        ('2020-06-03T00:00:00Z', 1591142400000)
    ]

    @pytest.mark.parametrize('demisto_expiration, core_expiration', data_test_demisto_expiration_to_core)
    def test_demisto_expiration_to_core(self, demisto_expiration, core_expiration):
        """
            Given:
                - demisto indicator expiration
            Then:
                - Verify XDR expiration.
        """

        output = demisto_expiration_to_core(demisto_expiration)
        assert core_expiration == output, f'demisto_expiration_to_core({demisto_expiration})\n\treturns: {output}\n\tinstead: {core_expiration}'   # noqa: E501

    data_test_demisto_reliability_to_core = [
        (None, 'F'),
        ('A - Completely reliable', 'A'),
        ('B - Usually reliable', 'B'),
        ('C - Fairly reliable', 'C'),
        ('D - Not usually reliable', 'D'),
        ('E - Unreliable', 'E'),
        ('F - Reliability cannot be judged', 'F')
    ]

    @pytest.mark.parametrize('demisto_reliability, core_reliability', data_test_demisto_reliability_to_core)
    def test_demisto_reliability_to_core(self, demisto_reliability, core_reliability):
        """
            Given:
                - demisto indicator reliability
            Then:
                - Verify XDR reliability.
        """

        output = demisto_reliability_to_core(demisto_reliability)
        assert output == core_reliability, f'demisto_reliability_to_core({demisto_reliability})\n\treturns: {output}\n\tinstead: {core_reliability}'   # noqa: E501

    data_test_demisto_types_to_core = [
        ('File', 'HASH'),
        ('IP', 'IP'),
        ('Domain', 'DOMAIN_NAME')
    ]

    @pytest.mark.parametrize('demisto_type, core_type', data_test_demisto_types_to_core)
    def test_demisto_types_to_core(self, demisto_type, core_type):
        """
            Given:
                - demisto indicator type
            Then:
                - Verify XDR type.
        """

        output = demisto_types_to_core(demisto_type)
        assert output == core_type, f'demisto_reliability_to_core({demisto_type})\n\treturns: {output}\n\tinstead: {core_type}'

    data_test_demisto_vendors_to_core = [
        (
            {'moduleID': {'sourceBrand': 'test', 'reliability': 'A - Completely reliable', 'score': 2}},
            {'vendor_name': 'test', 'reputation': 'SUSPICIOUS', 'reliability': 'A'}
        ),
        (
            {'moduleID': {'reliability': 'A - Completely reliable', 'score': 2}},
            {'vendor_name': 'moduleID', 'reputation': 'SUSPICIOUS', 'reliability': 'A'}
        ),
        (
            {'moduleID': {'sourceBrand': 'test', 'score': 2}},
            {'vendor_name': 'test', 'reputation': 'SUSPICIOUS', 'reliability': 'F'}
        ),
        (
            {'moduleID': {'reliability': 'A - Completely reliable', 'score': 0}},
            {'vendor_name': 'moduleID', 'reputation': 'UNKNOWN', 'reliability': 'A'}
        )
    ]

    @pytest.mark.parametrize('demisto_vendor, core_vendor', data_test_demisto_vendors_to_core)
    def test_demisto_vendors_to_core(self, demisto_vendor, core_vendor):
        """
            Given:
                - demisto indicator vendors reports.
            Then:
                - Verify XDR vendors format.
        """

        output = demisto_vendors_to_core(demisto_vendor)[0]
        assert output == core_vendor, f'demisto_vendors_to_core({demisto_vendor})\n\treturns: {d_sort(output)}\n\tinstead: {d_sort(core_vendor)}'  # noqa: E501

    data_test_demisto_ioc_to_core = [
        (
            {'value': '11.11.11.11', 'indicator_type': 'IP', 'score': 2},
            {'expiration_date': -1, 'indicator': '11.11.11.11', 'reputation': 'SUSPICIOUS', 'severity': 'INFO',
             'type': 'IP'}
        ),
        (
            {'value': '11.11.11.11', 'indicator_type': 100, 'score': 2},
            {'expiration_date': -1, 'indicator': '11.11.11.11', 'reputation': 'SUSPICIOUS', 'severity': 'INFO', 'type': '100'}
        ),
        (
            {'value': '11.11.11.11', 'indicator_type': 'IP'},
            {'expiration_date': -1, 'indicator': '11.11.11.11', 'reputation': 'UNKNOWN', 'severity': 'INFO', 'type': 'IP'}
        ),
        (
            {'value': '11.11.11.11', 'indicator_type': 'IP', 'expiration': '2020-06-03T00:00:00Z'},
            {'expiration_date': 1591142400000, 'indicator': '11.11.11.11', 'reputation': 'UNKNOWN', 'severity': 'INFO', 'type': 'IP'}    # noqa: E501
        ),
        (
            {'value': '11.11.11.11', 'indicator_type': 'IP', 'comments': [{'type': 'IndicatorCommentTimeLine', 'content': 'test'}]},    # noqa: E501
            {'expiration_date': -1, 'indicator': '11.11.11.11', 'reputation': 'UNKNOWN', 'severity': 'INFO', 'type': 'IP'}
        ),
        (
            {'value': '11.11.11.11', 'indicator_type': 'IP', 'comments': [{'type': 'IndicatorCommentRegular', 'content': 'test'}]},    # noqa: E501
            {'expiration_date': -1, 'indicator': '11.11.11.11', 'reputation': 'UNKNOWN', 'severity': 'INFO', 'type': 'IP', 'comment': 'test'}    # noqa: E501
        ),
        (
            {'value': '11.11.11.11', 'indicator_type': 'IP', 'comments': [{'type': 'IndicatorCommentRegular', 'content': 'test'}, {'type': 'IndicatorCommentRegular', 'content': 'this is the comment'}]},    # noqa: E501
            {'expiration_date': -1, 'indicator': '11.11.11.11', 'reputation': 'UNKNOWN', 'severity': 'INFO', 'type': 'IP', 'comment': 'this is the comment'}    # noqa: E501
        ),
        (
            {'value': '11.11.11.11', 'indicator_type': 'IP', 'aggregatedReliability': 'A - Completely reliable'},
            {'expiration_date': -1, 'indicator': '11.11.11.11', 'reputation': 'UNKNOWN', 'severity': 'INFO', 'type': 'IP', 'reliability': 'A'}    # noqa: E501
        ),
        (
            {'value': '11.11.11.11', 'indicator_type': 'IP', 'CustomFields': {'threattypes': {'threatcategory': 'Malware'}}},    # noqa: E501
            {'expiration_date': -1, 'indicator': '11.11.11.11', 'reputation': 'UNKNOWN', 'severity': 'INFO', 'type': 'IP', 'class': 'Malware'}    # noqa: E501
        ),
        (
            {'value': '11.11.11.11', 'indicator_type': 'IP', 'moduleToFeedMap': {'module': {'sourceBrand': 'test', 'score': 2}}},    # noqa: E501
            {'expiration_date': -1, 'indicator': '11.11.11.11', 'reputation': 'UNKNOWN', 'severity': 'INFO', 'type': 'IP', 'vendors': [{'vendor_name': 'test', 'reputation': 'SUSPICIOUS', 'reliability': 'F'}]}    # noqa: E501
        )
    ]

    @pytest.mark.parametrize('demisto_ioc, core_ioc', data_test_demisto_ioc_to_core)
    def test_demisto_ioc_to_core(self, demisto_ioc, core_ioc):
        """
            Given:
                - demisto indicator.
            Then:
                - Verify XDR indicator format.
        """

        output = demisto_ioc_to_core(demisto_ioc)
        assert output == core_ioc, f'demisto_ioc_to_core({demisto_ioc})\n\treturns: {d_sort(output)}\n\tinstead: {d_sort(core_ioc)}'    # noqa: E501

    def test_empty_demisto_ioc_to_core(self, mocker):
        warnings = mocker.patch.object(demisto, 'debug')
        output = demisto_ioc_to_core({})
        assert output == {}, 'demisto_ioc_to_core({})\n\treturns: ' + str(d_sort(output)) + '\n\tinstead: {}'
        assert warnings.call_args.args[0] == "unexpected IOC format in key: 'value', {}"


class TestCoreIOCToDemisto:

    data_test_core_expiration_to_demisto = [
        (-1, 'Never'),
        (1591142400000, '2020-06-03T00:00:00Z'),
        (1592142400000, '2020-06-14T13:46:40Z')
    ]

    @pytest.mark.parametrize('core_expiration, demisto_expiration', data_test_core_expiration_to_demisto)
    def test_core_expiration_to_demisto(self, core_expiration, demisto_expiration):
        """
            Given:
                - expiration in XDR format.
            Then:
                - expiration in demisto format.
        """
        output = core_expiration_to_demisto(core_expiration)
        assert output == demisto_expiration, f'core_expiration_to_demisto({core_expiration})\n\treturns: {output}\n\tinstead: {demisto_expiration}'    # noqa: E501

    data_test_core_ioc_to_demisto = [
        (
            {
                'RULE_ID': 863, 'RULE_INSERT_TIME': 1591165763753, 'RULE_MODIFY_TIME': 1591166095668,
                'RULE_SEVERITY': 'SEV_010_INFO', 'NUMBER_OF_HITS': 0, 'RULE_SOURCE': 'XSOAR TIM', 'RULE_COMMENT': '',
                'RULE_STATUS': 'DISABLED', 'BS_STATUS': 'DONE', 'BS_TS': 1591165801230, 'BS_RETRIES': 1,
                'RULE_EXPIRATION_TIME': -1, 'IOC_TYPE': 'HASH',
                'RULE_INDICATOR': 'fa66f1e0e318b6d7b595b6cee580dc0d8e4ac38fbc8dbfcac6ad66dbe282832e', 'REPUTATION': 'GOOD',    # noqa: E501
                'RELIABILITY': None, 'VENDORS': None, 'KLASS': None, 'IS_DEFAULT_TTL': False, 'RULE_TTL': -1,
                'MARKED_DELETED': 0
            },
            {
                'value': 'fa66f1e0e318b6d7b595b6cee580dc0d8e4ac38fbc8dbfcac6ad66dbe282832e',
                'type': 'File',
                'score': 1,
                'fields': {
                    'expirationdate': 'Never',
                    'tags': 'Cortex Core',
                    'corestatus': 'disabled'
                }
            }
        ),
        (
            {
                'RULE_ID': 861, 'RULE_INSERT_TIME': 1591165763753, 'RULE_MODIFY_TIME': 1591166095668,
                'RULE_SEVERITY': 'SEV_010_INFO', 'NUMBER_OF_HITS': 0, 'RULE_SOURCE': 'XSOAR TIM', 'RULE_COMMENT': '',
                'RULE_STATUS': 'DISABLED', 'BS_STATUS': 'DONE', 'BS_TS': 1591165801784, 'BS_RETRIES': 1,
                'RULE_EXPIRATION_TIME': -1, 'IOC_TYPE': 'DOMAIN_NAME', 'RULE_INDICATOR': 'test.com', 'REPUTATION': 'GOOD',    # noqa: E501
                'RELIABILITY': None, 'VENDORS': None, 'KLASS': None, 'IS_DEFAULT_TTL': False, 'RULE_TTL': -1,
                'MARKED_DELETED': 0
            },
            {
                'value': 'test.com',
                'type': 'Domain',
                'score': 1,
                'fields': {
                    'expirationdate': 'Never',
                    'tags': 'Cortex Core',
                    'corestatus': 'disabled'
                }
            }
        ),
        (
            {
                'RULE_ID': 862, 'RULE_INSERT_TIME': 1591165763753, 'RULE_MODIFY_TIME': 1591166095668,
                'RULE_SEVERITY': 'SEV_010_INFO', 'NUMBER_OF_HITS': 0, 'RULE_SOURCE': 'XSOAR TIM', 'RULE_COMMENT': '',
                'RULE_STATUS': 'ENABLED', 'BS_STATUS': 'DONE', 'BS_TS': 1591165801784, 'BS_RETRIES': 1,
                'RULE_EXPIRATION_TIME': -1, 'IOC_TYPE': 'DOMAIN_NAME', 'RULE_INDICATOR': 'test.co.il',
                'REPUTATION': 'SUSPICIOUS', 'RELIABILITY': 'A',
                'VENDORS': [{'vendor_name': 'Cortex Core - IOC', 'reputation': 'SUSPICIOUS', 'reliability': 'A'}],
                'KLASS': None,
                'IS_DEFAULT_TTL': False, 'RULE_TTL': -1, 'MARKED_DELETED': 0
            },
            {
                'value': 'test.co.il',
                'type': 'Domain',
                'score': 2,
                'fields': {
                    'expirationdate': 'Never',
                    'tags': 'Cortex Core',
                    'corestatus': 'enabled'
                }
            }
        )
    ]


class TestCommands:
    # test commands full flow
    class TestIOCSCommand:
        def test_iocs_command_with_enable(self, mocker):
            """
                Given:
                    - enable command
                Then:
                    - Verify enable command is called.
            """
            mocker.patch.object(demisto, 'command', return_value='core-iocs-enable')
            mocker.patch.object(demisto, 'args', return_value={'indicator': '11.11.11.11'})
            mocker.patch('CoreIOCs.Client.http_request', return_value={})
            outputs = mocker.patch('CoreIOCs.return_outputs')
            enable_ioc = mocker.patch('CoreIOCs.prepare_enable_iocs', side_effect=prepare_enable_iocs)
            iocs_command(client)
            output = outputs.call_args.args[0]
            assert output == 'indicators 11.11.11.11 enabled.', f'enable command\n\tprints:  {output}\n\tinstead: indicators 11.11.11.11 enabled.'    # noqa: E501
            assert enable_ioc.call_count == 1, 'enable command not called'

        def test_iocs_command_with_disable(self, mocker):
            """
                Given:
                    - disable command
                Then:
                    - Verify disable command is called.
            """

            mocker.patch.object(demisto, 'command', return_value='core-iocs-disable')
            mocker.patch.object(demisto, 'args', return_value={'indicator': '11.11.11.11'})
            mocker.patch('CoreIOCs.Client.http_request', return_value={})
            outputs = mocker.patch('CoreIOCs.return_outputs')
            disable_ioc = mocker.patch('CoreIOCs.prepare_disable_iocs', side_effect=prepare_disable_iocs)
            iocs_command(client)
            output = outputs.call_args.args[0]
            assert output == 'indicators 11.11.11.11 disabled.', f'disable command\n\tprints:  {output}\n\tinstead: indicators 11.11.11.11 disabled.'    # noqa: E501
            assert disable_ioc.call_count == 1, 'disable command not called'

    def test_sync(self, mocker):
        http_request = mocker.patch.object(Client, 'http_request')
        iocs, _ = TestCreateFile.get_all_iocs(TestCreateFile.data_test_create_file_sync, 'txt')
        mocker.patch.object(demisto, 'searchIndicators', returnvalue=iocs)
        mocker.patch('CoreIOCs.return_outputs')
        mocker.patch('CoreIOCs.upload_file_to_bucket')
        sync(client)
        assert http_request.call_args.kwargs['url_suffix'] == 'sync_tim_iocs', 'sync command url changed'

    def test_get_sync_file(self, mocker):
        iocs, _ = TestCreateFile.get_all_iocs(TestCreateFile.data_test_create_file_sync, 'txt')
        mocker.patch.object(demisto, 'searchIndicators', returnvalue=iocs)
        return_results_mock = mocker.patch('CoreIOCs.return_results')
        get_sync_file()
        assert return_results_mock.call_args[0][0]['File'] == 'core-sync-file'

    def test_set_sync_time(self, mocker):
        mocker_reurn_results = mocker.patch('CoreIOCs.return_results')
        mocker_set_context = mocker.patch.object(demisto, 'setIntegrationContext')
        set_sync_time('2021-11-25T00:00:00')
        mocker_reurn_results.assert_called_once_with('set sync time to 2021-11-25T00:00:00 seccedded.')
        call_args = mocker_set_context.call_args[0][0]
        assert call_args['ts'] == 1637798400000
        assert call_args['time'] == '2021-11-25T00:00:00Z'
        assert call_args['iocs_to_keep_time']

    def test_set_sync_time_with_invalid_time(self):
        with pytest.raises(ValueError, match='invalid time format.'):
            set_sync_time('test')

    @freeze_time('2020-06-03T02:00:00Z')
    def test_iocs_to_keep(self, mocker):
        http_request = mocker.patch.object(Client, 'http_request')
        iocs, _ = TestCreateFile.get_all_iocs(TestCreateFile.data_test_create_file_iocs_to_keep, 'txt')
        mocker.patch.object(demisto, 'searchIndicators', returnvalue=iocs)
        mocker.patch('CoreIOCs.upload_file_to_bucket')
        iocs_to_keep(client)
        assert http_request.call_args.kwargs['url_suffix'] == 'iocs_to_keep', 'iocs_to_keep command url changed'

    def test_tim_insert_jsons(self, mocker):
        http_request = mocker.patch.object(Client, 'http_request')
        mocker.patch.object(demisto, 'getIntegrationContext', return_value={'time': '2020-06-03T00:00:00Z'})
        iocs, _ = TestCreateFile.get_all_iocs(TestCreateFile.data_test_create_file_sync, 'txt')
        mocker.patch.object(demisto, 'searchIndicators', return_value=iocs)
        mocker.patch('CoreIOCs.return_outputs')
        tim_insert_jsons(client)
        assert http_request.call_args.kwargs['url_suffix'] == 'tim_insert_jsons/', 'tim_insert_jsons command url changed'


class TestParams:
    tags_test = [
        (
            {'value': '11.11.11.11', 'indicator_type': 'IP', 'score': 2},
            {'expiration_date': -1, 'indicator': '11.11.11.11', 'reputation': 'SUSPICIOUS', 'severity': 'INFO',
             'type': 'IP'},
            {'tlp_color': ''},
            'Cortex Core',
            None
        ),
        (
            {'value': '11.11.11.11', 'indicator_type': 'IP', 'score': 2},
            {'expiration_date': -1, 'indicator': '11.11.11.11', 'reputation': 'SUSPICIOUS', 'severity': 'INFO',
             'type': 'IP'},
            {'tag': 'tag1'},
            'tag1',
            None
        ),
        (
            {'value': '11.11.11.11', 'indicator_type': 'IP', 'score': 2},
            {'expiration_date': -1, 'indicator': '11.11.11.11', 'reputation': 'SUSPICIOUS', 'severity': 'INFO',
             'type': 'IP'},
            {'feedTags': 'tag2', 'tlp_color': 'AMBER'},
            'tag2',
            'AMBER'
        )
    ]


def test_file_deleted_for_create_file_sync(mocker):
    file_path = 'test'
    mocker.patch('CoreIOCs.get_temp_file', return_value=file_path)
    open(file_path, 'w').close()

    def raise_function(*_args, **_kwargs):
        raise DemistoException(file_path)

    mocker.patch('CoreIOCs.create_file_sync', new=raise_function)
    with pytest.raises(DemistoException):
        get_sync_file()
    assert os.path.exists(file_path) is False


data_test_test_file_deleted = [
    (sync, 'create_file_sync'),
    (iocs_to_keep, 'create_file_iocs_to_keep'),
]


@pytest.mark.parametrize('method_to_test,iner_method', data_test_test_file_deleted)
@freeze_time('2020-06-03T02:00:00Z')
def test_file_deleted(mocker, method_to_test, iner_method):
    file_path = 'test'
    mocker.patch('CoreIOCs.get_temp_file', return_value=file_path)
    open(file_path, 'w').close()

    def raise_function(*_args, **_kwargs):
        raise DemistoException(file_path)

    mocker.patch(f'CoreIOCs.{iner_method}', new=raise_function)
    with pytest.raises(DemistoException):
        method_to_test(None)
    assert os.path.exists(file_path) is False<|MERGE_RESOLUTION|>--- conflicted
+++ resolved
@@ -138,21 +138,13 @@
     ]
 
     @classmethod
-<<<<<<< HEAD
-    def setup_method(self):
-=======
     def setup_method(cls):
->>>>>>> 6f77591c
         # creates the file
         with open(TestCreateFile.path, 'w') as _file:
             _file.write('')
 
     @classmethod
-<<<<<<< HEAD
-    def teardown_method(self):
-=======
     def teardown_method(cls):
->>>>>>> 6f77591c
         # removes the file when done
         os.remove(TestCreateFile.path)
 
