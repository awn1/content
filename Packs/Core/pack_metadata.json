--- conflicted
+++ resolved
@@ -2,11 +2,7 @@
     "name": "Core - Investigation and Response",
     "description": "Automates incident response",
     "support": "xsoar",
-<<<<<<< HEAD
-    "currentVersion": "3.0.3",
-=======
     "currentVersion": "3.0.4",
->>>>>>> 19e52d5b
     "author": "Cortex XSOAR",
     "url": "https://www.paloaltonetworks.com/cortex",
     "email": "",
