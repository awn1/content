--- conflicted
+++ resolved
@@ -2,11 +2,7 @@
     "name": "Core - Investigation and Response",
     "description": "Automates incident response",
     "support": "xsoar",
-<<<<<<< HEAD
-    "currentVersion": "3.0.35",
-=======
     "currentVersion": "3.0.41",
->>>>>>> e957d44a
     "author": "Cortex XSOAR",
     "url": "https://www.paloaltonetworks.com/cortex",
     "email": "",
