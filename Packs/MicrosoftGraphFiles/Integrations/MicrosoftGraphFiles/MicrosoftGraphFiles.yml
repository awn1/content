--- conflicted
+++ resolved
@@ -15,45 +15,27 @@
   required: false
 - name: credentials_auth_id
   type: 9
-<<<<<<< HEAD
-  displaypassword: ID (received from the admin consent - see Detailed Instructions)
-  hiddenusername: true
-  required: false
-- display: Token (received from the admin consent - see Detailed Instructions)
-=======
   displaypassword: Application ID / Client ID
   hiddenusername: true
   required: false
 - display: Token / Tenant ID
->>>>>>> 6f77591c
   name: tenant_id
   type: 4
   hidden: true
   required: false
 - name: credentials_tenant_id
   type: 9
-<<<<<<< HEAD
-  displaypassword: Token (received from the admin consent - see Detailed Instructions)
-  hiddenusername: true
-  required: false
-- display: Key (received from the admin consent - see Detailed Instructions)
-=======
   displaypassword: Token / Tenant ID
   hiddenusername: true
   required: false
 - display: Key / Client Secret
->>>>>>> 6f77591c
   name: enc_key
   type: 4
   hidden: true
   required: false
 - name: credentials_enc_key
   type: 9
-<<<<<<< HEAD
-  displaypassword: Key (received from the admin consent - see Detailed Instructions)
-=======
   displaypassword: Key / Client Secret
->>>>>>> 6f77591c
   hiddenusername: true
   required: false
 - additionalinfo: Used for certificate authentication. As appears in the "Certificates & secrets" page of the app.
@@ -559,11 +541,7 @@
       description: The token for the next page.
       type: String
   - arguments:
-<<<<<<< HEAD
-    - description: Keyword used to search for sites across a SharePoint tenant. If a keyword is not provided, it returns all sites)
-=======
     - description: Keyword used to search for sites across a SharePoint tenant. If a keyword is not provided, it returns all sites.
->>>>>>> 6f77591c
       name: keyword
     description: "Returns a list of the tenant sites. This command requires the 'Sites.Read.All' permission."
     name: msgraph-list-sharepoint-sites
@@ -664,9 +642,6 @@
     execution: false
     name: msgraph-files-auth-reset
     arguments: []
-<<<<<<< HEAD
-  dockerimage: demisto/python_pancloud:1.0.0.66801
-=======
   - arguments:
     - description: The maximum number of results to return.
       name: limit
@@ -763,7 +738,6 @@
     name: msgraph-delete-site-permissions
     description: Deletes an app permission from a site.
   dockerimage: demisto/python_pancloud:1.0.0.77747
->>>>>>> 6f77591c
   script: ''
   subtype: python3
   type: python
