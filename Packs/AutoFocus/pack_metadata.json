{
    "name": "AutoFocus by Palo Alto Networks",
    "description": "Use the Palo Alto Networks AutoFocus integration to distinguish the most\n  important threats from everyday commodity attacks.",
    "support": "xsoar",
<<<<<<< HEAD
    "currentVersion": "2.1.16",
=======
    "currentVersion": "2.1.18",
>>>>>>> 6f77591c
    "author": "Cortex XSOAR",
    "url": "https://www.paloaltonetworks.com/cortex",
    "email": "",
    "created": "2020-04-01T09:45:32Z",
    "categories": [
        "Data Enrichment & Threat Intelligence"
    ],
    "tags": [
        "Threat Intelligence Management",
        "Palo Alto Networks Products"
    ],
    "useCases": [],
    "keywords": [
        "TIM"
    ],
    "dependencies": {
        "CommonScripts": {
            "mandatory": true,
            "display_name": "Common Scripts"
        }
    },
    "marketplaces": [
        "xsoar",
        "marketplacev2"
    ]
}<|MERGE_RESOLUTION|>--- conflicted
+++ resolved
@@ -2,11 +2,7 @@
     "name": "AutoFocus by Palo Alto Networks",
     "description": "Use the Palo Alto Networks AutoFocus integration to distinguish the most\n  important threats from everyday commodity attacks.",
     "support": "xsoar",
-<<<<<<< HEAD
-    "currentVersion": "2.1.16",
-=======
     "currentVersion": "2.1.18",
->>>>>>> 6f77591c
     "author": "Cortex XSOAR",
     "url": "https://www.paloaltonetworks.com/cortex",
     "email": "",
