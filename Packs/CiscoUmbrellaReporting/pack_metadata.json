{
    "name": "Cisco Umbrella Reporting",
    "description": "Use Cisco Umbrella's Reporting to monitor your Umbrella integration and gain a better understanding of your Umbrella usage. Gain insights into request activity and blocked activity, determining which of your identities are generating blocked requests. Reports help build actionable intelligence in addressing security threats including changes in usage trends over time. The Umbrella Reporting v2 API provides visibility into your core network and security activities and Umbrella logs. This integration was integrated and tested with version 2 of Cisco-umbrella-reporting.",
    "support": "xsoar",
<<<<<<< HEAD
    "currentVersion": "1.1.0",
=======
    "currentVersion": "1.1.1",
>>>>>>> 6f77591c
    "author": "Cortex XSOAR",
    "url": "https://www.paloaltonetworks.com/cortex",
    "email": "",
    "categories": [
        "Network Security"
    ],
    "tags": [],
    "useCases": [],
    "keywords": [],
    "marketplaces": [
        "xsoar",
        "marketplacev2"
    ]
}<|MERGE_RESOLUTION|>--- conflicted
+++ resolved
@@ -2,11 +2,7 @@
     "name": "Cisco Umbrella Reporting",
     "description": "Use Cisco Umbrella's Reporting to monitor your Umbrella integration and gain a better understanding of your Umbrella usage. Gain insights into request activity and blocked activity, determining which of your identities are generating blocked requests. Reports help build actionable intelligence in addressing security threats including changes in usage trends over time. The Umbrella Reporting v2 API provides visibility into your core network and security activities and Umbrella logs. This integration was integrated and tested with version 2 of Cisco-umbrella-reporting.",
     "support": "xsoar",
-<<<<<<< HEAD
-    "currentVersion": "1.1.0",
-=======
     "currentVersion": "1.1.1",
->>>>>>> 6f77591c
     "author": "Cortex XSOAR",
     "url": "https://www.paloaltonetworks.com/cortex",
     "email": "",
