--- conflicted
+++ resolved
@@ -2,11 +2,7 @@
     "name": "Claroty",
     "description": "Use the Claroty CTD to manage assets and alerts.",
     "support": "partner",
-<<<<<<< HEAD
-    "currentVersion": "1.0.25",
-=======
     "currentVersion": "1.0.26",
->>>>>>> 6f77591c
     "author": "Claroty",
     "url": "",
     "email": "support@claroty.com",
