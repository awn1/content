--- conflicted
+++ resolved
@@ -18,19 +18,20 @@
     validity.
   display: Trust any certificate (not secure)
   name: insecure
+  required: false
   type: 8
-  required: false
 - additionalinfo: Whether to use XSOAR system proxy settings to connect to the API.
   display: Use system proxy settings
   name: proxy
+  required: false
   type: 8
-  required: false
 - display: Fetch incidents
   name: isFetch
+  required: false
   type: 8
-  required: false
 - additionalinfo: Type(s) of incidents to fetch from the third party API.
   display: Colletions to fetch
+  hidden: false
   name: incident_collections
   options:
   - compromised/account_group
@@ -41,23 +42,21 @@
   - osi/git_repository
   - osi/public_leak
   - malware/targeted_malware
+  required: false
   type: 16
-  required: false
 - additionalinfo: Date to start fetching incidents from.
   defaultvalue: 3 days
   display: Incidents first fetch
+  hidden: false
   name: first_fetch
+  required: false
   type: 0
-<<<<<<< HEAD
-  required: false
-- additionalinfo: A number of requests per collection that integration sends in one fetch iteration (each request picks up to 200 incidents). If you face some runtime errors, lower the value.
-=======
 - additionalinfo: A number of requests per collection that integration sends in one
     fetch iteration (each request picks up to 200 incidents). If you face some runtime
     errors, lower the value.
->>>>>>> 6f77591c
   defaultvalue: '3'
   display: Number of requests per collection
+  hidden: false
   name: max_fetch
   options:
   - '1'
@@ -65,16 +64,12 @@
   - '3'
   - '4'
   - '5'
+  required: false
   type: 15
-  required: false
 - display: Incident type
   name: incidentType
+  required: false
   type: 13
-<<<<<<< HEAD
-  required: false
-description: "Pack helps to integrate Group-IB Threat Intelligence & Attribution and get incidents directly into Cortex XSOAR. \nThe list of included collections:\nCompromised Accounts, Compromised Cards, Brand Protection Phishing, Brand Protection Phishing Kit, OSI Git Leak, OSI Public Leak, Targeted Malware."
-display: Group-IB Threat Intelligence & Attribution
-=======
 description: "Pack helps to integrate Group-IB Threat Intelligence and get incidents\
   \ directly into Cortex XSOAR. \nThe list of included collections: \nCompromised\
   \ Accounts, Compromised Cards, Brand Protection Phishing, Brand Protection Phishing\
@@ -96,19 +91,13 @@
   (will only update incidents). \n7. Don't forget to contact Group-IB to add to allow\
   \ list your Cortex IP or public IP of a proxy that you are using with Cortex."
 display: Group-IB Threat Intelligence
->>>>>>> 6f77591c
 name: Group-IB Threat Intelligence & Attribution
 script:
   commands:
   - arguments:
-    - description: |-
-        GIB event id.
-<<<<<<< HEAD
-        e.g.: 253b9a136f0d574149fc43691eaf7ae27aff141a
-      name: id
-      required: true
-    description: Command performs Group IB event lookup in compromised/account collection with provided ID.
-=======
+    - default: false
+      description: |-
+        GIB event id.
         e.g.: 253b9a136f0d574149fc43691eaf7ae27aff141a.
       isArray: false
       name: id
@@ -118,7 +107,6 @@
     description: Command performs Group IB event lookup in compromised/account collection
       with provided ID.
     execution: false
->>>>>>> 6f77591c
     name: gibtia-get-compromised-account-info
     outputs:
     - contextPath: GIBTIA.CompromisedAccount.client.ipv4.asn
@@ -191,14 +179,9 @@
       description: Event severity.
       type: String
   - arguments:
-    - description: |-
-        GIB event id.
-<<<<<<< HEAD
-        e.g.: ecda6f4dc85596f447314ce01e2152db9c9d3cbc
-      name: id
-      required: true
-    description: Command performs Group IB event lookup in compromised/card collection with provided ID.
-=======
+    - default: false
+      description: |-
+        GIB event id.
         e.g.: ecda6f4dc85596f447314ce01e2152db9c9d3cbc.
       isArray: false
       name: id
@@ -208,7 +191,6 @@
     description: Command performs Group IB event lookup in compromised/card collection
       with provided ID.
     execution: false
->>>>>>> 6f77591c
     name: gibtia-get-compromised-card-info
     outputs:
     - contextPath: GIBTIA.CompromisedCard.cardInfo.cvv
@@ -275,14 +257,9 @@
       description: Event severity.
       type: String
   - arguments:
-    - description: |-
-        GIB event id.
-<<<<<<< HEAD
-        e.g.: 50a3b4abbfca5dcbec9c8b3a110598f61ba93r33
-      name: id
-      required: true
-    description: Command performs Group IB event lookup in compromised/mule collection with provided ID.
-=======
+    - default: false
+      description: |-
+        GIB event id.
         e.g.: 50a3b4abbfca5dcbec9c8b3a110598f61ba93r33.
       isArray: false
       name: id
@@ -292,7 +269,6 @@
     description: Command performs Group IB event lookup in compromised/mule collection
       with provided ID.
     execution: false
->>>>>>> 6f77591c
     name: gibtia-get-compromised-mule-info
     outputs:
     - contextPath: GIBTIA.CompromisedMule.account
@@ -345,14 +321,9 @@
       description: Event severity.
       type: String
   - arguments:
-    - description: |-
-        GIB event id.
-<<<<<<< HEAD
-        e.g.: 0c1426048474df19ada9d0089ef8b3efce906556
-      name: id
-      required: true
-    description: Command performs Group IB event lookup in compromised/imei collection with provided ID.
-=======
+    - default: false
+      description: |-
+        GIB event id.
         e.g.: 0c1426048474df19ada9d0089ef8b3efce906556.
       isArray: false
       name: id
@@ -362,7 +333,6 @@
     description: Command performs Group IB event lookup in compromised/imei collection
       with provided ID.
     execution: false
->>>>>>> 6f77591c
     name: gibtia-get-compromised-imei-info
     outputs:
     - contextPath: GIBTIA.CompromisedIMEI.client.ipv4.asn
@@ -423,14 +393,9 @@
       description: Event severity.
       type: String
   - arguments:
-    - description: |-
-        GIB event id.
-<<<<<<< HEAD
-        e.g.: 6fd344f340f4bdc08548cb36ded62bdf
-      name: id
-      required: true
-    description: Command performs Group IB event lookup in compromised/breached collection with provided ID.
-=======
+    - default: false
+      description: |-
+        GIB event id.
         e.g.: 6fd344f340f4bdc08548cb36ded62bdf.
       isArray: false
       name: id
@@ -440,7 +405,6 @@
     description: Command performs Group IB event lookup in compromised/breached collection
       with provided ID.
     execution: false
->>>>>>> 6f77591c
     name: gibtia-get-compromised-breached-info
     outputs:
     - contextPath: GIBTIA.DataBreach.email
@@ -462,14 +426,9 @@
       description: Event severity.
       type: String
   - arguments:
-    - description: |-
-        GIB event id.
-<<<<<<< HEAD
-        e.g.: f201c253ac71f7d78db39fa111a2af9d7ee7a3f7
-      name: id
-      required: true
-    description: Command performs Group IB event lookup in osi/git_leak collection with provided ID.
-=======
+    - default: false
+      description: |-
+        GIB event id.
         e.g.: f201c253ac71f7d78db39fa111a2af9d7ee7a3f7.
       isArray: false
       name: id
@@ -479,7 +438,6 @@
     description: Command performs Group IB event lookup in osi/git_leak collection
       with provided ID.
     execution: false
->>>>>>> 6f77591c
     name: gibtia-get-osi-git-leak-info
     outputs:
     - contextPath: GIBTIA.GitLeak.dateDetected
@@ -516,14 +474,9 @@
       description: Event severity.
       type: String
   - arguments:
-    - description: |-
-        GIB event id.
-<<<<<<< HEAD
-        e.g.: a9a5b5cb9b971a2a037e3a0a30654185ea148095
-      name: id
-      required: true
-    description: Command performs Group IB event lookup in osi/public_leak collection with provided ID.
-=======
+    - default: false
+      description: |-
+        GIB event id.
         e.g.: a9a5b5cb9b971a2a037e3a0a30654185ea148095.
       isArray: false
       name: id
@@ -533,7 +486,6 @@
     description: Command performs Group IB event lookup in osi/public_leak collection
       with provided ID.
     execution: false
->>>>>>> 6f77591c
     name: gibtia-get-osi-public-leak-info
     outputs:
     - contextPath: GIBTIA.PublicLeak.created
@@ -573,15 +525,10 @@
       description: Event severity.
       type: String
   - arguments:
-    - description: |-
+    - default: false
+      description: |-
         GIB event id.
 
-<<<<<<< HEAD
-        e.g.: CVE-2021-27152
-      name: id
-      required: true
-    description: Command performs Group IB event lookup in osi/vulnerability collection with provided ID.
-=======
         e.g.: CVE-2021-27152.
       isArray: false
       name: id
@@ -591,7 +538,6 @@
     description: Command performs Group IB event lookup in osi/vulnerability collection
       with provided ID.
     execution: false
->>>>>>> 6f77591c
     name: gibtia-get-osi-vulnerability-info
     outputs:
     - contextPath: GIBTIA.OSIVulnerability.affectedSoftware.name
@@ -634,13 +580,9 @@
       description: Event severity.
       type: String
   - arguments:
-    - description: |-
-        GIB event id.
-<<<<<<< HEAD
-        e.g.: 044f3f2cb599228c1882884eb77eb073f68a25f2
-      name: id
-    description: Command performs Group IB event lookup in bp/phishing_kit and attacks/phishing_kit collections with provided ID.
-=======
+    - default: false
+      description: |-
+        GIB event id.
         e.g.: 044f3f2cb599228c1882884eb77eb073f68a25f2.
       isArray: false
       name: id
@@ -650,7 +592,6 @@
     description: Command performs Group IB event lookup in bp/phishing_kit and attacks/phishing_kit
       collections with provided ID.
     execution: false
->>>>>>> 6f77591c
     name: gibtia-get-phishing-kit-info
     outputs:
     - contextPath: GIBTIA.PhishingKit.dateDetected
@@ -693,14 +634,9 @@
       description: Event severity.
       type: String
   - arguments:
-    - description: |-
-        GIB event id.
-<<<<<<< HEAD
-        e.g.: fce7f92d0b64946cf890842d083953649b259952
-      name: id
-      required: true
-    description: Command performs Group IB event lookup in bp/phishing and attacks/phishing collections with provided ID.
-=======
+    - default: false
+      description: |-
+        GIB event id.
         e.g.: fce7f92d0b64946cf890842d083953649b259952.
       isArray: false
       name: id
@@ -710,7 +646,6 @@
     description: Command performs Group IB event lookup in bp/phishing and attacks/phishing
       collections with provided ID.
     execution: false
->>>>>>> 6f77591c
     name: gibtia-get-phishing-info
     outputs:
     - contextPath: GIBTIA.Phishing.dateDetected
@@ -765,14 +700,9 @@
       description: Event severity.
       type: String
   - arguments:
-    - description: |-
-        GIB event id.
-<<<<<<< HEAD
-        e.g.: 26a05baa4025edff367b058b13c6b43e820538a5
-      name: id
-      required: true
-    description: Command performs Group IB event lookup in attacks/ddos collection with provided ID.
-=======
+    - default: false
+      description: |-
+        GIB event id.
         e.g.: 26a05baa4025edff367b058b13c6b43e820538a5.
       isArray: false
       name: id
@@ -782,7 +712,6 @@
     description: Command performs Group IB event lookup in attacks/ddos collection
       with provided ID.
     execution: false
->>>>>>> 6f77591c
     name: gibtia-get-attacks-ddos-info
     outputs:
     - contextPath: GIBTIA.AttacksDDoS.cnc.url
@@ -837,14 +766,9 @@
       description: Event severity.
       type: String
   - arguments:
-    - description: |-
-        GIB event id.
-<<<<<<< HEAD
-        e.g.: 6009637a1135cd001ef46e21
-      name: id
-      required: true
-    description: Command performs Group IB event lookup in attacks/deface collection with provided ID.
-=======
+    - default: false
+      description: |-
+        GIB event id.
         e.g.: 6009637a1135cd001ef46e21.
       isArray: false
       name: id
@@ -854,7 +778,6 @@
     description: Command performs Group IB event lookup in attacks/deface collection
       with provided ID.
     execution: false
->>>>>>> 6f77591c
     name: gibtia-get-attacks-deface-info
     outputs:
     - contextPath: GIBTIA.AttacksDeface.date
@@ -888,38 +811,29 @@
       description: Event severity.
       type: String
   - arguments:
-    - description: |-
-        GIB event id.
-<<<<<<< HEAD
-        e.g.: 1b09d389d016121afbffe481a14b30ea995876e4
-=======
+    - default: false
+      description: |-
+        GIB event id.
         e.g.: 1b09d389d016121afbffe481a14b30ea995876e4.
       isArray: false
->>>>>>> 6f77591c
-      name: id
-      required: true
+      name: id
+      required: true
+      secret: false
     - auto: PREDEFINED
+      default: false
       defaultValue: 'false'
-<<<<<<< HEAD
-      description: Is threat APT
-=======
       description: Is threat APT.
       isArray: false
->>>>>>> 6f77591c
       name: isAPT
       predefined:
       - 'true'
       - 'false'
-<<<<<<< HEAD
-    description: Command performs Group IB event lookup in hi/threat (or in apt/threat if the APT flag is true) collection with provided ID.
-=======
       required: false
       secret: false
     deprecated: false
     description: Command performs Group IB event lookup in hi/threat (or in apt/threat
       if the APT flag is true) collection with provided ID.
     execution: false
->>>>>>> 6f77591c
     name: gibtia-get-threat-info
     outputs:
     - contextPath: GIBTIA.Threat.contacts.account
@@ -1028,38 +942,29 @@
       description: Event severity.
       type: String
   - arguments:
-    - description: |-
+    - default: false
+      description: |-
         GIB internal threatActor ID.
-<<<<<<< HEAD
-        e.g.: 0d4496592ac3a0f5511cd62ef29887f48d9cb545
-=======
         e.g.: 0d4496592ac3a0f5511cd62ef29887f48d9cb545.
       isArray: false
->>>>>>> 6f77591c
-      name: id
-      required: true
+      name: id
+      required: true
+      secret: false
     - auto: PREDEFINED
+      default: false
       defaultValue: 'false'
-<<<<<<< HEAD
-      description: Is threat actor APT group
-=======
       description: Is threat actor APT group.
       isArray: false
->>>>>>> 6f77591c
       name: isAPT
       predefined:
       - 'true'
       - 'false'
-<<<<<<< HEAD
-    description: Command performs Group IB event lookup in hi/threat_actor (or in apt/threat_actor if the APT flag is true) collection with provided ID.
-=======
       required: false
       secret: false
     deprecated: false
     description: Command performs Group IB event lookup in hi/threat_actor (or in
       apt/threat_actor if the APT flag is true) collection with provided ID.
     execution: false
->>>>>>> 6f77591c
     name: gibtia-get-threat-actor-info
     outputs:
     - contextPath: GIBTIA.ThreatActor.aliases
@@ -1120,14 +1025,9 @@
       description: Sectors attacked by threat actor.
       type: String
   - arguments:
-    - description: |-
-        GIB event id.
-<<<<<<< HEAD
-        e.g.: 109.70.100.46
-      name: id
-      required: true
-    description: Command performs Group IB event lookup in suspicious_ip/tor_node collection with provided ID.
-=======
+    - default: false
+      description: |-
+        GIB event id.
         e.g.: 109.70.100.46.
       isArray: false
       name: id
@@ -1137,7 +1037,6 @@
     description: Command performs Group IB event lookup in suspicious_ip/tor_node
       collection with provided ID.
     execution: false
->>>>>>> 6f77591c
     name: gibtia-get-suspicious-ip-tor-node-info
     outputs:
     - contextPath: GIBTIA.SuspiciousIPTorNode.ipv4.asn
@@ -1159,14 +1058,9 @@
       description: Event severity.
       type: String
   - arguments:
-    - description: |-
-        GIB event id.
-<<<<<<< HEAD
-        e.g.: cc6a2856da2806b03839f81aa214f22dbcfd7369
-      name: id
-      required: true
-    description: Command performs Group IB event lookup in suspicious_ip/open_proxy collection with provided ID.
-=======
+    - default: false
+      description: |-
+        GIB event id.
         e.g.: cc6a2856da2806b03839f81aa214f22dbcfd7369.
       isArray: false
       name: id
@@ -1176,7 +1070,6 @@
     description: Command performs Group IB event lookup in suspicious_ip/open_proxy
       collection with provided ID.
     execution: false
->>>>>>> 6f77591c
     name: gibtia-get-suspicious-ip-open-proxy-info
     outputs:
     - contextPath: GIBTIA.SuspiciousIPOpenProxy.ipv4.asn
@@ -1207,14 +1100,9 @@
       description: Event severity.
       type: String
   - arguments:
-    - description: |-
-        GIB event id.
-<<<<<<< HEAD
-        e.g.: 02e385600dfc5bf9b3b3656df8e0e20f5fc5c86e
-      name: id
-      required: true
-    description: Command performs Group IB event lookup in suspicious_ip/socks_proxy collection with provided ID.
-=======
+    - default: false
+      description: |-
+        GIB event id.
         e.g.: 02e385600dfc5bf9b3b3656df8e0e20f5fc5c86e.
       isArray: false
       name: id
@@ -1224,7 +1112,6 @@
     description: Command performs Group IB event lookup in suspicious_ip/socks_proxy
       collection with provided ID.
     execution: false
->>>>>>> 6f77591c
     name: gibtia-get-suspicious-ip-socks-proxy-info
     outputs:
     - contextPath: GIBTIA.SuspiciousIPSocksProxy.ipv4.asn
@@ -1246,14 +1133,9 @@
       description: Event severity.
       type: String
   - arguments:
-    - description: |-
-        GIB event id.
-<<<<<<< HEAD
-        e.g.: 5bbd38acf0b9e4f04123af494d485f6c49221e98
-      name: id
-      required: true
-    description: Command performs Group IB event lookup in malware/targeted_malware collection with provided ID.
-=======
+    - default: false
+      description: |-
+        GIB event id.
         e.g.: 5bbd38acf0b9e4f04123af494d485f6c49221e98.
       isArray: false
       name: id
@@ -1263,7 +1145,6 @@
     description: Command performs Group IB event lookup in malware/targeted_malware
       collection with provided ID.
     execution: false
->>>>>>> 6f77591c
     name: gibtia-get-malware-targeted-malware-info
     outputs:
     - contextPath: GIBTIA.TargetedMalware.date
@@ -1317,21 +1198,18 @@
     - contextPath: GIBTIA.TargetedMalware.evaluation.severity
       description: Event severity.
       type: String
-  - description: Returns list of available collections.
+  - deprecated: false
+    description: Returns list of available collections.
+    execution: false
     name: gibtia-get-available-collections
     outputs:
     - contextPath: GIBTIA.OtherInfo.collections
       description: List of availiable collections.
       type: String
   - arguments:
-    - description: |-
-        GIB event id.
-<<<<<<< HEAD
-        e.g.: aeed277396e27e375d030a91533aa232444d0089
-      name: id
-      required: true
-    description: Command performs Group IB event lookup in malware/cnc collection by provided ID.
-=======
+    - default: false
+      description: |-
+        GIB event id.
         e.g.: aeed277396e27e375d030a91533aa232444d0089.
       isArray: false
       name: id
@@ -1341,7 +1219,6 @@
     description: Command performs Group IB event lookup in malware/cnc collection
       by provided ID.
     execution: false
->>>>>>> 6f77591c
     name: gibtia-get-malware-cnc-info
     outputs:
     - contextPath: GIBTIA.MalwareCNC.dateDetected
@@ -1384,19 +1261,17 @@
       description: GIB event ID.
       type: String
   - arguments:
-    - description: |-
+    - default: false
+      description: |-
         Query you want to search.
         e.g.: 8.8.8.8.
+      isArray: false
       name: query
       required: true
-<<<<<<< HEAD
-    description: Command performs global Group IB search
-=======
       secret: false
     deprecated: false
     description: Command performs global Group IB search.
     execution: false
->>>>>>> 6f77591c
     name: gibtia-global-search
     outputs:
     - contextPath: apiPath
@@ -1410,13 +1285,9 @@
       type: String
   - arguments:
     - auto: PREDEFINED
-<<<<<<< HEAD
-      description: Collection you want to search
-=======
       default: false
       description: Collection you want to search.
       isArray: false
->>>>>>> 6f77591c
       name: collection_name
       predefined:
       - compromised/account
@@ -1442,16 +1313,10 @@
       - malware/cnc
       - malware/targeted_malware
       required: true
-    - description: |-
+      secret: false
+    - default: false
+      description: |-
         Query you want to search.
-<<<<<<< HEAD
-        e.g.: 8.8.8.8
-      name: query
-      required: true
-    - description: Start date of search session
-      name: date_from
-    - description: End date of search session
-=======
         e.g.: 8.8.8.8.
       isArray: false
       name: query
@@ -1466,9 +1331,12 @@
     - default: false
       description: End date of search session.
       isArray: false
->>>>>>> 6f77591c
       name: date_to
+      required: false
+      secret: false
+    deprecated: false
     description: Command performs Group IB search in selected collection.
+    execution: false
     name: gibtia-local-search
     outputs:
     - contextPath: id
@@ -1477,13 +1345,11 @@
     - contextPath: additional_info
       description: Additional info about feed.
       type: String
-<<<<<<< HEAD
-  dockerimage: demisto/python3:3.10.12.63474
-=======
   dockerimage: demisto/python3:3.10.13.80593
   feed: false
->>>>>>> 6f77591c
   isfetch: true
+  longRunning: false
+  longRunningPort: false
   runonce: false
   script: '-'
   subtype: python3
