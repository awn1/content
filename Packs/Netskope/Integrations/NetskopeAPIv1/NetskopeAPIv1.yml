category: Network Security
commonfields:
  id: NetskopeAPIv1
  version: -1
configuration:
- display: Server URL
  name: url
  required: true
  type: 0
- displaypassword: API token
  hiddenusername: true
  name: credentials
  required: true
  type: 9
- defaultvalue: 50
  display: Maximum incidents per fetch. Max value is 200.
  name: max_fetch
  required: true
  type: 0
- defaultvalue: 7 days
  display: First fetch timestamp (<number> <time unit>, like 12 hours, 7 days)
  name: first_fetch
  type: 0
  required: false
- display: Alerts Query
  name: alerts_query
  additionalinfo: Free text query to filter the fetched alerts. For more information, please visit Netskope documentation (https://docs.netskope.com/en/get-alerts-data.html).
  type: 0
  required: false
- display: Fetch Events
  additionalinfo: Fetch events as incidents, in addition to the alerts.
  name: fetch_events
  type: 8
  required: false
- additionalinfo: The event types to fetch as incidents. The API requires specifying the event types.
  display: Event types to fetch.
  options:
  - page
  - application
  - audit
  - infrastructure
  - network
  name: event_types
  type: 16
  required: false
- display: Maximum events as incidents per fetch. Max value is 200.
  name: max_events_fetch
  defaultvalue: 50
  type: 0
  required: false
- display: Events Query
  name: events_query
  additionalinfo: Free text query to filter the fetched events (if configured). For more information, please visit Netskope documentation (https://docs.netskope.com/en/get-events-data.html).
  type: 0
  required: false
- display: Incident type
  name: incidentType
  type: 13
  required: false
- display: Fetch incidents
  name: isFetch
  type: 8
  required: false
- display: Trust any certificate (not secure)
  name: insecure
  type: 8
  required: false
- display: Use system proxy settings
  name: proxy
  type: 8
  required: false
description: Get alerts and events, manage quarantine files as well as URL and hash lists using Netskope API v1.
display: Netskope (API v1)
name: NetskopeAPIv1
script:
  commands:
  - arguments:
    - description: 'Free query to filter the events. For example, "app eq Dropbox". For more information, please visit Netskope documentation: https://docs.netskope.com/en/get-events-data.html'
      name: query
    - auto: PREDEFINED
      description: Select events by their type.
      name: event_type
      predefined:
      - page
      - application
      - audit
      - infrastructure
      - network
      required: true
    - auto: PREDEFINED
      description: Get all events from a certain time period.
      name: timeperiod
      predefined:
      - Last 60 Minutes
      - Last 24 Hours
      - Last 7 Days
      - Last 30 Days
      - Last 60 Days
      - Last 90 Days
    - description: Restrict events to those that have dates greater than the provided date string.
      name: start_time
    - description: Restrict events to those that have dates less than or equal to the provided date string.
      name: end_time
    - description: Restrict events to those that were inserted to the system after the provided date string.
      name: insertion_start_time
    - description: Restrict events to those that were inserted to the system before the provided date string.
      name: insertion_end_time
    - defaultValue: 50
      description: The maximum amount of events to retrieve.
      name: limit
    - defaultValue: 1
      description: The page number of the events to retrieve (minimum is 1).
      name: page
    - auto: PREDEFINED
      description: If true, the returned data will not be sorted (useful for improved performance).
      name: unsorted
      predefined:
      - "true"
      - "false"
      defaultValue: false
    description: Get events extracted from SaaS traffic and or logs. You must provide start_time and end_time, or insertion_start_time and insertion_end_time, or timeperiod. Also, you cannot provide a combination of the options mentioned above.
    name: netskope-event-list
    outputs:
    - contextPath: Netskope.Event.event_id
      description: The unique identifier of the event.
      type: String
    - contextPath: Netskope.Event.timestamp
      description: Unix epoch timestamp when the event happened in.
      type: Number
    - contextPath: Netskope.Event.type
      description: Shows if it is an application event or a connection event.
      type: String
    - contextPath: Netskope.Event.access_method
      description: Cloud app traffic can be steered to the Netskope cloud using different deployment methods such as Client (Netskope Client), Secure Forwarder etc.
      type: String
    - contextPath: Netskope.Event.traffic_type
      description: "Type of the traffic: CloudApp or Web."
      type: String
    - contextPath: Netskope.Event.count
      description: Number of raw log lines/events sessionized or suppressed during the suppressed interval.
      type: Number
    - contextPath: Netskope.Event.app
      description: Specific cloud application used by the user (e.g. app = Dropbox).
      type: String
    - contextPath: Netskope.Event.appcategory
      description: Application Category as designated by Netskope.
      type: String
    - contextPath: Netskope.Event.url
      description: URL of the application that the user visited as provided by the log or data plane traffic.
      type: String
    - contextPath: Netskope.Event.page
      description: The URL of the originating page.
      type: String
    - contextPath: Netskope.Event.domain
      description: Domain value.
      type: String
    - contextPath: Netskope.Event.object
      description: Name of the object which is being acted on.
      type: String
    - contextPath: Netskope.Event.object_id
      description: Unique ID associated with an object.
      type: String
    - contextPath: Netskope.Event.activity
      description: Description of the user performed activity.
      type: String
    - contextPath: Netskope.Event.device
      description: Device type from where the user accessed the cloud app.
      type: String
    - contextPath: Netskope.Event.category
      description: The event category.
      type: String
  - arguments:
    - description: 'Free query to filter the alerts. For example, "alert_name like test". For more information, please visit Netskope documentation: https://docs.netskope.com/en/get-alerts-data.html'
      name: query
    - auto: PREDEFINED
      description: Select alerts by their type.
      name: alert_type
      predefined:
      - anomaly
      - Compromised Credential
      - policy
      - Legal Hold
      - malsite
      - Malware
      - DLP
      - Security Assessment
      - watchlist
      - quarantine
      - Remediation
      - uba
    - auto: PREDEFINED
      description: Whether to retrieve acknowledged alerts or not.
      name: acked
      predefined:
      - "true"
      - "false"
    - auto: PREDEFINED
      description: Get alerts from certain time period.
      name: timeperiod
      predefined:
      - Last 60 Minutes
      - Last 24 Hours
      - Last 7 Days
      - Last 30 Days
      - Last 60 Days
      - Last 90 Days
    - description: Restrict alerts to those that have dates greater than the provided date string.
      name: start_time
    - description: Restrict alerts to those that have dates less than or equal to the provided date string.
      name: end_time
    - description: Restrict alerts which have been inserted into the system after the provided date string.
      name: insertion_start_time
    - description: Restrict alerts which have been inserted into the system before the provided date string.
      name: insertion_end_time
    - defaultValue: 50
      description: The maximum number of alerts to return.
      name: limit
    - defaultValue: 1
      description: The page number of the alerts to retrieve (minimum is 1).
      name: page
    - auto: PREDEFINED
      description: If true, the returned data will not be sorted (useful for improved performance).
      name: unsorted
      predefined:
      - "true"
      - "false"
      defaultValue: false
    description: Get alerts generated by Netskope, including policy, DLP, and watch list alerts. You must provide start_time and end_time, or insertion_start_time and insertion_end_time, or timeperiod. Also, you cannot provide a combination of the options mentioned above.
    name: netskope-alert-list
    outputs:
    - contextPath: Netskope.Alert.alert_id
      description: The unique identifier of the alert.
      type: String
    - contextPath: Netskope.Alert.timestamp
      description: Timestamp when the event/alert happened.
      type: Number
    - contextPath: Netskope.Alert.type
      description: Shows if it is an application event or a connection event.
      type: String
    - contextPath: Netskope.Alert.access_method
      description: Cloud app traffic can be steered to the Netskope cloud using different deployment methods such as Client (Netskope Client), Secure Forwarder etc.
      type: String
    - contextPath: Netskope.Alert.traffic_type
      description: "Type of the traffic: CloudApp or Web."
      type: String
    - contextPath: Netskope.Alert.action
      description: Action taken on the event for the policy.
      type: String
    - contextPath: Netskope.Alert.count
      description: Number of raw log lines/events sessionized or suppressed during the suppressed interval.
      type: Number
    - contextPath: Netskope.Alert.alert_name
      description: Name of the alert.
      type: String
    - contextPath: Netskope.Alert.alert_type
      description: Type of the alert.
      type: String
    - contextPath: Netskope.Alert.acked
      description: Whether user acknowledged the alert or not.
      type: Boolean
    - contextPath: Netskope.Alert.policy
      description: Name of the policy configured by an admin.
      type: String
    - contextPath: Netskope.Alert.app
      description: Specific cloud application used by the user (e.
      type: String
    - contextPath: Netskope.Alert.appcategory
      description: Application Category as designated by Netskope.
      type: String
    - contextPath: Netskope.Alert.dlp_file
      description: File/Object name extracted from the file/object.
      type: String
    - contextPath: Netskope.Alert.dlp_profile
      description: DLP profile name.
      type: String
    - contextPath: Netskope.Alert.dlp_rule
      description: DLP rule that triggered.
      type: String
    - contextPath: Netskope.Alert.category
      description: The alert category.
      type: String
    - contextPath: Netskope.Alert.cci
      description: The cloud confidence index.
      type: Number
  - arguments:
    - description: Get files last modified after the provided date string.
      name: start_time
    - description: Get files last modified before the provided date string.
      name: end_time
    - defaultValue: 50
      description: The maximum amount of clients to retrieve.
      name: limit
    - defaultValue: 1
      description: The page number of the clients to retrieve (minimum is 1).
      name: page
    description: List all quarantined files.
    name: netskope-quarantined-file-list
    outputs:
    - contextPath: Netskope.Quarantine.quarantine_profile_id
      description: The ID of quarantine profile.
      type: String
    - contextPath: Netskope.Quarantine.quarantine_profile_name
      description: The name of quarantine profile.
      type: String
    - contextPath: Netskope.Quarantine.file_id
      description: The ID of the quarantined file.
      type: String
    - contextPath: Netskope.Quarantine.original_file_name
      description: The original filename before quarantining.
      type: String
    - contextPath: Netskope.Quarantine.policy
      description: The policy name caused quarantine the file.
      type: String
    - contextPath: Netskope.Quarantine.quarantined_file_name
      description: The filename after quarantining.
      type: String
    - contextPath: Netskope.Quarantine.user_id
      description: The ID of the user related to the quarantined file.
      type: String
  - arguments:
    - description: The ID of quarantine profile.
      name: quarantine_profile_id
      required: true
    - description: The ID of the quarantined file.
      name: file_id
      required: true
    description: Download a quarantined file.
    name: netskope-quarantined-file-get
    outputs:
    - contextPath: File.Size
      description: The size of the file.
      type: Number
    - contextPath: File.Name
      description: The name of the file.
      type: String
    - contextPath: File.EntryID
      description: The entry ID of the file.
      type: String
    - contextPath: File.Info
      description: File information.
      type: String
    - contextPath: File.Type
      description: The file type.
      type: String
    - contextPath: File.Extension
      description: The file extension.
      type: String
  - arguments:
    - description: The profile ID of the quarantined file.
      name: quarantine_profile_id
      required: true
    - description: The ID of the quarantined file.
      name: file_id
      required: true
    - auto: PREDEFINED
      description: Action to be performed on a quarantined.
      name: action
      predefined:
      - block
      - allow
      required: true
    description: Take an action on a quarantined file.
    name: netskope-quarantined-file-update
    outputs: []
  - arguments:
    - description: Name of an existing URL List shown in the Netskope UI on the URL List page.
      name: name
      required: true
    - description: A comma-separated list of URLs.
      isArray: true
      name: urls
      required: true
    description: Update the URL List with the values provided. The command will override the whole list content, rather than appending the new values.
    name: netskope-url-list-update
    outputs:
    - contextPath: Netskope.URLList.name
      description: The name of the URL list.
      type: String
    - contextPath: Netskope.URLList.URL
      description: The content the URL list.
      type: String
  - arguments:
    - description: Name of an existing file hash list shown in the Netskope UI on the file hash list page.
      name: name
      required: true
    - description: A comma-separated list of hashes.
      isArray: true
      name: hash
      required: true
    description: Update file hash list with the values provided. The command will override the whole list content, rather than appending the new values.
    name: netskope-file-hash-list-update
    outputs:
    - contextPath: FileHashList.name
      description: The name of the hash list.
      type: String
    - contextPath: FileHashList.hash
      description: The content of the hash list.
      type: String
  - arguments:
    - description: 'Free query on the clients, based on the client fields. For example, "host_info.hostname eq xxx". For more information, please visit Netskope documentation: https://docs.netskope.com/en/get-client-data.html.'
      name: query
    - defaultValue: 50
      description: The maximum amount of clients to retrieve.
      name: limit
    - defaultValue: 1
      description: The page number of the clients to retrieve (minimum is 1).
      name: page
    description: Get information about the Netskope clients.
    name: netskope-client-list
    outputs:
    - contextPath: Netskope.Client.client_id
      description: The ID of the Netskope client.
      type: String
    - contextPath: Netskope.Client.client_version
      description: The client version.
      type: String
    - contextPath: Netskope.Client.device_id
      description: The ID of the client's device.
      type: String
    - contextPath: Netskope.Client.host_info
      description: Information about the client's host.
      type: String
    - contextPath: Netskope.Client.last_event
      description: Information about the last event related to the client.
      type: String
    - contextPath: Netskope.Client.user_added_time
      description: The last time a client's user was added to Netskope.
      type: String
    - contextPath: Netskope.Client.users
      description: List of all users of the provided client.
      type: String
  - arguments:
    - description: The hostname to view its users. To view all hosts, go to the devices section inside the settings page.
      name: hostname
      required: true
    - defaultValue: 50
      description: The maximum amount of users to retrieve.
      name: limit
    - defaultValue: 1
      description: The page number of the users to retrieve (minimum is 1).
      name: page
    description: List all users of certain host by its hostname.
    name: netskope-host-associated-user-list
    outputs:
    - contextPath: Netskope.User.user_id
      description: The ID of the Netskope user.
      type: String
    - contextPath: Netskope.User.device_classification_status
      description: The device classification status.
      type: String
    - contextPath: Netskope.User.last_event
      description: Information about the last event related to the user.
      type: Unknown
    - contextPath: Netskope.User.user_source
      description: The source of the user.
      type: String
    - contextPath: Netskope.User.userkey
      description: The user key.
      type: String
    - contextPath: Netskope.User.username
      description: The name/email of the user.
      type: String
  - arguments:
    - description: The username to view its hosts. To view all users, go to the users section inside the settings page.
      name: username
      required: true
    - defaultValue: 50
      description: The maximum amount of hosts to retrieve.
      name: limit
    - defaultValue: 1
      description: The page number of the hosts to retrieve (minimum is 1).
      name: page
    description: List all hosts related to a certain username.
    name: netskope-user-associated-host-list
    outputs:
    - contextPath: Netskope.Host.nsdeviceuid
      description: Netskope device UID.
      type: String
    - contextPath: Netskope.Host.os
      description: The device operating system.
      type: String
    - contextPath: Netskope.Host.os_version
      description: The device operating system version.
      type: String
    - contextPath: Netskope.Host.device_model
      description: The device model.
      type: String
    - contextPath: Netskope.Host.hostname
      description: The hostname of the device.
      type: String
    - contextPath: Netskope.Host.agent_status
      description: The status of the agent on the device.
      type: String
<<<<<<< HEAD
  dockerimage: demisto/python3:3.10.12.63474
=======
  dockerimage: demisto/python3:3.10.13.78960
>>>>>>> 6f77591c
  isfetch: true
  runonce: false
  script: "-"
  subtype: python3
  type: python
fromversion: 6.2.0
tests:
- No tests (auto formatted)<|MERGE_RESOLUTION|>--- conflicted
+++ resolved
@@ -491,11 +491,7 @@
     - contextPath: Netskope.Host.agent_status
       description: The status of the agent on the device.
       type: String
-<<<<<<< HEAD
-  dockerimage: demisto/python3:3.10.12.63474
-=======
   dockerimage: demisto/python3:3.10.13.78960
->>>>>>> 6f77591c
   isfetch: true
   runonce: false
   script: "-"
