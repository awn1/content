{
    "name": "AzureDevOps",
    "description": "Create and manage Git repositories in Azure DevOps Services.",
    "support": "xsoar",
<<<<<<< HEAD
    "currentVersion": "1.4.9",
=======
    "currentVersion": "1.4.8",
>>>>>>> bee3b481
    "author": "Cortex XSOAR",
    "url": "https://www.paloaltonetworks.com/cortex",
    "email": "",
    "categories": [
        "IT Services",
        "Utilities",
        "Cloud Service Provider",
        "Cloud Services"
    ],
    "tags": [
        "IT"
    ],
    "useCases": [],
    "keywords": [
        "Microsoft",
        "azure",
        "devops",
        "devops services"
    ],
    "githubUser": [],
    "certification": "certified",
    "marketplaces": [
        "xsoar",
        "marketplacev2",
        "platform"
    ],
    "supportedModules": [
        "X1",
        "X3",
        "X5",
        "ENT_PLUS"
    ]
}<|MERGE_RESOLUTION|>--- conflicted
+++ resolved
@@ -2,11 +2,7 @@
     "name": "AzureDevOps",
     "description": "Create and manage Git repositories in Azure DevOps Services.",
     "support": "xsoar",
-<<<<<<< HEAD
     "currentVersion": "1.4.9",
-=======
-    "currentVersion": "1.4.8",
->>>>>>> bee3b481
     "author": "Cortex XSOAR",
     "url": "https://www.paloaltonetworks.com/cortex",
     "email": "",
