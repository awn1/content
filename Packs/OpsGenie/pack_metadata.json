--- conflicted
+++ resolved
@@ -2,11 +2,7 @@
     "name": "OpsGenie",
     "description": "Get current on-call assignments, schedules, and users info",
     "support": "xsoar",
-<<<<<<< HEAD
-    "currentVersion": "2.0.20",
-=======
     "currentVersion": "2.0.22",
->>>>>>> 6f77591c
     "author": "Cortex XSOAR",
     "url": "https://www.paloaltonetworks.com/cortex",
     "email": "",
