Use the Aha! integration to list and manage Cortex XSOAR features from Aha.
This integration was integrated and tested with API version December 02, 2022 release of Aha.

## Configure Aha in Cortex

| **Parameter** | **Description** | **Required** |
| --- | --- | --- |
| Server URL |  | True |
| Project Name | Check the Aha\! project name in the URL. Replace the &amp;lt;PROJECT_NAME&amp;gt; placeholder in the following : example.com.aha.io/products/&amp;lt;PROJECT_NAME&amp;gt;/features. | True |
| Api Key | API Key to access the service REST API. | True |
| Trust any certificate (not secure) |  | False |
| Use system proxy settings |  | False |

## Commands

You can execute these commands from the CLI, as part of an automation, or in a playbook.
After you successfully execute a command, a DBot message appears in the War Room with the command details.

### aha-get-features

***
Lists all features from service, unless a specific feature is specified.

#### Base Command

`aha-get-features`

#### Input

| **Argument Name** | **Description** | **Required** |
| --- | --- | --- |
| from_date | Show features created after this date. Default is 2020-01-01. | Optional |
| feature_name | The name of a specific feature to retrieve. | Optional |
| fields | A comma-separated list of fields to include in the Aha! service response. Default is name,reference_num,id,created_at. | Optional |
| page | The specific results page to retrieve. Default is 1. | Optional |
| per_page | The maximum number of results per page. Default is 30. | Optional |

#### Context Output

| **Path** | **Type** | **Description** |
| --- | --- | --- |
| AHA.Feature.id | UUID | The feature ID. |
| AHA.Feature.name | String | The feature name. |
| AHA.Feature.reference_num | String | The feature reference number. |
| AHA.Feature.workflow_status | String | The feature status description. |
| AHA.Feature.description | String | The feature description. |
| AHA.Feature.created_at | Date | The feature creation date. |

#### Command example

```!aha-get-features```
```!aha-get-features feature_name=DEMO-10 fields=workflow_status```
```!aha-get-features fields=workflow_status page=2 per_page=30```

### aha-edit-feature

***
You can edit the following fields in a feature: Name and Description.

#### Base Command

`aha-edit-feature`

#### Input

| **Argument Name** | **Description** | **Required** |
| --- | --- | --- |
| feature_name | The name of the feature to edit. | Required |
| fields | Fields in JSON format to edit in a feature. Possible fields are name and status. Status should match Aha values under workflow_status. Example:" {"name": "name", "status" : "Closed"}. | Required |

#### Context Output

| **Path** | **Type** | **Description** |
| --- | --- | --- |
| AHA.Feature.id | UUID | The feature ID. |
| AHA.Feature.name | String | The feature name. |
| AHA.Feature.reference_num | String | The feature reference number. |
| AHA.Feature.workflow_status | String | The feature status description. |
| AHA.Feature.description | String | The feature description. |
| AHA.Feature.created_at | Date | The feature creation date. |

#### Command example

```!aha-edit-feature feature_name=DEMO-10 fields=`{"name":"the_new_name", "status":"Closed"}```

### aha-get-ideas

***
Lists all ideas from service, unless a specific idea is specified.

#### Base Command

`aha-get-ideas`

#### Input

| **Argument Name** | **Description** | **Required** |
| --- | --- | --- |
| from_date | Show ideas created after this date. Default is 2020-01-01. | Optional |
| idea_name | The name of a specific idea to retrieve. | Optional |
| fields | A comma-separated list of fields to include in the Aha! service response. Default is name,reference_num,id,created_at. | Optional |
| page | The specific results page to retrieve. Default is 1. | Optional |
| per_page | The maximum number of results per page. Default is 30. | Optional |

#### Context Output

| **Path** | **Type** | **Description** |
| --- | --- | --- |
| AHA.Idea.id | UUID | The idea ID. |
| AHA.Idea.name | String | The idea name. |
| AHA.Idea.reference_num | String | The idea reference number. |
| AHA.Idea.workflow_status | String | The idea status description. |
| AHA.Idea.description | String | The idea description. |
| AHA.Idea.created_at | Date | The idea creation date. |

#### Command example

```!aha-get-ideas```
```!aha-get-ideas idea_name=DEMO-I-2895```
```!aha-get-ideas idea_name=DEMO-I-2895 fields=workflow_status```

### aha-edit-idea

***
Edit an idea status to Shipped.

#### Base Command

`aha-edit-idea`

#### Input

| **Argument Name** | **Description** | **Required** |
| --- | --- | --- |
| idea_name | The name of the idea to edit. | Required |

#### Context Output

| **Path** | **Type** | **Description** |
| --- | --- | --- |
| AHA.Idea.id | UUID | The idea ID. |
| AHA.Idea.name | String | The idea name. |
| AHA.Idea.reference_num | String | The idea reference number. |
| AHA.Idea.workflow_status | String | The idea status description. |
| AHA.Idea.description | String | The idea description. |
| AHA.Idea.created_at | Date | The idea creation date. |

#### Command example
<<<<<<< HEAD
```!aha-edit-idea idea_name=DEMO-I-2895```
### aha-test

***
test command.

#### Base Command

`aha-test`

#### Input

| **Argument Name** | **Description** | **Required** |
| --- | --- | --- |
| test_arg | test_arg. | Optional | 

#### Context Output

There is no context output for this command.
=======

```!aha-edit-idea idea_name=DEMO-I-2895```
>>>>>>> 9edd76ca
<|MERGE_RESOLUTION|>--- conflicted
+++ resolved
@@ -146,7 +146,6 @@
 | AHA.Idea.created_at | Date | The idea creation date. |
 
 #### Command example
-<<<<<<< HEAD
 ```!aha-edit-idea idea_name=DEMO-I-2895```
 ### aha-test
 
@@ -165,8 +164,4 @@
 
 #### Context Output
 
-There is no context output for this command.
-=======
-
-```!aha-edit-idea idea_name=DEMO-I-2895```
->>>>>>> 9edd76ca
+There is no context output for this command.