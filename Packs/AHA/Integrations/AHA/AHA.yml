--- conflicted
+++ resolved
@@ -82,11 +82,7 @@
       required: true
       defaultValue: ""
     - name: fields
-<<<<<<< HEAD
-      description: 'Fields in JSON format to edit in a feature. Possible fields are name and status. Status should match Aha values under workflow_status. Example:" {"name": "name", "status" : "Closed"}'
-=======
       description: 'Fields in JSON format to edit in a feature. Possible fields are name and status. Status should match Aha values under workflow_status. Example:" {"name": "name", "status" : "Closed"}.'
->>>>>>> 6f77591c
       required: true
       defaultValue: ""
     outputs:
@@ -175,12 +171,7 @@
   script: "-"
   type: python
   subtype: python3
-<<<<<<< HEAD
-  dockerimage: demisto/python3:3.10.13.72123
-fromversion: 6.5.0
-=======
   dockerimage: demisto/python3:3.10.13.83255
 fromversion: 6.5.0
 tests:
-- No tests (auto formatted)
->>>>>>> 6f77591c
+- No tests (auto formatted)