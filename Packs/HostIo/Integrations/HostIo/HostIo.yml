--- conflicted
+++ resolved
@@ -143,11 +143,7 @@
       description: Name of the server where the domain exists.
       type: String
     description: Returns domain information.
-<<<<<<< HEAD
-  dockerimage: demisto/python3:3.10.13.72123
-=======
   dockerimage: demisto/python3:3.10.13.83255
->>>>>>> 6f77591c
   subtype: python3
 fromversion: 5.0.0
 tests:
