{
    "name": "Microsoft Defender for Cloud",
    "description": "Unified security management and advanced threat protection across hybrid cloud workloads.",
    "support": "xsoar",
<<<<<<< HEAD
    "currentVersion": "2.1.0",
=======
    "currentVersion": "2.0.36",
>>>>>>> d1c91feb
    "author": "Cortex XSOAR",
    "url": "https://www.paloaltonetworks.com/cortex",
    "email": "",
    "created": "2020-04-14T00:00:00Z",
    "categories": [
        "Analytics & SIEM"
    ],
    "tags": [],
    "useCases": [],
    "keywords": [
        "security center",
        "azure"
    ],
    "marketplaces": [
        "xsoar",
        "marketplacev2"
    ]
}<|MERGE_RESOLUTION|>--- conflicted
+++ resolved
@@ -2,11 +2,7 @@
     "name": "Microsoft Defender for Cloud",
     "description": "Unified security management and advanced threat protection across hybrid cloud workloads.",
     "support": "xsoar",
-<<<<<<< HEAD
-    "currentVersion": "2.1.0",
-=======
     "currentVersion": "2.0.36",
->>>>>>> d1c91feb
     "author": "Cortex XSOAR",
     "url": "https://www.paloaltonetworks.com/cortex",
     "email": "",
