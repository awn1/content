category: Analytics & SIEM
commonfields:
  id: Azure Security Center v2
  version: -1
configuration:
- defaultvalue: https://management.azure.com/
  display: Microsoft Azure Management URL
  name: server_url
  type: 0
  required: false
  section: Connect
- display: ID (received from the admin consent - see Detailed Instructions (?)
  name: auth_id
  type: 4
  hidden: true
  required: false
- displaypassword: ID (received from the admin consent - see Detailed Instructions (?)
  name: credentials_auth_id
  hiddenusername: true
  type: 9
  required: false
  section: Connect
- display: Token (received from the admin consent - see Detailed Instructions (?) section)
  name: tenant_id
  type: 4
  hidden: true
  required: false
- displaypassword: Token (received from the admin consent - see Detailed Instructions (?) section)
  name: credentials_tenant_id
  hiddenusername: true
  type: 9
  required: false
  section: Connect
- display: Key (received from the admin consent - see Detailed Instructions (?)
  name: enc_key
  type: 4
  hidden: true
  required: false
- displaypassword: Key (received from the admin consent - see Detailed Instructions (?)
  name: credentials_enc_key
  hiddenusername: true
  type: 9
  required: false
  section: Connect
- additionalinfo: Used for certificate authentication. As appears in the "Certificates & secrets" page of the app.
  display: Certificate Thumbprint
  name: certificate_thumbprint
  type: 4
  hidden: true
  required: false
- additionalinfo: Used for certificate authentication. As appears in the "Certificates & secrets" page of the app.
  displaypassword: Certificate Thumbprint
  name: credentials_certificate_thumbprint
  hiddenusername: true
  type: 9
  required: false
  section: Connect
- additionalinfo: Used for certificate authentication. The private key of the registered certificate.
  display: Private Key
  name: private_key
  type: 14
  required: false
  section: Connect
- display: Default subscription ID to use
  name: default_sub_id
  type: 4
  hidden: true
  required: false
- displaypassword: Default subscription ID
  name: credentials_default_sub_id
  hiddenusername: true
  type: 9
  required: false
  section: Connect
- additionalinfo: This parameter can be overridden by the resource_group_name argument in any command.
  display: Default Resource Group Name
  name: resource_group_name
  type: 0
  required: false
  section: Connect
- additionalinfo: Relevant only if the integration is running on Azure VM. If selected, authenticates based on the value provided for the Azure Managed Identities Client ID field. If no value is provided for the Azure Managed Identities Client ID field, authenticates based on the System Assigned Managed Identity. For additional information, see the Help tab.
  name: use_managed_identities
  type: 8
  required: false
  display: Use Azure Managed Identities
  section: Connect
- name: managed_identities_client_id
  type: 9
  required: false
  additionalinfo: The Managed Identities client ID for authentication - relevant only if the integration is running on Azure VM.
  displaypassword: Azure Managed Identities Client ID
  hiddenusername: true
  section: Connect
  advanced: true
- display: Trust any certificate (not secure)
  name: unsecure
  type: 8
  required: false
  section: Connect
  advanced: true
- display: Use system proxy settings
  name: proxy
  type: 8
  required: false
  section: Connect
  advanced: true
- additionalinfo: Select this checkbox if you are using a self-deployed Azure application.
  display: Use a self-deployed Azure Application
  name: self_deployed
  type: 8
  required: false
  section: Connect
  advanced: true
description: Unified security management and advanced threat protection across hybrid cloud workloads.
display: Microsoft Defender for Cloud
name: Azure Security Center v2
script:
  commands:
  - arguments:
    - description: "The name of the resource group within the user's subscription. The name is case insensitive. Note: This argument will override the instance parameter ‘Default Resource Group Name'."
      name: resource_group_name
    - description: The location where Azure Security Center stores the data of the subscription. Run the 'azure-sc-list-location' command to get the ascLocation. This command requires the resourceGroupName argument.
      name: asc_location
    - description: OData filter.
      name: filter
    - description: OData select.
      name: select
    - description: OData expand.
      name: expand
    - description: The subscription ID to use. Can be retrieved from the azure-sc-list-subscriptions command. If not specified, the default subscription ID is used.
      name: subscription_id
    description: Lists alerts for the subscription according to the specified filters.
    name: azure-sc-list-alert
    outputs:
    - contextPath: AzureSecurityCenter.Alert.AlertDisplayName
      description: The display name of the alert.
      type: string
    - contextPath: AzureSecurityCenter.Alert.CompromisedEntity
      description: The entity on which the incident occurred.
      type: string
    - contextPath: AzureSecurityCenter.Alert.DetectedTimeUtc
      description: The time the vendor detected the incident.
      type: date
    - contextPath: AzureSecurityCenter.Alert.ReportedSeverity
      description: The estimated severity of this alert.
      type: string
    - contextPath: AzureSecurityCenter.Alert.State
      description: The alert state (Active, Dismissed, etc.).
      type: string
    - contextPath: AzureSecurityCenter.Alert.ID
      description: The alert ID.
      type: string
  - arguments:
    - description: "The name of the resource group within the user's subscription. The name is case insensitive. Note: This argument will override the instance parameter ‘Default Resource Group Name'."
      name: resource_group_name
    - description: The location where Azure Security Center stores the data of the subscription. Run the 'azure-sc-list-location' command to get the ascLocation. This command requires the resourceGroupName argument.
      name: asc_location
      required: true
    - description: The alert ID.
      name: alert_id
    - description: The subscription ID to use. Can be retrieved from the azure-sc-list-subscriptions command. If not specified, the default subscription ID is used.
      name: subscription_id
    description: Gets an alert that is associated with a resource group or a subscription. The subscription_id argument is required in case it was not defined in the integration's configuration.
    name: azure-sc-get-alert
    outputs:
    - contextPath: AzureSecurityCenter.Alert.DisplayName
      description: The display name of the alert.
      type: string
    - contextPath: AzureSecurityCenter.Alert.CompromisedEntity
      description: The entity on which the incident occurred.
      type: string
    - contextPath: AzureSecurityCenter.Alert.DetectedTime
      description: The time the vendor detected the incident.
      type: date
    - contextPath: AzureSecurityCenter.Alert.ReportedTime
      description: The time the incident was reported to Microsoft.Security, in UTC.
      type: date
    - contextPath: AzureSecurityCenter.Alert.ReportedSeverity
      description: The estimated severity of the alert.
      type: string
    - contextPath: AzureSecurityCenter.Alert.State
      description: The alert state (Active, Dismissed, etc.).
      type: string
    - contextPath: AzureSecurityCenter.Alert.ConfidenceScore
      description: Level of confidence for the alert.
      type: string
    - contextPath: AzureSecurityCenter.Alert.ActionTaken
      description: The action that was taken in a response to the alert (Active, Blocked etc.).
      type: string
    - contextPath: AzureSecurityCenter.Alert.CanBeInvestigated
      description: Whether this alert can be investigated using Azure Security Center.
      type: string
    - contextPath: AzureSecurityCenter.Alert.RemediationSteps
      description: Recommended steps to remediate the incident.
      type: string
    - contextPath: AzureSecurityCenter.Alert.VendorName
      description: Name of the vendor that discovered the incident.
      type: string
    - contextPath: AzureSecurityCenter.Alert.AssociatedResource
      description: Azure resource ID of the associated resource.
      type: string
    - contextPath: AzureSecurityCenter.Alert.AlertName
      description: Name of the alert type.
      type: string
    - contextPath: AzureSecurityCenter.Alert.InstanceID
      description: Instance ID of the alert.
      type: string
    - contextPath: AzureSecurityCenter.Alert.ID
      description: The alert ID.
      type: string
    - contextPath: AzureSecurityCenter.Alert.SubscriptionID
      description: Azure subscription ID of the resource that had the security alert or the subscription ID of the workspace that this resource reports to.
      type: string
    - contextPath: AzureSecurityCenter.Alert.Description
      description: Description of the incident and what it means.
      type: string
    - contextPath: AzureSecurityCenter.Alert.ExtendedProperties
      description: Changing set of properties depending on the alert type.
      type: string
    - contextPath: AzureSecurityCenter.Alert.Entities
      description: Objects that are related to the alert.
      type: string
  - arguments:
    - description: "The name of the resource group within the user's subscription. The name is case insensitive. Note: This argument will override the instance parameter ‘Default Resource Group Name'."
      name: resource_group_name
    - description: The location where Azure Security Center stores the data of the subscription. Run the 'azure-sc-list-location' command to get the ascLocation. This command requires the resourceGroupName argument.
      name: asc_location
      required: true
    - description: The alert ID.
      name: alert_id
      required: true
    - description: The subscription ID to use. Can be retrieved from the azure-sc-list-subscriptions command. If not specified, the default subscription ID is used.
      name: subscription_id
    - description: The update action type.
      name: alert_update_action_type
      required: true
      auto: PREDEFINED
      predefined:
      - activate
#        - reactivate
      - dismiss
      - in_progress
      - resolve
    description: Update an alert's state.
    name: azure-sc-update-alert
    outputs:
    - contextPath: AzureSecurityCenter.Alert.ActionTaken
      description: The action that was taken on the alert.
      type: string
    - contextPath: AzureSecurityCenter.Alert.ID
      description: The alert ID.
      type: string
  - arguments:
    - description: "Resource group name. Note: This argument will override the instance parameter ‘Default Resource Group Name'."
      name: resource_group_name
    - default: true
      defaultValue: current
      description: Name of the Advanced Threat Detection setting.
      name: setting_name
    - description: The storage name in your Azure account.
      name: storage_account
      required: true
    - description: Indicates whether Advanced Threat Protection is enabled.
      name: is_enabled
      required: true
    - description: The subscription ID to use. Can be retrieved from the azure-sc-list-subscriptions command. If not specified, the default subscription ID is used.
      name: subscription_id
    description: Updates Advanced Threat Detection settings.
    name: azure-sc-update-atp
    outputs:
    - contextPath: AzureSecurityCenter.AdvancedThreatProtection.ID
      description: The resource ID.
      type: string
    - contextPath: AzureSecurityCenter.AdvancedThreatProtection.Name
      description: The name of the resource.
      type: string
    - contextPath: AzureSecurityCenter.AdvancedThreatProtection.IsEnabled
      description: Indicates whether the Advanced Threat Protection is enabled.
      type: string
  - arguments:
    - description: "Name of the resource group. Note: This argument will override the instance parameter ‘Default Resource Group Name'."
      name: resource_group_name
    - defaultValue: current
      description: Name of the Advanced Threat Detection setting. The default setting's name is 'current'.
      name: setting_name
    - description: Name of a storage in your azure account.
      name: storage_account
      required: true
    - description: The subscription ID to use. Can be retrieved from the azure-sc-list-subscriptions command. If not specified, the default subscription ID is used.
      name: subscription_id
    description: Returns the Advanced Threat Protection setting.
    name: azure-sc-get-atp
    outputs:
    - contextPath: AzureSecurityCenter.AdvancedThreatProtection.ID
      description: The resource ID.
      type: string
    - contextPath: AzureSecurityCenter.AdvancedThreatProtection.Name
      description: The name of the resource.
      type: string
    - contextPath: AzureSecurityCenter.AdvancedThreatProtection.IsEnabled
      description: Indicates whether the Advanced Threat Protection is enabled.
      type: string
  - arguments:
    - default: true
      defaultValue: default
      description: Name of the auto provisioning setting. The default setting's name is 'default'.
      name: setting_name
      required: true
    - description: Describes the type of security agent provisioning action to take (On or Off).
      name: auto_provision
      required: true
    - description: The subscription ID to use. Can be retrieved from the azure-sc-list-subscriptions command. If not specified, the default subscription ID is used.
      name: subscription_id
    description: Updates a specific auto provisioning setting.
    name: azure-sc-update-aps
    outputs:
    - contextPath: AzureSecurityCenter.AutoProvisioningSetting.Name
      description: The setting display name.
      type: string
    - contextPath: AzureSecurityCenter.AutoProvisioningSetting.AutoProvision
      description: Displays the type of security agent provisioning action to take (On or Off).
      type: string
    - contextPath: AzureSecurityCenter.AutoProvisioningSetting.ID
      description: The setting resource ID.
      type: string
  - arguments:
    - defaultValue: default
      description: Name of the auto provisioning setting.
      name: setting_name
      required: true
    - description: The subscription ID to use. Can be retrieved from the azure-sc-list-subscriptions command. If not specified, the default subscription ID is used.
      name: subscription_id
    description: Returns details of a specific auto provisioning setting.
    name: azure-sc-get-aps
    outputs:
    - contextPath: AzureSecurityCenter.AutoProvisioningSetting.Name
      description: The setting display name.
      type: string
    - contextPath: AzureSecurityCenter.AutoProvisioningSetting.AutoProvision
      description: Displays the type of security agent provisioning action to take (On or Off).
      type: string
    - contextPath: AzureSecurityCenter.AutoProvisioningSetting.ID
      description: The setting resource ID.
      type: string
  - arguments:
    - description: The subscription ID to use. Can be retrieved from the azure-sc-list-subscriptions command. If not specified, the default subscription ID is used.
      name: subscription_id
    description: Lists auto provisioning settings in the subscription.
    name: azure-sc-list-aps
    outputs:
    - contextPath: AzureSecurityCenter.AutoProvisioningSetting.Name
      description: The setting display name.
      type: string
    - contextPath: AzureSecurityCenter.AutoProvisioningSetting.AutoProvision
      description: Displays the type of security agent provisioning action to take (On or Off).
      type: string
    - contextPath: AzureSecurityCenter.AutoProvisioningSetting.ID
      description: The setting resource ID.
      type: string
  - arguments:
    - description: The location where Azure Security Center stores the data of the subscription. Run the 'azure-sc-list-location' command to get the asc_location.
      name: asc_location
    - description: "The name of the resource group within the user's subscription. The name is case insensitive. Note: This argument will override the instance parameter ‘Default Resource Group Name'."
      name: resource_group_name
    - description: The subscription ID to use. Can be retrieved from the azure-sc-list-subscriptions command. If not specified, the default subscription ID is used.
      name: subscription_id
    description: Lists all policies for protecting resources using Just-in-Time access control.
    name: azure-sc-list-jit
    outputs:
    - contextPath: AzureSecurityCenter.JITPolicy.Name
      description: The display name of the policy.
      type: string
    - contextPath: AzureSecurityCenter.JITPolicy.Rules
      description: 'A CSV list of access rules for Microsoft.Compute/virtualMachines resource, in the format (VMName: allowPort1,...)'
      type: string
    - contextPath: AzureSecurityCenter.JITPolicy.Location
      description: The location where the resource is stored.
      type: string
    - contextPath: AzureSecurityCenter.JITPolicy.Kind
      description: The resource type of the policy.
      type: string
  - arguments:
    - description: The subscription ID to use. Can be retrieved from the azure-sc-list-subscriptions command. If not specified, the default subscription ID is used.
      name: subscription_id
    description: Lists all the storage accounts available under the subscription.
    name: azure-sc-list-storage
    outputs:
    - contextPath: AzureSecurityCenter.Storage.Name
      description: Name of the storage account.
      type: string
    - contextPath: AzureSecurityCenter.Storage.ResourceGroupName
      description: Name of the attached resource group.
      type: string
    - contextPath: AzureSecurityCenter.Storage.Location
      description: The geo-location where the resource resides.
      type: string
  - description: Lists available subscriptions for this application.
    name: azure-list-subscriptions
    outputs:
    - contextPath: Azure.Subscription.ID
      description: The ID of the subscription.
      type: String
    - contextPath: Azure.Subscription.Name
      description: The name of the subscription.
      type: String
    - contextPath: Azure.Subscription.Enabled
      description: The state of the subscription.
      type: String
  - arguments:
    - description: The subscription ID to use. Can be retrieved from the azure-sc-list-subscriptions command. If not specified, the default subscription ID is used.
      name: subscription_id
    description: The location of the responsible ASC of the specific subscription. For each subscription there is only one responsible location.
    name: azure-sc-list-location
  - name: azure-get-secure-score
    description: Retrieve the Secure Score for the provided subscription and score name.
    arguments:
    - name: secure_score_name
      description: description.
      defaultValue: ascScore
      predefined:
      - ""
    - name: subscription_id
      description: The subscription ID to use. Can be retrieved from the azure-sc-list-subscriptions command. If not specified, the default subscription ID is used.
      defaultValue: ""
      predefined:
      - ""
    outputs:
    - contextPath: Azure.Securescore.displayName
      description: The initiative’s name.
      type: String
    - contextPath: Azure.Securescore.score.max
      description: The max score of the Securescore.
      type: String
    - contextPath: Azure.Securescore.score.current
      description: The current score of the Securescore.
      type: String
    - contextPath: Azure.Securescore.score.percentage
      description: The Ratio of the current score divided by the maximum.
      type: String
    - contextPath: Azure.Securescore.weight
      description: The relative weight for each subscription.
      type: String
  - description: Run this command if for some reason you need to rerun the authentication process.
    execution: false
    name: azure-sc-auth-reset
    arguments: []
  - name: azure-resource-group-list
    description: List all resource groups for a subscription.
    arguments:
    - name: subscription_id
      description: The subscription ID to use. Can be retrieved from the azure-sc-list-subscriptions command. If not specified, the default subscription ID is used.
    - name: limit
      description: Limit on the number of resource groups to return.
      defaultValue: 50
    - name: tag
      description: A single tag in the form of '{"Tag Name":"Tag Value"}' to filter the list by.
    outputs:
    - contextPath: Azure.ResourceGroupName.name
      description: Resource group name.
      type: String
    - contextPath: Azure.ResourceGroupName.location
      description: Resource group location.
      type: String
    - contextPath: Azure.ResourceGroupName.tags
      description: Resource group tags.
      type: Unknown
    - contextPath: Azure.ResourceGroupName.properties.provisioningState
      description: Resource group provisioning state.
<<<<<<< HEAD
  dockerimage: demisto/crypto:1.0.0.82826
=======
  dockerimage: demisto/crypto:1.0.0.83343
>>>>>>> c21fd9fa
  runonce: false
  script: '-'
  type: python
  subtype: python3
tests:
- Azure SecurityCenter - Test
fromversion: 5.0.0
sectionOrder:
- Connect
- Collect<|MERGE_RESOLUTION|>--- conflicted
+++ resolved
@@ -466,11 +466,7 @@
       type: Unknown
     - contextPath: Azure.ResourceGroupName.properties.provisioningState
       description: Resource group provisioning state.
-<<<<<<< HEAD
-  dockerimage: demisto/crypto:1.0.0.82826
-=======
   dockerimage: demisto/crypto:1.0.0.83343
->>>>>>> c21fd9fa
   runonce: false
   script: '-'
   type: python
