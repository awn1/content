category: Case Management
commonfields:
  id: RTIR
  version: -1
configuration:
- display: Server URL (e.g. http://192.168.0.1)
  name: server
  required: true
  type: 0
- display: Username
  name: credentials
  required: false
  type: 9
- name: token
  type: 9
  displaypassword: Token
  hiddenusername: true
- display: Certificate
  name: certificate
  type: 9
<<<<<<< HEAD
- display: Trust any certificate (not secure)
  name: unsecure
  type: 8
  required: false
- display: Use system proxy settings
  name: proxy
  type: 8
  required: false
- display: Fetch incidents
  name: isFetch
  type: 8
  required: false
- display: Incident type
  name: incidentType
  type: 13
  required: false
- defaultvalue: new,open
=======
  required: false
  displaypassword: Private Key
- display: 'Trust any certificate (not secure)'
  name: unsecure
  type: 8
  required: false
- display: 'Use system proxy settings'
  name: proxy
  type: 8
  required: false
- display: 'Fetch incidents'
  name: isFetch
  type: 8
  required: false
- display: 'Incident type'
  name: incidentType
  type: 13
  required: false
- defaultvalue: 'new,open'
>>>>>>> 6f77591c
  display: 'Fetch incidents of the following status:'
  name: fetch_status
  type: 0
  required: false
<<<<<<< HEAD
- defaultvalue: '0'
  display: 'Fetch incidents with priority greater or equal to:'
  name: fetch_priority
  type: 0
  required: false
- defaultvalue: Incident Reports
=======
- display: 'Fetch incidents with priority greater or equal to:'
  name: fetch_priority
  type: 0
  required: false
  defaultvalue: '0'
- defaultvalue: 'Incident Reports'
>>>>>>> 6f77591c
  display: Queue name to fetch incidents from
  name: fetch_queue
  type: 0
  required: false
- display: Referer request header
  name: referer
  type: 0
  required: false
- defaultvalue: '0'
  display: Fetch incidents limit (the max amount of incidents per fetch iteration)
  name: fetch_limit
  type: 0
  required: false
description: Request Tracker for Incident Response is a ticketing system which provides pre-configured queues and workflows designed for incident response teams.
display: RTIR
name: RTIR
script:
  commands:
  - arguments:
    - defaultValue: General
<<<<<<< HEAD
      description: Queue where to create the ticket
      name: queue
    - description: Subject of the ticket
      name: subject
      required: true
    - description: Requestor email address
=======
      description: Queue where to create the ticket.
      name: queue
    - description: Subject of the ticket.
      name: subject
      required: true
    - description: Requestor email address.
>>>>>>> 6f77591c
      name: requestor
    - description: Sends a carbon-copy of this update to a comma-delimited list of email addresses. These people will receive future updates.
      name: cc
    - description: Sends a carbon-copy of this update to a comma-delimited list of administrative email addresses. These people will receive future updates.
      name: admin-cc
<<<<<<< HEAD
    - description: Ticker owner
      name: owner
    - description: Ticket status
      name: status
    - description: Ticket priority, given as number in the range 0-100
      name: priority
    - description: The ticket content
      name: text
    - description: Ticket initial priority, given as number in the range 0-100
      name: initial-priority
    - description: Ticket final priority, given as number in the range 0-100
      name: final-priority
    - description: Attachment to add to the ticket, given as Entry ID. Comma separated values supported, e.g. entryID1,entryID2
=======
    - description: Ticker owner.
      name: owner
    - description: Ticket status.
      name: status
    - description: Ticket priority, given as number in the range 0-100.
      name: priority
    - description: The ticket content.
      name: text
    - description: Ticket initial priority, given as number in the range 0-100.
      name: initial-priority
    - description: Ticket final priority, given as number in the range 0-100.
      name: final-priority
    - description: Attachment to add to the ticket, given as Entry ID. Comma-separated values supported, e.g., entryID1,entryID2.
>>>>>>> 6f77591c
      isArray: true
      name: attachment
    - description: 'Ticket custom fields, given in format: field1=value1,field2=value2, e.g. IP=8.8.8.8,HowReported=Email. Note: the command does not create custom fields, these should be created on RTIR.'
      name: customfields
<<<<<<< HEAD
    description: Create new ticket on RTIR
=======
    description: Create new ticket on RTIR.
>>>>>>> 6f77591c
    name: rtir-create-ticket
    outputs:
    - contextPath: RTIR.Ticket.ID
      description: Ticket ID.
      type: number
    - contextPath: RTIR.Ticket.InitialPriority
      description: Ticket priority (0-100).
      type: number
    - contextPath: RTIR.Ticket.Priority
      description: Ticket priority (0-100).
      type: number
    - contextPath: RTIR.Ticket.FinalPriority
      description: Ticket final priority (0-100).
      type: number
    - contextPath: RTIR.Ticket.Owner
      description: Ticket owner.
      type: string
    - contextPath: RTIR.Ticket.Subject
      description: Ticket subject.
      type: string
    - contextPath: RTIR.Ticket.Creator
      description: Ticker creator.
      type: string
  - arguments:
<<<<<<< HEAD
    - description: 'Ticket ID '
      name: ticket-id
    - description: Ticket subject
      name: subject
    - description: Ticket queue (Comma separated values supported, e.g. General,Incident reports,Incidents)
      name: queue
      required: true
    - description: 'Ticket status '
      name: status
    - description: Ticket creator
      name: creator
    - description: Ticket priority (number in range 0-100)
      name: priority-equal-to
    - description: Ticket priority (number in range 0-100)
      name: priority-greater-than
    - description: Date after which the ticket was created, in format of YYYY-MM-DD, e.g. 2011-02-24
      name: created-after
    - description: Date on which the ticket was created, in format of YYYY-MM-DD, e.g. 2011-02-24
      name: created-on
    - description: Date before which the ticket was created, in format of YYYY-MM-DD, e.g. 2011-02-24
      name: created-before
    - description: Ticker owner
      name: owner
    - description: Ticket due date, in format of YYYY-MM-DD, e.g. 2011-02-24
=======
    - description: 'Ticket ID.'
      name: ticket-id
    - description: Ticket subject.
      name: subject
    - description: Ticket queue (Comma-separated values supported, e.g., General,Incident reports,Incidents).
      name: queue
      required: true
    - description: 'Ticket status.'
      name: status
    - description: Ticket creator.
      name: creator
    - description: Ticket priority (number in range 0-100).
      name: priority-equal-to
    - description: Ticket priority (number in range 0-100).
      name: priority-greater-than
    - description: Date after which the ticket was created, in format of YYYY-MM-DD, e.g. 2011-02-24.
      name: created-after
    - description: Date on which the ticket was created, in format of YYYY-MM-DD, e.g. 2011-02-24.
      name: created-on
    - description: Date before which the ticket was created, in format of YYYY-MM-DD, e.g. 2011-02-24.
      name: created-before
    - description: Ticker owner.
      name: owner
    - description: Ticket due date, in format of YYYY-MM-DD, e.g. 2011-02-24.
>>>>>>> 6f77591c
      name: due
    - defaultValue: '0'
      description: A limit for the max number of results that will return from the search. 0 means no limit, which is the default.
      name: results_limit
<<<<<<< HEAD
    description: Search for tickets on RTIR
=======
    description: Search for tickets on RTIR.
>>>>>>> 6f77591c
    name: rtir-search-ticket
    outputs:
    - contextPath: RTIR.Ticket.ID
      description: Ticket ID.
      type: number
    - contextPath: RTIR.Ticket.State
      description: Ticket state.
      type: string
    - contextPath: RTIR.Ticket.Creator
      description: Ticket creator.
      type: string
    - contextPath: RTIR.Ticket.Subject
      description: Ticket subject.
      type: string
    - contextPath: RTIR.Ticket.Created
      description: Ticket creation date.
      type: date
    - contextPath: RTIR.Ticket.Priority
      description: Ticket priority (0-100).
      type: number
    - contextPath: RTIR.Ticket.InitialPriority
      description: Ticket initial priority (0-100).
      type: number
    - contextPath: RTIR.Ticket.FinalPriority
      description: Ticket final priority (0-100).
      type: number
    - contextPath: RTIR.Ticket.Queue
      description: Ticket queue.
      type: string
    - contextPath: RTIR.Ticket.Owner
      description: Ticket owner.
      type: string
    - contextPath: RTIR.Ticket.IP
      description: Ticket custom field - IP address.
      type: string
    - contextPath: RTIR.Ticket.HowReported
      description: Ticket custom field - How ticket was reported.
      type: string
    - contextPath: RTIR.Ticket.Customer
      description: Ticket custom field - Customer.
      type: string
  - arguments:
<<<<<<< HEAD
    - description: Ticket ID to close
      name: ticket-id
      required: true
    description: Sets a ticket as resolved on RTIR
=======
    - description: Ticket ID to close.
      name: ticket-id
      required: true
    description: Sets a ticket as resolved on RTIR.
>>>>>>> 6f77591c
    name: rtir-resolve-ticket
    outputs:
    - contextPath: RTIR.Ticket.ID
      description: Ticket ID.
      type: number
    - contextPath: RTIR.Ticket.State
      description: Ticket state.
      type: string
  - arguments:
<<<<<<< HEAD
    - description: Ticket ID
      name: ticket-id
      required: true
    - description: Ticket subject
      name: subject
    - description: Ticket priority, number in range 0-100
      name: priority
    - description: Ticket final priority, number in range 0-100
      name: final-priority
    - description: Ticket owner
      name: owner
    - description: Ticket status
      name: status
    - description: Ticket due date, in format of YYYY-MM-DD, e.g. 2011-02-24
      name: due
    - description: 'Ticket custom fields, given in format: field1=value1,field2=value2, e.g. IP=8.8.8.8,HowReported=Email. Note: the command does not create custom fields, these should be created on RTIR.'
      name: customfields
    description: Modify a ticket on RTIR
=======
    - description: Ticket ID.
      name: ticket-id
      required: true
    - description: Ticket subject.
      name: subject
    - description: Ticket priority, number in range 0-100.
      name: priority
    - description: Ticket final priority, number in range 0-100.
      name: final-priority
    - description: Ticket owner.
      name: owner
    - description: Ticket status.
      name: status
    - description: Ticket due date, in format of YYYY-MM-DD, e.g. 2011-02-24.
      name: due
    - description: 'Ticket custom fields, given in format: field1=value1,field2=value2, e.g. IP=8.8.8.8,HowReported=Email. Note: the command does not create custom fields, these should be created on RTIR.'
      name: customfields
    description: Modify a ticket on RTIR.
>>>>>>> 6f77591c
    name: rtir-edit-ticket
    outputs:
    - contextPath: RTIR.Ticket.ID
      description: Ticket ID.
      type: number
    - contextPath: RTIR.Ticket.FinalPriority
      description: Ticket final priority (0-100).
      type: number
    - contextPath: RTIR.Ticket.Priority
      description: Ticket priority (0-100).
      type: number
    - contextPath: RTIR.Ticket.Owner
      description: Ticket owner.
      type: string
    - contextPath: RTIR.Ticket.State
      description: Ticket state.
      type: string
    - contextPath: RTIR.Ticket.Subject
      description: Ticket subject.
      type: string
  - arguments:
<<<<<<< HEAD
    - description: Ticket ID to get history of
=======
    - description: Ticket ID to get history of.
>>>>>>> 6f77591c
      name: ticket-id
      required: true
    description: Gets a list of all the history items for a given ticket.
    name: rtir-ticket-history
    outputs:
    - contextPath: RTIR.Ticket.ID
      description: Ticket ID.
      type: number
    - contextPath: RTIR.Ticket.History.Content
      description: Ticket history content.
      type: string
    - contextPath: RTIR.Ticket.History.Created
      description: Ticket history creation date.
      type: date
    - contextPath: RTIR.Ticket.History.Creator
      description: Ticket history creator.
      type: string
    - contextPath: RTIR.Ticket.History.Description
      description: Ticket history description.
      type: string
    - contextPath: RTIR.Ticket.History.NewValue
      description: Value updated in history transaction.
      type: string
  - arguments:
<<<<<<< HEAD
    - description: Ticket ID to get
=======
    - description: Ticket ID to get.
>>>>>>> 6f77591c
      name: ticket-id
      required: true
    description: Gets the data for a single ticket.
    name: rtir-get-ticket
    outputs:
    - contextPath: RTIR.Ticket.LinkedTo.ID
      description: Linked ticket ID.
      type: number
    - contextPath: RTIR.Ticket.ID
      description: Ticket ID.
      type: number
    - contextPath: RTIR.Ticket.State
      description: Ticket state.
      type: string
    - contextPath: RTIR.Ticket.Creator
      description: Ticket creator.
      type: string
    - contextPath: RTIR.Ticket.Subject
      description: Ticket subject.
      type: string
    - contextPath: RTIR.Ticket.Created
      description: Ticket creation date.
      type: date
    - contextPath: RTIR.Ticket.Priority
      description: Ticket priority (0-100).
      type: number
    - contextPath: RTIR.Ticket.InitialPriority
      description: Ticket initial priority (0-100).
      type: number
    - contextPath: RTIR.Ticket.FinalPriority
      description: Ticket final priority (0-100).
      type: number
    - contextPath: RTIR.Ticket.Queue
      description: Ticket queue.
      type: string
    - contextPath: RTIR.Ticket.Owner
      description: Ticket owner.
      type: string
    - contextPath: RTIR.Ticket.IP
      description: Ticket custom field - IP address.
      type: string
    - contextPath: RTIR.Ticket.HowReported
      description: Ticket custom field - How ticket was reported.
      type: string
    - contextPath: RTIR.Ticket.Customer
      description: Ticket custom field - Customer.
      type: string
  - arguments:
<<<<<<< HEAD
    - description: Ticket ID to get attachments of
=======
    - description: Ticket ID to get attachments of.
>>>>>>> 6f77591c
      name: ticket-id
      required: true
    description: Gets a list of all attachments details and data content related to the ticket.
    name: rtir-ticket-attachments
    outputs:
    - contextPath: RTIR.Ticket.ID
      description: Ticket ID.
      type: number
    - contextPath: RTIR.Ticket.Attachment.ID
      description: Attachment ID.
      type: number
    - contextPath: RTIR.Ticket.Attachment.Name
      description: Attachment file name.
      type: string
    - contextPath: RTIR.Ticket.Attachment.Size
      description: Attachment file size.
      type: string
    - contextPath: RTIR.Ticket.Attachment.Type
      description: Attachment file type.
      type: string
    - contextPath: File.EntryID
      description: Demisto entry ID of attachment.
      type: string
    - contextPath: File.Size
      description: File size.
      type: number
    - contextPath: File.SHA1
      description: File SHA1.
      type: string
    - contextPath: File.SHA256
      description: File SHA256.
      type: string
    - contextPath: File.Name
      description: File name.
      type: string
    - contextPath: File.SSDeep
      description: File SSDeep.
      type: string
    - contextPath: File.Info
      description: File type information.
      type: string
    - contextPath: File.Type
      description: File type.
      type: string
    - contextPath: File.MD5
      description: File MD5.
      type: string
    - contextPath: File.Extension
      description: File extension.
      type: string
  - arguments:
<<<<<<< HEAD
    - description: Ticket ID to add comment to
      name: ticket-id
      required: true
    - description: Comment text
      name: text
      required: true
    - description: Attachment to add to the ticket, given as Entry ID. Comma separated values supported, e.g. entryID1,entryID2
=======
    - description: Ticket ID to add comment to.
      name: ticket-id
      required: true
    - description: Comment text.
      name: text
      required: true
    - description: Attachment to add to the ticket, given as Entry ID. Comma-separated values supported, e.g., entryID1,entryID2.
>>>>>>> 6f77591c
      isArray: true
      name: attachment
    description: Add a comment to an existing ticket.
    name: rtir-add-comment
  - arguments:
<<<<<<< HEAD
    - description: Ticket ID to send the reply to the user
      name: ticket-id
      required: true
    - description: reply text
      name: text
      required: true
    - description: Email of the user to send the reply
      isArray: true
      name: cc
    description: Send a reply from an existing ticket to the user
=======
    - description: Ticket ID to send the reply to the user.
      name: ticket-id
      required: true
    - description: reply text.
      name: text
      required: true
    - description: Email of the user to send the reply.
      isArray: true
      name: cc
    description: Send a reply from an existing ticket to the user.
>>>>>>> 6f77591c
    name: rtir-add-reply
  isfetch: true
  script: '-'
  type: python
  subtype: python3
<<<<<<< HEAD
  dockerimage: demisto/python3:3.10.12.63474
=======
  dockerimage: demisto/python3:3.10.13.80014
>>>>>>> 6f77591c
tests:
- RTIR Test
fromversion: 5.0.0<|MERGE_RESOLUTION|>--- conflicted
+++ resolved
@@ -18,25 +18,6 @@
 - display: Certificate
   name: certificate
   type: 9
-<<<<<<< HEAD
-- display: Trust any certificate (not secure)
-  name: unsecure
-  type: 8
-  required: false
-- display: Use system proxy settings
-  name: proxy
-  type: 8
-  required: false
-- display: Fetch incidents
-  name: isFetch
-  type: 8
-  required: false
-- display: Incident type
-  name: incidentType
-  type: 13
-  required: false
-- defaultvalue: new,open
-=======
   required: false
   displaypassword: Private Key
 - display: 'Trust any certificate (not secure)'
@@ -56,26 +37,16 @@
   type: 13
   required: false
 - defaultvalue: 'new,open'
->>>>>>> 6f77591c
   display: 'Fetch incidents of the following status:'
   name: fetch_status
   type: 0
   required: false
-<<<<<<< HEAD
-- defaultvalue: '0'
-  display: 'Fetch incidents with priority greater or equal to:'
-  name: fetch_priority
-  type: 0
-  required: false
-- defaultvalue: Incident Reports
-=======
 - display: 'Fetch incidents with priority greater or equal to:'
   name: fetch_priority
   type: 0
   required: false
   defaultvalue: '0'
 - defaultvalue: 'Incident Reports'
->>>>>>> 6f77591c
   display: Queue name to fetch incidents from
   name: fetch_queue
   type: 0
@@ -96,41 +67,17 @@
   commands:
   - arguments:
     - defaultValue: General
-<<<<<<< HEAD
-      description: Queue where to create the ticket
-      name: queue
-    - description: Subject of the ticket
-      name: subject
-      required: true
-    - description: Requestor email address
-=======
       description: Queue where to create the ticket.
       name: queue
     - description: Subject of the ticket.
       name: subject
       required: true
     - description: Requestor email address.
->>>>>>> 6f77591c
       name: requestor
     - description: Sends a carbon-copy of this update to a comma-delimited list of email addresses. These people will receive future updates.
       name: cc
     - description: Sends a carbon-copy of this update to a comma-delimited list of administrative email addresses. These people will receive future updates.
       name: admin-cc
-<<<<<<< HEAD
-    - description: Ticker owner
-      name: owner
-    - description: Ticket status
-      name: status
-    - description: Ticket priority, given as number in the range 0-100
-      name: priority
-    - description: The ticket content
-      name: text
-    - description: Ticket initial priority, given as number in the range 0-100
-      name: initial-priority
-    - description: Ticket final priority, given as number in the range 0-100
-      name: final-priority
-    - description: Attachment to add to the ticket, given as Entry ID. Comma separated values supported, e.g. entryID1,entryID2
-=======
     - description: Ticker owner.
       name: owner
     - description: Ticket status.
@@ -144,16 +91,11 @@
     - description: Ticket final priority, given as number in the range 0-100.
       name: final-priority
     - description: Attachment to add to the ticket, given as Entry ID. Comma-separated values supported, e.g., entryID1,entryID2.
->>>>>>> 6f77591c
       isArray: true
       name: attachment
     - description: 'Ticket custom fields, given in format: field1=value1,field2=value2, e.g. IP=8.8.8.8,HowReported=Email. Note: the command does not create custom fields, these should be created on RTIR.'
       name: customfields
-<<<<<<< HEAD
-    description: Create new ticket on RTIR
-=======
     description: Create new ticket on RTIR.
->>>>>>> 6f77591c
     name: rtir-create-ticket
     outputs:
     - contextPath: RTIR.Ticket.ID
@@ -178,32 +120,6 @@
       description: Ticker creator.
       type: string
   - arguments:
-<<<<<<< HEAD
-    - description: 'Ticket ID '
-      name: ticket-id
-    - description: Ticket subject
-      name: subject
-    - description: Ticket queue (Comma separated values supported, e.g. General,Incident reports,Incidents)
-      name: queue
-      required: true
-    - description: 'Ticket status '
-      name: status
-    - description: Ticket creator
-      name: creator
-    - description: Ticket priority (number in range 0-100)
-      name: priority-equal-to
-    - description: Ticket priority (number in range 0-100)
-      name: priority-greater-than
-    - description: Date after which the ticket was created, in format of YYYY-MM-DD, e.g. 2011-02-24
-      name: created-after
-    - description: Date on which the ticket was created, in format of YYYY-MM-DD, e.g. 2011-02-24
-      name: created-on
-    - description: Date before which the ticket was created, in format of YYYY-MM-DD, e.g. 2011-02-24
-      name: created-before
-    - description: Ticker owner
-      name: owner
-    - description: Ticket due date, in format of YYYY-MM-DD, e.g. 2011-02-24
-=======
     - description: 'Ticket ID.'
       name: ticket-id
     - description: Ticket subject.
@@ -228,16 +144,11 @@
     - description: Ticker owner.
       name: owner
     - description: Ticket due date, in format of YYYY-MM-DD, e.g. 2011-02-24.
->>>>>>> 6f77591c
       name: due
     - defaultValue: '0'
       description: A limit for the max number of results that will return from the search. 0 means no limit, which is the default.
       name: results_limit
-<<<<<<< HEAD
-    description: Search for tickets on RTIR
-=======
     description: Search for tickets on RTIR.
->>>>>>> 6f77591c
     name: rtir-search-ticket
     outputs:
     - contextPath: RTIR.Ticket.ID
@@ -280,17 +191,10 @@
       description: Ticket custom field - Customer.
       type: string
   - arguments:
-<<<<<<< HEAD
-    - description: Ticket ID to close
-      name: ticket-id
-      required: true
-    description: Sets a ticket as resolved on RTIR
-=======
     - description: Ticket ID to close.
       name: ticket-id
       required: true
     description: Sets a ticket as resolved on RTIR.
->>>>>>> 6f77591c
     name: rtir-resolve-ticket
     outputs:
     - contextPath: RTIR.Ticket.ID
@@ -300,26 +204,6 @@
       description: Ticket state.
       type: string
   - arguments:
-<<<<<<< HEAD
-    - description: Ticket ID
-      name: ticket-id
-      required: true
-    - description: Ticket subject
-      name: subject
-    - description: Ticket priority, number in range 0-100
-      name: priority
-    - description: Ticket final priority, number in range 0-100
-      name: final-priority
-    - description: Ticket owner
-      name: owner
-    - description: Ticket status
-      name: status
-    - description: Ticket due date, in format of YYYY-MM-DD, e.g. 2011-02-24
-      name: due
-    - description: 'Ticket custom fields, given in format: field1=value1,field2=value2, e.g. IP=8.8.8.8,HowReported=Email. Note: the command does not create custom fields, these should be created on RTIR.'
-      name: customfields
-    description: Modify a ticket on RTIR
-=======
     - description: Ticket ID.
       name: ticket-id
       required: true
@@ -338,7 +222,6 @@
     - description: 'Ticket custom fields, given in format: field1=value1,field2=value2, e.g. IP=8.8.8.8,HowReported=Email. Note: the command does not create custom fields, these should be created on RTIR.'
       name: customfields
     description: Modify a ticket on RTIR.
->>>>>>> 6f77591c
     name: rtir-edit-ticket
     outputs:
     - contextPath: RTIR.Ticket.ID
@@ -360,11 +243,7 @@
       description: Ticket subject.
       type: string
   - arguments:
-<<<<<<< HEAD
-    - description: Ticket ID to get history of
-=======
     - description: Ticket ID to get history of.
->>>>>>> 6f77591c
       name: ticket-id
       required: true
     description: Gets a list of all the history items for a given ticket.
@@ -389,11 +268,7 @@
       description: Value updated in history transaction.
       type: string
   - arguments:
-<<<<<<< HEAD
-    - description: Ticket ID to get
-=======
     - description: Ticket ID to get.
->>>>>>> 6f77591c
       name: ticket-id
       required: true
     description: Gets the data for a single ticket.
@@ -442,11 +317,7 @@
       description: Ticket custom field - Customer.
       type: string
   - arguments:
-<<<<<<< HEAD
-    - description: Ticket ID to get attachments of
-=======
     - description: Ticket ID to get attachments of.
->>>>>>> 6f77591c
       name: ticket-id
       required: true
     description: Gets a list of all attachments details and data content related to the ticket.
@@ -498,15 +369,6 @@
       description: File extension.
       type: string
   - arguments:
-<<<<<<< HEAD
-    - description: Ticket ID to add comment to
-      name: ticket-id
-      required: true
-    - description: Comment text
-      name: text
-      required: true
-    - description: Attachment to add to the ticket, given as Entry ID. Comma separated values supported, e.g. entryID1,entryID2
-=======
     - description: Ticket ID to add comment to.
       name: ticket-id
       required: true
@@ -514,24 +376,11 @@
       name: text
       required: true
     - description: Attachment to add to the ticket, given as Entry ID. Comma-separated values supported, e.g., entryID1,entryID2.
->>>>>>> 6f77591c
       isArray: true
       name: attachment
     description: Add a comment to an existing ticket.
     name: rtir-add-comment
   - arguments:
-<<<<<<< HEAD
-    - description: Ticket ID to send the reply to the user
-      name: ticket-id
-      required: true
-    - description: reply text
-      name: text
-      required: true
-    - description: Email of the user to send the reply
-      isArray: true
-      name: cc
-    description: Send a reply from an existing ticket to the user
-=======
     - description: Ticket ID to send the reply to the user.
       name: ticket-id
       required: true
@@ -542,17 +391,12 @@
       isArray: true
       name: cc
     description: Send a reply from an existing ticket to the user.
->>>>>>> 6f77591c
     name: rtir-add-reply
   isfetch: true
   script: '-'
   type: python
   subtype: python3
-<<<<<<< HEAD
-  dockerimage: demisto/python3:3.10.12.63474
-=======
   dockerimage: demisto/python3:3.10.13.80014
->>>>>>> 6f77591c
 tests:
 - RTIR Test
 fromversion: 5.0.0