--- conflicted
+++ resolved
@@ -16,13 +16,6 @@
 
 2. In the Palo Alto Networks Cortex XSOAR Playground or War Room, run the ***!GetLicenseID*** command to get the License ID.
 The License ID will be used in Step 4.
-<<<<<<< HEAD
-3. In Palo Alto Networks Cortex XSOAR, go to __Settings__ > __ABOUT__ > __License__ and get the value in the license field Customer name. The Customer name will be used in Step 4.
-4. In the Palo Alto Networks HUB, enter the License ID and the Customer name in the screen obtained in Step 1. The License ID and Customer name were obtained in Steps 2 and 3. Click **Start Authorization Process** to get the Authentication Token, Registration ID, and Encryption Key - these three fields will be used in the Palo Alto Networks Cortex v2 integration instance in Step 7 below.
-5. In Palo Alto Networks Cortex XSOAR, navigate to __Settings__ > __Integrations__ > __Servers & Services__.
-6. Search for Cortex Data Lake XSOAR Connector.
-7. Click __Add instance__ to create and configure a new integration instance.
-=======
 3. (Cortex XOAR 6.x) Go to __Settings__ > __ABOUT__ > __License__ and get the value in the license field Customer name. 
    
    (Cortex xSOAR 8, Administrators only ) Go to __Profile__ > __ABOUT__ and get the value in the license field Customer name.
@@ -33,7 +26,6 @@
 6. In Palo Alto Networks Cortex XSOAR, navigate to __Settings__ > __Integrations__ > __Servers & Services__.
 7. Search for Cortex Data Lake XSOAR Connector.
 8. Click __Add instance__ to create and configure a new integration instance.
->>>>>>> 6f77591c
     * __Name__: a textual name for the integration instance.
     * __Authentication Token__: Retrieved in the authentication process in Step 4.
     * __Registration ID__: Retrieved in the authentication process in Step 4.
