--- conflicted
+++ resolved
@@ -142,11 +142,7 @@
     def _create_headers(self, query_uri: str, query_data: dict = None, is_json: bool = False) -> dict[str, str]:
         """Create headers required for successful authentication"""
         public_token, _ = self._auth
-<<<<<<< HEAD
-        date = (datetime.now(tz=UTC)).isoformat(timespec="auto")
-=======
         date = (datetime.now(UTC)).isoformat(timespec="auto")
->>>>>>> d1697310
         signature = _create_signature(self._auth, query_uri, date, query_data, is_json=is_json)
         return {'DTAPI-Token': public_token, 'DTAPI-Date': date, 'DTAPI-Signature': signature}
 
