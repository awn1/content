{
    "name": "Cybersixgill Actionable Alerts",
    "description": "The integration allow retrieving Cybersixgill's actionable alerts based on organization assets",
    "support": "partner",
<<<<<<< HEAD
    "currentVersion": "1.2.10",
=======
    "currentVersion": "1.2.12",
>>>>>>> c21fd9fa
    "author": "Cybersixgill",
    "url": "https://www.cybersixgill.com/",
    "email": "getstarted@cybersixgill.com",
    "created": "2021-11-16T08:37:18Z",
    "categories": [
        "Data Enrichment & Threat Intelligence"
    ],
    "tags": [
        "Malware",
        "Dark Web",
        "Threat Intelligence"
    ],
    "useCases": [
        "Threat Intelligence Management",
        "Incident Response",
        "Malware",
        "Hunting"
    ],
    "certification": "certified",
    "keywords": [
        "sixgill",
        "darkfeed",
        "feed",
        "IOC",
        "IOCs",
        "indicators",
        "threat intelligence",
        "dark web",
        "darkweb",
        "darknet",
        "dark net",
        "deep web",
        "cti",
        "cyber threat intelligence",
        "malware",
        "compromised",
        "rdp",
        "Botnet",
        "virus total",
        "virustotal",
        "emotet",
        "trickbot",
        "ursnif",
        "recorded future",
        "flashpoint",
        "intel471",
        "intsights",
        "digital shadows",
        "C2",
        "command and control",
        "DDoS"
    ],
    "itemPrefix": [
        "Cybersixgill",
        ""
    ],
    "marketplaces": [
        "xsoar",
        "marketplacev2"
    ]
}<|MERGE_RESOLUTION|>--- conflicted
+++ resolved
@@ -2,11 +2,7 @@
     "name": "Cybersixgill Actionable Alerts",
     "description": "The integration allow retrieving Cybersixgill's actionable alerts based on organization assets",
     "support": "partner",
-<<<<<<< HEAD
-    "currentVersion": "1.2.10",
-=======
     "currentVersion": "1.2.12",
->>>>>>> c21fd9fa
     "author": "Cybersixgill",
     "url": "https://www.cybersixgill.com/",
     "email": "getstarted@cybersixgill.com",
