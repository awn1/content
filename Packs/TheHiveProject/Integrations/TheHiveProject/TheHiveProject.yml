commonfields:
  id: TheHive Project
  version: -1
name: TheHive Project
display: TheHive Project
category: Case Management
description: Integration with The Hive Project Security Incident Response Platform.
configuration:
- display: Host
  name: url
  defaultvalue: http://IP_OF_VM:9000
  type: 0
  required: true
  additionalinfo: Ensure to include the port number with the URL (e.g. http://IP_OF_VM:9000)
- display: API Key
  name: apiKey
  type: 4
  hidden: true
  required: false
- displaypassword: API Key
  name: credentials_api_key
  hiddenusername: true
  type: 9
  required: false
- display: Fetch incidents
  name: isFetch
  type: 8
  required: false
- display: Incident type
  name: incidentType
  type: 13
  required: false
- display: Incidents Fetch Interval
  name: incidentFetchInterval
  defaultvalue: "1"
  type: 19
  required: false
- display: First fetch timestamp (<number> <time unit>, e.g., 12 hours, 7 days)
  name: first_fetch
  type: 0
  defaultvalue: 7 days
  required: false
- defaultvalue: '50'
  display: The maximum amount of incidents to fetch at once
  name: max_fetch
  type: 0
  required: false
- display: Case mirroring
  name: mirror
  type: 15
  required: true
  options:
  - Disabled
  - In
  - Out
  - Both
  additionalinfo: Select whether you would like cases to mirror in, out, in both directions or disabled.
  hidden:
  - marketplacev2
- display: Trust any certificate (not secure)
  name: insecure
  type: 8
  required: false
- display: Use system proxy settings
  name: proxy
  type: 8
  required: false
- display: Fetch closed cases
  name: fetch_closed
  type: 8
  required: false
- additionalinfo: Use this parameter to determine how long backward to look in the search for incidents that were created before the last run time and did not match the query when they were created.
  defaultvalue: 0
  display: 'Advanced: Time in minutes to look back when fetching incidents and detections'
  name: look_back
  type: 0
  advanced: true
  required: false

script:
  script: ''
  type: python
  commands:
  - name: thehive-list-cases
    arguments:
    - name: limit
      description: Limit the number of returned results.
    outputs:
    - contextPath: TheHive.Cases._routing
      description: The root level object which the current object belongs to. For example, a log entry is part of a task, which is part of a case. The _routing in this example would point to the ID of the case.
      type: string
    - contextPath: TheHive.Cases._parent
      description: The direct parent level object which the current object belongs to.
      type: string
    - contextPath: TheHive.Cases.customFields
      description: Any fields that the user of TheHiveProject has added to the platform and filled in as part of a case.
    - contextPath: TheHive.Cases.caseId
      description: The order of the case.
      type: number
    - contextPath: TheHive.Cases.flag
      description: A boolean flag used for filtering.
      type: boolean
    - contextPath: TheHive.Cases.startDate
      description: Datetime the case was started on, for example, 2018-06-29 08:15:27.243860.
      type: number
    - contextPath: TheHive.Cases.status
      description: Status of the case.
      type: string
    - contextPath: TheHive.Cases.owner
      description: Owner of the case.
      type: string
    - contextPath: TheHive.Cases.tlp
      description: Traffic Light Protocol designation for the case.
      type: number
    - contextPath: TheHive.Cases.title
      description: Title of the case.
      type: string
    - contextPath: TheHive.Cases.tags
      description: Tags added to the case.
    - contextPath: TheHive.Cases._type
      description: Type of the case.
      type: string
    - contextPath: TheHive.Cases._version
      description: The version of TheHive Project.
      type: number
    - contextPath: TheHive.Cases.id
      description: The ID of the case.
      type: string
    - contextPath: TheHive.Cases.createdAt
      description: Datetime the case was created, for example, 2018-06-29 08:15:27.243860.
      type: number
    - contextPath: TheHive.Cases.description
      description: Description of the case.
      type: string
    - contextPath: TheHive.Cases.severity
      description: Severity of the case.
      type: number
    - contextPath: TheHive.Cases.pap
      description: Permissible Actions Protocol (PAP), used to indicate what kind of action is allowed.
      type: number
    - contextPath: TheHive.Cases.createdBy
      description: The user who created the case.
      type: string
    - contextPath: TheHive.Cases.tasks._routing
      description: The root level object which the current object belongs to. For example, a log entry is part of a task, which is part of a case. The _routing in this example would point to the ID of the case.
      type: string
    - contextPath: TheHive.Cases.tasks._parent
      description: The direct parent level object which the current object belongs to.
      type: string
    - contextPath: TheHive.Cases.tasks.flag
      description: A boolean flag used for filtering.
      type: boolean
    - contextPath: TheHive.Cases.tasks.order
      description: The order of the task.
      type: number
    - contextPath: TheHive.Cases.tasks.status
      description: Status of the task.
      type: string
    - contextPath: TheHive.Cases.tasks.title
      description: Title of the task.
      type: string
    - contextPath: TheHive.Cases.tasks._type
      description: Type of the task.
      type: string
    - contextPath: TheHive.Cases.tasks._version
      description: The version of TheHive Project.
      type: number
    - contextPath: TheHive.Cases.tasks.id
      description: The ID of the task.
      type: string
    - contextPath: TheHive.Cases.tasks.createdAt
      description: Datetime the task was created, for example, 2018-06-29 08:15:27.243860.
      type: number
    - contextPath: TheHive.Cases.tasks.createdBy
      description: The user who created the task.
      type: string
    - contextPath: TheHive.Cases.tasks.group
      description: Group of the task.
      type: string
    - contextPath: TheHive.Cases.tasks.logs.message
      description: Log message.
      type: string
    - contextPath: TheHive.Cases.tasks.logs._routing
      description: The root level object which the current object belongs to. For example, a log entry is part of a task, which is part of a case. The _routing in this example would point to the ID of the case.
      type: string
    - contextPath: TheHive.Cases.tasks.logs._parent
      description: The direct parent level object which the current object belongs to.
      type: string
    - contextPath: TheHive.Cases.tasks.logs.startDate
      description: Datetime the log was started on, for example, 2018-06-29 08:15:27.243860.
      type: number
    - contextPath: TheHive.Cases.tasks.logs.status
      description: Status of the log.
      type: string
    - contextPath: TheHive.Cases.tasks.logs.owner
      description: Owner of the log.
      type: string
    - contextPath: TheHive.Cases.tasks.logs._type
      description: Type of the log.
      type: string
    - contextPath: TheHive.Cases.tasks.logs._version
      description: The version of TheHive Project.
      type: number
    - contextPath: TheHive.Cases.tasks.logs.id
      description: The ID of the log.
      type: string
    - contextPath: TheHive.Cases.tasks.logs.createdAt
      description: Datetime the task log was created, for example, 2018-06-29 08:15:27.243860.
      type: number
    - contextPath: TheHive.Cases.tasks.logs.createdBy
      description: The user who created the log.
      type: string
    description: List cases.
  - name: thehive-get-case
    arguments:
    - name: id
      required: true
      description: ID of the case.
    outputs:
    - contextPath: TheHive.Cases._routing
      description: The root level object which the current object belongs to. For example, a log entry is part of a task, which is part of a case. The _routing in this example would point to the ID of the case.
      type: string
    - contextPath: TheHive.Cases._parent
      description: The direct parent level object which the current object belongs to.
      type: string
    - contextPath: TheHive.Cases.customFields
      description: Any fields that the user of TheHiveProject has added to the platform and filled in as part of a case.
    - contextPath: TheHive.Cases.caseId
      description: The order of the case.
      type: number
    - contextPath: TheHive.Cases.flag
      description: A boolean flag used for filtering.
      type: boolean
    - contextPath: TheHive.Cases.startDate
      description: Datetime the case was started on, for example, 2018-06-29 08:15:27.243860.
      type: number
    - contextPath: TheHive.Cases.status
      description: Status of the case.
      type: string
    - contextPath: TheHive.Cases.owner
      description: Owner of the case.
      type: string
    - contextPath: TheHive.Cases.tlp
      description: Traffic Light Protocol designation for the case.
      type: number
    - contextPath: TheHive.Cases.title
      description: Title of the case.
      type: string
    - contextPath: TheHive.Cases.tags
      description: Tags added to the case.
    - contextPath: TheHive.Cases._type
      description: Type of the case.
      type: string
    - contextPath: TheHive.Cases._version
      description: The version of TheHive Project.
      type: number
    - contextPath: TheHive.Cases.id
      description: The ID of the case.
      type: string
    - contextPath: TheHive.Cases.createdAt
      description: Datetime the case was created, for example, 2018-06-29 08:15:27.243860.
      type: number
    - contextPath: TheHive.Cases.description
      description: Description of the case.
      type: string
    - contextPath: TheHive.Cases.severity
      description: Severity of the case.
      type: number
    - contextPath: TheHive.Cases.pap
      description: Permissible Actions Protocol (PAP), used to indicate what kind of action is allowed.
      type: number
    - contextPath: TheHive.Cases.createdBy
      description: The user who created the case.
      type: string
    - contextPath: TheHive.Cases.tasks._routing
      description: The root level object which the current object belongs to. For example, a log entry is part of a task, which is part of a case. The _routing in this example would point to the ID of the case.
      type: string
    - contextPath: TheHive.Cases.tasks._parent
      description: The direct parent level object which the current object belongs to.
      type: string
    - contextPath: TheHive.Cases.tasks.flag
      description: A boolean flag used for filtering.
      type: boolean
    - contextPath: TheHive.Cases.tasks.order
      description: The order of the task.
      type: number
    - contextPath: TheHive.Cases.tasks.status
      description: Status of the task.
      type: string
    - contextPath: TheHive.Cases.tasks.title
      description: Title of the task.
      type: string
    - contextPath: TheHive.Cases.tasks._type
      description: Type of the task.
      type: string
    - contextPath: TheHive.Cases.tasks._version
      description: The version of TheHive Project.
      type: number
    - contextPath: TheHive.Cases.tasks.id
      description: The ID of the task.
      type: string
    - contextPath: TheHive.Cases.tasks.createdAt
      description: Datetime the task was created, for example, 2018-06-29 08:15:27.243860.
      type: number
    - contextPath: TheHive.Cases.tasks.createdBy
      description: The user who created the task.
      type: string
    - contextPath: TheHive.Cases.tasks.group
      description: Group of the task.
      type: string
    - contextPath: TheHive.Cases.tasks.logs.message
      description: Log message.
      type: string
    - contextPath: TheHive.Cases.tasks.logs._routing
      description: The root level object which the current object belongs to. For example, a log entry is part of a task, which is part of a case. The _routing in this example would point to the ID of the case.
      type: string
    - contextPath: TheHive.Cases.tasks.logs._parent
      description: The direct parent level object which the current object belongs to.
      type: string
    - contextPath: TheHive.Cases.tasks.logs.startDate
      description: Datetime the log was started on, for example, 2018-06-29 08:15:27.243860.
      type: number
    - contextPath: TheHive.Cases.tasks.logs.status
      description: Status of the log.
      type: string
    - contextPath: TheHive.Cases.tasks.logs.owner
      description: Owner of the log.
      type: string
    - contextPath: TheHive.Cases.tasks.logs._type
      description: Type of the log.
      type: string
    - contextPath: TheHive.Cases.tasks.logs._version
      description: The version of TheHive Project.
      type: number
    - contextPath: TheHive.Cases.tasks.logs.id
      description: The ID of the log.
      type: string
    - contextPath: TheHive.Cases.tasks.logs.createdAt
      description: Datetime the task log was created, for example, 2018-06-29 08:15:27.243860.
      type: number
    - contextPath: TheHive.Cases.tasks.logs.createdBy
      description: The user who created the log.
      type: string
    description: Get a case.
  - name: thehive-search-cases
    deprecated: true
    arguments:
    - name: title
      description: Title of the case.
    - name: description
      description: Description of the case.
    - name: severity
      auto: PREDEFINED
      predefined:
      - "1"
      - "2"
      - "3"
      description: 'Severity of the case (default = 2: medium).'
    - name: startDate
      description: Datetime the case was started on, for example, 2018-06-29 08:15:27.243860.
    - name: owner
      description: Owner of the case.
    - name: flag
      auto: PREDEFINED
      predefined:
      - "false"
      - "true"
      description: A boolean flag used for filtering (default is false).
    - name: tlp
      auto: PREDEFINED
      predefined:
      - "0"
      - "1"
      - "2"
      - "3"
      description: 'Traffic Light Protocol designation for the case (default is 2: amber).'
    - name: tags
      description: Tags added to the case.
    - name: resolutionStatus
      auto: PREDEFINED
      predefined:
      - Indeterminate
      - FalsePositive
      - TruePositive
      - Other
      - Duplicated
      description: Resolution status of the case (Indeterminate, FalsePositive, TruePositive, Other or Duplicated).
    - name: impactStatus
      auto: PREDEFINED
      predefined:
      - NoImpact
      - WithImpact
      - NotApplicable
      description: Impact status of the case.
    - name: summary
      description: Summary of the case.
    - name: endDate
      description: Datetime the case ended, for example, 2018-06-29 08:15:27.243860.
    - name: metrics
      description: Metrics of the case.
    - name: query
      description: Raw query (for use with v4 of TheHive Project and upwards).
    outputs:
    - contextPath: TheHive.Cases._routing
      description: The root level object which the current object belongs to. For example, a log entry is part of a task, which is part of a case. The _routing in this example would point to the ID of the case.
      type: string
    - contextPath: TheHive.Cases._parent
      description: The direct parent level object which the current object belongs to.
      type: string
    - contextPath: TheHive.Cases.customFields
      description: Any fields that the user of TheHiveProject has added to the platform and filled in as part of a case.
    - contextPath: TheHive.Cases.caseId
      description: The order of the case.
      type: number
    - contextPath: TheHive.Cases.flag
      description: A boolean flag used for filtering.
      type: boolean
    - contextPath: TheHive.Cases.startDate
      description: Datetime the case was started on, for example, 2018-06-29 08:15:27.243860.
      type: number
    - contextPath: TheHive.Cases.status
      description: Status of the case.
      type: string
    - contextPath: TheHive.Cases.owner
      description: Owner of the case.
      type: string
    - contextPath: TheHive.Cases.tlp
      description: Traffic Light Protocol designation for the case.
      type: number
    - contextPath: TheHive.Cases.title
      description: Title of the case.
      type: string
    - contextPath: TheHive.Cases.tags
      description: Tags added to the case.
    - contextPath: TheHive.Cases._type
      description: Type of the case.
      type: string
    - contextPath: TheHive.Cases._version
      description: The version of TheHive Project.
      type: number
    - contextPath: TheHive.Cases.id
      description: The ID of the case.
      type: string
    - contextPath: TheHive.Cases.createdAt
      description: Datetime the case was created, for example, 2018-06-29 08:15:27.243860.
      type: number
    - contextPath: TheHive.Cases.description
      description: Description of the case.
      type: string
    - contextPath: TheHive.Cases.severity
      description: Severity of the case.
      type: number
    - contextPath: TheHive.Cases.pap
      description: Permissible Actions Protocol (PAP), used to indicate what kind of action is allowed.
      type: number
    - contextPath: TheHive.Cases.createdBy
      description: The user who created the case.
      type: string
    - contextPath: TheHive.Cases.tasks._routing
      description: The root level object which the current object belongs to. For example, a log entry is part of a task, which is part of a case. The _routing in this example would point to the ID of the case.
      type: string
    - contextPath: TheHive.Cases.tasks._parent
      description: The direct parent level object which the current object belongs to.
      type: string
    - contextPath: TheHive.Cases.tasks.flag
      description: A boolean flag used for filtering.
      type: boolean
    - contextPath: TheHive.Cases.tasks.order
      description: The order of the task.
      type: number
    - contextPath: TheHive.Cases.tasks.status
      description: Status of the task.
      type: string
    - contextPath: TheHive.Cases.tasks.title
      description: Title of the task.
      type: string
    - contextPath: TheHive.Cases.tasks._type
      description: Type of the task.
      type: string
    - contextPath: TheHive.Cases.tasks._version
      description: The version of TheHive Project.
      type: number
    - contextPath: TheHive.Cases.tasks.id
      description: The ID of the task.
      type: string
    - contextPath: TheHive.Cases.tasks.createdAt
      description: Datetime the task was created, for example, 2018-06-29 08:15:27.243860.
      type: number
    - contextPath: TheHive.Cases.tasks.createdBy
      description: The user who created the task.
      type: string
    - contextPath: TheHive.Cases.tasks.group
      description: Group of the task.
      type: string
    - contextPath: TheHive.Cases.tasks.logs.message
      description: Log message.
      type: string
    - contextPath: TheHive.Cases.tasks.logs._routing
      description: The root level object which the current object belongs to. For example, a log entry is part of a task, which is part of a case. The _routing in this example would point to the ID of the case.
      type: string
    - contextPath: TheHive.Cases.tasks.logs._parent
      description: The direct parent level object which the current object belongs to.
      type: string
    - contextPath: TheHive.Cases.tasks.logs.startDate
      description: Datetime the log was started on, for example, 2018-06-29 08:15:27.243860.
      type: number
    - contextPath: TheHive.Cases.tasks.logs.status
      description: Status of the log.
      type: string
    - contextPath: TheHive.Cases.tasks.logs.owner
      description: Owner of the log.
      type: string
    - contextPath: TheHive.Cases.tasks.logs._type
      description: Type of the log.
      type: string
    - contextPath: TheHive.Cases.tasks.logs._version
      description: The version of TheHive Project.
      type: number
    - contextPath: TheHive.Cases.tasks.logs.id
      description: The ID of the log.
      type: string
    - contextPath: TheHive.Cases.tasks.logs.createdAt
      description: Datetime the task log was created, for example, 2018-06-29 08:15:27.243860.
      type: number
    - contextPath: TheHive.Cases.tasks.logs.createdBy
      description: The user who created the log.
      type: string
    description: Search cases.
  - name: thehive-update-case
    arguments:
    - name: id
      required: true
      description: ID of the case.
    - name: title
      description: Title of the case.
    - name: description
      description: Description of the case.
    - name: severity
      auto: PREDEFINED
      predefined:
      - "1"
      - "2"
      - "3"
      description: Severity of the case.
    - name: startDate
      description: Datetime the case was started on, for example, 2018-06-29 08:15:27.243860.
    - name: owner
      description: Owner of the case.
    - name: flag
      auto: PREDEFINED
      predefined:
      - "true"
      - "false"
      description: A boolean flag used for filtering.
    - name: tlp
      auto: PREDEFINED
      predefined:
      - WHITE
      - GREEN
      - AMBER
      - RED
      description: Traffic Light Protocol designation for the case.
    - name: tags
      description: Tags added to the case.
    - name: resolutionStatus
      auto: PREDEFINED
      predefined:
      - Indeterminate
      - FalsePositive
      - TruePositive
      - Other
      - Duplicated
      description: Resolution status of the case.
    - name: impactStatus
      auto: PREDEFINED
      predefined:
      - NoImpact
      - WithImpact
      - NotApplicable
      description: Impact status of the case.
    - name: summary
      description: Summary of the case.
    - name: endDate
      description: Datetime the case ended, for example, 2018-06-29 08:15:27.243860.
    - name: metrics
      description: Metrics of the case.
    - name: status
      auto: PREDEFINED
      predefined:
      - Open
      - Resolved
      - Deleted
      description: Status of the case.
    outputs:
    - contextPath: TheHive.Cases._routing
      description: The root level object which the current object belongs to. For example, a log entry is part of a task, which is part of a case. The _routing in this example would point to the ID of the case.
      type: string
    - contextPath: TheHive.Cases._parent
      description: The direct parent level object which the current object belongs to.
      type: string
    - contextPath: TheHive.Cases.customFields
      description: Any fields that the user of TheHiveProject has added to the platform and filled in as part of a case.
    - contextPath: TheHive.Cases.caseId
      description: The order of the case.
      type: number
    - contextPath: TheHive.Cases.flag
      description: A boolean flag used for filtering.
      type: boolean
    - contextPath: TheHive.Cases.startDate
      description: Datetime the case was started on, for example, 2018-06-29 08:15:27.243860.
      type: number
    - contextPath: TheHive.Cases.status
      description: Status of the case.
      type: string
    - contextPath: TheHive.Cases.owner
      description: Owner of the case.
      type: string
    - contextPath: TheHive.Cases.tlp
      description: Traffic Light Protocol designation for the case.
      type: number
    - contextPath: TheHive.Cases.title
      description: Title of the case.
      type: string
    - contextPath: TheHive.Cases.tags
      description: Tags added to the case.
    - contextPath: TheHive.Cases._type
      description: Type of the case.
      type: string
    - contextPath: TheHive.Cases._version
      description: The version of TheHive Project.
      type: number
    - contextPath: TheHive.Cases.id
      description: The ID of the case.
      type: string
    - contextPath: TheHive.Cases.createdAt
      description: Datetime the case was created, for example, 2018-06-29 08:15:27.243860.
      type: number
    - contextPath: TheHive.Cases.description
      description: Description of the case.
      type: string
    - contextPath: TheHive.Cases.severity
      description: Severity of the case.
      type: number
    - contextPath: TheHive.Cases.pap
      description: Permissible Actions Protocol (PAP), used to indicate what kind of action is allowed.
      type: number
    - contextPath: TheHive.Cases.createdBy
      description: The user who created the case.
      type: string
    - contextPath: TheHive.Cases.tasks._routing
      description: The root level object which the current object belongs to. For example, a log entry is part of a task, which is part of a case. The _routing in this example would point to the ID of the case.
      type: string
    - contextPath: TheHive.Cases.tasks._parent
      description: The direct parent level object which the current object belongs to.
      type: string
    - contextPath: TheHive.Cases.tasks.flag
      description: A boolean flag used for filtering.
      type: boolean
    - contextPath: TheHive.Cases.tasks.order
      description: The order of the task.
      type: number
    - contextPath: TheHive.Cases.tasks.status
      description: Status of the task.
      type: string
    - contextPath: TheHive.Cases.tasks.title
      description: Title of the task.
      type: string
    - contextPath: TheHive.Cases.tasks._type
      description: Type of the task.
      type: string
    - contextPath: TheHive.Cases.tasks._version
      description: The version of TheHive Project.
      type: number
    - contextPath: TheHive.Cases.tasks.id
      description: The ID of the task.
      type: string
    - contextPath: TheHive.Cases.tasks.createdAt
      description: Datetime the task was created, for example, 2018-06-29 08:15:27.243860.
      type: number
    - contextPath: TheHive.Cases.tasks.createdBy
      description: The user who created the task.
      type: string
    - contextPath: TheHive.Cases.tasks.group
      description: Group of the task.
      type: string
    - contextPath: TheHive.Cases.tasks.logs.message
      description: Log message.
      type: string
    - contextPath: TheHive.Cases.tasks.logs._routing
      description: The root level object which the current object belongs to. For example, a log entry is part of a task, which is part of a case. The _routing in this example would point to the ID of the case.
      type: string
    - contextPath: TheHive.Cases.tasks.logs._parent
      description: The direct parent level object which the current object belongs to.
      type: string
    - contextPath: TheHive.Cases.tasks.logs.startDate
      description: Datetime the log was started on, for example, 2018-06-29 08:15:27.243860.
      type: number
    - contextPath: TheHive.Cases.tasks.logs.status
      description: Status of the log.
      type: string
    - contextPath: TheHive.Cases.tasks.logs.owner
      description: Owner of the log.
      type: string
    - contextPath: TheHive.Cases.tasks.logs._type
      description: Type of the log.
      type: string
    - contextPath: TheHive.Cases.tasks.logs._version
      description: The version of TheHive Project.
      type: number
    - contextPath: TheHive.Cases.tasks.logs.id
      description: The ID of the log.
      type: string
    - contextPath: TheHive.Cases.tasks.logs.createdAt
      description: Datetime the task log was created, for example, 2018-06-29 08:15:27.243860.
      type: number
    - contextPath: TheHive.Cases.tasks.logs.createdBy
      description: The user who created the log.
      type: string
    description: Update a case.
  - name: thehive-create-case
    arguments:
    - name: title
      required: true
      description: Title of the case.
    - name: description
      required: true
      description: Description of the case.
    - name: severity
      auto: PREDEFINED
      predefined:
      - "1"
      - "2"
      - "3"
      description: Severity of the case (default = 2).
    - name: startDate
      description: Datetime the case was started on, for example, 2018-06-29 08:15:27.243860.
    - name: owner
      required: true
      description: Owner of the case.
    - name: flag
      auto: PREDEFINED
      predefined:
      - "false"
      - "true"
      description: A boolean flag used for filtering (default = false).
    - name: tlp
      auto: PREDEFINED
      predefined:
      - "0"
      - "1"
      - "2"
      - "3"
      description: Traffic Light Protocol designation for the case (default = 2).
    - name: tags
      description: Tags added to the case.
    - name: resolutionStatus
      description: Resolution status of the case.
    - name: impactStatus
      auto: PREDEFINED
      predefined:
      - NoImpact
      - WithImpact
      - qNotApplicable
      description: Impact status of the case.
    - name: summary
      description: Summary of the case.
    - name: endDate
      description: Datetime the case ended, for example, 2018-06-29 08:15:27.243860.
    - name: metrics
      description: Metrics of the case.
    outputs:
    - contextPath: TheHive.Cases._routing
      description: The root level object which the current object belongs to. For example, a log entry is part of a task, which is part of a case. The _routing in this example would point to the ID of the case.
      type: string
    - contextPath: TheHive.Cases._parent
      description: The direct parent level object which the current object belongs to.
      type: string
    - contextPath: TheHive.Cases.customFields
      description: Any fields that the user of TheHiveProject has added to the platform and filled in as part of a case.
    - contextPath: TheHive.Cases.caseId
      description: The order of the case.
      type: number
    - contextPath: TheHive.Cases.flag
      description: A boolean flag used for filtering.
      type: boolean
    - contextPath: TheHive.Cases.startDate
      description: Datetime the case was started on, for example, 2018-06-29 08:15:27.243860.
      type: number
    - contextPath: TheHive.Cases.status
      description: Status of the case.
      type: string
    - contextPath: TheHive.Cases.owner
      description: Owner of the case.
      type: string
    - contextPath: TheHive.Cases.tlp
      description: Traffic Light Protocol designation for the case.
      type: number
    - contextPath: TheHive.Cases.title
      description: Title of the case.
      type: string
    - contextPath: TheHive.Cases.tags
      description: Tags added to the case.
    - contextPath: TheHive.Cases._type
      description: Type of the case.
      type: string
    - contextPath: TheHive.Cases._version
      description: The version of TheHive Project.
      type: number
    - contextPath: TheHive.Cases.id
      description: The ID of the case.
      type: string
    - contextPath: TheHive.Cases.createdAt
      description: Datetime the case was created, for example, 2018-06-29 08:15:27.243860.
      type: number
    - contextPath: TheHive.Cases.description
      description: Description of the case.
      type: string
    - contextPath: TheHive.Cases.severity
      description: Severity of the case.
      type: number
    - contextPath: TheHive.Cases.pap
      description: Permissible Actions Protocol (PAP), used to indicate what kind of action is allowed.
      type: number
    - contextPath: TheHive.Cases.createdBy
      description: The user who created the case.
      type: string
    - contextPath: TheHive.Cases.tasks._routing
      description: The root level object which the current object belongs to. For example, a log entry is part of a task, which is part of a case. The _routing in this example would point to the ID of the case.
      type: string
    - contextPath: TheHive.Cases.tasks._parent
      description: The direct parent level object which the current object belongs to.
      type: string
    - contextPath: TheHive.Cases.tasks.flag
      description: A boolean flag used for filtering.
      type: boolean
    - contextPath: TheHive.Cases.tasks.order
      description: The order of the task.
      type: number
    - contextPath: TheHive.Cases.tasks.status
      description: Status of the task.
      type: string
    - contextPath: TheHive.Cases.tasks.title
      description: Title of the task.
      type: string
    - contextPath: TheHive.Cases.tasks._type
      description: Type of the task.
      type: string
    - contextPath: TheHive.Cases.tasks._version
      description: The version of TheHive Project.
      type: number
    - contextPath: TheHive.Cases.tasks.id
      description: The ID of the task.
      type: string
    - contextPath: TheHive.Cases.tasks.createdAt
      description: Datetime the task was created, for example, 2018-06-29 08:15:27.243860.
      type: number
    - contextPath: TheHive.Cases.tasks.createdBy
      description: The user who created the task.
      type: string
    - contextPath: TheHive.Cases.tasks.group
      description: Group of the task.
      type: string
    - contextPath: TheHive.Cases.tasks.logs.message
      description: Log message.
      type: string
    - contextPath: TheHive.Cases.tasks.logs._routing
      description: The root level object which the current object belongs to. For example, a log entry is part of a task, which is part of a case. The _routing in this example would point to the ID of the case.
      type: string
    - contextPath: TheHive.Cases.tasks.logs._parent
      description: The direct parent level object which the current object belongs to.
      type: string
    - contextPath: TheHive.Cases.tasks.logs.startDate
      description: Datetime the log was started on, for example, 2018-06-29 08:15:27.243860.
      type: number
    - contextPath: TheHive.Cases.tasks.logs.status
      description: Status of the log.
      type: string
    - contextPath: TheHive.Cases.tasks.logs.owner
      description: Owner of the log.
      type: string
    - contextPath: TheHive.Cases.tasks.logs._type
      description: Type of the log.
      type: string
    - contextPath: TheHive.Cases.tasks.logs._version
      description: The version of TheHive Project.
      type: number
    - contextPath: TheHive.Cases.tasks.logs.id
      description: The ID of the log.
      type: string
    - contextPath: TheHive.Cases.tasks.logs.createdAt
      description: Datetime the task log was created, for example, 2018-06-29 08:15:27.243860.
      type: number
    - contextPath: TheHive.Cases.tasks.logs.createdBy
      description: The user who created the log.
      type: string
    description: Create a new case.
  - name: thehive-create-task
    arguments:
    - name: id
      required: true
      description: Case ID.
    - name: title
      required: true
      description: Title of the case.
    - name: description
      description: Description.
    - name: startDate
      description: Datetime the task was started on, for example, 2018-06-29 08:15:27.243860.
    outputs:
    - contextPath: TheHive.Tasks.status
      description: Status of the task.
      type: string
    - contextPath: TheHive.TasKs.title
      description: Title of the task.
      type: string
    - contextPath: TheHive.Tasks.id
      description: The ID of the task.
      type: string
    - contextPath: TheHive.Tasks.createdAt
      description: Datetime the task was created, for example, 2018-06-29 08:15:27.243860.
      type: number
    - contextPath: TheHive.Tasks._type
      description: Type of the task.
      type: string
    - contextPath: TheHive.Tasks.createdBy
      description: The user who created the task.
      type: string
    - contextPath: TheHive.Tasks.group
      description: Group of the task.
      type: string
    - contextPath: TheHive.Tasks.flag
      description: A boolean flag used for filtering.
      type: boolean
    - contextPath: TheHive.Tasks.order
      description: The order of the task.
      type: int
    description: Create a new task.
  - name: thehive-remove-case
    arguments:
    - name: id
      required: true
      description: Case ID.
    - name: permanent
      auto: PREDEFINED
      predefined:
      - "false"
      - "true"
      description: Permanently removes the case (cannot be undone).
      defaultValue: "false"
    description: Removes a case.
  - name: thehive-get-linked-cases
    deprecated: true
    arguments:
    - name: id
      required: true
      description: Case ID.
    outputs:
    - contextPath: TheHive.Cases._routing
      description: The root level object which the current object belongs to. For example, a log entry is part of a task, which is part of a case. The _routing in this example would point to the ID of the case.
      type: string
    - contextPath: TheHive.Cases._parent
      description: The direct parent level object which the current object belongs to.
      type: string
    - contextPath: TheHive.Cases.customFields
      description: Any fields that the user of TheHiveProject has added to the platform and filled in as part of a case.
    - contextPath: TheHive.Cases.caseId
      description: The order of the case.
      type: number
    - contextPath: TheHive.Cases.flag
      description: A boolean flag used for filtering.
      type: boolean
    - contextPath: TheHive.Cases.startDate
      description: Datetime the case was started on, for example, 2018-06-29 08:15:27.243860.
      type: number
    - contextPath: TheHive.Cases.status
      description: Status of the case.
      type: string
    - contextPath: TheHive.Cases.owner
      description: Owner of the case.
      type: string
    - contextPath: TheHive.Cases.tlp
      description: Traffic Light Protocol designation for the case.
      type: number
    - contextPath: TheHive.Cases.title
      description: Title of the case.
      type: string
    - contextPath: TheHive.Cases.tags
      description: Tags added to the case.
    - contextPath: TheHive.Cases._type
      description: Type of the case.
      type: string
    - contextPath: TheHive.Cases._version
      description: The version of TheHive Project.
      type: number
    - contextPath: TheHive.Cases.id
      description: The ID of the case.
      type: string
    - contextPath: TheHive.Cases.createdAt
      description: Datetime the case was created, for example, 2018-06-29 08:15:27.243860.
      type: number
    - contextPath: TheHive.Cases.description
      description: Description of the case.
      type: string
    - contextPath: TheHive.Cases.severity
      description: Severity of the case.
      type: number
    - contextPath: TheHive.Cases.pap
      description: Permissible Actions Protocol (PAP), used to indicate what kind of action is allowed.
      type: number
    - contextPath: TheHive.Cases.createdBy
      description: The user who created the case.
      type: string
    - contextPath: TheHive.Cases.tasks._routing
      description: The root level object which the current object belongs to. For example, a log entry is part of a task, which is part of a case. The _routing in this example would point to the ID of the case.
      type: string
    - contextPath: TheHive.Cases.tasks._parent
      description: The direct parent level object which the current object belongs to.
      type: string
    - contextPath: TheHive.Cases.tasks.flag
      description: A boolean flag used for filtering.
      type: boolean
    - contextPath: TheHive.Cases.tasks.order
      description: The order of the task.
      type: number
    - contextPath: TheHive.Cases.tasks.status
      description: Status of the task.
      type: string
    - contextPath: TheHive.Cases.tasks.title
      description: Title of the task.
      type: string
    - contextPath: TheHive.Cases.tasks._type
      description: Type of the task.
      type: string
    - contextPath: TheHive.Cases.tasks._version
      description: The version of TheHive Project.
      type: number
    - contextPath: TheHive.Cases.tasks.id
      description: The ID of the task.
      type: string
    - contextPath: TheHive.Cases.tasks.createdAt
      description: Datetime the task was created, for example, 2018-06-29 08:15:27.243860.
      type: number
    - contextPath: TheHive.Cases.tasks.createdBy
      description: The user who created the task.
      type: string
    - contextPath: TheHive.Cases.tasks.group
      description: Group of the task.
      type: string
    description: Get linked cases.
  - name: thehive-merge-cases
    arguments:
    - name: firstCaseID
      required: true
      description: ID of the first case.
    - name: secondCaseID
      required: true
      description: ID of the second case.
    outputs:
    - contextPath: TheHive.Cases._routing
      description: The root level object which the current object belongs to. For example, a log entry is part of a task, which is part of a case. The _routing in this example would point to the ID of the case.
      type: string
    - contextPath: TheHive.Cases._parent
      description: The direct parent level object which the current object belongs to.
      type: string
    - contextPath: TheHive.Cases.customFields
      description: Any fields that the user of TheHiveProject has added to the platform and filled in as part of a case.
    - contextPath: TheHive.Cases.caseId
      description: The order of the case.
      type: number
    - contextPath: TheHive.Cases.flag
      description: A boolean flag used for filtering.
      type: boolean
    - contextPath: TheHive.Cases.startDate
      description: Datetime the case was started on, for example, 2018-06-29 08:15:27.243860.
      type: number
    - contextPath: TheHive.Cases.status
      description: Status of the case.
      type: string
    - contextPath: TheHive.Cases.owner
      description: Owner of the case.
      type: string
    - contextPath: TheHive.Cases.tlp
      description: Traffic Light Protocol designation for the case.
      type: number
    - contextPath: TheHive.Cases.title
      description: Title of the case.
      type: string
    - contextPath: TheHive.Cases.tags
      description: Tags added to the case.
    - contextPath: TheHive.Cases._type
      description: Type of the case.
      type: string
    - contextPath: TheHive.Cases._version
      description: The version of TheHive Project.
      type: number
    - contextPath: TheHive.Cases.id
      description: The ID of the case.
      type: string
    - contextPath: TheHive.Cases.createdAt
      description: Datetime the case was created, for example, 2018-06-29 08:15:27.243860.
      type: number
    - contextPath: TheHive.Cases.description
      description: Description of the case.
      type: string
    - contextPath: TheHive.Cases.severity
      description: Severity of the case.
      type: number
    - contextPath: TheHive.Cases.pap
      description: Permissible Actions Protocol (PAP), used to indicate what kind of action is allowed.
      type: number
    - contextPath: TheHive.Cases.createdBy
      description: The user who created the case.
      type: string
    - contextPath: TheHive.Cases.tasks._routing
      description: The root level object which the current object belongs to. For example, a log entry is part of a task, which is part of a case. The _routing in this example would point to the ID of the case.
      type: string
    - contextPath: TheHive.Cases.tasks._parent
      description: The direct parent level object which the current object belongs to.
      type: string
    - contextPath: TheHive.Cases.tasks.flag
      description: A boolean flag used for filtering.
      type: boolean
    - contextPath: TheHive.Cases.tasks.order
      description: The order of the task.
      type: number
    - contextPath: TheHive.Cases.tasks.status
      description: Status of the task.
      type: string
    - contextPath: TheHive.Cases.tasks.title
      description: Title of the task.
      type: string
    - contextPath: TheHive.Cases.tasks._type
      description: Type of the task.
      type: string
    - contextPath: TheHive.Cases.tasks._version
      description: The version of TheHive Project.
      type: number
    - contextPath: TheHive.Cases.tasks.id
      description: The ID of the task.
      type: string
    - contextPath: TheHive.Cases.tasks.createdAt
      description: Datetime the task was created, for example, 2018-06-29 08:15:27.243860.
      type: number
    - contextPath: TheHive.Cases.tasks.createdBy
      description: The user who created the task.
      type: string
    - contextPath: TheHive.Cases.tasks.group
      description: Group of the task.
      type: string
    - contextPath: TheHive.Cases.tasks.logs.message
      description: Log message.
      type: string
    - contextPath: TheHive.Cases.tasks.logs._routing
      description: The root level object which the current object belongs to. For example, a log entry is part of a task, which is part of a case. The _routing in this example would point to the ID of the case.
      type: string
    - contextPath: TheHive.Cases.tasks.logs._parent
      description: The direct parent level object which the current object belongs to.
      type: string
    - contextPath: TheHive.Cases.tasks.logs.startDate
      description: Datetime the log was started on, for example, 2018-06-29 08:15:27.243860.
      type: number
    - contextPath: TheHive.Cases.tasks.logs.status
      description: Status of the log.
      type: string
    - contextPath: TheHive.Cases.tasks.logs.owner
      description: Owner of the log.
      type: string
    - contextPath: TheHive.Cases.tasks.logs._type
      description: Type of the log.
      type: string
    - contextPath: TheHive.Cases.tasks.logs._version
      description: The version of TheHive Project.
      type: number
    - contextPath: TheHive.Cases.tasks.logs.id
      description: The ID of the log.
      type: string
    - contextPath: TheHive.Cases.tasks.logs.createdAt
      description: Datetime the task log was created, for example, 2018-06-29 08:15:27.243860.
      type: number
    - contextPath: TheHive.Cases.tasks.logs.createdBy
      description: The user who created the log.
      type: string
    description: Merges 2 cases.
  - name: thehive-get-case-tasks
    arguments:
    - name: id
      required: true
      description: Case ID.
    description: Get the tasks of a case.
  - name: thehive-get-task
    arguments:
    - name: id
      required: true
      description: Task ID.
    outputs:
    - contextPath: TheHive.Tasks._routing
      description: The root level object which the current object belongs to. For example, a log entry is part of a task, which is part of a case. The _routing in this example would point to the ID of the case.
      type: string
    - contextPath: TheHive.Tasks._parent
      description: The direct parent level object which the current object belongs to.
      type: string
    - contextPath: TheHive.Tasks.flag
      description: A boolean flag used for filtering.
      type: boolean
    - contextPath: TheHive.Tasks.order
      description: The order of the task.
      type: number
    - contextPath: TheHive.Tasks.status
      description: Status of the task.
      type: string
    - contextPath: TheHive.Tasks.title
      description: Title of the task.
      type: string
    - contextPath: TheHive.Tasks._type
      description: Type of the task.
      type: string
    - contextPath: TheHive.Tasks._version
      description: The version of TheHive Project.
      type: number
    - contextPath: TheHive.Tasks.id
      description: The ID of the task.
      type: string
    - contextPath: TheHive.Tasks.createdAt
      description: Datetime the task was created, for example, 2018-06-29 08:15:27.243860.
      type: number
    - contextPath: TheHive.Tasks.createdBy
      description: The user who created the task.
      type: string
    - contextPath: TheHive.Tasks.group
      description: Group of the task.
      type: string
    - contextPath: TheHive.Tasks.logs.message
      description: Log message.
      type: string
    - contextPath: TheHive.Tasks.logs._routing
      description: The root level object which the current object belongs to. For example, a log entry is part of a task, which is part of a case. The _routing in this example would point to the ID of the case.
      type: string
    - contextPath: TheHive.Tasks.logs._parent
      description: The direct parent level object which the current object belongs to.
      type: string
    - contextPath: TheHive.Tasks.logs.startDate
      description: Datetime the log was started on, for example, 2018-06-29 08:15:27.243860.
      type: number
    - contextPath: TheHive.Tasks.logs.status
      description: Status of the log.
      type: string
    - contextPath: TheHive.Tasks.logs.owner
      description: Owner of the log.
      type: string
    - contextPath: TheHive.Tasks.logs._type
      description: Type of the log.
      type: string
    - contextPath: TheHive.Tasks.logs._version
      description: The version of TheHive Project.
      type: number
    - contextPath: TheHive.Tasks.logs.id
      description: The ID of the log.
      type: string
    - contextPath: TheHive.Tasks.logs.createdAt
      description: Datetime the task log was created, for example, 2018-06-29 08:15:27.243860.
      type: number
    - contextPath: TheHive.Tasks.logs.createdBy
      description: The user who created the task.
      type: string
    description: Get a specific task.
  - name: thehive-get-attachment
    deprecated: true
    arguments:
    - name: id
      required: true
      description: Attachmenmt ID.
    - name: name
      required: true
      description: Attachment Name.
    description: Retrieves an attachment from a log.
  - name: thehive-update-task
    arguments:
    - name: id
      required: true
      description: Task ID.
    - name: title
      description: Title of the task.
    - name: status
      auto: PREDEFINED
      predefined:
      - Waiting
      - InProgress
      - Completed
      - Cancel
      description: Status of the task.
    - name: flag
      auto: PREDEFINED
      predefined:
      - "false"
      - "true"
      description: A boolean flag used for filtering.
    - name: owner
      description: Owner of the task.
    - name: startDate
      description: Datetime the task was started on, for example, 2018-06-29 08:15:27.243860.
    - name: endDate
      description: Datetime the case ended, for example, 2018-06-29 08:15:27.243860.
    description: Updates a task.
  - name: thehive-list-users
    arguments: []
    description: Get a list of users.
  - name: thehive-get-user
    arguments:
    - name: id
      required: true
      description: User ID.
    description: Get a single user.
  - name: thehive-create-local-user
    arguments:
    - name: login
      required: true
      description: Username login.
    - name: name
      required: true
      description: Name of the user.
    - name: roles
      description: 'Roles (CSV: can be read, write, admin).'
      defaultValue: read
    - name: password
      required: true
      description: Password.
    - name: profile
      description: Profile name (only used with TheHive Project v4 and onwards).
    description: Create a new user.
  - name: thehive-block-user
    arguments:
    - name: id
      required: true
      description: User ID.
    description: Block a user.
  - name: thehive-list-observables
    arguments:
    - name: id
      description: Case ID.
      required: true
    description: List observables for a case.
    outputs:
    - contextPath: TheHive.Observables
      description: List of observables for a case.
      type: string
  - name: thehive-create-observable
    arguments:
    - name: id
      required: true
      description: Case ID.
    - name: data
      required: true
      description: Data of the observable.
    - name: dataType
      required: true
      auto: PREDEFINED
      predefined:
      - autonomous-system
      - domain
      - file
      - filename
      - fqdn
      - hash
      - ip
      - mail
      - mail_subject
      - other
      - regexp
      - registry
      - uri_path
      - url
      - user-agent
      description: Data type of the observable.
      defaultValue: other
    - name: message
      required: true
      description: Observable message.
    - name: startDate
      description: Datetime the observable was started on, for example, 2018-06-29 08:15:27.243860.
    - name: tlp
      auto: PREDEFINED
      predefined:
      - WHITE
      - GREEN
      - AMBER
      - RED
      description: Traffic Light Protocol designation for the observable.
    - name: ioc
      auto: PREDEFINED
      predefined:
      - "true"
      - "false"
      description: Is the observable an IOC?
    - name: status
      auto: PREDEFINED
      predefined:
      - Ok
      - Deleted
      description: Status of the observable.
    description: Creates an observable.
  - name: thehive-update-observable
    arguments:
    - name: id
      required: true
      description: Observable ID.
    - name: message
      required: true
      description: Observable message.
    - name: tlp
      auto: PREDEFINED
      predefined:
      - WHITE
      - GREEN
      - AMBER
      - RED
      description: Traffic Light Protocol designation for the observable.
    - name: ioc
      auto: PREDEFINED
      predefined:
      - "true"
      - "false"
      description: Is the observable an IOC?
    - name: status
      auto: PREDEFINED
      predefined:
      - Ok
      - Deleted
      description: Status of the observable.
    description: Update an observable.
  - name: get-mapping-fields
    arguments: []
    description: Returns the list of fields.
  - name: get-remote-data
    arguments:
    - name: id
      required: true
      description: The ticket ID.
    - name: lastUpdate
      required: true
      description: Retrieve entries that were created after lastUpdate.
    description: Get remote data from a remote incident. This method does not update the current incident, and should be used for debugging purposes.
  - name: thehive-get-version
    arguments: []
    description: Displays the version of TheHive Project.
  - name: get-modified-remote-data
    arguments: []
    description: Gets the list of incidents that were modified since the last update time. Note that this method is here for debugging purposes. The get-modified-remote-data command is used as part of a Mirroring feature, which is available from version 6.1.
<<<<<<< HEAD
  dockerimage: demisto/python3:3.10.13.72123
=======
  dockerimage: demisto/python3:3.10.13.80014
>>>>>>> 6f77591c
  isfetch: true
  subtype: python3
  ismappable: true
  isremotesyncin: true
  isremotesyncout: true
fromversion: 6.0.0
tests:
- Playbook_TheHiveProject_Test<|MERGE_RESOLUTION|>--- conflicted
+++ resolved
@@ -1445,11 +1445,7 @@
   - name: get-modified-remote-data
     arguments: []
     description: Gets the list of incidents that were modified since the last update time. Note that this method is here for debugging purposes. The get-modified-remote-data command is used as part of a Mirroring feature, which is available from version 6.1.
-<<<<<<< HEAD
-  dockerimage: demisto/python3:3.10.13.72123
-=======
   dockerimage: demisto/python3:3.10.13.80014
->>>>>>> 6f77591c
   isfetch: true
   subtype: python3
   ismappable: true
