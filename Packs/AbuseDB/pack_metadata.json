{
    "name": "AbuseIPDB",
    "description": "Central repository to report and identify IP addresses that have been associated with malicious activity online. Check the Detailed Information section for more information on how to configure the integration.",
    "support": "xsoar",
<<<<<<< HEAD
    "currentVersion": "1.0.28",
=======
    "currentVersion": "1.0.29",
>>>>>>> 6f77591c
    "author": "Cortex XSOAR",
    "url": "https://www.paloaltonetworks.com/cortex",
    "email": "",
    "created": "2020-04-14T00:00:00Z",
    "categories": [
        "Data Enrichment & Threat Intelligence"
    ],
    "tags": [
        "Free Enricher"
    ],
    "useCases": [],
    "keywords": [],
    "marketplaces": [
        "xsoar",
        "marketplacev2"
    ]
}<|MERGE_RESOLUTION|>--- conflicted
+++ resolved
@@ -2,11 +2,7 @@
     "name": "AbuseIPDB",
     "description": "Central repository to report and identify IP addresses that have been associated with malicious activity online. Check the Detailed Information section for more information on how to configure the integration.",
     "support": "xsoar",
-<<<<<<< HEAD
-    "currentVersion": "1.0.28",
-=======
     "currentVersion": "1.0.29",
->>>>>>> 6f77591c
     "author": "Cortex XSOAR",
     "url": "https://www.paloaltonetworks.com/cortex",
     "email": "",
