--- conflicted
+++ resolved
@@ -2,11 +2,7 @@
     "name": "Azure Storage Table",
     "description": "Create and Manage Azure Storage Tables and Entities.",
     "support": "xsoar",
-<<<<<<< HEAD
-    "currentVersion": "1.0.18",
-=======
     "currentVersion": "1.0.19",
->>>>>>> 6f77591c
     "author": "Cortex XSOAR",
     "url": "https://www.paloaltonetworks.com/cortex",
     "email": "",
