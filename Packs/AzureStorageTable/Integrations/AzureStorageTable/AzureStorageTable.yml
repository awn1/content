category: IT Services
commonfields:
  id: Azure Storage Table
  version: -1
configuration:
- display: Storage account name
  displaypassword: Account SAS Token
  name: credentials
  type: 9
  required: false
- additionalinfo: Relevant only if the integration is running on Azure VM. If selected, authenticates based on the value provided for the Azure Managed Identities Client ID field. If no value is provided for the Azure Managed Identities Client ID field, authenticates based on the System Assigned Managed Identity. For additional information, see the Help tab.
  display: Use Azure Managed Identities
  name: use_managed_identities
  type: 8
  required: false
- additionalinfo: The Managed Identities client ID for authentication - relevant only if the integration is running on Azure VM.
  displaypassword: Azure Managed Identities Client ID
  name: managed_identities_client_id
  hiddenusername: true
  type: 9
  required: false
- display: Use system proxy settings
  name: proxy
  type: 8
  required: false
- display: Trust any certificate (not secure)
  name: insecure
  type: 8
  required: false
description: Create and Manage Azure Storage Tables and Entities.
display: Azure Storage Table
name: Azure Storage Table
script:
  commands:
  - arguments:
    - description: 'The name of the new table to create. Rules for naming tables can be found here: https://docs.microsoft.com/en-us/rest/api/storageservices/understanding-the-table-service-data-model'
      name: table_name
      required: true
    description: Creates a new table in a storage account.
    name: azure-storage-table-create
    outputs:
    - contextPath: AzureStorageTable.Table.name
      description: Table name.
      type: String
  - arguments:
    - description: The name of the table to delete.
      name: table_name
      required: true
    description: Delete the specified table and any data it contains.
    execution: true
    name: azure-storage-table-delete
  - arguments:
    - defaultValue: '50'
      description: Number of Tables to retrieve. Default is 50.
      name: limit
    - description: "Filter Tables Query expression. \nInformation about Query expression structure can be found here: https://docs.microsoft.com/en-us/rest/api/storageservices/querying-tables-and-entities#constructing-filter-strings"
      name: filter
    - defaultValue: '1'
      description: Page Number.  Default is 1.
      name: page
    description: List tables under the specified account.
    name: azure-storage-table-query
    outputs:
    - contextPath: AzureStorageTable.Table.name
      description: Table name.
      type: String
  - arguments:
    - description: Table name.
      name: table_name
      required: true
    - description: Unique identifier for the partition within a given table.
      name: partition_key
      required: true
    - description: Unique identifier for an entity within a given partition.
      name: row_key
      required: true
    - description: 'Entity fields in JSON format: { "Key1": Value1, "Key2": Value2}.'
      name: entity_fields
      required: true
    description: Insert a new entity into a table.
    name: azure-storage-table-entity-insert
    outputs:
    - contextPath: AzureStorageTable.Table.Entity.PartitionKey
      description: Entity partition key.
      type: String
    - contextPath: AzureStorageTable.Table.Entity.RowKey
      description: Entity row key.
      type: String
    - contextPath: AzureStorageTable.Table.Entity.Timestamp
      description: Entity last update UTC time.
      type: Date
    - contextPath: AzureStorageTable.Table.name
      description: Entity table name.
      type: String
  - arguments:
    - description: Entity table name.
      name: table_name
      required: true
    - description: Unique identifier for the partition within a given table.
      name: partition_key
      required: true
    - description: Unique identifier for an entity within a given partition.
      name: row_key
      required: true
    - description: 'Entity fields in JSON format: { "Key1": Value1, "Key2": Value2}.'
      name: entity_fields
      required: true
    description: Update an existing entity in a table. The Update Entity command does not replace the existing entity.
    name: azure-storage-table-entity-update
  - arguments:
    - description: Table name.
      name: table_name
      required: true
    - description: Unique identifier for the partition within a given table.
      name: partition_key
      required: true
    - description: Unique identifier for an entity within a given partition.
      name: row_key
      required: true
    - description: 'Entity records in JSON format: { "Key1": Value1, "Key2": Value2}.'
      name: entity_fields
      required: true
    description: Replace an existing entity in a table. The Replace Entity command replace the entire entity and can be used to remove properties.
    execution: true
    name: azure-storage-table-entity-replace
  - arguments:
    - description: Entity table name.
      name: table_name
      required: true
    - description: Unique identifier for the partition within a given table. If specified, 'row_key' argument must also be specified.
      name: partition_key
    - description: Unique identifier for an entity within a given partition. If specified, 'partition_key' argument must also be specified.
      name: row_key
    - description: |-
        Filter Entities query expression.
        Information about Query expression structure can be found here: https://docs.microsoft.com/en-us/rest/api/storageservices/querying-tables-and-entities#constructing-filter-strings
      name: filter
    - description: Comma-separated Entity properties to return. If not specified - all fields will be retrieved.
      isArray: true
      name: select
    - defaultValue: '50'
      description: |-
        Number of entities to retrieve. Default is 50.
        This argument is will be ignored when 'partition_key' or 'row_key' arguments are provided.
      name: limit
    - defaultValue: '1'
      description: |-
        Page number. Default is 1.
        This argument is will be ignored when 'partition_key' or 'row_key' arguments are provided.
      name: page
    description: Query Entities in a table.
    name: azure-storage-table-entity-query
    outputs:
    - contextPath: AzureStorageTable.Table.name
      description: Entity table Name.
      type: String
  - arguments:
    - description: Entity table name.
      name: table_name
      required: true
    - description: Unique identifier for the partition within a given table.
      name: partition_key
      required: true
    - description: Unique identifier for an entity within a given partition.
      name: row_key
      required: true
    description: Delete an existing entity in a table.
    execution: true
    name: azure-storage-table-entity-delete
<<<<<<< HEAD
  dockerimage: demisto/python3:3.10.13.72123
=======
  dockerimage: demisto/python3:3.10.13.83255
>>>>>>> 6f77591c
  runonce: false
  script: '-'
  subtype: python3
  type: python
fromversion: 6.0.0
tests:
- No tests (auto formatted)<|MERGE_RESOLUTION|>--- conflicted
+++ resolved
@@ -167,11 +167,7 @@
     description: Delete an existing entity in a table.
     execution: true
     name: azure-storage-table-entity-delete
-<<<<<<< HEAD
-  dockerimage: demisto/python3:3.10.13.72123
-=======
   dockerimage: demisto/python3:3.10.13.83255
->>>>>>> 6f77591c
   runonce: false
   script: '-'
   subtype: python3
