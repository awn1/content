commonfields:
  id: RedCanary
  version: -1
name: RedCanary
display: Red Canary
category: Deception & Breach Simulation
description: Red Canary collects endpoint data using Carbon Black Response and CrowdStrike Falcon.  The collected data is standardized into a common schema which allows teams to detect, analyze and respond to security incidents.
configuration:
- display: Domain (for example, https://demisto.my.redcanary.co)
  name: domain
  defaultvalue: ""
  type: 0
  required: true
- display: API Key
  name: api_key
  defaultvalue: ""
  type: 4
  hidden: true
  required: false
- name: api_key_creds
  type: 9
  displaypassword: API Key
  hiddenusername: true
  required: false
- display: Fetch incidents
  name: isFetch
  type: 8
  required: false
- display: Incident type
  name: incidentType
  type: 13
  required: false
- display: First fetch timestamp (<number> <time unit>, e.g., 12 hours, 7 days)
  name: fetch_time
  type: 0
  defaultvalue: 3 days
  required: false
- display: Use system proxy settings
  name: proxy
  type: 8
  required: false
- display: Trust any certificate (not secure)
  name: insecure
  type: 8
  required: false
script:
  script: ''
  type: python
  subtype: python3
<<<<<<< HEAD
  dockerimage: demisto/python3:3.10.13.72123
=======
  dockerimage: demisto/python3:3.10.13.78960
>>>>>>> 6f77591c
  commands:
  - name: redcanary-acknowledge-detection
    arguments:
    - name: id
      required: true
      default: true
      description: Detection ID. Can be obtained from the context.
    description: Mark a detection as acknowledged to inform that it's being handled.
  - name: redcanary-update-remediation-state
    arguments:
    - name: id
      required: true
      default: true
      description: Detection ID. Can be obtained from the context.
    - name: remediation-state
      required: true
      auto: PREDEFINED
      predefined:
      - remediated
      - not_remediated_false_positive
      - not_remediated_sanctioned_activity
      - not_remediated_unwarranted
      description: The way in which the detection was remediated.
    - name: comment
<<<<<<< HEAD
      description: Describe the reason why the detection was remediated in this manner. This is ignored for 'remediated' state
=======
      description: Describe the reason why the detection was remediated in this manner. This is ignored for 'remediated' state.
>>>>>>> 6f77591c
      defaultValue: remediated by Demisto.
    description: Update the remediation state of a detection.
  - name: redcanary-list-detections
    arguments:
    - name: page
      description: What page of results to fetch. Defaults to first page.
    - name: per-page
      description: How many results to return per page.
    outputs:
    - contextPath: RedCanary.Detection.ID
      description: Detection ID.
      type: number
    - contextPath: RedCanary.Detection.Headline
      description: Human readable text about the detection.
      type: string
    - contextPath: RedCanary.Detection.Severity
      description: The severity of the detection. High, medium, or low.
      type: string
    - contextPath: RedCanary.Detection.Summary
      description: A summary of information about the detection.
      type: string
    - contextPath: RedCanary.Detection.Classification
      description: Detection Classification.
      type: string
    - contextPath: RedCanary.Detection.Subclassification
      description: Detection Subclassification.
      type: string
    - contextPath: RedCanary.Detection.Time
      description: The time the detection was confirmed as a threat by Red Canary.
      type: date
    - contextPath: RedCanary.Detection.Acknowledged
      description: Whether or not the detection is acknowledged.
      type: boolean
    - contextPath: RedCanary.Detection.RemediationStatus
      description: The state the detection is currently in.
      type: string
    - contextPath: RedCanary.Detection.Reason
      description: The reason for the detection.
      type: String
    - contextPath: RedCanary.Detection.EndpointUserID
      description: The ID of the user in the infected endpoint.
      type: Number
    - contextPath: RedCanary.Detection.EndpointID
      description: The ID of the endpoint infected in the detection.
      type: Number
    - contextPath: Endpoint.Hostname
      description: Fully-qualified endpoint hostname.
      type: string
    - contextPath: Endpoint.ID
      description: Endpoint ID.
      type: string
    - contextPath: Endpoint.IPAddress
      description: IP Address of the endpoint.
    - contextPath: Endpoint.MACAddress
      description: MAC address of the endpoint.
    - contextPath: Endpoint.OS
      description: The operating system platform used by the endpoint.
      type: string
    - contextPath: Endpoint.OSVersion
      description: The complete operating system version identifier used by the endpoint.
      type: string
    - contextPath: Endpoint.Memory
      description: Physical memory of the endpoint in bytes.
      type: number
    - contextPath: Endpoint.IsIsolated
      description: Whether or not the endpoint is currently network isolated.
      type: boolean
    - contextPath: Endpoint.IsDecommissioned
      description: Whether or not the endpoint is decommissioned.
      type: boolean
    - contextPath: Account.Username
      description: Endpoint user name.
      type: string
    - contextPath: Account.Hostname
      description: Endpoint host name.
      type: string
    description: Get a list of confirmed detections.
  - name: redcanary-list-endpoints
    arguments:
    - name: page
      description: Page number in the query response. Default is 1.
      defaultValue: "1"
    - name: per-page
      description: Number of returned results per page. Default is 50.
      defaultValue: "50"
    outputs:
    - contextPath: Endpoint.Hostname
      description: Fully-qualified endpoint hostname.
      type: string
    - contextPath: Endpoint.ID
      description: Endpoint ID.
      type: string
    - contextPath: Endpoint.IPAddress
      description: IP Address of the endpoint.
    - contextPath: Endpoint.MACAddress
      description: MAC Address of the endpoint.
    - contextPath: Endpoint.OS
      description: The operating system platform used by the endpoint.
      type: string
    - contextPath: Endpoint.OSVersion
      description: The complete operating system version identifier used by the endpoint.
      type: string
    - contextPath: Endpoint.Memory
      description: Physical memory of the endpoint in bytes.
      type: number
    - contextPath: Endpoint.IsIsolated
      description: Whether or not the endpoint is currently network isolated.
      type: boolean
    - contextPath: Endpoint.IsDecommissioned
      description: Whether or not the endpoint is decommissioned.
      type: boolean
    description: Get a list of endpoints.
  - name: redcanary-execute-playbook
    arguments:
    - name: playbook-id
      description: Playbook ID for execution.
    - name: detection-id
      required: true
<<<<<<< HEAD
      description: Detection to execute the playbook on. Can be retrieve from the context
=======
      description: Detection to execute the playbook on. Can be retrieve from the context.
>>>>>>> 6f77591c
    - name: playbook-name
      description: Playbook name for execution. if playbook ID is specify, this is ignored.
    description: Execute a predefined playbook on a detection.
  - name: redcanary-get-endpoint
    arguments:
    - name: id
      required: true
      default: true
      description: Endpoint ID.
    outputs:
    - contextPath: Endpoint.Hostname
      description: Fully-qualified endpoint hostname.
      type: string
    - contextPath: Endpoint.ID
      description: Endpoint ID.
      type: string
    - contextPath: Endpoint.IPAddress
      description: IP Address of the endpoint.
    - contextPath: Endpoint.MACAddress
      description: MAC Address of the endpoint.
    - contextPath: Endpoint.OS
      description: The operating system platform used by the endpoint.
      type: string
    - contextPath: Endpoint.OSVersion
      description: The complete operating system version identifier used by the endpoint.
      type: string
    - contextPath: Endpoint.Memory
      description: Physical memory of the endpoint in bytes.
      type: number
    - contextPath: Endpoint.IsIsolated
      description: Whether or not the endpoint is currently network isolated.
      type: boolean
    - contextPath: Endpoint.IsDecommissioned
      description: Whether or not the endpoint is decommissioned.
      type: boolean
    description: Get an endpoint by unique identifier.
  - name: redcanary-get-endpoint-detections
    arguments:
    - name: id
      required: true
      default: true
      description: Endpoint ID.
    outputs:
    - contextPath: RedCanary.Detection.ID
      description: Detection ID.
      type: number
    - contextPath: RedCanary.Detection.Headline
      description: Human readable text about the detection.
      type: string
    - contextPath: RedCanary.Detection.Severity
      description: The severity of the detection. High, medium, or low.
      type: string
    - contextPath: RedCanary.Detection.Summary
      description: A summary of information about the detection.
      type: string
    - contextPath: RedCanary.Detection.Classification
      description: Detection Classification.
      type: string
    - contextPath: RedCanary.Detection.Subclassification
      description: Detection Subclassification.
      type: string
    - contextPath: RedCanary.Detection.Time
      description: The time the detection was confirmed as a threat by Red Canary.
      type: date
    - contextPath: RedCanary.Detection.Acknowledged
      description: Whether or not the detection is acknowledged.
      type: boolean
    - contextPath: RedCanary.Detection.RemediationStatus
      description: The state the detection is currently in.
      type: string
    - contextPath: Endpoint.Hostname
      description: Fully-qualified endpoint hostname.
      type: string
    - contextPath: Endpoint.ID
      description: Endpoint ID.
      type: string
    - contextPath: Endpoint.IPAddress
      description: IP Address of the endpoint.
    - contextPath: Endpoint.MACAddress
      description: MAC Address of the endpoint.
    - contextPath: Endpoint.OS
      description: The operating system platform used by the endpoint.
      type: string
    - contextPath: Endpoint.OSVersion
      description: The complete operating system version identifier used by the endpoint.
      type: string
    - contextPath: Endpoint.Memory
      description: Physical memory of the endpoint in bytes.
      type: number
    - contextPath: Endpoint.IsIsolated
      description: Whether or not the endpoint is currently network isolated.
      type: boolean
    - contextPath: Endpoint.IsDecommissioned
      description: Whether or not the endpoint is decommissioned.
      type: boolean
    - contextPath: Account.Username
      description: Endpoint user name.
      type: string
    - contextPath: Account.Hostname
      description: Endpoint host name.
      type: string
    description: Get a list of detections associated with the endpoint.
  - name: redcanary-get-detection
    arguments:
    - name: id
      required: true
      default: true
      description: Detection ID.
    outputs:
    - contextPath: RedCanary.Detection.ID
      description: Detection ID.
      type: number
    - contextPath: RedCanary.Detection.Headline
      description: Human readable text about the detection.
      type: string
    - contextPath: RedCanary.Detection.Severity
      description: The severity of the detection. High, medium, or low.
      type: string
    - contextPath: RedCanary.Detection.Summary
      description: A summary of information about the detection.
      type: string
    - contextPath: RedCanary.Detection.Classification
      description: Detection Classification.
      type: string
    - contextPath: RedCanary.Detection.Subclassification
      description: Detection Subclassification.
      type: string
    - contextPath: RedCanary.Detection.Time
      description: The time the detection was confirmed as a threat by Red Canary.
      type: date
    - contextPath: RedCanary.Detection.Acknowledged
      description: Whether or not the detection is acknowledged.
      type: boolean
    - contextPath: RedCanary.Detection.RemediationStatus
      description: The state the detection is currently in.
      type: string
    - contextPath: RedCanary.Detection.Reason
      description: The reason for the detection.
      type: String
    - contextPath: RedCanary.Detection.EndpointUserID
      description: The ID of the user in the infected endpoint.
      type: Number
    - contextPath: RedCanary.Detection.EndpointID
      description: The ID of the endpoint infected in the detection.
      type: Number
    - contextPath: Endpoint.Hostname
      description: Fully-qualified endpoint hostname.
      type: string
    - contextPath: Endpoint.ID
      description: Endpoint ID.
      type: string
    - contextPath: Endpoint.IPAddress
      description: IP Address of the endpoint.
    - contextPath: Endpoint.MACAddress
      description: MAC Address of the endpoint.
    - contextPath: Endpoint.OS
      description: The operating system platform used by the endpoint.
      type: string
    - contextPath: Endpoint.OSVersion
      description: The complete operating system version identifier used by the endpoint.
      type: string
    - contextPath: Endpoint.Memory
      description: Physical memory of the endpoint in bytes.
      type: number
    - contextPath: Endpoint.IsIsolated
      description: Whether or not the endpoint is currently network isolated.
      type: boolean
    - contextPath: Endpoint.IsDecommissioned
      description: Whether or not the endpoint is decommissioned.
      type: boolean
    - contextPath: Account.Username
      description: Endpoint user name.
      type: string
    - contextPath: Account.Hostname
      description: Endpoint host name.
      type: string
    - contextPath: Domain.Name
      description: Domain name.
      type: string
    - contextPath: File.Name
      description: File name.
      type: string
    - contextPath: File.MD5
      description: File MD5.
      type: string
    - contextPath: File.SHA256
      description: File SHA256.
      type: string
    - contextPath: File.Path
      description: File path in the endpoint.
      type: string
    - contextPath: File.Extension
      description: File extension.
      type: string
    - contextPath: IP.Address
      description: IP Address.
      type: string
    - contextPath: IP.Port
      description: Port.
      type: string
    - contextPath: Process.Name
      description: Process name.
      type: string
    - contextPath: Process.Path
      description: process binary path.
      type: string
    - contextPath: Process.MD5
      description: Binary MD5.
      type: string
    - contextPath: Process.SHA256
      description: Binary SHA256.
      type: string
    - contextPath: Process.StartTime
      description: Process execution time.
      type: date
    - contextPath: Process.CommandLine
      description: Process command line.
      type: string
    description: Get a detection by unique identifier.
  isfetch: true
tests:
- RedCanaryTest
fromversion: 5.0.0<|MERGE_RESOLUTION|>--- conflicted
+++ resolved
@@ -47,11 +47,7 @@
   script: ''
   type: python
   subtype: python3
-<<<<<<< HEAD
-  dockerimage: demisto/python3:3.10.13.72123
-=======
   dockerimage: demisto/python3:3.10.13.78960
->>>>>>> 6f77591c
   commands:
   - name: redcanary-acknowledge-detection
     arguments:
@@ -76,11 +72,7 @@
       - not_remediated_unwarranted
       description: The way in which the detection was remediated.
     - name: comment
-<<<<<<< HEAD
-      description: Describe the reason why the detection was remediated in this manner. This is ignored for 'remediated' state
-=======
       description: Describe the reason why the detection was remediated in this manner. This is ignored for 'remediated' state.
->>>>>>> 6f77591c
       defaultValue: remediated by Demisto.
     description: Update the remediation state of a detection.
   - name: redcanary-list-detections
@@ -199,11 +191,7 @@
       description: Playbook ID for execution.
     - name: detection-id
       required: true
-<<<<<<< HEAD
-      description: Detection to execute the playbook on. Can be retrieve from the context
-=======
       description: Detection to execute the playbook on. Can be retrieve from the context.
->>>>>>> 6f77591c
     - name: playbook-name
       description: Playbook name for execution. if playbook ID is specify, this is ignored.
     description: Execute a predefined playbook on a detection.
