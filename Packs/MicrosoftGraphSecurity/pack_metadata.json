{
    "name": "Microsoft Graph Security",
    "description": "Unified gateway to security insights - all from a unified Microsoft Graph\n  Security API.",
    "support": "xsoar",
<<<<<<< HEAD
    "currentVersion": "2.2.27",
=======
    "currentVersion": "2.2.28",
>>>>>>> 032a7012
    "author": "Cortex XSOAR",
    "url": "https://www.paloaltonetworks.com/cortex",
    "email": "",
    "created": "2020-04-21T08:58:13Z",
    "categories": [
        "Analytics & SIEM"
    ],
    "tags": [],
    "useCases": [],
    "keywords": [],
    "marketplaces": [
        "xsoar",
        "marketplacev2",
        "platform"
    ],
    "supportedModules": [
        "C1",
        "C3",
        "X0",
        "X1",
        "X3",
        "X5",
        "ENT_PLUS"
    ]
}<|MERGE_RESOLUTION|>--- conflicted
+++ resolved
@@ -2,11 +2,7 @@
     "name": "Microsoft Graph Security",
     "description": "Unified gateway to security insights - all from a unified Microsoft Graph\n  Security API.",
     "support": "xsoar",
-<<<<<<< HEAD
-    "currentVersion": "2.2.27",
-=======
     "currentVersion": "2.2.28",
->>>>>>> 032a7012
     "author": "Cortex XSOAR",
     "url": "https://www.paloaltonetworks.com/cortex",
     "email": "",
