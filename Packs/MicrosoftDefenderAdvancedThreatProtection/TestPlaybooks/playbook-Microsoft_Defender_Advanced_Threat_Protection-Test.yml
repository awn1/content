id: Microsoft Defender Advanced Threat Protection - Test
version: -1
vcShouldKeepItemLegacyProdMachine: false
name: Microsoft Defender Advanced Threat Protection - Test
starttaskid: "0"
tasks:
  "0":
    id: "0"
    taskid: 87de7076-dc52-4ffd-8d3e-d7f95ed3900f
    type: start
    task:
      id: 87de7076-dc52-4ffd-8d3e-d7f95ed3900f
      version: -1
      name: ""
      iscommand: false
      brand: ""
    nexttasks:
      '#none#':
      - "27"
    separatecontext: false
    continueonerrortype: ""
    view: |-
      {
        "position": {
          "x": 1985,
          "y": 50
        }
      }
    note: false
    timertriggers: []
    ignoreworker: false
    skipunavailable: false
    quietmode: 0
    isoversize: false
    isautoswitchedtoquietmode: false
  "2":
    id: "2"
    taskid: af1205b9-93a8-40a5-8aeb-f8cb8ca00b98
    type: regular
    task:
      id: af1205b9-93a8-40a5-8aeb-f8cb8ca00b98
      version: -1
      name: Get ATP list alerts
      script: '|||microsoft-atp-list-alerts'
      type: regular
      iscommand: true
      brand: ""
    nexttasks:
      '#none#':
      - "25"
      - "52"
    scriptarguments:
      retry-count:
        simple: "3"
      severity:
        simple: Informational
    separatecontext: false
    continueonerrortype: ""
    view: |-
      {
        "position": {
          "x": 695,
          "y": 720
        }
      }
    note: false
    timertriggers: []
    ignoreworker: false
    skipunavailable: false
    quietmode: 0
    isoversize: false
    isautoswitchedtoquietmode: false
  "3":
    id: "3"
    taskid: 64891cf0-ecc3-4431-8d80-faa13e09a214
    type: condition
    task:
      id: 64891cf0-ecc3-4431-8d80-faa13e09a214
      version: -1
      name: Assert an alert was fetched
      type: condition
      iscommand: false
      brand: ""
    nexttasks:
      "yes":
      - "20"
    separatecontext: false
    conditions:
    - label: "yes"
      condition:
      - - operator: isExists
          left:
            value:
              complex:
                root: MicrosoftATP
                accessor: Alert.ID
                transformers:
                - operator: atIndex
                  args:
                    index:
                      value:
                        simple: "0"
            iscontext: true
    continueonerrortype: ""
    view: |-
      {
        "position": {
          "x": 480,
          "y": 1070
        }
      }
    note: false
    timertriggers: []
    ignoreworker: false
    skipunavailable: false
    quietmode: 0
    isoversize: false
    isautoswitchedtoquietmode: false
  "8":
    id: "8"
    taskid: 15a74483-adfc-47f5-805d-4e2a82d8a444
    type: title
    task:
      id: 15a74483-adfc-47f5-805d-4e2a82d8a444
      version: -1
      name: Done
      type: title
      iscommand: false
      brand: ""
    separatecontext: false
    continueonerrortype: ""
    view: |-
      {
        "position": {
          "x": 1550,
          "y": 3770
        }
      }
    note: false
    timertriggers: []
    ignoreworker: false
    skipunavailable: false
    quietmode: 0
    isoversize: false
    isautoswitchedtoquietmode: false
  "15":
    id: "15"
    taskid: 63c4b724-bbe3-472b-8cc6-1f52f713298e
    type: regular
    task:
      id: 63c4b724-bbe3-472b-8cc6-1f52f713298e
      version: -1
      name: Get machines by health status
      description: Retrieves a collection of machines that have communicated with
        WDATP cloud on the last 30 days
      script: '|||microsoft-atp-get-machines'
      type: regular
      iscommand: true
      brand: ""
    nexttasks:
      '#none#':
      - "46"
      - "2"
    scriptarguments:
      health_status:
        simple: Active
      retry-count:
        simple: "3"
    separatecontext: false
    continueonerrortype: ""
    view: |-
      {
        "position": {
          "x": 480,
          "y": 545
        }
      }
    note: false
    timertriggers: []
    ignoreworker: false
    skipunavailable: false
    quietmode: 0
    isoversize: false
    isautoswitchedtoquietmode: false
  "18":
    id: "18"
    taskid: 75b8dd3c-b8da-4240-863c-d00cb3105eec
    type: regular
    task:
      id: 75b8dd3c-b8da-4240-863c-d00cb3105eec
      version: -1
      name: Create alert with time as name
      script: '|||microsoft-atp-create-alert'
      type: regular
      iscommand: true
      brand: ""
    nexttasks:
      '#none#':
      - "43"
    scriptarguments:
      category:
        simple: None
      description:
        simple: Created for test
      event_time:
        complex:
          root: MicrosoftATP
          accessor: Hunt.Result
          transformers:
          - operator: getField
            args:
              field:
                value:
                  simple: Timestamp
      execution-timeout:
        simple: "10"
      machine_id:
        complex:
          root: MicrosoftATP
          accessor: Hunt.Result.DeviceId
          transformers:
          - operator: atIndex
            args:
              index:
                value:
                  simple: "0"
      recommended_action:
        simple: test alert
      report_id:
        complex:
          root: MicrosoftATP
          accessor: Hunt.Result
          transformers:
          - operator: getField
            args:
              field:
                value:
                  simple: ReportId
      retry-count:
        simple: "3"
      severity:
        simple: Medium
      title:
        simple: test alert
    separatecontext: false
    continueonerrortype: ""
    view: |-
      {
        "position": {
          "x": 480,
          "y": 1595
        }
      }
    note: false
    timertriggers: []
    ignoreworker: false
    skipunavailable: false
    quietmode: 0
    isoversize: false
    isautoswitchedtoquietmode: false
  "19":
    id: "19"
    taskid: 0bac3e9e-5986-4788-8726-8b7080e0d710
    type: condition
    task:
      id: 0bac3e9e-5986-4788-8726-8b7080e0d710
      version: -1
      name: Assert alert created
      type: condition
      iscommand: false
      brand: ""
    nexttasks:
      "yes":
      - "8"
    separatecontext: false
    conditions:
    - label: "yes"
      condition:
      - - operator: isExists
          left:
            value:
              complex:
                root: MicrosoftATP
                accessor: Alert.ID
            iscontext: true
    continueonerrortype: ""
    view: |-
      {
        "position": {
          "x": 480,
          "y": 1945
        }
      }
    note: false
    timertriggers: []
    ignoreworker: false
    skipunavailable: false
    quietmode: 0
    isoversize: false
    isautoswitchedtoquietmode: false
  "20":
    id: "20"
    taskid: 4416e80e-b95b-4595-81ae-09d0fa2673ee
    type: regular
    task:
      id: 4416e80e-b95b-4595-81ae-09d0fa2673ee
      version: -1
      name: Advance query
      script: '|||microsoft-atp-advanced-hunting'
      type: regular
      iscommand: true
      brand: ""
    nexttasks:
      '#none#':
      - "21"
    scriptarguments:
      query:
        simple: DeviceLogonEvents | take 1 | project DeviceId, ReportId, tostring(Timestamp)
      retry-count:
        simple: "3"
    separatecontext: false
    continueonerrortype: ""
    view: |-
      {
        "position": {
          "x": 480,
          "y": 1245
        }
      }
    note: false
    timertriggers: []
    ignoreworker: false
    skipunavailable: false
    quietmode: 0
    isoversize: false
    isautoswitchedtoquietmode: false
  "21":
    id: "21"
    taskid: 515022cd-9cd5-443e-874e-d73347ae3af8
    type: condition
    task:
      id: 515022cd-9cd5-443e-874e-d73347ae3af8
      version: -1
      name: Assert query results
      type: condition
      iscommand: false
      brand: ""
    nexttasks:
      "yes":
      - "18"
    separatecontext: false
    conditions:
    - label: "yes"
      condition:
      - - operator: isExists
          left:
            value:
              complex:
                root: MicrosoftATP
                accessor: Hunt.Result.ReportId
            iscontext: true
    continueonerrortype: ""
    view: |-
      {
        "position": {
          "x": 480,
          "y": 1420
        }
      }
    note: false
    timertriggers: []
    ignoreworker: false
    skipunavailable: false
    quietmode: 0
    isoversize: false
    isautoswitchedtoquietmode: false
  "24":
    id: "24"
    taskid: 6dbdf059-d021-4f11-8ec9-8b8b2d3c9b6d
    type: regular
    task:
      id: 6dbdf059-d021-4f11-8ec9-8b8b2d3c9b6d
      version: -1
      name: Get machine related to domain
      description: Retrieves a collection of machines that have communicated to or
        from a given domain address.
      script: '|||microsoft-atp-get-domain-machines'
      type: regular
      iscommand: true
      brand: ""
    nexttasks:
      '#none#':
      - "15"
      - "28"
      - "26"
      - "29"
      - "44"
      - "50"
    scriptarguments:
      domain:
        simple: microsoft.com
      retry-count:
        simple: "3"
    separatecontext: false
    continueonerrortype: ""
    view: |-
      {
        "position": {
          "x": 1985,
          "y": 370
        }
      }
    note: false
    timertriggers: []
    ignoreworker: false
    skipunavailable: false
    quietmode: 0
    isoversize: false
    isautoswitchedtoquietmode: false
  "25":
    id: "25"
    taskid: 17a6af7d-01f6-44de-8f87-485bfbb305b5
    type: regular
    task:
      id: 17a6af7d-01f6-44de-8f87-485bfbb305b5
      version: -1
      name: Get alert related files
      description: Retrieves the files associated to a specific alert.
      script: '|||microsoft-atp-get-alert-related-files'
      type: regular
      iscommand: true
      brand: ""
    nexttasks:
      '#none#':
      - "3"
    scriptarguments:
      id:
        complex:
          root: MicrosoftATP.Alert
          accessor: ID
          transformers:
          - operator: atIndex
            args:
              index:
                value:
                  simple: "0"
      limit:
        simple: "10"
      retry-count:
        simple: "3"
    separatecontext: false
    continueonerrortype: ""
    view: |-
      {
        "position": {
          "x": 480,
          "y": 895
        }
      }
    note: false
    timertriggers: []
    ignoreworker: false
    skipunavailable: false
    quietmode: 0
    isoversize: false
    isautoswitchedtoquietmode: false
  "26":
    id: "26"
    taskid: 370ec8bf-49d1-4375-8dde-d5a1c06402b7
    type: regular
    task:
      id: 370ec8bf-49d1-4375-8dde-d5a1c06402b7
      version: -1
      name: Get domain related alerts
      description: Retrieves a collection of alerts related to a given domain address.
      script: '|||microsoft-atp-get-domain-alerts'
      type: regular
      iscommand: true
      brand: ""
    nexttasks:
      '#none#':
      - "36"
    scriptarguments:
      domain:
        simple: ${MicrosoftATP.DomainMachine.Domain}
      retry-count:
        simple: "3"
    separatecontext: false
    continueonerrortype: ""
    view: |-
      {
        "position": {
          "x": 1770,
          "y": 1595
        }
      }
    note: false
    timertriggers: []
    ignoreworker: false
    skipunavailable: false
    quietmode: 0
    isoversize: false
    isautoswitchedtoquietmode: false
  "27":
    id: "27"
    taskid: c1580023-9965-4d89-89b7-c5d767197b00
    type: regular
    task:
      id: c1580023-9965-4d89-89b7-c5d767197b00
      version: -1
      name: Delete context
      description: Delete field from context
      scriptName: DeleteContext
      type: regular
      iscommand: false
      brand: ""
    nexttasks:
      '#none#':
      - "24"
    scriptarguments:
      all:
        simple: "yes"
    separatecontext: false
    continueonerrortype: ""
    view: |-
      {
        "position": {
          "x": 1985,
          "y": 195
        }
      }
    note: false
    timertriggers: []
    ignoreworker: false
    skipunavailable: false
    quietmode: 0
    isoversize: false
    isautoswitchedtoquietmode: false
  "28":
    id: "28"
    taskid: 39660f84-cd1b-4be3-8864-b1d326de9dcd
    type: regular
    task:
      id: 39660f84-cd1b-4be3-8864-b1d326de9dcd
      version: -1
      name: Get domain statistics
      description: Retrieves the statistics on the given domain.
      script: '|||microsoft-atp-get-domain-statistics'
      type: regular
      iscommand: true
      brand: ""
    nexttasks:
      '#none#':
      - "34"
    scriptarguments:
      domain:
        simple: ${MicrosoftATP.DomainMachine.Domain}
      retry-count:
        simple: "3"
    separatecontext: false
    continueonerrortype: ""
    view: |-
      {
        "position": {
          "x": 1340,
          "y": 1595
        }
      }
    note: false
    timertriggers: []
    ignoreworker: false
    skipunavailable: false
    quietmode: 0
    isoversize: false
    isautoswitchedtoquietmode: false
  "29":
    id: "29"
    taskid: 7a167819-616f-4888-8e30-a32d34ba3f00
    type: regular
    task:
      id: 7a167819-616f-4888-8e30-a32d34ba3f00
      version: -1
      name: Get machine action data
      description: Return the machine's actions. If you set an action id it will return
        the info on the specific action
      script: '|||microsoft-atp-list-machine-actions-details'
      type: regular
      iscommand: true
      brand: ""
    nexttasks:
      '#none#':
      - "38"
    scriptarguments:
      machine_id:
        complex:
          root: MicrosoftATP.DomainMachine.Machines
          accessor: ID
          transformers:
          - operator: atIndex
            args:
              index:
                value:
                  simple: "0"
      retry-count:
        simple: "3"
    separatecontext: false
    continueonerrortype: ""
    view: |-
      {
        "position": {
          "x": 2200,
          "y": 1595
        }
      }
    note: false
    timertriggers: []
    ignoreworker: false
    skipunavailable: false
    quietmode: 0
    isoversize: false
    isautoswitchedtoquietmode: false
  "34":
    id: "34"
    taskid: ce7614db-0028-41aa-85a1-433c57df84f7
    type: regular
    task:
      id: ce7614db-0028-41aa-85a1-433c57df84f7
      version: -1
      name: Get file statistics
      description: Retrieves the statistics for the given file.
      script: '|||microsoft-atp-get-file-statistics'
      type: regular
      iscommand: true
      brand: ""
    nexttasks:
      '#none#':
      - "35"
    scriptarguments:
      file_hash:
        simple: 02c3831b162e02f7a8d27bdbf54b4c6bf711f750
      retry-count:
        simple: "3"
    separatecontext: false
    continueonerrortype: ""
    view: |-
      {
        "position": {
          "x": 1340,
          "y": 1770
        }
      }
    note: false
    timertriggers: []
    ignoreworker: false
    skipunavailable: false
    quietmode: 0
    isoversize: false
    isautoswitchedtoquietmode: false
  "35":
    id: "35"
    taskid: aea68c0a-1566-4674-8a69-f01948fdeee7
    type: regular
    task:
      id: aea68c0a-1566-4674-8a69-f01948fdeee7
      version: -1
      name: Get ip statistics
      description: Retrieves the statistics for the given IP.
      script: '|||microsoft-atp-get-ip-statistics'
      type: regular
      iscommand: true
      brand: ""
    nexttasks:
      '#none#':
      - "8"
    scriptarguments:
      ip:
        simple: 8.8.8.8
      retry-count:
        simple: "3"
    separatecontext: false
    continueonerrortype: ""
    view: |-
      {
        "position": {
          "x": 1340,
          "y": 1945
        }
      }
    note: false
    timertriggers: []
    ignoreworker: false
    skipunavailable: false
    quietmode: 0
    isoversize: false
    isautoswitchedtoquietmode: false
  "36":
    id: "36"
    taskid: 642be99f-bea8-4287-85b6-a36ea96e6454
    type: regular
    task:
      id: 642be99f-bea8-4287-85b6-a36ea96e6454
      version: -1
      name: Get user alerts
      description: Retrieves a collection of alerts related to a given user ID.
      script: '|||microsoft-atp-get-user-alerts'
      type: regular
      iscommand: true
      brand: ""
    nexttasks:
      '#none#':
      - "37"
    scriptarguments:
      retry-count:
        simple: "3"
      username:
        simple: demisto
    separatecontext: false
    continueonerrortype: ""
    view: |-
      {
        "position": {
          "x": 1770,
          "y": 1770
        }
      }
    note: false
    timertriggers: []
    ignoreworker: false
    skipunavailable: false
    quietmode: 0
    isoversize: false
    isautoswitchedtoquietmode: false
  "37":
    id: "37"
    taskid: 96f0b243-11ac-4414-8b82-83711ff77780
    type: regular
    task:
      id: 96f0b243-11ac-4414-8b82-83711ff77780
      version: -1
      name: Get user machines
      description: Retrieves a collection of machines related to a given user ID.
      script: '|||microsoft-atp-get-user-machines'
      type: regular
      iscommand: true
      brand: ""
    nexttasks:
      '#none#':
      - "8"
    scriptarguments:
      retry-count:
        simple: "3"
      username:
        simple: demisto
    separatecontext: false
    continueonerrortype: ""
    view: |-
      {
        "position": {
          "x": 1770,
          "y": 1945
        }
      }
    note: false
    timertriggers: []
    ignoreworker: false
    skipunavailable: false
    quietmode: 0
    isoversize: false
    isautoswitchedtoquietmode: false
  "38":
    id: "38"
    taskid: 819cff65-9792-4c29-85e2-bcac7317ce4c
    type: regular
    task:
      id: 819cff65-9792-4c29-85e2-bcac7317ce4c
      version: -1
      name: Add machine tag
      description: Adds or remove tag to a specific Machine.
      script: '|||microsoft-atp-add-remove-machine-tag'
      type: regular
      iscommand: true
      brand: ""
    nexttasks:
      '#none#':
      - "39"
    scriptarguments:
      action:
        simple: Add
      machine_id:
        complex:
          root: MicrosoftATP.DomainMachine.Machines
          accessor: ID
          transformers:
          - operator: atIndex
            args:
              index:
                value:
                  simple: "0"
      retry-count:
        simple: "3"
      tag:
        simple: testing
    separatecontext: false
    continueonerrortype: ""
    view: |-
      {
        "position": {
          "x": 2200,
          "y": 1770
        }
      }
    note: false
    timertriggers: []
    ignoreworker: false
    skipunavailable: false
    quietmode: 0
    isoversize: false
    isautoswitchedtoquietmode: false
  "39":
    id: "39"
    taskid: 82df2f82-3f1c-4607-80c4-cbb6ca40bb56
    type: regular
    task:
      id: 82df2f82-3f1c-4607-80c4-cbb6ca40bb56
      version: -1
      name: Remove machine tag
      description: Adds or remove tag to a specific Machine.
      script: '|||microsoft-atp-add-remove-machine-tag'
      type: regular
      iscommand: true
      brand: ""
    nexttasks:
      '#none#':
      - "8"
    scriptarguments:
      action:
        simple: Remove
      machine_id:
        simple: ${MicrosoftATP.Machine.ID}
      retry-count:
        simple: "3"
      tag:
        simple: testing
    separatecontext: false
    continueonerrortype: ""
    view: |-
      {
        "position": {
          "x": 2200,
          "y": 1945
        }
      }
    note: false
    timertriggers: []
    ignoreworker: false
    skipunavailable: false
    quietmode: 0
    isoversize: false
    isautoswitchedtoquietmode: false
  "43":
    id: "43"
    taskid: 3df9243f-3de7-4237-8160-34addb255701
    type: regular
    task:
      id: 3df9243f-3de7-4237-8160-34addb255701
      version: -1
      name: update alert
      description: Update the properties of an alert entity
      script: '|||microsoft-atp-update-alert'
      type: regular
      iscommand: true
      brand: ""
    nexttasks:
      '#none#':
      - "19"
    scriptarguments:
      alert_id:
        complex:
          root: MicrosoftATP
          accessor: Alert.ID
          transformers:
          - operator: atIndex
            args:
              index:
                value:
                  simple: "0"
      classification:
        simple: Unknown
      comment:
        simple: testing
      retry-count:
        simple: "3"
    separatecontext: false
    continueonerrortype: ""
    view: |-
      {
        "position": {
          "x": 480,
          "y": 1770
        }
      }
    note: false
    timertriggers: []
    ignoreworker: false
    skipunavailable: false
    quietmode: 0
    isoversize: false
    isautoswitchedtoquietmode: false
  "44":
    id: "44"
    taskid: 2d62ff5b-c801-4d1e-8eb4-c480c5bdfc07
    type: regular
    task:
      id: 2d62ff5b-c801-4d1e-8eb4-c480c5bdfc07
      version: -1
      name: Start Investigation
      description: Start an automated investigation on a machine.
      script: '|||microsoft-atp-start-investigation'
      type: regular
      iscommand: true
      brand: ""
    nexttasks:
      '#none#':
      - "45"
    scriptarguments:
      comment:
        simple: testing
      machine_id:
        complex:
          root: MicrosoftATP.DomainMachine.Machines
          filters:
          - - operator: isEqualString
              left:
                value:
                  simple: MicrosoftATP.DomainMachine.Machines.OSPlatform
                iscontext: true
              right:
                value:
                  simple: Windows10
          accessor: ID
    separatecontext: false
    continueonerrortype: ""
    view: |-
      {
        "position": {
          "x": 2630,
          "y": 1770
        }
      }
    note: false
    timertriggers: []
    ignoreworker: false
    skipunavailable: false
    quietmode: 0
    isoversize: false
    isautoswitchedtoquietmode: false
  "45":
    id: "45"
    taskid: c948239f-030d-41aa-843b-a3c1b2dc6d16
    type: regular
    task:
      id: c948239f-030d-41aa-843b-a3c1b2dc6d16
      version: -1
      name: List investigations
      description: Retrieves a collection of investigations or retrieves a specific
        investigation by its ID.
      script: '|||microsoft-atp-list-investigations'
      type: regular
      iscommand: true
      brand: ""
    nexttasks:
      '#none#':
      - "8"
    scriptarguments:
      limit:
        simple: "5"
    separatecontext: false
    continueonerrortype: ""
    view: |-
      {
        "position": {
          "x": 2630,
          "y": 1945
        }
      }
    note: false
    timertriggers: []
    ignoreworker: false
    skipunavailable: false
    quietmode: 0
    isoversize: false
    isautoswitchedtoquietmode: false
  "46":
    id: "46"
    taskid: 20d309e4-70b1-409c-8ae2-889f737c9ac1
    type: regular
    task:
      id: 20d309e4-70b1-409c-8ae2-889f737c9ac1
      version: -1
      name: endpoint command
      description: Gets machines that have communicated with Microsoft Defender for
        Endpoint cloud. At least one of the following arguments is required ip, hostanme
        ot id. Otherwise, an error appears.
      script: Microsoft Defender Advanced Threat Protection|||endpoint
      type: regular
      iscommand: true
      brand: Microsoft Defender Advanced Threat Protection
    nexttasks:
      '#none#':
      - "47"
    scriptarguments:
      hostname:
        simple: ${MicrosoftATP.Machine.ComputerDNSName}
      id:
        simple: ${MicrosoftATP.Machine.ID}
    separatecontext: false
    continueonerrortype: ""
    view: |-
      {
        "position": {
          "x": 50,
          "y": 1420
        }
      }
    note: false
    timertriggers: []
    ignoreworker: false
    skipunavailable: false
    quietmode: 0
    isoversize: false
    isautoswitchedtoquietmode: false
  "47":
    id: "47"
    taskid: 088262e2-4447-402d-86ad-70dc61052c13
    type: condition
    task:
      id: 088262e2-4447-402d-86ad-70dc61052c13
      version: -1
      name: verify endpoint ID
      description: Check whether the values provided in arguments are equal. If either
        of the arguments are missing, no is returned.
      scriptName: AreValuesEqual
      type: condition
      iscommand: false
      brand: ""
    nexttasks:
      "yes":
      - "48"
    scriptarguments:
      left:
        simple: ${Endpoint.ID}
      right:
        simple: ${MicrosoftATP.Machine.ID}
    results:
    - AreValuesEqual
    separatecontext: false
    continueonerrortype: ""
    view: |-
      {
        "position": {
          "x": 50,
          "y": 1595
        }
      }
    note: false
    timertriggers: []
    ignoreworker: false
    skipunavailable: false
    quietmode: 0
    isoversize: false
    isautoswitchedtoquietmode: false
  "48":
    id: "48"
    taskid: 22c628f2-286e-4d72-8a09-5b31736f2634
    type: condition
    task:
      id: 22c628f2-286e-4d72-8a09-5b31736f2634
      version: -1
      name: verify endpoint hostname
      description: Check whether the values provided in arguments are equal. If either
        of the arguments are missing, no is returned.
      scriptName: AreValuesEqual
      type: condition
      iscommand: false
      brand: ""
    nexttasks:
      "yes":
      - "49"
    scriptarguments:
      left:
        simple: ${Endpoint.Hostname}
      right:
        simple: ${MicrosoftATP.Machine.ComputerDNSName}
    results:
    - AreValuesEqual
    separatecontext: false
    continueonerrortype: ""
    view: |-
      {
        "position": {
          "x": 50,
          "y": 1770
        }
      }
    note: false
    timertriggers: []
    ignoreworker: false
    skipunavailable: false
    quietmode: 0
    isoversize: false
    isautoswitchedtoquietmode: false
  "49":
    id: "49"
    taskid: 435fda0e-f77f-468b-8d43-cdbc49bb43c1
    type: condition
    task:
      id: 435fda0e-f77f-468b-8d43-cdbc49bb43c1
      version: -1
      name: verify endpoint vendor
      description: Check whether the values provided in arguments are equal. If either
        of the arguments are missing, no is returned.
      type: condition
      iscommand: false
      brand: ""
    nexttasks:
      "yes":
      - "8"
    separatecontext: false
    conditions:
    - label: "yes"
      condition:
      - - operator: isEqualString
          left:
            value:
              simple: ${Endpoint.Vendor}
            iscontext: true
          right:
            value:
              simple: Microsoft Defender ATP
    continueonerrortype: ""
    view: |-
      {
        "position": {
          "x": 50,
          "y": 1945
        }
      }
    note: false
    timertriggers: []
    ignoreworker: false
    skipunavailable: false
    quietmode: 0
    isoversize: false
    isautoswitchedtoquietmode: false
  "50":
    id: "50"
    taskid: 221c4d98-f3cd-471d-8020-b8b112f86ba3
    type: regular
    task:
      id: 221c4d98-f3cd-471d-8020-b8b112f86ba3
      version: -1
      name: Ge file info
      description: Retrieves file info by a file hash (Sha1 or Sha256).
      script: '|||microsoft-atp-get-file-info'
      type: regular
      iscommand: true
      brand: ""
    nexttasks:
      '#none#':
      - "51"
    scriptarguments:
      hash:
        simple: 3395856ce81f2b7382dee72602f798b642f14140,db79e9e669c42b5ac46fc6d6b590ca990687958b
    separatecontext: false
    continueonerrortype: ""
    view: |-
      {
        "position": {
          "x": 3060,
          "y": 1770
        }
      }
    note: false
    timertriggers: []
    ignoreworker: false
    skipunavailable: false
    quietmode: 0
    isoversize: false
    isautoswitchedtoquietmode: false
  "51":
    id: "51"
    taskid: e44de7eb-1210-4033-8b9d-16a727bc2ada
    type: regular
    task:
      id: e44de7eb-1210-4033-8b9d-16a727bc2ada
      version: -1
      name: Get machine by vulnerability
      description: Retrieves a list of machines affected by a vulnerability.
      script: '|||microsoft-atp-list-machines-by-vulnerability'
      type: regular
      iscommand: true
      brand: ""
    nexttasks:
      '#none#':
      - "55"
    scriptarguments:
      cve_id:
        simple: CVE-2021-32810,CVE-2020-12321
    separatecontext: false
    continueonerrortype: ""
    view: |-
      {
        "position": {
          "x": 3060,
          "y": 1945
        }
      }
    note: false
    timertriggers: []
    ignoreworker: false
    skipunavailable: false
    quietmode: 0
    isoversize: false
    isautoswitchedtoquietmode: false
  "52":
    id: "52"
    taskid: c88ac41f-8109-42b7-8264-65c248724876
    type: regular
    task:
      id: c88ac41f-8109-42b7-8264-65c248724876
      version: -1
      name: Get machine related alerts
      description: Retrieves all Alerts related to a specific device.
      script: '|||microsoft-atp-get-machine-alerts'
      type: regular
      iscommand: true
      brand: ""
    nexttasks:
      '#none#':
      - "53"
    scriptarguments:
      machine_id:
        complex:
          root: MicrosoftATP.Machine
          accessor: ID
          transformers:
          - operator: atIndex
            args:
              index:
                value:
                  simple: "0"
    separatecontext: false
    continueonerrortype: ""
    view: |-
      {
        "position": {
          "x": 910,
          "y": 1420
        }
      }
    note: false
    timertriggers: []
    ignoreworker: false
    skipunavailable: false
    quietmode: 0
    isoversize: false
    isautoswitchedtoquietmode: false
  "53":
    id: "53"
    taskid: d164434f-8c7c-4a01-83f3-89e5a9be9004
    type: condition
    task:
      id: d164434f-8c7c-4a01-83f3-89e5a9be9004
      version: -1
      name: Assert related alerts
      type: condition
      iscommand: false
      brand: ""
    nexttasks:
      "yes":
      - "54"
    separatecontext: false
    conditions:
    - label: "yes"
      condition:
      - - operator: isExists
          left:
            value:
              simple: MicrosoftATP.Machine.ID
            iscontext: true
          right:
            value: {}
    continueonerrortype: ""
    view: |-
      {
        "position": {
          "x": 910,
          "y": 1595
        }
      }
    note: false
    timertriggers: []
    ignoreworker: false
    skipunavailable: false
    quietmode: 0
    isoversize: false
    isautoswitchedtoquietmode: false
  "54":
    id: "54"
    taskid: 7a3a2a31-2799-445f-8287-357d0be41177
    type: regular
    task:
      id: 7a3a2a31-2799-445f-8287-357d0be41177
      version: -1
      name: Get machine logged on users
      description: Retrieves a collection of logged on users on a specific device.
      script: '|||microsoft-atp-get-machine-users'
      type: regular
      iscommand: true
      brand: ""
    nexttasks:
      '#none#':
      - "8"
    scriptarguments:
      machine_id:
        complex:
          root: MicrosoftATP.Machine.ID
          filters:
          - - operator: startWith
              left:
                value:
                  simple: MicrosoftATP.Machine.ID
                iscontext: true
              right:
                value:
                  simple: "489903"
    separatecontext: false
    continueonerrortype: ""
    view: |-
      {
        "position": {
          "x": 910,
          "y": 1770
        }
      }
    note: false
    timertriggers: []
    ignoreworker: false
    skipunavailable: false
    quietmode: 0
    isoversize: false
    isautoswitchedtoquietmode: false
  "55":
    id: "55"
    taskid: 3e3e1990-1072-43cd-8361-f138c964c6ef
    type: regular
    task:
      id: 3e3e1990-1072-43cd-8361-f138c964c6ef
      version: -1
      name: Get list vulnerabilities by machine
      description: Retrieves a list of all the vulnerabilities affecting the organization
        per machine.
      script: '|||microsoft-atp-list-vulnerabilities-by-machine'
      type: regular
      iscommand: true
      brand: ""
    nexttasks:
      '#none#':
      - "56"
    scriptarguments:
      cve_id:
        simple: ${MicrosoftATP.CveMachine.CVE}
      machine_id:
        simple: ${MicrosoftATP.CveMachine.ID}
    separatecontext: false
    continueonerrortype: ""
    view: |-
      {
        "position": {
          "x": 3060,
          "y": 2110
        }
      }
    note: false
    timertriggers: []
    ignoreworker: false
    skipunavailable: false
    quietmode: 0
    isoversize: false
    isautoswitchedtoquietmode: false
  "56":
    id: "56"
    taskid: 72cd3ef2-d54c-4731-80a6-dd610d84eb74
    type: condition
    task:
      id: 72cd3ef2-d54c-4731-80a6-dd610d84eb74
      version: -1
      name: Verify vulnerabilities
      description: Check whether the values provided in arguments are equal. If either
        of the arguments are missing, no is returned.
<<<<<<< HEAD
      scriptName: AreValuesEqual
=======
      scriptName: IsValueInArray
>>>>>>> 6f77591c
      type: condition
      iscommand: false
      brand: ""
    nexttasks:
      "yes":
      - "57"
    scriptarguments:
<<<<<<< HEAD
      left:
        complex:
          root: MicrosoftATP.CveMachine
          accessor: CVE
          transformers:
          - operator: atIndex
            args:
              index:
                value:
                  simple: "0"
      right:
        complex:
          root: MicrosoftATP.MachineCVE
          accessor: cveId
          transformers:
          - operator: atIndex
            args:
              index:
                value:
                  simple: "0"
    results:
    - AreValuesEqual
=======
      value:
        complex:
          root: MicrosoftATP.CveMachine
          accessor: CVE
      array:
        complex:
          root: MicrosoftATP.MachineCVE
          accessor: cveId
    results:
    - IsValueInArray
>>>>>>> 6f77591c
    separatecontext: false
    continueonerrortype: ""
    view: |-
      {
        "position": {
          "x": 3060,
          "y": 2270
        }
      }
    note: false
    timertriggers: []
    ignoreworker: false
    skipunavailable: false
    quietmode: 0
    isoversize: false
    isautoswitchedtoquietmode: false
  "57":
    id: "57"
    taskid: f5742446-9b6e-40ff-85f2-1302628b04f2
    type: regular
    task:
      id: f5742446-9b6e-40ff-85f2-1302628b04f2
      version: -1
      name: Get list vulnerabilities
      description: Retrieves a list of all vulnerabilities.
      script: '|||microsoft-atp-list-vulnerabilities'
      type: regular
      iscommand: true
      brand: ""
    nexttasks:
      '#none#':
      - "58"
    scriptarguments:
      id:
        simple: ${MicrosoftATP.MachineCVE.cveId}
    separatecontext: false
    continueonerrortype: ""
    view: |-
      {
        "position": {
          "x": 3060,
          "y": 2430
        }
      }
    note: false
    timertriggers: []
    ignoreworker: false
    skipunavailable: false
    quietmode: 0
    isoversize: false
    isautoswitchedtoquietmode: false
  "58":
    id: "58"
    taskid: ca3fb6a2-07dc-4d02-81b5-7141fac3b641
    type: condition
    task:
      id: ca3fb6a2-07dc-4d02-81b5-7141fac3b641
      version: -1
      name: Verify vulnerabilities
      description: Check whether the values provided in arguments are equal. If either
        of the arguments are missing, no is returned.
      scriptName: AreValuesEqual
      type: condition
      iscommand: false
      brand: ""
    nexttasks:
      "yes":
      - "59"
    scriptarguments:
      left:
        simple: ${MicrosoftATP.Vulnerability.id}
      right:
        simple: ${MicrosoftATP.MachineCVE.cveId}
    results:
    - AreValuesEqual
    separatecontext: false
    continueonerrortype: ""
    view: |-
      {
        "position": {
          "x": 3060,
          "y": 2580
        }
      }
    note: false
    timertriggers: []
    ignoreworker: false
    skipunavailable: false
    quietmode: 0
    isoversize: false
    isautoswitchedtoquietmode: false
  "59":
    id: "59"
    taskid: 70a403b3-c926-4e85-82dd-d3e1df5db584
    type: regular
    task:
      id: 70a403b3-c926-4e85-82dd-d3e1df5db584
      version: -1
      name: Get list software
      description: Retrieves the organization software inventory.
      script: '|||microsoft-atp-list-software'
      type: regular
      iscommand: true
      brand: ""
    nexttasks:
      '#none#':
      - "60"
    scriptarguments:
      id:
        simple: microsoft-_-powershell_6-x64
      vendor:
        simple: microsoft
    separatecontext: false
    continueonerrortype: ""
    view: |-
      {
        "position": {
          "x": 3060,
          "y": 2755
        }
      }
    note: false
    timertriggers: []
    ignoreworker: false
    skipunavailable: false
    quietmode: 0
    isoversize: false
    isautoswitchedtoquietmode: false
  "60":
    id: "60"
    taskid: 6c760bf5-29b3-43c2-8f12-c80334eb0255
    type: condition
    task:
      id: 6c760bf5-29b3-43c2-8f12-c80334eb0255
      version: -1
      name: Verify software list
      description: Check whether the values provided in arguments are equal. If either
        of the arguments are missing, no is returned.
      scriptName: AreValuesEqual
      type: condition
      iscommand: false
      brand: ""
    nexttasks:
      "yes":
      - "61"
    scriptarguments:
      left:
        simple: ${MicrosoftATP.Software.id}
      right:
        simple: microsoft-_-powershell_6-x64
    results:
    - AreValuesEqual
    separatecontext: false
    continueonerrortype: ""
    view: |-
      {
        "position": {
          "x": 3060,
          "y": 2930
        }
      }
    note: false
    timertriggers: []
    ignoreworker: false
    skipunavailable: false
    quietmode: 0
    isoversize: false
    isautoswitchedtoquietmode: false
  "61":
    id: "61"
    taskid: 08148a20-4524-4620-8f91-cb276f2fcaa8
    type: regular
    task:
      id: 08148a20-4524-4620-8f91-cb276f2fcaa8
      version: -1
      name: Get list vulnerabilities by software
      description: Retrieves a list of all the vulnerabilities affecting the organization
        per software.
      script: '|||microsoft-atp-list-vulnerabilities-by-software'
      type: regular
      iscommand: true
      brand: ""
    nexttasks:
      '#none#':
      - "62"
    scriptarguments:
      id:
        simple: microsoft-_-powershell_6-x64
    separatecontext: false
    continueonerrortype: ""
    view: |-
      {
        "position": {
          "x": 3060,
          "y": 3110
        }
      }
    note: false
    timertriggers: []
    ignoreworker: false
    skipunavailable: false
    quietmode: 0
    isoversize: false
    isautoswitchedtoquietmode: false
  "62":
    id: "62"
    taskid: 6ca582b0-e2d5-4dec-8054-d9a480b3fc5b
    type: condition
    task:
      id: 6ca582b0-e2d5-4dec-8054-d9a480b3fc5b
      version: -1
      name: Verify vulnerabilities
      type: condition
      iscommand: false
      brand: ""
    nexttasks:
      "yes":
      - "63"
    separatecontext: false
    conditions:
    - label: "yes"
      condition:
      - - operator: isEmpty
          left:
            value:
              simple: MicrosoftATP.SoftwareCVE.id
            iscontext: true
    continueonerrortype: ""
    view: |-
      {
        "position": {
          "x": 3060,
          "y": 3280
        }
      }
    note: false
    timertriggers: []
    ignoreworker: false
    skipunavailable: false
    quietmode: 0
    isoversize: false
    isautoswitchedtoquietmode: false
  "63":
    id: "63"
    taskid: b292d556-79f4-46ae-8ae7-e189111cc130
    type: regular
    task:
      id: b292d556-79f4-46ae-8ae7-e189111cc130
      version: -1
      name: Get list machines by software
      description: Retrieve a list of device references that has this software installed.
      script: '|||microsoft-atp-list-machines-by-software'
      type: regular
      iscommand: true
      brand: ""
    nexttasks:
      '#none#':
      - "64"
    scriptarguments:
      id:
        simple: microsoft-_-defender_for_endpoint
    separatecontext: false
    continueonerrortype: ""
    view: |-
      {
        "position": {
          "x": 3060,
          "y": 3460
        }
      }
    note: false
    timertriggers: []
    ignoreworker: false
    skipunavailable: false
    quietmode: 0
    isoversize: false
    isautoswitchedtoquietmode: false
  "64":
    id: "64"
    taskid: afdc1f3e-f6f0-45c6-8532-81d6ef104f64
    type: condition
    task:
      id: afdc1f3e-f6f0-45c6-8532-81d6ef104f64
      version: -1
      name: Verify list machines by software
      description: Check whether the values provided in arguments are equal. If either
        of the arguments are missing, no is returned.
      type: condition
      iscommand: false
      brand: ""
    nexttasks:
      "yes":
      - "8"
    separatecontext: false
    conditions:
    - label: "yes"
      condition:
      - - operator: isNotEmpty
          left:
            value:
              simple: MicrosoftATP.SoftwareMachine.id
            iscontext: true
    continueonerrortype: ""
    view: |-
      {
        "position": {
          "x": 3060,
          "y": 3620
        }
      }
    note: false
    timertriggers: []
    ignoreworker: false
    skipunavailable: false
    quietmode: 0
    isoversize: false
    isautoswitchedtoquietmode: false
view: |-
  {
    "linkLabelsPosition": {},
    "paper": {
      "dimensions": {
        "height": 3785,
        "width": 3390,
        "x": 50,
        "y": 50
      }
    }
  }
inputs: []
outputs: []
fromversion: 6.2.0
description: ''<|MERGE_RESOLUTION|>--- conflicted
+++ resolved
@@ -1398,11 +1398,7 @@
       name: Verify vulnerabilities
       description: Check whether the values provided in arguments are equal. If either
         of the arguments are missing, no is returned.
-<<<<<<< HEAD
-      scriptName: AreValuesEqual
-=======
       scriptName: IsValueInArray
->>>>>>> 6f77591c
       type: condition
       iscommand: false
       brand: ""
@@ -1410,30 +1406,6 @@
       "yes":
       - "57"
     scriptarguments:
-<<<<<<< HEAD
-      left:
-        complex:
-          root: MicrosoftATP.CveMachine
-          accessor: CVE
-          transformers:
-          - operator: atIndex
-            args:
-              index:
-                value:
-                  simple: "0"
-      right:
-        complex:
-          root: MicrosoftATP.MachineCVE
-          accessor: cveId
-          transformers:
-          - operator: atIndex
-            args:
-              index:
-                value:
-                  simple: "0"
-    results:
-    - AreValuesEqual
-=======
       value:
         complex:
           root: MicrosoftATP.CveMachine
@@ -1444,7 +1416,6 @@
           accessor: cveId
     results:
     - IsValueInArray
->>>>>>> 6f77591c
     separatecontext: false
     continueonerrortype: ""
     view: |-
