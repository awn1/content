--- conflicted
+++ resolved
@@ -27,9 +27,6 @@
     appendContext, auto_detect_indicator_type, handle_proxy, get_demisto_version_as_str, get_x_content_info_headers, \
     url_to_clickable_markdown, WarningsHandler, DemistoException, SmartGetDict, JsonTransformer, \
     remove_duplicates_from_list_arg, DBotScoreType, DBotScoreReliability, Common, send_events_to_xsiam, ExecutionMetrics, \
-<<<<<<< HEAD
-    response_to_context, is_integration_command_execution
-=======
     response_to_context, is_integration_command_execution, is_xsiam_or_xsoar_saas, is_xsoar, is_xsoar_on_prem, \
     is_xsoar_hosted, is_xsoar_saas, is_xsiam, send_data_to_xsiam
 
@@ -74,7 +71,6 @@
 Response status code: {status_code}
 Error received:
 \t{error_received}"""
->>>>>>> 6f77591c
 
 try:
     from StringIO import StringIO
@@ -2665,8 +2661,6 @@
         context = res.to_context()
         assert "outputs_test" == context.get('HumanReadable')
 
-<<<<<<< HEAD
-=======
     def test_replace_existing(self):
         """
         Given:
@@ -2707,7 +2701,6 @@
         with pytest.raises(DemistoException, match='outputs_prefix must be a nested path to replace an existing key.'):
             res.to_context()
 
->>>>>>> 6f77591c
 
 def test_http_request_ssl_ciphers_insecure():
     if IS_PY3 and PY_VER_MINOR >= 10:
@@ -6854,10 +6847,6 @@
         assert search_indicators_obj_search_after._sort == sort_param
         demisto.searchIndicators.assert_called_once_with(**expected_args)
 
-<<<<<<< HEAD
-
-=======
->>>>>>> 6f77591c
 
 class TestAutoFocusKeyRetriever:
     def test_instantiate_class_with_param_key(self, mocker, clear_version_cache):
@@ -7848,13 +7837,6 @@
         'params, result_phase1, result_phase2, result_phase3, expected_last_run_phase1, expected_last_run_phase2, new_incidents, index',
         [
             (
-<<<<<<< HEAD
-                    {'limit': 2, 'first_fetch': '50 minutes', 'look_back': 15}, [INCIDENTS[2], INCIDENTS[3]],
-                    [INCIDENTS[4]], [],
-                    {'found_incident_ids': {3: '', 4: ''}, 'limit': 4},
-                    {'found_incident_ids': {3: '', 4: '', 5: ''}, 'limit': 5},
-                    [NEW_INCIDENTS[0]], 2
-=======
                 {'limit': 2, 'first_fetch': '50 minutes', 'look_back': 15}, [INCIDENTS[2], INCIDENTS[3]],
                 [INCIDENTS[4]], [],
                 {'found_incident_ids': {3: '', 4: ''}, 'limit': 4},
@@ -7867,7 +7849,6 @@
                 {'found_incident_ids': {3: '', 4: ''}, 'limit': 4},
                 {'found_incident_ids': {3: '', 4: '', 7: '', 8: ''}, 'limit': 6},
                 [NEW_INCIDENTS[1], NEW_INCIDENTS[2]], 3
->>>>>>> 6f77591c
             ),
             (
                 {'limit': 3, 'first_fetch': '181 minutes', 'look_back': 15},
@@ -7877,36 +7858,6 @@
                 [NEW_INCIDENTS[0]], 2
             ),
             (
-<<<<<<< HEAD
-                    {'limit': 3, 'first_fetch': '181 minutes', 'look_back': 15},
-                    [INCIDENTS[0], INCIDENTS[1], INCIDENTS[2]], [INCIDENTS[3], INCIDENTS[4]], [],
-                    {'found_incident_ids': {1: '', 2: '', 3: ''}, 'limit': 6},
-                    {'found_incident_ids': {1: '', 2: '', 3: '', 4: '', 5: ''}, 'limit': 8},
-                    [NEW_INCIDENTS[0]], 2
-            ),
-            (
-                    {'limit': 3, 'first_fetch': '181 minutes', 'look_back': 30*60},
-                    [INCIDENTS[0], INCIDENTS[1], INCIDENTS[2]], [NEW_INCIDENTS[0], INCIDENTS[3], INCIDENTS[4]], [],
-                    {'found_incident_ids': {1: '', 2: '', 3: ''}, 'limit': 6},
-                    {'found_incident_ids': {1: '', 2: '', 3: '', 4: '', 5: '', 6: ''}, 'limit': 9},
-                    [NEW_INCIDENTS[0]], 2
-            ),
-
-            (
-                    {'limit': 3, 'first_fetch': '20 minutes', 'look_back': 30},
-                    [INCIDENTS[2], INCIDENTS[3], INCIDENTS[4]], [NEW_INCIDENTS[1], NEW_INCIDENTS[2]], [],
-                    {'found_incident_ids': {3: '', 4: '', 5: ''}, 'limit': 6},
-                    {'found_incident_ids': {3: '', 4: '', 5: '', 7: '', 8: ''}, 'limit': 8},
-                    [NEW_INCIDENTS[1], NEW_INCIDENTS[2]], 3
-            ),
-
-            (
-                    {'limit': 2, 'first_fetch': '50 minutes', 'look_back': 15}, [INCIDENTS_TIME_AWARE[2], INCIDENTS_TIME_AWARE[3]],
-                    [INCIDENTS_TIME_AWARE[4]], [],
-                    {'found_incident_ids': {3: '', 4: ''}, 'limit': 4},
-                    {'found_incident_ids': {3: '', 4: '', 5: ''}, 'limit': 5},
-                    [NEW_INCIDENTS_TIME_AWARE[0]], 2
-=======
                 {'limit': 3, 'first_fetch': '181 minutes', 'look_back': 30 * 60},
                 [INCIDENTS[0], INCIDENTS[1], INCIDENTS[2]], [NEW_INCIDENTS[0], INCIDENTS[3], INCIDENTS[4]], [],
                 {'found_incident_ids': {1: '', 2: '', 3: ''}, 'limit': 6},
@@ -7928,7 +7879,6 @@
                 {'found_incident_ids': {3: '', 4: ''}, 'limit': 4},
                 {'found_incident_ids': {3: '', 4: '', 5: ''}, 'limit': 5},
                 [NEW_INCIDENTS_TIME_AWARE[0]], 2
->>>>>>> 6f77591c
             ),
             (
                 {'limit': 2, 'first_fetch': '20 minutes', 'look_back': 30}, [INCIDENTS_TIME_AWARE[2], INCIDENTS_TIME_AWARE[3]],
@@ -7938,22 +7888,6 @@
                 [NEW_INCIDENTS_TIME_AWARE[1], NEW_INCIDENTS_TIME_AWARE[2]], 3
             ),
             (
-<<<<<<< HEAD
-                    {'limit': 3, 'first_fetch': '181 minutes', 'look_back': 15},
-                    [INCIDENTS_TIME_AWARE[0], INCIDENTS_TIME_AWARE[1], INCIDENTS_TIME_AWARE[2]], [INCIDENTS_TIME_AWARE[3],
-                                                                                                  INCIDENTS_TIME_AWARE[4]], [],
-                    {'found_incident_ids': {1: '', 2: '', 3: ''}, 'limit': 6},
-                    {'found_incident_ids': {1: '', 2: '', 3: '', 4: '', 5: ''}, 'limit': 8},
-                    [NEW_INCIDENTS_TIME_AWARE[0]], 2
-            ),
-            (
-                    {'limit': 3, 'first_fetch': '20 minutes', 'look_back': 30},
-                    [INCIDENTS_TIME_AWARE[2], INCIDENTS_TIME_AWARE[3], INCIDENTS_TIME_AWARE[4]],
-                    [NEW_INCIDENTS_TIME_AWARE[1], NEW_INCIDENTS_TIME_AWARE[2]], [],
-                    {'found_incident_ids': {3: '', 4: '', 5: ''}, 'limit': 6},
-                    {'found_incident_ids': {3: '', 4: '', 5: '', 7: '', 8: ''}, 'limit': 8},
-                    [NEW_INCIDENTS_TIME_AWARE[1], NEW_INCIDENTS_TIME_AWARE[2]], 3
-=======
                 {'limit': 3, 'first_fetch': '181 minutes', 'look_back': 15},
                 [INCIDENTS_TIME_AWARE[0], INCIDENTS_TIME_AWARE[1], INCIDENTS_TIME_AWARE[2]], [INCIDENTS_TIME_AWARE[3],
                                                                                               INCIDENTS_TIME_AWARE[4]], [],
@@ -7968,7 +7902,6 @@
                 {'found_incident_ids': {3: '', 4: '', 5: ''}, 'limit': 6},
                 {'found_incident_ids': {3: '', 4: '', 5: '', 7: '', 8: ''}, 'limit': 8},
                 [NEW_INCIDENTS_TIME_AWARE[1], NEW_INCIDENTS_TIME_AWARE[2]], 3
->>>>>>> 6f77591c
             ),
         ])
     def test_fetch_with_look_back(self, mocker, params, result_phase1, result_phase2, result_phase3,
@@ -8254,8 +8187,6 @@
         for id_ in results.get('found_incident_ids').keys():
             assert id_ in expected_results3.get('found_incident_ids')
 
-<<<<<<< HEAD
-=======
     def test_lookback_with_offset_update_last_run(self):
         """
         Given:
@@ -8320,7 +8251,6 @@
         assert calculate_new_offset(1, 2, 3) == 0
         assert calculate_new_offset(1, 2, None) == 3
 
->>>>>>> 6f77591c
 
 class TestTracebackLineNumberAdgustment:
     @staticmethod
@@ -8612,16 +8542,10 @@
 
 
 class TestSendEventsToXSIAMTest:
-<<<<<<< HEAD
-    from test_data.send_events_to_xsiam_data import events_dict, log_error
-    test_data = events_dict
-    test_log_data = log_error
-=======
     with open('test_data/events.json') as f:
         test_data = json.load(f)
     events_test_log_data = EVENTS_LOG_ERROR
     assets_test_log_data = ASSETS_LOG_ERROR
->>>>>>> 6f77591c
     orig_xsiam_file_size = 2 ** 20  # 1Mib
 
     @staticmethod
@@ -8631,11 +8555,6 @@
         elif 'url' in arg:
             return "url"
 
-<<<<<<< HEAD
-
-    @pytest.mark.parametrize('events_use_case', [
-        'json_events', 'text_list_events', 'text_events', 'cef_events', 'json_zero_events', 'big_event'
-=======
     @pytest.mark.parametrize('data_use_case, data_type', [
         ('json_events', 'events'),
         ('text_list_events', 'events'),
@@ -8644,15 +8563,10 @@
         ('json_zero_events', 'events'),
         ('big_event', 'events'),
         ('json_assets', 'assets'),
->>>>>>> 6f77591c
     ])
     def test_send_data_to_xsiam_positive(self, mocker, data_use_case, data_type):
         """
-<<<<<<< HEAD
-        Test for the fetch events function
-=======
         Test for the fetch events and fetch assets function
->>>>>>> 6f77591c
         Given:
             Case a: a list containing dicts representing events.
             Case b: a list containing strings representing events.
@@ -8660,17 +8574,6 @@
             Case d: a string representing events (separated by a new line).
             Case e: an empty list of events.
             Case f: a "big" event. a big event is bigger than XSIAM EVENT SIZE declared.
-<<<<<<< HEAD
-            ( currently the Ideal event size is 1 Mib)
-
-        When:
-            Case a: Calling the send_events_to_xsiam function with no explicit data format specified.
-            Case b: Calling the send_events_to_xsiam function with no explicit data format specified.
-            Case c: Calling the send_events_to_xsiam function with no explicit data format specified.
-            Case d: Calling the send_events_to_xsiam function with a cef data format specification.
-            Case e: Calling the send_events_to_xsiam function with no explicit data format specified.
-            Case f: Calling the send_events_to_xsiam function with no explicit data format specified.
-=======
             Case g: a list containing dicts representing assets.
             ( currently the Ideal event size is 1 Mib)
 
@@ -8682,7 +8585,6 @@
             Case e: Calling the send_assets_to_xsiam function with no explicit data format specified.
             Case f: Calling the send_assets_to_xsiam function with no explicit data format specified.
             Case g: Calling the send_assets_to_xsiam function with no explicit data format specified.
->>>>>>> 6f77591c
 
         Then ensure that:
             Case a:
@@ -8708,13 +8610,10 @@
                 - The events data was compressed correctly. Expecting to see that last chunk sent.
                 - The data format remained as json.
                 - The number of events reported to the module health - 2. For the last chunk.
-<<<<<<< HEAD
-=======
             Case g:
                 - The assets data was compressed correctly
                 - The data format was automatically identified as json.
                 - The number of assets reported to the module health equals to number of assets sent to XSIAM - 2
->>>>>>> 6f77591c
         """
         if not IS_PY3:
             return
@@ -8723,29 +8622,13 @@
         from requests import Response
         mocker.patch.object(demisto, 'getLicenseCustomField', side_effect=self.get_license_custom_field_mock)
         mocker.patch.object(demisto, 'updateModuleHealth')
-<<<<<<< HEAD
+        mocker.patch('time.time', return_value=123)
 
         api_response = Response()
         api_response.status_code = 200
         api_response._content = json.dumps({'error': 'false'}).encode('utf-8')
 
         _http_request_mock = mocker.patch.object(BaseClient, '_http_request', return_value=api_response)
-
-        events = self.test_data[events_use_case]['events']
-        number_of_events = self.test_data[events_use_case]['number_of_events']  # pushed in each chunk.
-        chunk_size = self.test_data[events_use_case].get('XSIAM_FILE_SIZE', self.orig_xsiam_file_size)
-        data_format = self.test_data[events_use_case].get('format')
-        send_events_to_xsiam(events=events, vendor='some vendor', product='some product', data_format=data_format,
-                             chunk_size=chunk_size)
-=======
-        mocker.patch('time.time', return_value=123)
-
-        api_response = Response()
-        api_response.status_code = 200
-        api_response._content = json.dumps({'error': 'false'}).encode('utf-8')
-
-        _http_request_mock = mocker.patch.object(BaseClient, '_http_request', return_value=api_response)
->>>>>>> 6f77591c
 
         items = self.test_data[data_use_case][data_type]
         number_of_items = self.test_data[data_use_case]['number_of_events']  # pushed in each chunk.
@@ -8830,9 +8713,6 @@
                 match=re.escape(expected_error_header + expected_error_msg),
         ):
             send_data_to_xsiam(data=events, vendor='some vendor', product='some product', data_type=data_type)
-
-        # make sure the request was sent only once and retry mechanism was not triggered
-        assert request_mocker.call_count == 1
 
         # make sure the request was sent only once and retry mechanism was not triggered
         assert request_mocker.call_count == 1
@@ -8884,11 +8764,7 @@
             )
         ]
     )
-<<<<<<< HEAD
-    def test_retries_send_events_to_xsiam_rate_limit(
-=======
     def test_retries_send_data_to_xsiam_rate_limit(
->>>>>>> 6f77591c
         self, mocker, mocked_responses, expected_request_call_count, expected_error_log_count, should_succeed
     ):
         """
@@ -8900,11 +8776,7 @@
             case e: 1 response indicating about success from xsiam with no rate limit errors
 
         When:
-<<<<<<< HEAD
-            calling the send_events_to_xsiam function
-=======
             calling the send_data_to_xsiam function
->>>>>>> 6f77591c
 
         Then:
             case a:
@@ -8945,17 +8817,10 @@
 
         events = self.test_data['json_events']['events']
         if should_succeed:
-<<<<<<< HEAD
-            send_events_to_xsiam(events=events, vendor='some vendor', product='some product')
-        else:
-            with pytest.raises(DemistoException):
-                send_events_to_xsiam(events=events, vendor='some vendor', product='some product')
-=======
             send_data_to_xsiam(data=events, vendor='some vendor', product='some product')
         else:
             with pytest.raises(DemistoException):
                 send_data_to_xsiam(data=events, vendor='some vendor', product='some product')
->>>>>>> 6f77591c
 
         assert error_mock.call_count == expected_error_log_count
         assert request_mock.call_count == expected_request_call_count
@@ -9306,9 +9171,6 @@
     def test_problematic_cases(self, mocker, calling_context_mock):
         mocker.patch.object(demisto, 'callingContext', calling_context_mock)
         assert is_integration_command_execution() == True
-<<<<<<< HEAD
-        
-=======
 
 
 @pytest.mark.parametrize("timestamp_str, seconds_threshold, expected", [
@@ -9370,5 +9232,4 @@
         Case 6: invalid type.
     """
     from CommonServerPython import detect_file_indicator_type
-    assert detect_file_indicator_type(indicator) == expected_result
->>>>>>> 6f77591c
+    assert detect_file_indicator_type(indicator) == expected_result