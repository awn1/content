--- conflicted
+++ resolved
@@ -3,23 +3,4 @@
 
 ##### CommonServerPython
 
-<<<<<<< HEAD
-- Updated the Docker image to: *devdemisto/ml:1.0.0.1862390*.
-
-##### DBotTrainTextClassifierV2
-- Updated the Docker image to: *devdemisto/ml:1.0.0.1862390*.
-
-##### DBotPreProcessTextData
-- Updated the Docker image to: *devdemisto/ml:1.0.0.1862390*.
-
-##### DBotPredictPhishingWords
-- Updated the Docker image to: *devdemisto/ml:1.0.0.1862390*.
-
-##### DBotFindSimilarIncidentsByIndicators
-- Updated the Docker image to: *devdemisto/ml:1.0.0.1862390*.
-
-##### GetMLModelEvaluation
-- Updated the Docker image to: *devdemisto/ml:1.0.0.1862390*.
-=======
-- Fixed an issue where **send_events_to_xsiam** would fail due to timeout issues.
->>>>>>> af4c8eb5
+- Fixed an issue where **send_events_to_xsiam** would fail due to timeout issues.