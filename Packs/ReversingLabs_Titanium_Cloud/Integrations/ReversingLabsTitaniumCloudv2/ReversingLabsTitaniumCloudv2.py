--- conflicted
+++ resolved
@@ -1,25 +1,14 @@
-<<<<<<< HEAD
-=======
 from copy import deepcopy
->>>>>>> 6f77591c
 from CommonServerPython import *
 from ReversingLabs.SDK.ticloud import FileReputation, AVScanners, FileAnalysis, RHA1FunctionalSimilarity, \
     RHA1Analytics, URIStatistics, URIIndex, AdvancedSearch, ExpressionSearch, FileDownload, FileUpload, \
     URLThreatIntelligence, AnalyzeURL, DynamicAnalysis, CertificateAnalytics, YARAHunting, YARARetroHunting, \
-<<<<<<< HEAD
-    ReanalyzeFile, ImpHashSimilarity
-from ReversingLabs.SDK.helper import NotFoundError
-
-
-VERSION = "v2.3.0"
-=======
     ReanalyzeFile, ImpHashSimilarity, DomainThreatIntelligence, IPThreatIntelligence, NetworkReputation, \
     NetworkReputationUserOverride
 from ReversingLabs.SDK.helper import NotFoundError
 
 
 VERSION = "v2.4.0"
->>>>>>> 6f77591c
 USER_AGENT = f"ReversingLabs XSOAR TitaniumCloud {VERSION}"
 
 TICLOUD_URL = demisto.params().get("base")
@@ -1055,7 +1044,6 @@
     )
 
     return results, file_results
-<<<<<<< HEAD
 
 
 def yara_ruleset_command():
@@ -1411,485 +1399,6 @@
         )
     except NotFoundError:
         return_results("No results were found for this input.")
-        sys.exit()
-    except Exception as e:
-        return_error(str(e))
-
-    results = url_downloaded_files_output(response, url)
-
-    return_results(results)
-
-
-def url_downloaded_files_output(response, url):
-    files = tableToMarkdown("Downloaded files", response)
-    markdown = f"## ReversingLabs Files Downloaded from URL {url}\n {files}"
-
-    results = CommandResults(
-        outputs_prefix="ReversingLabs",
-        outputs={"url_downloaded_files": response},
-        readable_output=markdown
-    )
-
-    return results
-
-
-def url_latest_analyses_feed_command():
-    url_ti = URLThreatIntelligence(
-        host=TICLOUD_URL,
-        username=USERNAME,
-        password=PASSWORD,
-        user_agent=USER_AGENT,
-        proxies=PROXIES,
-        verify=VERIFY_CERTS
-    )
-
-    results_per_page = int(demisto.getArg("results_per_page"))
-    max_results = int(demisto.getArg("max_results"))
-
-    try:
-        response = url_ti.get_latest_url_analysis_feed_aggregated(
-            results_per_page=results_per_page,
-            max_results=max_results
-        )
-    except NotFoundError:
-        return_results("No results were found for this input.")
-        sys.exit()
-    except Exception as e:
-        return_error(str(e))
-
-    results, file_results = url_latest_analyses_feed_output(response)
-
-    return_results([results, file_results])
-
-
-def url_latest_analyses_feed_output(response):
-    analyses = tableToMarkdown("Latest URL analyses", response)
-    markdown = f"## ReversingLabs Latest URL Analyses Feed\n {analyses}"
-
-    results = CommandResults(
-        outputs_prefix="ReversingLabs",
-        outputs={"url_latest_analyses_feed": response},
-        readable_output=markdown
-    )
-
-    file_results = fileResult(
-        "ReversingLabs Latest URL Analyses Feed",
-        json.dumps(response, indent=4),
-        file_type=EntryType.ENTRY_INFO_FILE
-
-    )
-
-    return results, file_results
-
-
-def url_analyses_feed_from_date_command():
-    url_ti = URLThreatIntelligence(
-=======
-
-
-def yara_ruleset_command():
-    yara = YARAHunting(
->>>>>>> 6f77591c
-        host=TICLOUD_URL,
-        username=USERNAME,
-        password=PASSWORD,
-        user_agent=USER_AGENT,
-        proxies=PROXIES,
-        verify=VERIFY_CERTS
-    )
-<<<<<<< HEAD
-
-    time_format = demisto.getArg("time_format")
-    start_time = demisto.getArg("start_time")
-    results_per_page = int(demisto.getArg("results_per_page"))
-    max_results = int(demisto.getArg("max_results"))
-
-    try:
-        response = url_ti.get_url_analysis_feed_from_date_aggregated(
-            time_format=time_format,
-            start_time=start_time,
-            results_per_page=results_per_page,
-            max_results=max_results
-        )
-    except NotFoundError:
-        return_results("No results were found for this input.")
-        sys.exit()
-    except Exception as e:
-        return_error(str(e))
-
-    results, file_results = url_analyses_feed_from_date_output(response, start_time)
-
-    return_results([results, file_results])
-
-
-def url_analyses_feed_from_date_output(response, start_time):
-    analyses = tableToMarkdown("URL analyses from specified date", response)
-    markdown = f"## ReversingLabs URL Analyses Feed From Date {start_time}\n {analyses}"
-
-    results = CommandResults(
-        outputs_prefix="ReversingLabs",
-        outputs={"url_analyses_feed_from_date": response},
-        readable_output=markdown
-    )
-
-    file_results = fileResult(
-        f"ReversingLabs URL Analyses Feed From Date {start_time}",
-        json.dumps(response, indent=4),
-        file_type=EntryType.ENTRY_INFO_FILE
-
-    )
-
-    return results, file_results
-
-
-def main():
-    command = demisto.command()
-=======
->>>>>>> 6f77591c
-
-    yara_action = demisto.getArg("yara_action")
-    ruleset_name = demisto.getArg("ruleset_name")
-    ruleset_text = demisto.getArg("ruleset_text")
-    sample_available = demisto.getArg("sample_available")
-
-    if yara_action == "CREATE RULESET":
-        if ruleset_text:
-            ruleset_text = str(ruleset_text)
-        else:
-            return_error("When using the CREATE RULESET action, the rulesetText argument is required.")
-
-        if sample_available:
-            sample_available = argToBoolean(sample_available)
-
-        try:
-            response = yara.create_ruleset(
-                ruleset_name=ruleset_name,
-                ruleset_text=ruleset_text,
-                sample_available=sample_available
-            )
-        except Exception as e:
-            return_error(str(e))
-
-        output_key = "create_yara_ruleset"
-
-    elif yara_action == "DELETE RULESET":
-        try:
-            response = yara.delete_ruleset(
-                ruleset_name=ruleset_name
-            )
-        except Exception as e:
-            return_error(str(e))
-
-        output_key = "delete_yara_ruleset"
-
-    elif yara_action == "GET RULESET INFO":
-        try:
-            response = yara.get_ruleset_info(
-                ruleset_name=ruleset_name
-            )
-        except Exception as e:
-            return_error(str(e))
-
-        output_key = "get_yara_ruleset_info"
-
-    elif yara_action == "GET RULESET TEXT":
-        try:
-            response = yara.get_ruleset_text(
-                ruleset_name=ruleset_name
-            )
-        except Exception as e:
-            return_error(str(e))
-
-        output_key = "get_yara_ruleset_text"
-
-    else:
-        return_error(f"Yara ruleset action {yara_action} does not exist.")
-
-    response_json = response.json()
-
-    results = yara_ruleset_output(output_key, response_json)
-
-    return_results(results)
-
-
-def yara_ruleset_output(output_key, response_json):
-    results = CommandResults(
-        outputs_prefix="ReversingLabs",
-        outputs={output_key: response_json},
-        readable_output=response_json
-    )
-
-    return results
-
-
-def yara_matches_feed_command():
-    yara = YARAHunting(
-        host=TICLOUD_URL,
-        username=USERNAME,
-        password=PASSWORD,
-        user_agent=USER_AGENT,
-        proxies=PROXIES,
-        verify=VERIFY_CERTS
-    )
-
-    time_format = demisto.getArg("time_format")
-    time_value = demisto.getArg("time_value")
-
-    try:
-        response = yara.yara_matches_feed(
-            time_format=time_format,
-            time_value=time_value
-        )
-    except Exception as e:
-        return_error(str(e))
-
-    response_json = response.json()
-    results = yara_matches_feed_output(response_json=response_json, time_value=time_value)
-
-    return_results(results)
-
-
-def yara_matches_feed_output(response_json, time_value):
-    feed = response_json.get("rl", {}).get("feed", {})
-    entries = tableToMarkdown("Entries", feed.get("entries", []))
-    last_timestamp = feed.get("last_timestamp")
-    range_from = feed.get("time_range", {}).get("from")
-    range_to = feed.get("time_range", {}).get("to")
-
-    markdown = f"""## ReversingLabs YARA Matches Feed for time value {time_value}\n **Last timestamp**: {last_timestamp}
-    **From**: {range_from}
-    **To**: {range_to}
-    """
-    markdown = f"{markdown}\n {entries}"
-
-    results = CommandResults(
-        outputs_prefix="ReversingLabs",
-        outputs={"yara_matches_feed": response_json},
-        readable_output=markdown
-    )
-
-    return results
-
-
-def yara_retro_actions_command():
-    retro = YARARetroHunting(
-        host=TICLOUD_URL,
-        username=USERNAME,
-        password=PASSWORD,
-        user_agent=USER_AGENT,
-        proxies=PROXIES,
-        verify=VERIFY_CERTS
-    )
-
-    retro_action = demisto.getArg("yara_retro_action")
-    ruleset_name = demisto.getArg("ruleset_name")
-
-    if retro_action == "ENABLE RETRO HUNT":
-        try:
-            response = retro.enable_retro_hunt(ruleset_name=ruleset_name)
-        except Exception as e:
-            return_error(str(e))
-
-        output_key = "enable_yara_retro"
-
-    elif retro_action == "START RETRO HUNT":
-        try:
-            response = retro.start_retro_hunt(ruleset_name=ruleset_name)
-        except Exception as e:
-            return_error(str(e))
-
-        output_key = "start_yara_retro"
-
-    elif retro_action == "CHECK STATUS":
-        try:
-            response = retro.check_status(ruleset_name=ruleset_name)
-        except Exception as e:
-            return_error(str(e))
-
-        output_key = "check_yara_retro_status"
-
-    elif retro_action == "CANCEL RETRO HUNT":
-        try:
-            response = retro.cancel_retro_hunt(ruleset_name=ruleset_name)
-        except Exception as e:
-            return_error(str(e))
-
-        output_key = "cancel_yara_retro"
-
-    else:
-        return_error(f"YARA Retro action {retro_action} does not exist.")
-
-    response_json = response.json()
-
-    results = yara_retro_actions_output(output_key, response_json)
-
-    return_results(results)
-
-
-def yara_retro_actions_output(output_key, response_json):
-    results = CommandResults(
-        outputs_prefix="ReversingLabs",
-        outputs={output_key: response_json},
-        readable_output=response_json
-    )
-
-    return results
-
-
-def yara_retro_matches_feed_command():
-    yara = YARARetroHunting(
-        host=TICLOUD_URL,
-        username=USERNAME,
-        password=PASSWORD,
-        user_agent=USER_AGENT,
-        proxies=PROXIES,
-        verify=VERIFY_CERTS
-    )
-
-    time_format = demisto.getArg("time_format")
-    time_value = demisto.getArg("time_value")
-
-    try:
-        response = yara.yara_retro_matches_feed(
-            time_format=time_format,
-            time_value=time_value
-        )
-    except Exception as e:
-        return_error(str(e))
-
-    response_json = response.json()
-    results = yara_retro_matches_feed_output(response_json=response_json, time_value=time_value)
-
-    return_results(results)
-
-
-def yara_retro_matches_feed_output(response_json, time_value):
-    feed = response_json.get("rl", {}).get("feed", {})
-    entries = tableToMarkdown("Entries", feed.get("entries", []))
-    last_timestamp = feed.get("last_timestamp")
-    range_from = feed.get("time_range", {}).get("from")
-    range_to = feed.get("time_range", {}).get("to")
-
-    markdown = f"""## ReversingLabs YARA Retro Matches Feed for time value {time_value}\n **Last timestamp**: {last_timestamp}
-    **From**: {range_from}
-    **To**: {range_to}
-    """
-    markdown = f"{markdown}\n {entries}"
-
-    results = CommandResults(
-        outputs_prefix="ReversingLabs",
-        outputs={"yara_retro_matches_feed": response_json},
-        readable_output=markdown
-    )
-
-    return results
-
-
-def reanalyze_sample_command():
-    reanalyze = ReanalyzeFile(
-        host=TICLOUD_URL,
-        username=USERNAME,
-        password=PASSWORD,
-        user_agent=USER_AGENT,
-        proxies=PROXIES,
-        verify=VERIFY_CERTS
-    )
-
-    sample_hash = demisto.getArg("hash")
-
-    try:
-        response = reanalyze.reanalyze_samples(
-            sample_hashes=sample_hash
-        )
-    except Exception as e:
-        return_error(str(e))
-
-    results = reanalyze_sample_output(response.text)
-
-    return_results(results)
-
-
-def reanalyze_sample_output(response_text):
-    results = CommandResults(
-        outputs_prefix="ReversingLabs",
-        outputs={"reanalyze_sample": response_text},
-        readable_output=response_text
-    )
-
-    return results
-
-
-def imphash_similarity_command():
-    imphash_similarity = ImpHashSimilarity(
-        host=TICLOUD_URL,
-        username=USERNAME,
-        password=PASSWORD,
-        user_agent=USER_AGENT,
-        proxies=PROXIES,
-        verify=VERIFY_CERTS
-    )
-
-    imphash = demisto.getArg("imphash")
-    max_results = int(demisto.getArg("max_results"))
-
-    try:
-        response = imphash_similarity.get_imphash_index_aggregated(
-            imphash=imphash,
-            max_results=max_results
-        )
-    except Exception as e:
-        return_error(str(e))
-
-    results = imphash_similarity_output(response=response, imphash=imphash)
-
-    return_results(results)
-
-
-def imphash_similarity_output(response, imphash):
-    hashes = tableToMarkdown("SHA-1 list", response, headers="Hashes")
-    markdown = f"## ReversingLabs Imphash Similarity for {imphash}\n {hashes}"
-
-    results = CommandResults(
-        outputs_prefix="ReversingLabs",
-        outputs={"imphash_similarity": response},
-        readable_output=markdown
-    )
-
-    return results
-
-
-def url_downloaded_files_command():
-    url_ti = URLThreatIntelligence(
-        host=TICLOUD_URL,
-        username=USERNAME,
-        password=PASSWORD,
-        user_agent=USER_AGENT,
-        proxies=PROXIES,
-        verify=VERIFY_CERTS
-    )
-
-    url = demisto.getArg("url")
-    extended = argToBoolean(demisto.getArg("extended_results"))
-    classification = demisto.getArg("classification")
-    last_analysis = argToBoolean(demisto.getArg("last_analysis"))
-    analysis_id = demisto.getArg("analysis_id")
-    if analysis_id:
-        analysis_id = int(analysis_id)
-    results_per_page = int(demisto.getArg("results_per_page"))
-    max_results = int(demisto.getArg("max_results"))
-
-    try:
-        response = url_ti.get_downloaded_files_aggregated(
-            url_input=url,
-            extended=extended,
-            classification=classification,
-            last_analysis=last_analysis,
-            analysis_id=analysis_id,
-            results_per_page=results_per_page,
-            max_results=max_results
-        )
-    except NotFoundError:
-        return_results("No results were found for this input.")
         return
     except Exception as e:
         return_error(str(e))
@@ -2867,33 +2376,6 @@
     elif command == "reversinglabs-titaniumcloud-network-reputation-overrides-list":
         network_reputation_overrides_list_command()
 
-    elif command == "reversinglabs-titaniumcloud-yara-ruleset-actions":
-        yara_ruleset_command()
-
-    elif command == "reversinglabs-titaniumcloud-yara-matches-feed":
-        yara_matches_feed_command()
-
-    elif command == "reversinglabs-titaniumcloud-yara-retro-hunt-actions":
-        yara_retro_actions_command()
-
-    elif command == "reversinglabs-titaniumcloud-yara-retro-matches-feed":
-        yara_retro_matches_feed_command()
-
-    elif command == "reversinglabs-titaniumcloud-reanalyze-sample":
-        reanalyze_sample_command()
-
-    elif command == "reversinglabs-titaniumcloud-imphash-similarity":
-        imphash_similarity_command()
-
-    elif command == "reversinglabs-titaniumcloud-url-downloaded-files":
-        url_downloaded_files_command()
-
-    elif command == "reversinglabs-titaniumcloud-url-latest-analyses-feed":
-        url_latest_analyses_feed_command()
-
-    elif command == "reversinglabs-titaniumcloud-url-analyses-feed-from-date":
-        url_analyses_feed_from_date_command()
-
     else:
         return_error(f"Command {command} does not exist")
 
