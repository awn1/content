--- conflicted
+++ resolved
@@ -2,11 +2,7 @@
     "name": "ReversingLabs TitaniumCloud",
     "description": "ReversingLabs TitaniumCloud provides file reputation services, threat classification and rich context on over 10 billion files.",
     "support": "partner",
-<<<<<<< HEAD
-    "currentVersion": "2.3.1",
-=======
     "currentVersion": "2.4.0",
->>>>>>> 6f77591c
     "author": "ReversingLabs",
     "url": "https://www.reversinglabs.com/products/malware-analysis-platform",
     "email": "support@reversinglabs.com",
