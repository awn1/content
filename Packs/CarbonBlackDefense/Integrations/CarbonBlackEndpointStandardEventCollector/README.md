--- conflicted
+++ resolved
@@ -1,12 +1,6 @@
 Endpoint Standard (formerly called Carbon Black Defense), a Next-Generation Anti-Virus + EDR. Collect Anti-Virus & EDR alerts and Audit Log Events.
 
-<<<<<<< HEAD
-<~XSIAM>
-This is the default integration for this content pack when configured by the Data Onboarder.
-</~XSIAM>
-=======
 This is the default integration for this content pack when configured by the Data Onboarder in Cortex XSIAM.
->>>>>>> 35d850ab
 
 ## Configure Carbon Black Endpoint Standard Event Collector on Cortex XSOAR
 
