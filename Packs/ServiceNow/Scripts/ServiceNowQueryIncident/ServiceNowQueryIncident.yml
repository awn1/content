args:
<<<<<<< HEAD
- description: Incident System ID
  name: id
- description: Incident number
  name: number
- description: Incident assigne name (e.g John Smith)
=======
- description: Incident System ID.
  name: id
- description: Incident number.
  name: number
- description: Incident assigne name (e.g John Smith).
>>>>>>> 6f77591c
  name: assignee
comment: |-
  This script is used to wrap the generic query-table command in ServiceNow.
  You can add fields that you want to use as inputs and outputs from the record as script arguments or in the
  code and work with the records easily.
commonfields:
  id: ServiceNowQueryIncident
  version: -1
enabled: true
name: ServiceNowQueryIncident
outputs:
- contextPath: ServiceNow.Incident.ID
  description: Incident ID.
  type: string
- contextPath: ServiceNow.Incident.Description
  description: Incident description.
  type: string
- contextPath: ServiceNow.Incident.Number
  description: Incident number.
  type: number
- contextPath: ServiceNow.Incident.Caller
  description: Incident caller.
  type: string
script: '-'
tags:
- servicenow
- servicenow v2
timeout: '0'
type: python
subtype: python3
tests:
- No test - Hibernating instance
dependson:
  must:
  - servicenow-query-table
fromversion: 5.0.0
<<<<<<< HEAD
dockerimage: demisto/python3:3.10.12.63474
=======
dockerimage: demisto/python3:3.10.13.83255
>>>>>>> 6f77591c
skipprepare:
- script-name-incident-to-alert<|MERGE_RESOLUTION|>--- conflicted
+++ resolved
@@ -1,17 +1,9 @@
 args:
-<<<<<<< HEAD
-- description: Incident System ID
-  name: id
-- description: Incident number
-  name: number
-- description: Incident assigne name (e.g John Smith)
-=======
 - description: Incident System ID.
   name: id
 - description: Incident number.
   name: number
 - description: Incident assigne name (e.g John Smith).
->>>>>>> 6f77591c
   name: assignee
 comment: |-
   This script is used to wrap the generic query-table command in ServiceNow.
@@ -48,10 +40,6 @@
   must:
   - servicenow-query-table
 fromversion: 5.0.0
-<<<<<<< HEAD
-dockerimage: demisto/python3:3.10.12.63474
-=======
 dockerimage: demisto/python3:3.10.13.83255
->>>>>>> 6f77591c
 skipprepare:
 - script-name-incident-to-alert