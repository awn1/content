--- conflicted
+++ resolved
@@ -2,11 +2,7 @@
     "name": "ServiceNow",
     "description": "Use The ServiceNow IT Service Management (ITSM) solution to modernize the way you manage and deliver services to your users.",
     "support": "xsoar",
-<<<<<<< HEAD
-    "currentVersion": "2.7.23",
-=======
-    "currentVersion": "2.8.1",
->>>>>>> c2d63874
+    "currentVersion": "2.8.2",
     "author": "Cortex XSOAR",
     "url": "https://www.paloaltonetworks.com/cortex",
     "email": "",
