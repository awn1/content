{
<<<<<<< HEAD
 "close": {
  "sections": [
   {
    "description": "",
    "fields": [
     {
      "fieldId": "incident_closereason",
      "isVisible": true
     },
     {
      "fieldId": "incident_closenotes",
      "isVisible": true
     }
    ],
    "isVisible": true,
    "name": "Basic Information",
    "query": null,
    "queryType": "",
    "readOnly": false,
    "type": ""
   }
  ]
 },
 "detailsV2": {
  "tabs": [
   {
    "id": "summary",
    "name": "Legacy Summary",
    "type": "summary"
   },
   {
    "id": "caseinfoid",
    "name": "Incident Info",
    "sections": [
     {
      "displayType": "ROW",
      "h": 2,
      "i": "caseinfoid-fce71720-98b0-11e9-97d7-ed26ef9e46c8",
      "isVisible": true,
      "items": [
       {
        "endCol": 2,
        "fieldId": "severity",
        "height": 22,
        "id": "incident-severity-field",
        "index": 0,
        "sectionItemType": "field",
        "startCol": 0
       },
       {
        "endCol": 2,
        "fieldId": "type",
        "height": 22,
        "id": "incident-type-field",
        "index": 1,
        "sectionItemType": "field",
        "startCol": 0
       },
       {
        "dropEffect": "move",
        "endCol": 2,
        "fieldId": "owner",
        "height": 22,
        "id": "incident-owner-field",
        "index": 2,
        "listId": "caseinfoid-fce71720-98b0-11e9-97d7-ed26ef9e46c8",
        "sectionItemType": "field",
        "startCol": 0
       },
       {
        "endCol": 2,
        "fieldId": "roles",
        "height": 22,
        "id": "73a95920-a6ae-11ea-ae9d-8553407179ff",
        "index": 3,
        "sectionItemType": "field",
        "startCol": 0
       },
       {
        "dropEffect": "move",
        "endCol": 2,
        "fieldId": "dbotcreated",
        "height": 22,
        "id": "incident-created-field",
        "index": 4,
        "listId": "caseinfoid-fce71720-98b0-11e9-97d7-ed26ef9e46c8",
        "sectionItemType": "field",
        "startCol": 0
       },
       {
        "dropEffect": "move",
        "endCol": 2,
        "fieldId": "occurred",
        "height": 22,
        "id": "incident-occurred-field",
        "index": 5,
        "listId": "caseinfoid-fce71720-98b0-11e9-97d7-ed26ef9e46c8",
        "sectionItemType": "field",
        "startCol": 0
       },
       {
        "dropEffect": "move",
        "endCol": 2,
        "fieldId": "dbotmodified",
        "height": 22,
        "id": "incident-modified-field",
        "index": 7,
        "listId": "caseinfoid-ac32f620-a0b0-11e9-b27f-13ae1773d289",
        "sectionItemType": "field",
        "startCol": 0
       },
       {
        "dropEffect": "move",
        "endCol": 2,
        "fieldId": "dbotclosed",
        "height": 22,
        "id": "eda146a0-a1ba-11ea-8efe-d92f013a0581",
        "index": 8,
        "listId": "caseinfoid-fce71720-98b0-11e9-97d7-ed26ef9e46c8",
        "sectionItemType": "field",
        "startCol": 0
       },
       {
        "dropEffect": "move",
        "endCol": 2,
        "fieldId": "dbottotaltime",
        "height": 22,
        "id": "c57778a0-a5e0-11ea-beb5-2996637e1d9e",
        "index": 9,
        "listId": "caseinfoid-fce71720-98b0-11e9-97d7-ed26ef9e46c8",
        "sectionItemType": "field",
        "startCol": 0
       },
       {
        "dropEffect": "move",
        "endCol": 2,
        "fieldId": "dbotduedate",
        "height": 22,
        "id": "incident-dueDate-field",
        "index": 10,
        "listId": "caseinfoid-ac32f620-a0b0-11e9-b27f-13ae1773d289",
        "sectionItemType": "field",
        "startCol": 0
       }
      ],
      "maxH": null,
      "maxW": 1,
      "minH": 1,
      "minW": 1,
      "moved": false,
      "name": "Case Details",
      "static": false,
      "w": 1,
      "x": 0,
      "y": 0
     },
     {
      "displayType": "ROW",
      "h": 2,
      "hideName": false,
      "i": "caseinfoid-7717e580-9bed-11e9-9a3f-8b4b2158e260",
      "maxH": null,
      "maxW": 1,
      "minH": 1,
      "minW": 1,
      "moved": false,
      "name": "Team Members",
      "static": false,
      "type": "team",
      "w": 1,
      "x": 0,
      "y": 4
     },
     {
      "displayType": "ROW",
      "h": 2,
      "i": "caseinfoid-88e6bf70-a0b1-11e9-b27f-13ae1773d289",
      "isVisible": true,
      "items": [
       {
        "endCol": 2,
        "fieldId": "dbotclosed",
        "height": 22,
        "id": "incident-dbotClosed-field",
        "index": 0,
        "sectionItemType": "field",
        "startCol": 0
       },
       {
        "endCol": 2,
        "fieldId": "closereason",
        "height": 22,
        "id": "incident-closeReason-field",
        "index": 1,
        "sectionItemType": "field",
        "startCol": 0
       },
       {
        "endCol": 2,
        "fieldId": "closenotes",
        "height": 44,
        "id": "incident-closeNotes-field",
        "index": 2,
        "sectionItemType": "field",
        "startCol": 0
       },
       {
        "endCol": 2,
        "fieldId": "closinguserid",
        "height": 22,
        "id": "85c48b10-a1be-11ea-8efe-d92f013a0581",
        "index": 3,
        "sectionItemType": "field",
        "startCol": 0
       }
      ],
      "maxH": null,
      "maxW": 1,
      "minH": 1,
      "minW": 1,
      "moved": false,
      "name": "Closing Information",
      "static": false,
      "w": 1,
      "x": 1,
      "y": 4
     },
     {
      "description": "**Reminder**: Please ensure to install any required Marketplace Packs on the production server as well! Customizations to OOTB Incident types, configuration, etc, should be applied after uploading the custom content.\n\nDev to Prod tab has the content bundles for this run.",
      "displayType": "ROW",
      "h": 2,
      "i": "caseinfoid-e54b1770-a0b1-11e9-b27f-13ae1773d289",
      "isVisible": true,
      "items": [
       {
        "endCol": 4,
        "fieldId": "xsoardevtoprodmethod",
        "height": 22,
        "id": "7b9c34e0-5dc4-11eb-8940-ff9baa520e4a",
        "index": 0,
        "sectionItemType": "field",
        "startCol": 0
       },
       {
        "endCol": 4,
        "fieldId": "xsoardevinstancename",
        "height": 22,
        "id": "76d955a0-5dc4-11eb-8940-ff9baa520e4a",
        "index": 1,
        "sectionItemType": "field",
        "startCol": 0
       },
       {
        "endCol": 4,
        "fieldId": "xsoarprodinstancename",
        "height": 22,
        "id": "7f1fdd60-5dc4-11eb-8940-ff9baa520e4a",
        "index": 2,
        "sectionItemType": "field",
        "startCol": 0
       },
       {
        "dropEffect": "move",
        "endCol": 4,
        "fieldId": "playbookid",
        "height": 22,
        "id": "incident-playbookId-field",
        "index": 3,
        "listId": "caseinfoid-e54b1770-a0b1-11e9-b27f-13ae1773d289",
        "sectionItemType": "field",
        "startCol": 0
       }
      ],
      "maxH": null,
      "maxW": 2,
      "minH": 1,
      "minW": 2,
      "moved": false,
      "name": "XSOAR Dev to Prod",
      "static": false,
      "w": 2,
      "x": 1,
      "y": 0
     },
     {
      "h": 2,
      "i": "caseinfoid-f9dd0ce0-60b6-11eb-a207-edb36f37e8f5",
      "items": [

      ],
      "maxH": null,
      "maxW": 1,
      "minH": 1,
      "minW": 1,
      "moved": false,
      "name": "Work Plan",
      "static": false,
      "type": "workplan",
      "w": 1,
      "x": 0,
      "y": 2
     },
     {
      "h": 2,
      "i": "caseinfoid-083a1d00-60b7-11eb-a207-edb36f37e8f5",
      "items": [

      ],
      "maxH": null,
      "maxW": 2,
      "minH": 1,
      "minW": 2,
      "moved": false,
      "name": "Notes",
      "static": false,
      "type": "notes",
      "w": 2,
      "x": 1,
      "y": 2
     },
     {
      "description": "Quick view of content bundles from this run, see the Dev to Prod tab for more information.",
      "h": 2,
      "i": "caseinfoid-d22b0b10-60b7-11eb-a207-edb36f37e8f5",
      "items": [

      ],
      "maxH": null,
      "maxW": 1,
      "minH": 1,
      "minW": 1,
      "moved": false,
      "name": "Content Bundles",
      "query": {
       "tags": [
        "devcontent",
        "prodbackup",
        "selectedcontent"
       ]
      },
      "queryType": "warRoomFilter",
      "static": false,
      "type": "invTimeline",
      "w": 1,
      "x": 2,
      "y": 4
     }
    ],
    "type": "custom"
   },
   {
    "hidden": false,
    "id": "ixxpcd2rip",
    "name": "Dev to Prod ",
    "sections": [
     {
      "description": "The downloaded dev custom content bundle",
      "h": 2,
      "i": "ixxpcd2rip-fcbf10e0-5dc6-11eb-ae45-310ec9c1f911",
      "items": [

      ],
      "maxH": null,
      "maxW": 3,
      "minH": 1,
      "minW": 3,
      "moved": false,
      "name": "Dev Content Bundle",
      "query": {
       "categories": [

       ],
       "tags": [
        "devcontent"
       ]
      },
      "queryType": "warRoomFilter",
      "static": false,
      "type": "invTimeline",
      "w": 3,
      "x": 0,
      "y": 0
     },
     {
      "description": "The selected custom content bundle, this can be downloaded and uploaded to prod.  Or if using the dev to prod this is what will be uploaded to prod.",
      "h": 2,
      "i": "ixxpcd2rip-0b7df010-5dc7-11eb-ae45-310ec9c1f911",
      "items": [

      ],
      "maxH": null,
      "maxW": 3,
      "minH": 1,
      "minW": 3,
      "moved": false,
      "name": "Selected Custom Content",
      "query": {
       "categories": [

       ],
       "tags": [
        "selectedcontent"
       ]
      },
      "queryType": "warRoomFilter",
      "static": false,
      "type": "invTimeline",
      "w": 3,
      "x": 0,
      "y": 2
     },
     {
      "description": "This is the backup of the production custom content prior to uploading the selected bundle above.",
      "h": 2,
      "i": "ixxpcd2rip-2bc11000-5dc7-11eb-ae45-310ec9c1f911",
      "items": [

      ],
      "maxH": null,
      "maxW": 3,
      "minH": 1,
      "minW": 3,
      "moved": false,
      "name": "Production Backup of Custom Content",
      "query": {
       "categories": [

       ],
       "tags": [
        "prodbackup"
       ]
      },
      "queryType": "warRoomFilter",
      "static": false,
      "type": "invTimeline",
      "w": 3,
      "x": 0,
      "y": 4
     }
    ],
    "type": "custom"
   },
   {
    "id": "workPlan",
    "name": "Work Plan",
    "type": "workPlan"
   },
   {
    "id": "warRoom",
    "name": "War Room",
    "type": "warRoom"
   },
   {
    "hidden": true,
    "id": "evidenceBoard",
    "name": "Evidence Board",
    "type": "evidenceBoard"
   },
   {
    "hidden": true,
    "id": "relatedIncidents",
    "name": "Related Incidents",
    "type": "relatedIncidents"
   },
   {
    "hidden": true,
    "id": "canvas",
    "name": "Canvas",
    "type": "canvas"
   }
  ]
 },
 "edit": {
  "sections": [
   {
    "description": "",
    "fields": [
     {
      "fieldId": "incident_name",
      "isVisible": true
     },
     {
      "fieldId": "incident_details",
      "isVisible": true
     },
     {
      "fieldId": "incident_type",
      "isVisible": true
     },
     {
      "fieldId": "incident_owner",
      "isVisible": true
     },
     {
      "fieldId": "incident_severity",
      "isVisible": true
     },
     {
      "fieldId": "incident_occurred",
      "isVisible": true
     },
     {
      "fieldId": "incident_reminder",
      "isVisible": true
     },
     {
      "fieldId": "incident_labels",
      "isVisible": true
     },
     {
      "fieldId": "incident_roles",
      "isVisible": true
     },
     {
      "fieldId": "incident_playbookid",
      "isVisible": true
     },
     {
      "fieldId": "incident_attachment",
      "isVisible": true
     }
    ],
    "isVisible": true,
    "name": "Basic Information",
    "query": null,
    "queryType": "",
    "readOnly": false,
    "type": ""
   }
  ]
 },
 "group": "incident",
 "id": "XSOAR Dev to Prod",
 "mobile": {
  "sections": [
   {
    "description": "",
    "fields": [
     {
      "fieldId": "incident_type",
      "isVisible": true
     },
     {
      "fieldId": "incident_name",
      "isVisible": true
     },
     {
      "fieldId": "incident_details",
      "isVisible": true
     },
     {
      "fieldId": "incident_severity",
      "isVisible": true
     },
     {
      "fieldId": "incident_dbotstatus",
      "isVisible": true
     },
     {
      "fieldId": "incident_owner",
      "isVisible": true
     },
     {
      "fieldId": "incident_roles",
      "isVisible": true
     },
     {
      "fieldId": "incident_playbookid",
      "isVisible": true
     }
    ],
    "isVisible": true,
    "name": "Basic Information",
    "query": null,
    "queryType": "",
    "readOnly": false,
    "type": ""
   },
   {
    "description": "",
    "fields": [
     {
      "fieldId": "incident_dbotcreated",
      "isVisible": true
     },
     {
      "fieldId": "incident_occurred",
      "isVisible": true
     },
     {
      "fieldId": "incident_dbotduedate",
      "isVisible": true
     },
     {
      "fieldId": "incident_dbotmodified",
      "isVisible": true
     },
     {
      "fieldId": "incident_dbottotaltime",
      "isVisible": true
     }
    ],
    "isVisible": true,
    "name": "Timeline Information",
    "query": null,
    "queryType": "",
    "readOnly": false,
    "type": ""
   },
   {
    "description": "",
    "fields": [
     {
      "fieldId": "incident_labels",
      "isVisible": true
     }
    ],
    "isVisible": true,
    "name": "Labels",
    "query": null,
    "queryType": "",
    "readOnly": true,
    "type": "labels"
   }
  ]
 },
 "name": "XSOAR Dev to Prod",
 "quickView": {
  "sections": [
   {
    "description": "",
    "fields": [
     {
      "fieldId": "incident_type",
      "isVisible": true
     },
     {
      "fieldId": "incident_name",
      "isVisible": true
     },
     {
      "fieldId": "incident_details",
      "isVisible": true
     },
     {
      "fieldId": "incident_severity",
      "isVisible": true
     },
     {
      "fieldId": "incident_dbotstatus",
      "isVisible": true
     },
     {
      "fieldId": "incident_owner",
      "isVisible": true
     },
     {
      "fieldId": "incident_roles",
      "isVisible": true
     },
     {
      "fieldId": "incident_playbookid",
      "isVisible": true
     }
    ],
    "isVisible": true,
    "name": "Basic Information",
    "query": null,
    "queryType": "",
    "readOnly": false,
    "type": ""
   },
   {
    "description": "",
    "fields": [
     {
      "fieldId": "incident_dbotcreated",
      "isVisible": true
     },
     {
      "fieldId": "incident_occurred",
      "isVisible": true
     },
     {
      "fieldId": "incident_dbotduedate",
      "isVisible": true
     },
     {
      "fieldId": "incident_dbotmodified",
      "isVisible": true
     },
     {
      "fieldId": "incident_dbottotaltime",
      "isVisible": true
     }
    ],
    "isVisible": true,
    "name": "Timeline Information",
    "query": null,
    "queryType": "",
    "readOnly": false,
    "type": ""
   },
   {
    "description": "",
    "fields": [
     {
      "fieldId": "incident_labels",
      "isVisible": true
     }
    ],
    "isVisible": true,
    "name": "Labels",
    "query": null,
    "queryType": "",
    "readOnly": true,
    "type": "labels"
   }
  ]
 },
 "system": false,
 "version": -1,
 "fromVersion": "6.0.0",
 "description": "XSOAR Simple Dev to Prod layout",
 "marketplaces": ["xsoar"]
=======
    "close": {
        "sections": [
            {
                "description": "",
                "fields": [
                    {
                        "fieldId": "incident_closereason",
                        "isVisible": true
                    },
                    {
                        "fieldId": "incident_closenotes",
                        "isVisible": true
                    }
                ],
                "isVisible": true,
                "name": "Basic Information",
                "query": null,
                "queryType": "",
                "readOnly": false,
                "type": ""
            }
        ]
    },
    "detailsV2": {
        "tabs": [
            {
                "id": "summary",
                "name": "Legacy Summary",
                "type": "summary"
            },
            {
                "id": "caseinfoid",
                "name": "Incident Info",
                "sections": [
                    {
                        "displayType": "ROW",
                        "h": 2,
                        "i": "caseinfoid-fce71720-98b0-11e9-97d7-ed26ef9e46c8",
                        "isVisible": true,
                        "items": [
                            {
                                "endCol": 2,
                                "fieldId": "severity",
                                "height": 22,
                                "id": "incident-severity-field",
                                "index": 0,
                                "sectionItemType": "field",
                                "startCol": 0
                            },
                            {
                                "endCol": 2,
                                "fieldId": "type",
                                "height": 22,
                                "id": "incident-type-field",
                                "index": 1,
                                "sectionItemType": "field",
                                "startCol": 0
                            },
                            {
                                "dropEffect": "move",
                                "endCol": 2,
                                "fieldId": "owner",
                                "height": 22,
                                "id": "incident-owner-field",
                                "index": 2,
                                "listId": "caseinfoid-fce71720-98b0-11e9-97d7-ed26ef9e46c8",
                                "sectionItemType": "field",
                                "startCol": 0
                            },
                            {
                                "endCol": 2,
                                "fieldId": "roles",
                                "height": 22,
                                "id": "73a95920-a6ae-11ea-ae9d-8553407179ff",
                                "index": 3,
                                "sectionItemType": "field",
                                "startCol": 0
                            },
                            {
                                "dropEffect": "move",
                                "endCol": 2,
                                "fieldId": "dbotcreated",
                                "height": 22,
                                "id": "incident-created-field",
                                "index": 4,
                                "listId": "caseinfoid-fce71720-98b0-11e9-97d7-ed26ef9e46c8",
                                "sectionItemType": "field",
                                "startCol": 0
                            },
                            {
                                "dropEffect": "move",
                                "endCol": 2,
                                "fieldId": "occurred",
                                "height": 22,
                                "id": "incident-occurred-field",
                                "index": 5,
                                "listId": "caseinfoid-fce71720-98b0-11e9-97d7-ed26ef9e46c8",
                                "sectionItemType": "field",
                                "startCol": 0
                            },
                            {
                                "dropEffect": "move",
                                "endCol": 2,
                                "fieldId": "dbotmodified",
                                "height": 22,
                                "id": "incident-modified-field",
                                "index": 7,
                                "listId": "caseinfoid-ac32f620-a0b0-11e9-b27f-13ae1773d289",
                                "sectionItemType": "field",
                                "startCol": 0
                            },
                            {
                                "dropEffect": "move",
                                "endCol": 2,
                                "fieldId": "dbotclosed",
                                "height": 22,
                                "id": "eda146a0-a1ba-11ea-8efe-d92f013a0581",
                                "index": 8,
                                "listId": "caseinfoid-fce71720-98b0-11e9-97d7-ed26ef9e46c8",
                                "sectionItemType": "field",
                                "startCol": 0
                            },
                            {
                                "dropEffect": "move",
                                "endCol": 2,
                                "fieldId": "dbottotaltime",
                                "height": 22,
                                "id": "c57778a0-a5e0-11ea-beb5-2996637e1d9e",
                                "index": 9,
                                "listId": "caseinfoid-fce71720-98b0-11e9-97d7-ed26ef9e46c8",
                                "sectionItemType": "field",
                                "startCol": 0
                            },
                            {
                                "dropEffect": "move",
                                "endCol": 2,
                                "fieldId": "dbotduedate",
                                "height": 22,
                                "id": "incident-dueDate-field",
                                "index": 10,
                                "listId": "caseinfoid-ac32f620-a0b0-11e9-b27f-13ae1773d289",
                                "sectionItemType": "field",
                                "startCol": 0
                            }
                        ],
                        "maxH": null,
                        "maxW": 1,
                        "minH": 1,
                        "minW": 1,
                        "moved": false,
                        "name": "Case Details",
                        "static": false,
                        "w": 1,
                        "x": 0,
                        "y": 0
                    },
                    {
                        "displayType": "ROW",
                        "h": 2,
                        "hideName": false,
                        "i": "caseinfoid-7717e580-9bed-11e9-9a3f-8b4b2158e260",
                        "maxH": null,
                        "maxW": 1,
                        "minH": 1,
                        "minW": 1,
                        "moved": false,
                        "name": "Team Members",
                        "static": false,
                        "type": "team",
                        "w": 1,
                        "x": 0,
                        "y": 4
                    },
                    {
                        "displayType": "ROW",
                        "h": 2,
                        "i": "caseinfoid-88e6bf70-a0b1-11e9-b27f-13ae1773d289",
                        "isVisible": true,
                        "items": [
                            {
                                "endCol": 2,
                                "fieldId": "dbotclosed",
                                "height": 22,
                                "id": "incident-dbotClosed-field",
                                "index": 0,
                                "sectionItemType": "field",
                                "startCol": 0
                            },
                            {
                                "endCol": 2,
                                "fieldId": "closereason",
                                "height": 22,
                                "id": "incident-closeReason-field",
                                "index": 1,
                                "sectionItemType": "field",
                                "startCol": 0
                            },
                            {
                                "endCol": 2,
                                "fieldId": "closenotes",
                                "height": 44,
                                "id": "incident-closeNotes-field",
                                "index": 2,
                                "sectionItemType": "field",
                                "startCol": 0
                            },
                            {
                                "endCol": 2,
                                "fieldId": "closinguserid",
                                "height": 22,
                                "id": "85c48b10-a1be-11ea-8efe-d92f013a0581",
                                "index": 3,
                                "sectionItemType": "field",
                                "startCol": 0
                            }
                        ],
                        "maxH": null,
                        "maxW": 1,
                        "minH": 1,
                        "minW": 1,
                        "moved": false,
                        "name": "Closing Information",
                        "static": false,
                        "w": 1,
                        "x": 1,
                        "y": 4
                    },
                    {
                        "description": "**Reminder**: Please ensure to install any required Marketplace Packs on the production server as well! Customizations to OOTB Incident types, configuration, etc, should be applied after uploading the custom content.\n\nDev to Prod tab has the content bundles for this run.",
                        "displayType": "ROW",
                        "h": 2,
                        "i": "caseinfoid-e54b1770-a0b1-11e9-b27f-13ae1773d289",
                        "isVisible": true,
                        "items": [
                            {
                                "endCol": 4,
                                "fieldId": "xsoardevtoprodmethod",
                                "height": 22,
                                "id": "7b9c34e0-5dc4-11eb-8940-ff9baa520e4a",
                                "index": 0,
                                "sectionItemType": "field",
                                "startCol": 0
                            },
                            {
                                "endCol": 4,
                                "fieldId": "xsoardevinstancename",
                                "height": 22,
                                "id": "76d955a0-5dc4-11eb-8940-ff9baa520e4a",
                                "index": 1,
                                "sectionItemType": "field",
                                "startCol": 0
                            },
                            {
                                "endCol": 4,
                                "fieldId": "xsoarprodinstancename",
                                "height": 22,
                                "id": "7f1fdd60-5dc4-11eb-8940-ff9baa520e4a",
                                "index": 2,
                                "sectionItemType": "field",
                                "startCol": 0
                            },
                            {
                                "dropEffect": "move",
                                "endCol": 4,
                                "fieldId": "playbookid",
                                "height": 22,
                                "id": "incident-playbookId-field",
                                "index": 3,
                                "listId": "caseinfoid-e54b1770-a0b1-11e9-b27f-13ae1773d289",
                                "sectionItemType": "field",
                                "startCol": 0
                            }
                        ],
                        "maxH": null,
                        "maxW": 2,
                        "minH": 1,
                        "minW": 2,
                        "moved": false,
                        "name": "XSOAR Dev to Prod",
                        "static": false,
                        "w": 2,
                        "x": 1,
                        "y": 0
                    },
                    {
                        "h": 2,
                        "i": "caseinfoid-f9dd0ce0-60b6-11eb-a207-edb36f37e8f5",
                        "items": [],
                        "maxH": null,
                        "maxW": 1,
                        "minH": 1,
                        "minW": 1,
                        "moved": false,
                        "name": "Work Plan",
                        "static": false,
                        "type": "workplan",
                        "w": 1,
                        "x": 0,
                        "y": 2
                    },
                    {
                        "h": 2,
                        "i": "caseinfoid-083a1d00-60b7-11eb-a207-edb36f37e8f5",
                        "items": [],
                        "maxH": null,
                        "maxW": 2,
                        "minH": 1,
                        "minW": 2,
                        "moved": false,
                        "name": "Notes",
                        "static": false,
                        "type": "notes",
                        "w": 2,
                        "x": 1,
                        "y": 2
                    },
                    {
                        "description": "Quick view of content bundles from this run, see the Dev to Prod tab for more information.",
                        "h": 2,
                        "i": "caseinfoid-d22b0b10-60b7-11eb-a207-edb36f37e8f5",
                        "items": [],
                        "maxH": null,
                        "maxW": 1,
                        "minH": 1,
                        "minW": 1,
                        "moved": false,
                        "name": "Content Bundles",
                        "query": {
                            "tags": [
                                "devcontent",
                                "prodbackup",
                                "selectedcontent"
                            ]
                        },
                        "queryType": "warRoomFilter",
                        "static": false,
                        "type": "invTimeline",
                        "w": 1,
                        "x": 2,
                        "y": 4
                    }
                ],
                "type": "custom"
            },
            {
                "hidden": false,
                "id": "ixxpcd2rip",
                "name": "Dev to Prod ",
                "sections": [
                    {
                        "description": "The downloaded dev custom content bundle",
                        "h": 2,
                        "i": "ixxpcd2rip-fcbf10e0-5dc6-11eb-ae45-310ec9c1f911",
                        "items": [],
                        "maxH": null,
                        "maxW": 3,
                        "minH": 1,
                        "minW": 3,
                        "moved": false,
                        "name": "Dev Content Bundle",
                        "query": {
                            "categories": [],
                            "tags": [
                                "devcontent"
                            ]
                        },
                        "queryType": "warRoomFilter",
                        "static": false,
                        "type": "invTimeline",
                        "w": 3,
                        "x": 0,
                        "y": 0
                    },
                    {
                        "description": "The selected custom content bundle, this can be downloaded and uploaded to prod.  Or if using the dev to prod this is what will be uploaded to prod.",
                        "h": 2,
                        "i": "ixxpcd2rip-0b7df010-5dc7-11eb-ae45-310ec9c1f911",
                        "items": [],
                        "maxH": null,
                        "maxW": 3,
                        "minH": 1,
                        "minW": 3,
                        "moved": false,
                        "name": "Selected Custom Content",
                        "query": {
                            "categories": [],
                            "tags": [
                                "selectedcontent"
                            ]
                        },
                        "queryType": "warRoomFilter",
                        "static": false,
                        "type": "invTimeline",
                        "w": 3,
                        "x": 0,
                        "y": 2
                    },
                    {
                        "description": "This is the backup of the production custom content prior to uploading the selected bundle above.",
                        "h": 2,
                        "i": "ixxpcd2rip-2bc11000-5dc7-11eb-ae45-310ec9c1f911",
                        "items": [],
                        "maxH": null,
                        "maxW": 3,
                        "minH": 1,
                        "minW": 3,
                        "moved": false,
                        "name": "Production Backup of Custom Content",
                        "query": {
                            "categories": [],
                            "tags": [
                                "prodbackup"
                            ]
                        },
                        "queryType": "warRoomFilter",
                        "static": false,
                        "type": "invTimeline",
                        "w": 3,
                        "x": 0,
                        "y": 4
                    }
                ],
                "type": "custom"
            },
            {
                "id": "workPlan",
                "name": "Work Plan",
                "type": "workPlan"
            },
            {
                "id": "warRoom",
                "name": "War Room",
                "type": "warRoom"
            },
            {
                "hidden": true,
                "id": "evidenceBoard",
                "name": "Evidence Board",
                "type": "evidenceBoard"
            },
            {
                "hidden": true,
                "id": "relatedIncidents",
                "name": "Related Incidents",
                "type": "relatedIncidents"
            },
            {
                "hidden": true,
                "id": "canvas",
                "name": "Canvas",
                "type": "canvas"
            }
        ]
    },
    "edit": {
        "sections": [
            {
                "description": "",
                "fields": [
                    {
                        "fieldId": "incident_name",
                        "isVisible": true
                    },
                    {
                        "fieldId": "incident_details",
                        "isVisible": true
                    },
                    {
                        "fieldId": "incident_type",
                        "isVisible": true
                    },
                    {
                        "fieldId": "incident_owner",
                        "isVisible": true
                    },
                    {
                        "fieldId": "incident_severity",
                        "isVisible": true
                    },
                    {
                        "fieldId": "incident_occurred",
                        "isVisible": true
                    },
                    {
                        "fieldId": "incident_reminder",
                        "isVisible": true
                    },
                    {
                        "fieldId": "incident_labels",
                        "isVisible": true
                    },
                    {
                        "fieldId": "incident_roles",
                        "isVisible": true
                    },
                    {
                        "fieldId": "incident_playbookid",
                        "isVisible": true
                    },
                    {
                        "fieldId": "incident_attachment",
                        "isVisible": true
                    }
                ],
                "isVisible": true,
                "name": "Basic Information",
                "query": null,
                "queryType": "",
                "readOnly": false,
                "type": ""
            }
        ]
    },
    "group": "incident",
    "id": "XSOAR Dev to Prod",
    "mobile": {
        "sections": [
            {
                "description": "",
                "fields": [
                    {
                        "fieldId": "incident_type",
                        "isVisible": true
                    },
                    {
                        "fieldId": "incident_name",
                        "isVisible": true
                    },
                    {
                        "fieldId": "incident_details",
                        "isVisible": true
                    },
                    {
                        "fieldId": "incident_severity",
                        "isVisible": true
                    },
                    {
                        "fieldId": "incident_dbotstatus",
                        "isVisible": true
                    },
                    {
                        "fieldId": "incident_owner",
                        "isVisible": true
                    },
                    {
                        "fieldId": "incident_roles",
                        "isVisible": true
                    },
                    {
                        "fieldId": "incident_playbookid",
                        "isVisible": true
                    }
                ],
                "isVisible": true,
                "name": "Basic Information",
                "query": null,
                "queryType": "",
                "readOnly": false,
                "type": ""
            },
            {
                "description": "",
                "fields": [
                    {
                        "fieldId": "incident_dbotcreated",
                        "isVisible": true
                    },
                    {
                        "fieldId": "incident_occurred",
                        "isVisible": true
                    },
                    {
                        "fieldId": "incident_dbotduedate",
                        "isVisible": true
                    },
                    {
                        "fieldId": "incident_dbotmodified",
                        "isVisible": true
                    },
                    {
                        "fieldId": "incident_dbottotaltime",
                        "isVisible": true
                    }
                ],
                "isVisible": true,
                "name": "Timeline Information",
                "query": null,
                "queryType": "",
                "readOnly": false,
                "type": ""
            },
            {
                "description": "",
                "fields": [
                    {
                        "fieldId": "incident_labels",
                        "isVisible": true
                    }
                ],
                "isVisible": true,
                "name": "Labels",
                "query": null,
                "queryType": "",
                "readOnly": true,
                "type": "labels"
            }
        ]
    },
    "name": "XSOAR Dev to Prod",
    "quickView": {
        "sections": [
            {
                "description": "",
                "fields": [
                    {
                        "fieldId": "incident_type",
                        "isVisible": true
                    },
                    {
                        "fieldId": "incident_name",
                        "isVisible": true
                    },
                    {
                        "fieldId": "incident_details",
                        "isVisible": true
                    },
                    {
                        "fieldId": "incident_severity",
                        "isVisible": true
                    },
                    {
                        "fieldId": "incident_dbotstatus",
                        "isVisible": true
                    },
                    {
                        "fieldId": "incident_owner",
                        "isVisible": true
                    },
                    {
                        "fieldId": "incident_roles",
                        "isVisible": true
                    },
                    {
                        "fieldId": "incident_playbookid",
                        "isVisible": true
                    }
                ],
                "isVisible": true,
                "name": "Basic Information",
                "query": null,
                "queryType": "",
                "readOnly": false,
                "type": ""
            },
            {
                "description": "",
                "fields": [
                    {
                        "fieldId": "incident_dbotcreated",
                        "isVisible": true
                    },
                    {
                        "fieldId": "incident_occurred",
                        "isVisible": true
                    },
                    {
                        "fieldId": "incident_dbotduedate",
                        "isVisible": true
                    },
                    {
                        "fieldId": "incident_dbotmodified",
                        "isVisible": true
                    },
                    {
                        "fieldId": "incident_dbottotaltime",
                        "isVisible": true
                    }
                ],
                "isVisible": true,
                "name": "Timeline Information",
                "query": null,
                "queryType": "",
                "readOnly": false,
                "type": ""
            },
            {
                "description": "",
                "fields": [
                    {
                        "fieldId": "incident_labels",
                        "isVisible": true
                    }
                ],
                "isVisible": true,
                "name": "Labels",
                "query": null,
                "queryType": "",
                "readOnly": true,
                "type": "labels"
            }
        ]
    },
    "system": false,
    "version": -1,
    "fromVersion": "6.0.0",
    "description": "XSOAR Simple Dev to Prod layout",
    "marketplaces": [
        "xsoar"
    ]
>>>>>>> 6f77591c
}<|MERGE_RESOLUTION|>--- conflicted
+++ resolved
@@ -1,731 +1,4 @@
 {
-<<<<<<< HEAD
- "close": {
-  "sections": [
-   {
-    "description": "",
-    "fields": [
-     {
-      "fieldId": "incident_closereason",
-      "isVisible": true
-     },
-     {
-      "fieldId": "incident_closenotes",
-      "isVisible": true
-     }
-    ],
-    "isVisible": true,
-    "name": "Basic Information",
-    "query": null,
-    "queryType": "",
-    "readOnly": false,
-    "type": ""
-   }
-  ]
- },
- "detailsV2": {
-  "tabs": [
-   {
-    "id": "summary",
-    "name": "Legacy Summary",
-    "type": "summary"
-   },
-   {
-    "id": "caseinfoid",
-    "name": "Incident Info",
-    "sections": [
-     {
-      "displayType": "ROW",
-      "h": 2,
-      "i": "caseinfoid-fce71720-98b0-11e9-97d7-ed26ef9e46c8",
-      "isVisible": true,
-      "items": [
-       {
-        "endCol": 2,
-        "fieldId": "severity",
-        "height": 22,
-        "id": "incident-severity-field",
-        "index": 0,
-        "sectionItemType": "field",
-        "startCol": 0
-       },
-       {
-        "endCol": 2,
-        "fieldId": "type",
-        "height": 22,
-        "id": "incident-type-field",
-        "index": 1,
-        "sectionItemType": "field",
-        "startCol": 0
-       },
-       {
-        "dropEffect": "move",
-        "endCol": 2,
-        "fieldId": "owner",
-        "height": 22,
-        "id": "incident-owner-field",
-        "index": 2,
-        "listId": "caseinfoid-fce71720-98b0-11e9-97d7-ed26ef9e46c8",
-        "sectionItemType": "field",
-        "startCol": 0
-       },
-       {
-        "endCol": 2,
-        "fieldId": "roles",
-        "height": 22,
-        "id": "73a95920-a6ae-11ea-ae9d-8553407179ff",
-        "index": 3,
-        "sectionItemType": "field",
-        "startCol": 0
-       },
-       {
-        "dropEffect": "move",
-        "endCol": 2,
-        "fieldId": "dbotcreated",
-        "height": 22,
-        "id": "incident-created-field",
-        "index": 4,
-        "listId": "caseinfoid-fce71720-98b0-11e9-97d7-ed26ef9e46c8",
-        "sectionItemType": "field",
-        "startCol": 0
-       },
-       {
-        "dropEffect": "move",
-        "endCol": 2,
-        "fieldId": "occurred",
-        "height": 22,
-        "id": "incident-occurred-field",
-        "index": 5,
-        "listId": "caseinfoid-fce71720-98b0-11e9-97d7-ed26ef9e46c8",
-        "sectionItemType": "field",
-        "startCol": 0
-       },
-       {
-        "dropEffect": "move",
-        "endCol": 2,
-        "fieldId": "dbotmodified",
-        "height": 22,
-        "id": "incident-modified-field",
-        "index": 7,
-        "listId": "caseinfoid-ac32f620-a0b0-11e9-b27f-13ae1773d289",
-        "sectionItemType": "field",
-        "startCol": 0
-       },
-       {
-        "dropEffect": "move",
-        "endCol": 2,
-        "fieldId": "dbotclosed",
-        "height": 22,
-        "id": "eda146a0-a1ba-11ea-8efe-d92f013a0581",
-        "index": 8,
-        "listId": "caseinfoid-fce71720-98b0-11e9-97d7-ed26ef9e46c8",
-        "sectionItemType": "field",
-        "startCol": 0
-       },
-       {
-        "dropEffect": "move",
-        "endCol": 2,
-        "fieldId": "dbottotaltime",
-        "height": 22,
-        "id": "c57778a0-a5e0-11ea-beb5-2996637e1d9e",
-        "index": 9,
-        "listId": "caseinfoid-fce71720-98b0-11e9-97d7-ed26ef9e46c8",
-        "sectionItemType": "field",
-        "startCol": 0
-       },
-       {
-        "dropEffect": "move",
-        "endCol": 2,
-        "fieldId": "dbotduedate",
-        "height": 22,
-        "id": "incident-dueDate-field",
-        "index": 10,
-        "listId": "caseinfoid-ac32f620-a0b0-11e9-b27f-13ae1773d289",
-        "sectionItemType": "field",
-        "startCol": 0
-       }
-      ],
-      "maxH": null,
-      "maxW": 1,
-      "minH": 1,
-      "minW": 1,
-      "moved": false,
-      "name": "Case Details",
-      "static": false,
-      "w": 1,
-      "x": 0,
-      "y": 0
-     },
-     {
-      "displayType": "ROW",
-      "h": 2,
-      "hideName": false,
-      "i": "caseinfoid-7717e580-9bed-11e9-9a3f-8b4b2158e260",
-      "maxH": null,
-      "maxW": 1,
-      "minH": 1,
-      "minW": 1,
-      "moved": false,
-      "name": "Team Members",
-      "static": false,
-      "type": "team",
-      "w": 1,
-      "x": 0,
-      "y": 4
-     },
-     {
-      "displayType": "ROW",
-      "h": 2,
-      "i": "caseinfoid-88e6bf70-a0b1-11e9-b27f-13ae1773d289",
-      "isVisible": true,
-      "items": [
-       {
-        "endCol": 2,
-        "fieldId": "dbotclosed",
-        "height": 22,
-        "id": "incident-dbotClosed-field",
-        "index": 0,
-        "sectionItemType": "field",
-        "startCol": 0
-       },
-       {
-        "endCol": 2,
-        "fieldId": "closereason",
-        "height": 22,
-        "id": "incident-closeReason-field",
-        "index": 1,
-        "sectionItemType": "field",
-        "startCol": 0
-       },
-       {
-        "endCol": 2,
-        "fieldId": "closenotes",
-        "height": 44,
-        "id": "incident-closeNotes-field",
-        "index": 2,
-        "sectionItemType": "field",
-        "startCol": 0
-       },
-       {
-        "endCol": 2,
-        "fieldId": "closinguserid",
-        "height": 22,
-        "id": "85c48b10-a1be-11ea-8efe-d92f013a0581",
-        "index": 3,
-        "sectionItemType": "field",
-        "startCol": 0
-       }
-      ],
-      "maxH": null,
-      "maxW": 1,
-      "minH": 1,
-      "minW": 1,
-      "moved": false,
-      "name": "Closing Information",
-      "static": false,
-      "w": 1,
-      "x": 1,
-      "y": 4
-     },
-     {
-      "description": "**Reminder**: Please ensure to install any required Marketplace Packs on the production server as well! Customizations to OOTB Incident types, configuration, etc, should be applied after uploading the custom content.\n\nDev to Prod tab has the content bundles for this run.",
-      "displayType": "ROW",
-      "h": 2,
-      "i": "caseinfoid-e54b1770-a0b1-11e9-b27f-13ae1773d289",
-      "isVisible": true,
-      "items": [
-       {
-        "endCol": 4,
-        "fieldId": "xsoardevtoprodmethod",
-        "height": 22,
-        "id": "7b9c34e0-5dc4-11eb-8940-ff9baa520e4a",
-        "index": 0,
-        "sectionItemType": "field",
-        "startCol": 0
-       },
-       {
-        "endCol": 4,
-        "fieldId": "xsoardevinstancename",
-        "height": 22,
-        "id": "76d955a0-5dc4-11eb-8940-ff9baa520e4a",
-        "index": 1,
-        "sectionItemType": "field",
-        "startCol": 0
-       },
-       {
-        "endCol": 4,
-        "fieldId": "xsoarprodinstancename",
-        "height": 22,
-        "id": "7f1fdd60-5dc4-11eb-8940-ff9baa520e4a",
-        "index": 2,
-        "sectionItemType": "field",
-        "startCol": 0
-       },
-       {
-        "dropEffect": "move",
-        "endCol": 4,
-        "fieldId": "playbookid",
-        "height": 22,
-        "id": "incident-playbookId-field",
-        "index": 3,
-        "listId": "caseinfoid-e54b1770-a0b1-11e9-b27f-13ae1773d289",
-        "sectionItemType": "field",
-        "startCol": 0
-       }
-      ],
-      "maxH": null,
-      "maxW": 2,
-      "minH": 1,
-      "minW": 2,
-      "moved": false,
-      "name": "XSOAR Dev to Prod",
-      "static": false,
-      "w": 2,
-      "x": 1,
-      "y": 0
-     },
-     {
-      "h": 2,
-      "i": "caseinfoid-f9dd0ce0-60b6-11eb-a207-edb36f37e8f5",
-      "items": [
-
-      ],
-      "maxH": null,
-      "maxW": 1,
-      "minH": 1,
-      "minW": 1,
-      "moved": false,
-      "name": "Work Plan",
-      "static": false,
-      "type": "workplan",
-      "w": 1,
-      "x": 0,
-      "y": 2
-     },
-     {
-      "h": 2,
-      "i": "caseinfoid-083a1d00-60b7-11eb-a207-edb36f37e8f5",
-      "items": [
-
-      ],
-      "maxH": null,
-      "maxW": 2,
-      "minH": 1,
-      "minW": 2,
-      "moved": false,
-      "name": "Notes",
-      "static": false,
-      "type": "notes",
-      "w": 2,
-      "x": 1,
-      "y": 2
-     },
-     {
-      "description": "Quick view of content bundles from this run, see the Dev to Prod tab for more information.",
-      "h": 2,
-      "i": "caseinfoid-d22b0b10-60b7-11eb-a207-edb36f37e8f5",
-      "items": [
-
-      ],
-      "maxH": null,
-      "maxW": 1,
-      "minH": 1,
-      "minW": 1,
-      "moved": false,
-      "name": "Content Bundles",
-      "query": {
-       "tags": [
-        "devcontent",
-        "prodbackup",
-        "selectedcontent"
-       ]
-      },
-      "queryType": "warRoomFilter",
-      "static": false,
-      "type": "invTimeline",
-      "w": 1,
-      "x": 2,
-      "y": 4
-     }
-    ],
-    "type": "custom"
-   },
-   {
-    "hidden": false,
-    "id": "ixxpcd2rip",
-    "name": "Dev to Prod ",
-    "sections": [
-     {
-      "description": "The downloaded dev custom content bundle",
-      "h": 2,
-      "i": "ixxpcd2rip-fcbf10e0-5dc6-11eb-ae45-310ec9c1f911",
-      "items": [
-
-      ],
-      "maxH": null,
-      "maxW": 3,
-      "minH": 1,
-      "minW": 3,
-      "moved": false,
-      "name": "Dev Content Bundle",
-      "query": {
-       "categories": [
-
-       ],
-       "tags": [
-        "devcontent"
-       ]
-      },
-      "queryType": "warRoomFilter",
-      "static": false,
-      "type": "invTimeline",
-      "w": 3,
-      "x": 0,
-      "y": 0
-     },
-     {
-      "description": "The selected custom content bundle, this can be downloaded and uploaded to prod.  Or if using the dev to prod this is what will be uploaded to prod.",
-      "h": 2,
-      "i": "ixxpcd2rip-0b7df010-5dc7-11eb-ae45-310ec9c1f911",
-      "items": [
-
-      ],
-      "maxH": null,
-      "maxW": 3,
-      "minH": 1,
-      "minW": 3,
-      "moved": false,
-      "name": "Selected Custom Content",
-      "query": {
-       "categories": [
-
-       ],
-       "tags": [
-        "selectedcontent"
-       ]
-      },
-      "queryType": "warRoomFilter",
-      "static": false,
-      "type": "invTimeline",
-      "w": 3,
-      "x": 0,
-      "y": 2
-     },
-     {
-      "description": "This is the backup of the production custom content prior to uploading the selected bundle above.",
-      "h": 2,
-      "i": "ixxpcd2rip-2bc11000-5dc7-11eb-ae45-310ec9c1f911",
-      "items": [
-
-      ],
-      "maxH": null,
-      "maxW": 3,
-      "minH": 1,
-      "minW": 3,
-      "moved": false,
-      "name": "Production Backup of Custom Content",
-      "query": {
-       "categories": [
-
-       ],
-       "tags": [
-        "prodbackup"
-       ]
-      },
-      "queryType": "warRoomFilter",
-      "static": false,
-      "type": "invTimeline",
-      "w": 3,
-      "x": 0,
-      "y": 4
-     }
-    ],
-    "type": "custom"
-   },
-   {
-    "id": "workPlan",
-    "name": "Work Plan",
-    "type": "workPlan"
-   },
-   {
-    "id": "warRoom",
-    "name": "War Room",
-    "type": "warRoom"
-   },
-   {
-    "hidden": true,
-    "id": "evidenceBoard",
-    "name": "Evidence Board",
-    "type": "evidenceBoard"
-   },
-   {
-    "hidden": true,
-    "id": "relatedIncidents",
-    "name": "Related Incidents",
-    "type": "relatedIncidents"
-   },
-   {
-    "hidden": true,
-    "id": "canvas",
-    "name": "Canvas",
-    "type": "canvas"
-   }
-  ]
- },
- "edit": {
-  "sections": [
-   {
-    "description": "",
-    "fields": [
-     {
-      "fieldId": "incident_name",
-      "isVisible": true
-     },
-     {
-      "fieldId": "incident_details",
-      "isVisible": true
-     },
-     {
-      "fieldId": "incident_type",
-      "isVisible": true
-     },
-     {
-      "fieldId": "incident_owner",
-      "isVisible": true
-     },
-     {
-      "fieldId": "incident_severity",
-      "isVisible": true
-     },
-     {
-      "fieldId": "incident_occurred",
-      "isVisible": true
-     },
-     {
-      "fieldId": "incident_reminder",
-      "isVisible": true
-     },
-     {
-      "fieldId": "incident_labels",
-      "isVisible": true
-     },
-     {
-      "fieldId": "incident_roles",
-      "isVisible": true
-     },
-     {
-      "fieldId": "incident_playbookid",
-      "isVisible": true
-     },
-     {
-      "fieldId": "incident_attachment",
-      "isVisible": true
-     }
-    ],
-    "isVisible": true,
-    "name": "Basic Information",
-    "query": null,
-    "queryType": "",
-    "readOnly": false,
-    "type": ""
-   }
-  ]
- },
- "group": "incident",
- "id": "XSOAR Dev to Prod",
- "mobile": {
-  "sections": [
-   {
-    "description": "",
-    "fields": [
-     {
-      "fieldId": "incident_type",
-      "isVisible": true
-     },
-     {
-      "fieldId": "incident_name",
-      "isVisible": true
-     },
-     {
-      "fieldId": "incident_details",
-      "isVisible": true
-     },
-     {
-      "fieldId": "incident_severity",
-      "isVisible": true
-     },
-     {
-      "fieldId": "incident_dbotstatus",
-      "isVisible": true
-     },
-     {
-      "fieldId": "incident_owner",
-      "isVisible": true
-     },
-     {
-      "fieldId": "incident_roles",
-      "isVisible": true
-     },
-     {
-      "fieldId": "incident_playbookid",
-      "isVisible": true
-     }
-    ],
-    "isVisible": true,
-    "name": "Basic Information",
-    "query": null,
-    "queryType": "",
-    "readOnly": false,
-    "type": ""
-   },
-   {
-    "description": "",
-    "fields": [
-     {
-      "fieldId": "incident_dbotcreated",
-      "isVisible": true
-     },
-     {
-      "fieldId": "incident_occurred",
-      "isVisible": true
-     },
-     {
-      "fieldId": "incident_dbotduedate",
-      "isVisible": true
-     },
-     {
-      "fieldId": "incident_dbotmodified",
-      "isVisible": true
-     },
-     {
-      "fieldId": "incident_dbottotaltime",
-      "isVisible": true
-     }
-    ],
-    "isVisible": true,
-    "name": "Timeline Information",
-    "query": null,
-    "queryType": "",
-    "readOnly": false,
-    "type": ""
-   },
-   {
-    "description": "",
-    "fields": [
-     {
-      "fieldId": "incident_labels",
-      "isVisible": true
-     }
-    ],
-    "isVisible": true,
-    "name": "Labels",
-    "query": null,
-    "queryType": "",
-    "readOnly": true,
-    "type": "labels"
-   }
-  ]
- },
- "name": "XSOAR Dev to Prod",
- "quickView": {
-  "sections": [
-   {
-    "description": "",
-    "fields": [
-     {
-      "fieldId": "incident_type",
-      "isVisible": true
-     },
-     {
-      "fieldId": "incident_name",
-      "isVisible": true
-     },
-     {
-      "fieldId": "incident_details",
-      "isVisible": true
-     },
-     {
-      "fieldId": "incident_severity",
-      "isVisible": true
-     },
-     {
-      "fieldId": "incident_dbotstatus",
-      "isVisible": true
-     },
-     {
-      "fieldId": "incident_owner",
-      "isVisible": true
-     },
-     {
-      "fieldId": "incident_roles",
-      "isVisible": true
-     },
-     {
-      "fieldId": "incident_playbookid",
-      "isVisible": true
-     }
-    ],
-    "isVisible": true,
-    "name": "Basic Information",
-    "query": null,
-    "queryType": "",
-    "readOnly": false,
-    "type": ""
-   },
-   {
-    "description": "",
-    "fields": [
-     {
-      "fieldId": "incident_dbotcreated",
-      "isVisible": true
-     },
-     {
-      "fieldId": "incident_occurred",
-      "isVisible": true
-     },
-     {
-      "fieldId": "incident_dbotduedate",
-      "isVisible": true
-     },
-     {
-      "fieldId": "incident_dbotmodified",
-      "isVisible": true
-     },
-     {
-      "fieldId": "incident_dbottotaltime",
-      "isVisible": true
-     }
-    ],
-    "isVisible": true,
-    "name": "Timeline Information",
-    "query": null,
-    "queryType": "",
-    "readOnly": false,
-    "type": ""
-   },
-   {
-    "description": "",
-    "fields": [
-     {
-      "fieldId": "incident_labels",
-      "isVisible": true
-     }
-    ],
-    "isVisible": true,
-    "name": "Labels",
-    "query": null,
-    "queryType": "",
-    "readOnly": true,
-    "type": "labels"
-   }
-  ]
- },
- "system": false,
- "version": -1,
- "fromVersion": "6.0.0",
- "description": "XSOAR Simple Dev to Prod layout",
- "marketplaces": ["xsoar"]
-=======
     "close": {
         "sections": [
             {
@@ -1435,5 +708,4 @@
     "marketplaces": [
         "xsoar"
     ]
->>>>>>> 6f77591c
 }