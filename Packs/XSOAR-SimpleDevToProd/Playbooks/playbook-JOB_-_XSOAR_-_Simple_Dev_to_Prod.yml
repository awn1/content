--- conflicted
+++ resolved
@@ -1,9 +1,5 @@
 description: |-
-<<<<<<< HEAD
-  This playbook is intended to be run as an adhoc job to quickly create a custom content bundle with only selected items from the servers custom content.  You can import this new zip on the other XSOAR server, or push it to production using the Core REST API or Demisto REST API integration.
-=======
   This playbook is intended to be run as an adhoc job to quickly create a custom content bundle with only selected items from the servers custom content.  You can import this new zip on the other XSOAR server, or push it to production using the Core REST API integration.
->>>>>>> c21fd9fa
 
   Please ensure to read the setup instructions for this pack carefully.
 
@@ -72,11 +68,7 @@
       id: 45d6032a-9bfe-4db1-8b27-1e600f74a706
       iscommand: true
       name: Download Custom Content Bundle from Dev
-<<<<<<< HEAD
-      script: '|||demisto-api-download'
-=======
       script: '|||core-api-download'
->>>>>>> c21fd9fa
       tags:
       - devcontent
       type: regular
@@ -136,17 +128,10 @@
     skipunavailable: false
     task:
       brand: ""
-<<<<<<< HEAD
-      description: Checks if the provided Core REST API or Demisto REST API instance is available for the XSOAR Simple Dev to Prod workflow.
-      id: 4dde15ac-db8b-41e3-8680-4e7927257751
-      iscommand: false
-      name: Is the Demisto Dev - Core/Demisto REST API integration instance enabled?
-=======
       description: Checks if the provided Core REST API instance is available for the XSOAR Simple Dev to Prod workflow.
       id: 4dde15ac-db8b-41e3-8680-4e7927257751
       iscommand: false
       name: Is the Demisto Dev - Core REST API integration instance enabled?
->>>>>>> c21fd9fa
       script: IsDemistoRestAPIInstanceAvailable
       type: condition
       version: -1
@@ -172,17 +157,10 @@
     skipunavailable: false
     task:
       brand: ""
-<<<<<<< HEAD
-      description: "# Setup Demisto Dev\n\nPlease setup a single instance of the Core REST API or Demisto REST API Integration for your Development server to continue using this playbook. \n\nThis instance must be named **Demisto Dev**.\n\nRerun this playbook once completed. \n\n"
-      id: 6b342869-d7bb-4c5a-80f9-f929a0836f69
-      iscommand: false
-      name: Enable Demisto Dev - Core/Demisto REST API integration instance to continue
-=======
       description: "# Setup Demisto Dev\n\nPlease setup a single instance of the Core REST API Integration for your Development server to continue using this playbook. \n\nThis instance must be named **Demisto Dev**.\n\nRerun this playbook once completed. \n\n"
       id: 6b342869-d7bb-4c5a-80f9-f929a0836f69
       iscommand: false
       name: Enable Demisto Dev - Core REST API integration instance to continue
->>>>>>> c21fd9fa
       type: regular
       version: -1
     taskid: 6b342869-d7bb-4c5a-80f9-f929a0836f69
@@ -520,11 +498,7 @@
       id: 1957024c-a9ab-4aa9-8fde-54d059eb654e
       iscommand: true
       name: Push Selected Content to Prod
-<<<<<<< HEAD
-      script: '|||demisto-api-multipart'
-=======
       script: '|||core-api-multipart'
->>>>>>> c21fd9fa
       type: regular
       version: -1
     taskid: 1957024c-a9ab-4aa9-8fde-54d059eb654e
@@ -646,11 +620,7 @@
       id: 9538b972-1086-4717-89ee-0b8e5e96446e
       iscommand: true
       name: 'Backup Custom Content Bundle from Prod '
-<<<<<<< HEAD
-      script: '|||demisto-api-download'
-=======
       script: '|||core-api-download'
->>>>>>> c21fd9fa
       tags:
       - prodbackup
       type: regular
@@ -721,17 +691,10 @@
     skipunavailable: false
     task:
       brand: ""
-<<<<<<< HEAD
-      description: Checks if the provided Core REST API or Demisto REST API instance is available for the XSOAR Simple Dev to Prod workflow.
-      id: 2f1df859-7924-4ccd-856c-1f17300cfb5b
-      iscommand: false
-      name: Is the Demisto Prod - Core/Demisto REST API integration instance enabled?
-=======
       description: Checks if the provided Core REST API instance is available for the XSOAR Simple Dev to Prod workflow.
       id: 2f1df859-7924-4ccd-856c-1f17300cfb5b
       iscommand: false
       name: Is the Demisto Prod - Core REST API integration instance enabled?
->>>>>>> c21fd9fa
       script: IsDemistoRestAPIInstanceAvailable
       type: condition
       version: -1
@@ -772,17 +735,10 @@
     skipunavailable: false
     task:
       brand: ""
-<<<<<<< HEAD
-      description: Checks the configuration on the Core REST API or Demisto REST API Prod instance to see if it's correct
-      id: 511c189a-5f93-4289-8e1f-8404ed0f9a25
-      iscommand: false
-      name: Is the Production Core/Demisto REST API setup properly?
-=======
       description: Checks the configuration on the Core REST API Prod instance to see if it's correct
       id: 511c189a-5f93-4289-8e1f-8404ed0f9a25
       iscommand: false
       name: Is the Production Core REST API setup properly?
->>>>>>> c21fd9fa
       type: condition
       version: -1
     taskid: 511c189a-5f93-4289-8e1f-8404ed0f9a25
@@ -807,11 +763,7 @@
     skipunavailable: false
     task:
       brand: ""
-<<<<<<< HEAD
-      description: "# Setup Instructions for Demisto Prod\n\nThe Demisto Prod - Core REST API or Demisto REST API instance must be set to \"Do not use by default\" on the instance configuration. \n\nThe check in this playbook indicates this is not set properly, please ensure to read the setup instructions for this Pack.  \n\nPlease set the **Demisto Prod** instance properly, and re-run this playbook. "
-=======
       description: "# Setup Instructions for Demisto Prod\n\nThe Demisto Prod - Core REST API instance must be set to \"Do not use by default\" on the instance configuration. \n\nThe check in this playbook indicates this is not set properly, please ensure to read the setup instructions for this Pack.  \n\nPlease set the **Demisto Prod** instance properly, and re-run this playbook. "
->>>>>>> c21fd9fa
       id: 40db8672-b761-46e9-8fa9-2b87fb9fc443
       iscommand: false
       name: Demisto Prod Instance not setup properly, provide instructions
@@ -1020,17 +972,10 @@
     skipunavailable: false
     task:
       brand: ""
-<<<<<<< HEAD
-      description: "# Setup Demisto Prod\n\nPlease setup a single instance of the Core REST API or Demisto REST API Integration for your Production server to continue using this playbook. \n\nThis instance must be named **Demisto Prod**, and the instance must be marked as **Do not use by default**\n\nRerun this playbook once completed. \n\n"
-      id: 8c9702f6-e0a1-4888-8db8-5c5e5459b798
-      iscommand: false
-      name: Enable Demisto Prod - Core/Demisto REST API integration instance to continue
-=======
       description: "# Setup Demisto Prod\n\nPlease setup a single instance of the Core REST API Integration for your Production server to continue using this playbook. \n\nThis instance must be named **Demisto Prod**, and the instance must be marked as **Do not use by default**\n\nRerun this playbook once completed. \n\n"
       id: 8c9702f6-e0a1-4888-8db8-5c5e5459b798
       iscommand: false
       name: Enable Demisto Prod - Core REST API integration instance to continue
->>>>>>> c21fd9fa
       type: regular
       version: -1
     taskid: 8c9702f6-e0a1-4888-8db8-5c5e5459b798
