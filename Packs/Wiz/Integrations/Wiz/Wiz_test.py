import copy
import random

import pytest
from unittest.mock import patch
import demistomock as demisto
from CommonServerPython import DemistoException

integration_params = {
    'url': 'http://test.io',
    'credentials': {'identifier': 'test', 'password': 'pass'},
    'fetch_time': '7 days',
    'max_fetch': 5
}

integration_params_with_auth_url = copy.deepcopy(integration_params)
integration_params_with_auth_url.update({"auth_endpoint": "https://auth.wiz.io/oauth/token"})

TEST_TOKEN = '123456789'
SIMILAR_COMMANDS = ['wiz-issue-in-progress', 'wiz-reopen-issue', 'wiz-reject-issue', 'wiz-get-issues',
                    'wiz-get-resource',
                    'wiz-set-issue-note', 'wiz-clear-issue-note', 'wiz-get-issue-evidence', 'wiz-set-issue-due-date',
                    'wiz-clear-issue-due-date', 'wiz-rescan-machine-disk', 'wiz-get-project-team']


@pytest.fixture(autouse=True)
def set_mocks(mocker):
    mocker.patch.object(demisto, 'params', return_value=integration_params_with_auth_url)


test_get_issues_response = {
    "data": {
        "issues": {
            "nodes": [
                {
                    "id": "12345678-1234-1234-1234-d25e16359c19",
                    "control": {
                        "id": "12345678-4321-4321-4321-3792e8a03318",
                        "name": "test delete",
                    },
                    "createdAt": "2022-01-02T15:46:34Z",
                    "updatedAt": "2022-01-04T10:40:57Z",
                    "status": "OPEN",
                    "severity": "CRITICAL",
                    "entity": {
                        "bla": "lot more blah was here",
                        "name": "virtualMachine",
                        "type": "virtualMachine"
                    }
                }
            ],
            "pageInfo": {
                "hasNextPage": False,
                "endCursor": ""
            }
        }
    }
}


@patch('Wiz.checkAPIerrors', return_value=test_get_issues_response)
def test_get_filtered_issues(checkAPIerrors):
    from Wiz import get_filtered_issues

    result_response = [
        {
            "id": "12345678-1234-1234-1234-d25e16359c19",
            "control": {
                "id": "12345678-4321-4321-4321-3792e8a03318",
                "name": "test delete",
            },
            "createdAt": "2022-01-02T15:46:34Z",
            "updatedAt": "2022-01-04T10:40:57Z",
            "status": "OPEN",
            "severity": "CRITICAL",
            "entity": {
                "bla": "lot more blah was here",
                "name": "virtualMachine",
                "type": "virtualMachine"
            }
        }
    ]

    res = get_filtered_issues('virtualMachine', '', 'CRITICAL', 500)
    assert res == result_response


test_get_resource_response = {
    "data": {
        "graphSearch": {
            "totalCount": 1,
            "maxCountReached": False,
            "pageInfo": {
                "endCursor": "1",
                "hasNextPage": False,
                "__typename": "PageInfo"
            },
            "nodes": [
                {
                    "entities": [
                        {
                            "id": "12345678-2222-3333-1111-ff5fa2ff7f78",
                            "name": "i_am_an_id",
                            "type": "VIRTUAL_MACHINE",
                            "properties": {
                                "blah": "lots_of_blah_here"
                            }
                        }
                    ]
                }
            ]
        }
    }
}


@patch('Wiz.checkAPIerrors', return_value=test_get_resource_response)
def test_get_resource(checkAPIerrors):
    from Wiz import get_resource
    result_response = {
        "id": "12345678-2222-3333-1111-ff5fa2ff7f78",
        "name": "i_am_an_id",
        "type": "VIRTUAL_MACHINE",
        "properties": {
            "blah": "lots_of_blah_here"
        }
    }

    res = get_resource('i_am_an_id')
    assert res == result_response


test_reject_issue_response = {
    "data": {
        "updateIssue": {
            "issue": {
                "id": "12345678-2222-3333-1111-ff5fa2ff7f78",
                "note": "blah_note",
                "status": "REJECTED",
                "dueAt": "2022-01-14T20:24:20Z",
                "resolutionReason": "WONT_FIX"
            }
        }
    }
}


@patch('Wiz.checkAPIerrors', return_value=test_reject_issue_response)
def test_reject_issue(checkAPIerrors, capfd):
    from Wiz import reject_issue

    with capfd.disabled():
        res = reject_issue(None, 1, 2)
        assert res == 'You should pass all of: Issue ID, rejection reason and note.'

    res = reject_issue('12345678-2222-3333-1111-ff5fa2ff7f78', 'WONT_FIX', 'blah_note')
    assert res == test_reject_issue_response


<<<<<<< HEAD
test_issue_id_not_valid = 'Error details: The Issue ID is not correct'
=======
test_issue_id_not_valid = 'Error details: Resource not found'
>>>>>>> 6f77591c


@patch('Wiz.checkAPIerrors', return_value=test_issue_id_not_valid)
def test_reject_issue_failed(checkAPIerrors, capfd):
    with capfd.disabled():
        from Wiz import reject_issue

        res = reject_issue('12345678-2222-3333-1111-ff5fa2ff7f78', 'WONT_FIX', 'blah_note')
<<<<<<< HEAD
        assert res == 'Error details: The Issue ID is not correct'
=======
        assert res == 'Error details: Resource not found'
>>>>>>> 6f77591c


@patch('Wiz.checkAPIerrors', side_effect=DemistoException('no command'))
def test_reject_issue_exception(checkAPIerrors, capfd):
    with capfd.disabled():
        from Wiz import reject_issue
        try:
            reject_issue('12345678-2222-3333-1111-ff5fa2ff7f78', 'WONT_FIX', 'blah_note')
        except DemistoException:
            assert True


@patch('Wiz.checkAPIerrors', side_effect=DemistoException('no command'))
def test_get_issue_evidence_exception(checkAPIerrors, capfd):
    with capfd.disabled():
        from Wiz import get_issue_evidence
        try:
            get_issue_evidence('12345678-1234-1234-1234-d25e16359c19')
        except DemistoException:
            assert True


@patch('Wiz.checkAPIerrors', side_effect=DemistoException('no command'))
def test_clear_issue_due_date_exception(checkAPIerrors, capfd):
    with capfd.disabled():
        from Wiz import clear_issue_due_date
        try:
            clear_issue_due_date('12345678-2222-3333-1111-ff5fa2ff7f78')
        except DemistoException:
            assert True


test_reopen_issue_response = {
    "data": {
        "updateIssue": {
            "issue": {
                "id": "12345678-2222-3333-1111-ff5fa2ff7f78",
                "note": "blah_note",
                "status": "OPEN",
                "dueAt": "2022-01-14T20:24:20Z",
                "resolutionReason": ""
            }
        }
    }
}


@patch('Wiz.checkAPIerrors', side_effect=DemistoException('no command'))
def test_reopen_issue_exception(checkAPIerrors, capfd):
    with capfd.disabled():
        from Wiz import reopen_issue
        try:
            reopen_issue('12345678-2222-3333-1111-ff5fa2ff7f78', 'blah_note')
        except DemistoException:
            assert True


@patch('Wiz.checkAPIerrors', side_effect=DemistoException('no command'))
def test_issue_in_progress_exception(checkAPIerrors, capfd):
    with capfd.disabled():
        from Wiz import issue_in_progress
        try:
            issue_in_progress('12345678-2222-3333-1111-ff5fa2ff7f78')
        except DemistoException:
            assert True


@patch('Wiz.checkAPIerrors', side_effect=DemistoException('no command'))
def test_set_issue_note_exception(checkAPIerrors, capfd):
    with capfd.disabled():
        from Wiz import set_issue_comment
        try:
            set_issue_comment('12345678-2222-3333-1111-ff5fa2ff7f78', 'blah_note')
        except DemistoException:
            assert True


@patch('Wiz.checkAPIerrors', side_effect=DemistoException('no command'))
def test_clear_issue_note_exception(checkAPIerrors, capfd):
    with capfd.disabled():
        from Wiz import clear_issue_note
        try:
            clear_issue_note('12345678-2222-3333-1111-ff5fa2ff7f78')
        except DemistoException:
            assert True


@patch('Wiz.checkAPIerrors', side_effect=DemistoException('no command'))
def test_set_issue_date_exception(checkAPIerrors, capfd):
    with capfd.disabled():
        from Wiz import set_issue_due_date
        try:
            set_issue_due_date('12345678-2222-3333-1111-ff5fa2ff7f78', '2022-01-20')
        except DemistoException:
            assert True


@patch('Wiz.return_error', side_effect=Exception('no command'))
def test_main_without_params(return_error, capfd):
    from Wiz import main
    with pytest.raises(Exception) as e:
        main()
    assert str(e.value) == 'no command'
    captured = capfd.readouterr()
    assert 'Unrecognized command' in captured.out


def test_no_command(mocker):
    from Wiz import main
    mocker.patch.object(demisto, 'command', return_value='test-module')
    mocker.patch('Wiz.get_token', return_value=TEST_TOKEN)
    mocker.patch('Wiz.checkAPIerrors', return_value=test_issue_id_not_valid)
    main()


INVALID_RESPONSE_ERROR = 'blabla error blabla'

VALID_RESPONSE_JSON = {
    "data": {
        "issues": {
            "nodes": [
                {
                    "id": "123456-test-id-1",
                    "name": "test-1",
                    "createdAt": "2022-07-06T11:21:28.372924Z",
                    "type": "CORTEX_XSOAR",
                    "evidenceQuery": "test_query",
                    "status": "SUCCESS",
                    "notes": [{
                        "id": "test_note_result"
                    }],
                    "project": None,
                    "isAccessibleToAllProjects": True,
                    "params": {
                        "url": "https://bla.bla",
                        "authentication": {
                            "username": "A",
                            "password": "__secret_content__"
                        },
                        "clientCertificate": None,
                        "body": "{}"
                    },
                    "usedByRules": []
                },
                {
                    "id": "123456-test-id-2",
                    "name": "test-2",
                    "createdAt": "2022-07-06T11:21:28.372924Z",
                    "type": "CORTEX_XSOAR",
                    "status": "SUCCESS",
                    "project": None,
                    "isAccessibleToAllProjects": True,
                    "params": {
                        "url": "https://bla.bla",
                        "authentication": {
                            "username": "A",
                            "password": "__secret_content__"
                        },
                        "clientCertificate": None,
                        "body": "{}"
                    },
                    "usedByRules": []
                }
            ],
            "pageInfo": {
                "hasNextPage": False,
                "endCursor": None
            },
            "totalCount": 2
        },
        "graphSearch": {
            "nodes": [{"entities": [{"id": "test_id"}]}]
        },
        "issue": {
            "note": None,
            "control": {
                "query": "blabla"
            },
            "status": "CRITICAL",
            "resolutionReason": "blabla reason"
        },
        "projects": {
            "nodes": [{
                "projectOwners": "owner-test",
                "securityChampions": "champion-test"
            }]
        }
    }
}


DEMISTO_ARGS = {
    'issue_type': 'Publicly exposed VM instance with effective global admin permissions',
    'resource_id': 'test-id',
    'severity': 'CRITICAL',
    'reject_note': 'reject_note_test',
    'issue_id': 123456,
    'reject_reason': 'reject_reason_test',
    'reopen_note': 'reopen_note_test',
    'note': 'test-note'
}


@patch('Wiz.checkAPIerrors', return_value=test_reopen_issue_response)
def test_reopen_issue_direct(checkAPIerrors):
    from Wiz import reopen_issue

    res = reopen_issue('12345678-2222-3333-1111-ff5fa2ff7f78', 'blah_note')
    assert res == test_reopen_issue_response


@patch('Wiz.checkAPIerrors', return_value=test_issue_id_not_valid)
def test_set_issue_reopen_failed(checkAPIerrors, capfd):
    with capfd.disabled():
        from Wiz import reopen_issue

        res = reopen_issue('12345678-2222-3333-1111-ff5fa2ff7f78', 'blah_note')
<<<<<<< HEAD
        assert res == 'Error details: The Issue ID is not correct'
=======
        assert res == 'Error details: Resource not found'
>>>>>>> 6f77591c


test_issue_in_progress_response = {
    "data": {
        "updateIssue": {
            "issue": {
                "id": "12345678-2222-3333-1111-ff5fa2ff7f78",
                "note": "blah_note",
                "status": "IN_PROGRESS",
                "dueAt": "2022-01-14T20:24:20Z",
                "resolutionReason": ""
            }
        }
    }
}


@pytest.mark.parametrize("command_name", SIMILAR_COMMANDS)
def test_main_command(mocker, capfd, command_name):
    from Wiz import main
    with capfd.disabled():
        mocker.patch.object(demisto, 'command', return_value=command_name)
        mocker.patch.object(demisto, 'args', return_value=DEMISTO_ARGS)
        mocker.patch('Wiz.checkAPIerrors', return_value=VALID_RESPONSE_JSON)
        mocker.patch('CommonServerPython.tableToMarkdown', return_value=[])
        main()


def test_has_next_page(mocker, capfd):
    from Wiz import fetch_issues
    with capfd.disabled():
        valid_json_paging = copy.deepcopy(VALID_RESPONSE_JSON)
        valid_json_paging['data']['issues']['pageInfo']['hasNextPage'] = True
        valid_json_paging['data']['issues']['pageInfo']['endCursor'] = 'test'
        mocker.patch('Wiz.checkAPIerrors', side_effect=[valid_json_paging, VALID_RESPONSE_JSON])
        mocker.patch('CommonServerPython.tableToMarkdown', return_value=[])
        fetch_issues(450)


def test_get_project_team(mocker, capfd):
    from Wiz import get_project_team
    with capfd.disabled():
        mocker.patch('Wiz.checkAPIerrors', return_value=VALID_RESPONSE_JSON)
        project = get_project_team('test_project')
        assert project['projectOwners'] == 'owner-test'
        assert project['securityChampions'] == 'champion-test'

        mocker.patch('Wiz.checkAPIerrors', side_effect=DemistoException('demisto exception'))
        project = get_project_team('test_project')
        assert not project


def test_rescan_machine_disk(mocker, capfd):
    from Wiz import rescan_machine_disk
    with capfd.disabled():
        mocker.patch('Wiz.checkAPIerrors', return_value=VALID_RESPONSE_JSON)
        machine_disk = rescan_machine_disk('test_id_1234')
        assert machine_disk

        mocker.patch('Wiz.checkAPIerrors', side_effect=DemistoException('demisto exception'))
        machine_disk = rescan_machine_disk('test_id_1234')
        assert not machine_disk


@pytest.mark.parametrize("severity", ['CRITICAL', 'HIGH', 'MEDIUM', 'LOW', 'INFORMATIONAL'])
def test_get_filtered_issues_good_severity(mocker, capfd, severity):
    from Wiz import get_filtered_issues
    with capfd.disabled():
        valid_json_paging = copy.deepcopy(VALID_RESPONSE_JSON)
        valid_json_paging['data']['issues']['pageInfo']['hasNextPage'] = True
        valid_json_paging['data']['issues']['pageInfo']['endCursor'] = 'test'
        mocker.patch('Wiz.checkAPIerrors', side_effect=[valid_json_paging, VALID_RESPONSE_JSON])
        get_filtered_issues(issue_type='virtualMachine', resource_id='', severity=severity, limit=500)


@pytest.mark.parametrize("severity", ['CRITICAL', 'HIGH', 'MEDIUM', 'LOW', 'INFORMATIONAL'])
def test_get_filtered_issues_good_severity_resource(mocker, capfd, severity):
    from Wiz import get_filtered_issues
    with capfd.disabled():
        valid_json_paging = copy.deepcopy(VALID_RESPONSE_JSON)
        valid_json_paging['data']['issues']['pageInfo']['hasNextPage'] = True
        valid_json_paging['data']['issues']['pageInfo']['endCursor'] = 'test'
        mocker.patch('Wiz.checkAPIerrors', side_effect=[valid_json_paging, VALID_RESPONSE_JSON])
        get_filtered_issues(issue_type='', resource_id='test_resource', severity=severity, limit=500)


def test_get_filtered_issues_bad_arguments(mocker, capfd):
    from Wiz import get_filtered_issues
    with capfd.disabled():
        mocker.patch('Wiz.checkAPIerrors', return_value=VALID_RESPONSE_JSON)
        issue = get_filtered_issues(issue_type='virtualMachine', resource_id='test', severity='BAD', limit=500)
        assert issue == 'You cannot pass issue_type and resource_id together\n'
        issue = get_filtered_issues(issue_type='', resource_id='', severity='', limit=500)
        assert issue == 'You should pass (at least) one of the following parameters:\n\tissue_type\n\tresource_id' \
                        '\n\tseverity\n'
        issue = get_filtered_issues(issue_type='virtualMachine', resource_id='', severity='BAD', limit=500)
        assert issue == 'You should only use these severity types: CRITICAL, HIGH, MEDIUM, LOW or ' \
                        'INFORMATIONAL in upper or lower case.'


@patch('Wiz.checkAPIerrors', return_value=test_issue_in_progress_response)
def test_issue_in_progress(checkAPIerrors):
    from Wiz import issue_in_progress

    res = issue_in_progress('12345678-2222-3333-1111-ff5fa2ff7f78')
    assert res == test_issue_in_progress_response


@patch('Wiz.checkAPIerrors', return_value=test_issue_id_not_valid)
def test_set_issue_in_progress_failed(checkAPIerrors, capfd):
    with capfd.disabled():
        from Wiz import issue_in_progress

        res = issue_in_progress('12345678-2222-3333-1111-ff5fa2ff7f78')
<<<<<<< HEAD
        assert res == "Error details: The Issue ID is not correct"
=======
        assert res == "Error details: Resource not found"
>>>>>>> 6f77591c


test_set_issue_note_response = {
    "data": {
        "issue": {
            "id": "12345678-1234-1234-1234-d25e16359c19",
            "control": {
                "id": "12345678-4321-4321-4321-3792e8a03318",
                "name": "test delete",
            },
            "createdAt": "2022-01-02T15:46:34Z",
            "updatedAt": "2022-01-04T10:40:57Z",
            "status": "OPEN",
            "note": "blah note",
            "severity": "CRITICAL",
            "entity": {
                "bla": "lot more blah was here",
                "name": "virtualMachine",
                "type": "virtualMachine"
            }
        }
    }
}


@patch('Wiz.checkAPIerrors', return_value=test_set_issue_note_response)
def test_set_issue_note(checkAPIerrors):
    from Wiz import set_issue_comment

    res = set_issue_comment('12345678-2222-3333-1111-ff5fa2ff7f78', 'blah_note')
    assert res == test_set_issue_note_response


test_set_issue_note_fail_response = {
    "errors": [
        {
            "message": "Resource not found",
            "extensions": {
                "code": "NOT_FOUND",
                "exception": {
                    "message": "Resource not found",
                    "path": [
                        "issue"
                    ]
                }
            }
        }
    ],
    "data": None
}


@patch('Wiz.checkAPIerrors', return_value=test_issue_id_not_valid)
def test_set_issue_note_failed(checkAPIerrors, capfd):
    with capfd.disabled():
        from Wiz import set_issue_comment

        res = set_issue_comment('12345678-2222-3333-1111-ff5fa2ff7f78', "blah")
<<<<<<< HEAD
        assert res == "Error details: The Issue ID is not correct"
=======
        assert res == "Error details: Resource not found"
>>>>>>> 6f77591c


test_clear_issue_note_response = {
    "data": {
        "updateIssue": {
            "issue": {
                "id": "12345678-2222-3333-1111-ff5fa2ff7f78",
                "note": "",
                "status": "REJECTED",
                "dueAt": "2022-01-14T20:24:20Z",
                "resolutionReason": "WONT_FIX"
            }
        }
    }
}

test_clear_issue_note_fail_response = 'Error details: Only the user who created the note, can delete it.\n' \
                                      'Check server.log file for additional information'


@patch('Wiz._get_issue', return_value=VALID_RESPONSE_JSON)
@patch('Wiz.checkAPIerrors', return_value=test_clear_issue_note_fail_response)
def test_clear_issue_note_failed(checkAPIerrors, capfd):
    with capfd.disabled():
        from Wiz import clear_issue_note

        res = clear_issue_note('12345678-2222-3333-1111-ff5fa2ff7f78')
        assert res == 'Error details: Only the user who created the note, can delete it.\n' \
                      'Check server.log file for additional information'


@patch('Wiz._get_issue', return_value=VALID_RESPONSE_JSON)
@patch('Wiz.checkAPIerrors', side_effect=DemistoException('no command'))
def test_get_issue_evidence_failure(checkAPIerrors, _get_issue, capfd):
    with capfd.disabled():
        from Wiz import get_issue_evidence
        with pytest.raises(Exception) as e:
            get_issue_evidence('12345678-1234-1234-1234-d25e16359c19')
        assert "Failed getting Issue evidence on ID 12345678-1234-1234-1234-d25e16359c19" in str(e)


test_set_issue_due_data_response = {
    "data": {
        "updateIssue": {
            "issue": {
                "id": "12345678-2222-3333-1111-ff5fa2ff7f78",
                "note": "",
                "status": "OPEN",
                "dueAt": "2022-01-20T00:00:00.000Z",
                "resolutionReason": None
            }
        }
    }
}


@patch('Wiz.checkAPIerrors', return_value=test_set_issue_due_data_response)
def test_set_issue_due_date(checkAPIerrors):
    from Wiz import set_issue_due_date

    res = set_issue_due_date('12345678-2222-3333-1111-ff5fa2ff7f78', '2022-01-20')
    assert res == test_set_issue_due_data_response


@patch('Wiz.checkAPIerrors', return_value="The date format is the incorrect. It should be YYYY-MM-DD")
def test_set_issue_due_date_failed(checkAPIerrors, capfd):
    with capfd.disabled():
        from Wiz import set_issue_due_date

        res = set_issue_due_date('12345678-2222-3333-1111-ff5fa2ff7f78', '01-20-2022')
        assert res == "The date format is the incorrect. It should be YYYY-MM-DD"


@patch('Wiz.checkAPIerrors', return_value="errors blabla")
def test_set_issue_due_date_error(checkAPIerrors, capfd):
    with capfd.disabled():
        from Wiz import set_issue_due_date

        res = set_issue_due_date('12345678-2222-3333-1111-ff5fa2ff7f78', '2022-01-20')
        assert "errors blabla" in res


test_clear_issue_due_data_response = {
    "data": {
        "issue": {
            "id": "12345678-2222-3333-1111-ff5fa2ff7f78",
            "note": "",
            "status": "OPEN",
            "dueAt": None,
            "resolutionReason": None
        }
    }
}


@patch('Wiz.checkAPIerrors', return_value=test_clear_issue_due_data_response)
def test_clear_issue_due_date(checkAPIerrors):
    from Wiz import clear_issue_due_date

    res = clear_issue_due_date('12345678-2222-3333-1111-ff5fa2ff7f78')
    assert res == test_clear_issue_due_data_response


test_clear_issue_due_data_failed_response = {
    "errors": [
        {
            "message": "Resource not found",
            "extensions": {
                "code": "NOT_FOUND",
                "exception": {
                    "message": "Resource not found",
                    "path": [
                        "updateIssue"
                    ]
                }
            }
        }
    ],
    "data": None
}


test_bad_token_response = {
    "error": "access_denied",
    "error_description": "Unauthorized"
}


def mocked_requests_get(json, status):
    class MockResponse:
        def __init__(self, json, status_code):
            self.json_data = json
            self.status_code = status_code

        def json(self):
            return self.json_data

    return MockResponse(json, status)


def test_bad_get_token(capfd):
    with capfd.disabled(), patch('requests.post') as mocked_request, pytest.raises(Exception):
        mocked_request().return_value = test_bad_token_response
        from Wiz import get_token

        res = get_token()
        assert res == test_bad_token_response


def test_token_url():
    from Wiz import COGNITO_PREFIX, AUTH0_PREFIX, generate_auth_urls

    cognito_allowlist = [
        "auth.app.wiz.io/oauth/token",
        "https://auth.app.wiz.io/oauth/token",
        "auth.gov.wiz.io/oauth/token",
        "https://auth.gov.wiz.io/oauth/token",
        "auth.test.wiz.io/oauth/token",
        "https://auth.test.wiz.io/oauth/token"
    ]
    auth0_allowlist = [
        "auth.wiz.io/oauth/token",
        "https://auth.wiz.io/oauth/token",
        "auth0.gov.wiz.io/oauth/token",
        "https://auth0.gov.wiz.io/oauth/token",
        "auth0.test.wiz.io/oauth/token",
        "https://auth0.test.wiz.io/oauth/token"
    ]

    cognito_list = []
    for cognito_prefix in COGNITO_PREFIX:
        cognito_list.extend(generate_auth_urls(cognito_prefix))
    assert cognito_list.sort() == cognito_allowlist.sort()

    auth0_list = []
    for auth0_prefix in AUTH0_PREFIX:
        auth0_list.extend(generate_auth_urls(auth0_prefix))
    assert auth0_list.sort() == auth0_allowlist.sort()


def test_good_token(capfd, mocker):
    with capfd.disabled():
        good_token = str(random.randint(1, 1000))
        mocker.patch('requests.post', return_value=mocked_requests_get({"access_token": good_token}, 200))

        from Wiz import get_token, set_authentication_endpoint, generate_auth_urls, AUTH_DEFAULT
        set_authentication_endpoint('https://auth.wiz.io/oauth/token')
        res = get_token()
        assert res == good_token

        set_authentication_endpoint(generate_auth_urls(AUTH_DEFAULT)[1])
        res = get_token()
        assert res == good_token

        set_authentication_endpoint('auth.wiz.io/oauth/token')
        res = get_token()
        assert res == good_token

        set_authentication_endpoint('bad')
        from Wiz import get_token
        with pytest.raises(Exception) as e:
            get_token()
        assert str(e.value) == 'Not a valid authentication endpoint'


def test_token_no_access(capfd, mocker):
    with capfd.disabled():
        mocker.patch('requests.post', return_value=mocked_requests_get({}, 200))
        from Wiz import get_token, set_authentication_endpoint
        with pytest.raises(Exception) as e:

            set_authentication_endpoint('auth.app.wiz.io/oauth/token')
            get_token()
        assert 'Could not retrieve token from Wiz' in str(e.value)


def test_check_api_access(capfd, mocker):
    with capfd.disabled():
        good_token = str(random.randint(1, 1000))
        mocker.patch('requests.post', return_value=mocked_requests_get({"access_token": good_token}, 200))
        from Wiz import checkAPIerrors
        checkAPIerrors(query='test', variables='test')

        mocker.patch('Wiz.get_token', return_value=TEST_TOKEN)
        mocker.patch('requests.post', side_effect=Exception('bad request'))
        with pytest.raises(Exception) as e:

            checkAPIerrors(query='test', variables='test')
        assert str(e.value) == 'bad request'


def test_check_api_access_bad_gw(capfd, mocker):
    with capfd.disabled():
        from Wiz import checkAPIerrors
        mocker.patch('requests.post', side_effect=Exception('502: Bad Gateway'))

        with pytest.raises(Exception) as e:
            checkAPIerrors(query='test', variables='test')
        assert '502: Bad Gateway' in str(e.value)


test_issue_severity_crit_response = {
    "id": "12345678-2222-3333-1111-ff5fa2ff7f71",
    "note": "",
    "severity": "CRITICAL",
    "status": "OPEN",
    "dueAt": None,
    "resolutionReason": None
}


def test_translate_severity_crit(capfd):
    with capfd.disabled():
        from Wiz import translate_severity

        res = translate_severity(test_issue_severity_crit_response)
        assert res == 4


test_issue_severity_high_response = {
    "id": "12345678-2222-3333-1111-ff5fa2ff7f71",
    "note": "",
    "severity": "HIGH",
    "status": "OPEN",
    "dueAt": None,
    "resolutionReason": None
}


def test_translate_severity_high(capfd):
    with capfd.disabled():
        from Wiz import translate_severity

        res = translate_severity(test_issue_severity_high_response)
        assert res == 3


test_issue_severity_med_response = {
    "id": "12345678-2222-3333-1111-ff5fa2ff7f71",
    "note": "",
    "severity": "MEDIUM",
    "status": "OPEN",
    "dueAt": None,
    "resolutionReason": None
}


def test_translate_severity_med(capfd):
    with capfd.disabled():
        from Wiz import translate_severity

        res = translate_severity(test_issue_severity_med_response)
        assert res == 2


test_issue_severity_low_response = {
    "id": "12345678-2222-3333-1111-ff5fa2ff7f71",
    "note": "",
    "severity": "LOW",
    "status": "OPEN",
    "dueAt": None,
    "resolutionReason": None
}


def test_translate_severity_low(capfd):
    with capfd.disabled():
        from Wiz import translate_severity

        res = translate_severity(test_issue_severity_low_response)
        assert res == 1


test_issue_severity_info_response = {
    "id": "12345678-2222-3333-1111-ff5fa2ff7f71",
    "note": "",
    "severity": "INFORMATIONAL",
    "status": "OPEN",
    "dueAt": None,
    "resolutionReason": None
}


def test_translate_severity_info(capfd):
    with capfd.disabled():
        from Wiz import translate_severity

        res = translate_severity(test_issue_severity_info_response)
        assert res == 0.5


test_build_incidents_response = None


def test_build_incidents_none(capfd):
    with capfd.disabled():
        from Wiz import build_incidents

        res = build_incidents(test_build_incidents_response)
        assert res == {}<|MERGE_RESOLUTION|>--- conflicted
+++ resolved
@@ -157,11 +157,7 @@
     assert res == test_reject_issue_response
 
 
-<<<<<<< HEAD
-test_issue_id_not_valid = 'Error details: The Issue ID is not correct'
-=======
 test_issue_id_not_valid = 'Error details: Resource not found'
->>>>>>> 6f77591c
 
 
 @patch('Wiz.checkAPIerrors', return_value=test_issue_id_not_valid)
@@ -170,11 +166,7 @@
         from Wiz import reject_issue
 
         res = reject_issue('12345678-2222-3333-1111-ff5fa2ff7f78', 'WONT_FIX', 'blah_note')
-<<<<<<< HEAD
-        assert res == 'Error details: The Issue ID is not correct'
-=======
         assert res == 'Error details: Resource not found'
->>>>>>> 6f77591c
 
 
 @patch('Wiz.checkAPIerrors', side_effect=DemistoException('no command'))
@@ -392,11 +384,7 @@
         from Wiz import reopen_issue
 
         res = reopen_issue('12345678-2222-3333-1111-ff5fa2ff7f78', 'blah_note')
-<<<<<<< HEAD
-        assert res == 'Error details: The Issue ID is not correct'
-=======
         assert res == 'Error details: Resource not found'
->>>>>>> 6f77591c
 
 
 test_issue_in_progress_response = {
@@ -511,11 +499,7 @@
         from Wiz import issue_in_progress
 
         res = issue_in_progress('12345678-2222-3333-1111-ff5fa2ff7f78')
-<<<<<<< HEAD
-        assert res == "Error details: The Issue ID is not correct"
-=======
         assert res == "Error details: Resource not found"
->>>>>>> 6f77591c
 
 
 test_set_issue_note_response = {
@@ -574,11 +558,7 @@
         from Wiz import set_issue_comment
 
         res = set_issue_comment('12345678-2222-3333-1111-ff5fa2ff7f78', "blah")
-<<<<<<< HEAD
-        assert res == "Error details: The Issue ID is not correct"
-=======
         assert res == "Error details: Resource not found"
->>>>>>> 6f77591c
 
 
 test_clear_issue_note_response = {
