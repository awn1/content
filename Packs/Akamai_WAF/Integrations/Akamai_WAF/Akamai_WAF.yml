--- conflicted
+++ resolved
@@ -428,11 +428,7 @@
     - defaultValue: 'True'
       description: SNI settings for your enrollment. Set to true to enable SNI-only for the enrollment.
       name: network_configuration_sni_only
-<<<<<<< HEAD
-    - description: Multiple sans adding into the Common name
-=======
     - description: Multiple sans adding into the Common name.
->>>>>>> 6f77591c
       isArray: true
       name: sans
     description: Create a new enrollment.
@@ -1240,11 +1236,7 @@
       - 'yes'
       - 'no'
       auto: PREDEFINED
-<<<<<<< HEAD
-    description: Generic JSON patch command for Papi Property Default Rule
-=======
     description: Generic JSON patch command for Papi Property Default Rule.
->>>>>>> 6f77591c
     name: akamai-patch-papi-property-rule-generic
   - arguments:
     - description: A unique identifier for each configuration.
@@ -1266,17 +1258,6 @@
     name: akamai-get-papi-property-rule
     outputs:
     - contextPath: Akamai.PapiProperty.DefaultRule
-<<<<<<< HEAD
-      description: Papi Property default rule
-  - arguments:
-    - description: The path that includes enrollmentId and changeId
-      name: change_path
-      required: true
-    description: acknowledge pre verification warning
-    name: akamai-acknowledge-pre-verification-warning
-  - arguments:
-    - description: Unique identifier for the contract
-=======
       description: Papi Property default rule.
   - arguments:
     - description: The path that includes enrollmentId and changeId.
@@ -1286,16 +1267,11 @@
     name: akamai-acknowledge-pre-verification-warning
   - arguments:
     - description: Unique identifier for the contract.
->>>>>>> 6f77591c
       name: contract_id
       required: true
     - description: Name of the PAPI property.
       name: property_name
-<<<<<<< HEAD
-    - description: Unique identifier for the group
-=======
     - description: Unique identifier for the group.
->>>>>>> 6f77591c
       name: group_id
     description: Get PAPI property info without the default rule. To get the default rule, use the "get-papi-property-rule" command.
     name: akamai-get-papi-property-by-name
@@ -1303,32 +1279,15 @@
     - description: Unique identifier for the contract.
       name: contract_id
       required: true
-<<<<<<< HEAD
-    - description: Unique identifier for the group
-      name: group_id
-      required: true
-    - defaultValue: PapiProperty.ByGroup
-      description: Custom output context path, default is "PapiProperty.ByGroup"
-=======
     - description: Unique identifier for the group.
       name: group_id
       required: true
     - defaultValue: PapiProperty.ByGroup
       description: Custom output context path, default is "PapiProperty.ByGroup".
->>>>>>> 6f77591c
       name: context_path
     description: 'Lists properties available for the current contract and group. '
     name: akamai-list-papi-property-by-group
   - arguments:
-<<<<<<< HEAD
-    - description: Unique identifier of the contract
-      name: contract_id
-      required: true
-    - description: Unique identifier for the group
-      name: group_id
-      required: true
-    - description: Unique identifier of the property
-=======
     - description: Unique identifier of the contract.
       name: contract_id
       required: true
@@ -1336,7 +1295,6 @@
       name: group_id
       required: true
     - description: Unique identifier of the property.
->>>>>>> 6f77591c
       name: property_id
       required: true
     description: get papi property info by id without default rule. to get default rule, please use "get-papi-property-rule" command.
@@ -1372,35 +1330,21 @@
     - description: Unique identifier for the contract.
       name: config_id
       required: true
-<<<<<<< HEAD
-    description: '        Lists the activation history for a configuration.          The history is an array in descending order of submitDate.          The most recent submitted activation lists first. Products: All.'
-=======
     description: 'Lists the activation history for a configuration. The history is an array in descending order of submitDate. The most recent submitted activation lists first. Products: All.'
->>>>>>> 6f77591c
     name: akamai-list-appsec-configuration-activation-history
   - arguments:
     - description: Filter the results by cnameFrom. Supports wildcard matches with *.
       name: hostname
       required: true
     - auto: PREDEFINED
-<<<<<<< HEAD
-      description: Network of activated hostnames, either STAGING or PRODUCTION. Or leave it BLANK
-=======
       description: Network of activated hostnames, either STAGING or PRODUCTION. Or leave it BLANK.
->>>>>>> 6f77591c
       name: network
       predefined:
       - STAGING
       - PRODUCTION
-<<<<<<< HEAD
-    - description: Unique identifier for the contract. contract_id and groupd_id need to be presented at the same time
-      name: contract_id
-    - description: Unique identifier for the group. contract_id and groupd_id need to be presented at the same time
-=======
     - description: Unique identifier for the contract. contract_id and groupd_id need to be presented at the same time.
       name: contract_id
     - description: Unique identifier for the group. contract_id and groupd_id need to be presented at the same time.
->>>>>>> 6f77591c
       name: group_id
     description: 'Lists active property hostnames for all properties available in an account. '
     name: akamai-list-papi-property-by-hostname
@@ -1409,10 +1353,6 @@
     name: akamai-list-siteshield-map
     outputs:
     - contextPath: Akamai.SiteShieldMaps
-<<<<<<< HEAD
-      description: Akamai SiteShield Maps
-  dockerimage: demisto/auth-utils:1.0.0.76157
-=======
       description: Akamai SiteShield Maps.
       type: List
   - arguments:
@@ -1538,7 +1478,6 @@
       description: Akamai enrollments change status.
       type: Dictionary
   dockerimage: demisto/auth-utils:1.0.0.79304
->>>>>>> 6f77591c
   script: ''
   subtype: python3
   type: python
