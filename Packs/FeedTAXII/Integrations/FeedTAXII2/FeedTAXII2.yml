--- conflicted
+++ resolved
@@ -227,11 +227,7 @@
   - deprecated: true
     description: 'WARNING: This command will reset your fetch history.'
     name: taxii2-reset-fetch-indicators
-<<<<<<< HEAD
-  dockerimage: demisto/taxii2:1.0.0.68089
-=======
   dockerimage: demisto/taxii2:1.0.0.80190
->>>>>>> 6f77591c
   feed: true
   runonce: false
   script: '-'
