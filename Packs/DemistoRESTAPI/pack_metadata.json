--- conflicted
+++ resolved
@@ -2,11 +2,7 @@
     "name": "Cortex REST API",
     "description": "Use Demisto REST APIs",
     "support": "xsoar",
-<<<<<<< HEAD
-    "currentVersion": "1.3.37",
-=======
     "currentVersion": "1.3.43",
->>>>>>> 6f77591c
     "author": "Cortex XSOAR",
     "url": "https://www.paloaltonetworks.com/cortex",
     "email": "",
