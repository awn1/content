{
    "name": "McAfee NSM",
    "description": "McAfee Network Security Manager",
    "support": "xsoar",
<<<<<<< HEAD
    "currentVersion": "1.2.11",
=======
    "currentVersion": "1.2.13",
>>>>>>> 6f77591c
    "author": "Cortex XSOAR",
    "url": "https://www.paloaltonetworks.com/cortex",
    "email": "",
    "created": "2020-04-14T00:00:00Z",
    "categories": [
        "Network Security"
    ],
    "tags": [],
    "useCases": [],
    "keywords": [],
    "marketplaces": [
        "xsoar",
        "marketplacev2"
    ]
}<|MERGE_RESOLUTION|>--- conflicted
+++ resolved
@@ -2,11 +2,7 @@
     "name": "McAfee NSM",
     "description": "McAfee Network Security Manager",
     "support": "xsoar",
-<<<<<<< HEAD
-    "currentVersion": "1.2.11",
-=======
     "currentVersion": "1.2.13",
->>>>>>> 6f77591c
     "author": "Cortex XSOAR",
     "url": "https://www.paloaltonetworks.com/cortex",
     "email": "",
