{
    "description": "",
    "feed": false,
    "id": "b5955000-e398-4b82-885f-9068fda553e8",
    "mapping": {
        "User Profile - Create": {
            "dontMapEventToLabels": true,
            "internalMapping": {
                "c": {
                    "complex": null,
                    "simple": "country"
                },
                "cn": {
                    "complex": {
                        "accessor": "",
<<<<<<< HEAD
                        "filters": [],
=======
      "filters": [

      ],
>>>>>>> c2d63874
                        "root": "email",
                        "transformers": [
                            {
                                "args": {
                                    "delimiter": {
                                        "isContext": false,
                                        "value": {
                                            "complex": null,
                                            "simple": "@"
                                        }
                                    }
                                },
                                "operator": "split"
                            },
                            {
                                "args": {
                                    "index": {
                                        "isContext": false,
                                        "value": {
                                            "complex": null,
                                            "simple": "0"
                                        }
                                    }
                                },
                                "operator": "atIndex"
                            }
                        ]
                    },
                    "simple": ""
                },
                "department": {
                    "complex": null,
                    "simple": "department"
                },
                "displayName": {
                    "complex": null,
                    "simple": "displayname"
                },
                "employeeID": {
                    "complex": null,
                    "simple": "employeeid"
                },
                "givenName": {
                    "complex": null,
                    "simple": "givenname"
                },
                "l": {
                    "complex": null,
                    "simple": "city"
                },
                "mail": {
                    "complex": null,
                    "simple": "email"
                },
                "mobile": {
                    "complex": null,
                    "simple": "mobilephone"
                },
                "ou": {
                    "complex": null,
                    "simple": "locationregion"
                },
                "postalCode": {
                    "complex": null,
                    "simple": "zipcode"
                },
                "sAMAccountName": {
                    "complex": {
                        "accessor": "",
<<<<<<< HEAD
                        "filters": [],
=======
      "filters": [

      ],
>>>>>>> c2d63874
                        "root": "email",
                        "transformers": [
                            {
                                "args": {
                                    "delimiter": {
                                        "isContext": false,
                                        "value": {
                                            "complex": null,
                                            "simple": "@"
                                        }
                                    }
                                },
                                "operator": "split"
                            },
                            {
                                "args": {
                                    "index": {
                                        "isContext": false,
                                        "value": {
                                            "complex": null,
                                            "simple": "0"
                                        }
                                    }
                                },
                                "operator": "atIndex"
                            }
                        ]
                    },
                    "simple": ""
                },
                "sn": {
                    "complex": null,
                    "simple": "surname"
                },
                "st": {
                    "complex": null,
                    "simple": "state"
                },
                "streetAddress": {
                    "complex": null,
                    "simple": "streetaddress"
                },
                "title": {
                    "complex": null,
                    "simple": "title"
                },
                "userPrincipalName": {
                    "complex": null,
                    "simple": "username"
                }
            }
        },
        "User Profile - Update": {
            "dontMapEventToLabels": true,
            "internalMapping": {
                "c": {
                    "complex": null,
                    "simple": "country"
                },
                "cn": {
                    "complex": {
                        "accessor": "",
                        "filters": [],
                        "root": "givenname",
                        "transformers": [
                            {
                                "args": {
                                    "prefix": {
                                        "isContext": false,
                                        "value": null
                                    },
                                    "suffix": {
                                        "isContext": false,
                                        "value": {
                                            "complex": null,
                                            "simple": "${surname}"
                                        }
                                    }
                                },
                                "operator": "concat"
                            }
                        ]
                    },
                    "simple": ""
                },
                "department": {
                    "complex": null,
                    "simple": "department"
                },
                "displayName": {
                    "complex": null,
                    "simple": "displayname"
                },
                "employeeID": {
                    "complex": null,
                    "simple": "employeeid"
                },
                "givenName": {
                    "complex": null,
                    "simple": "givenname"
                },
                "l": {
                    "complex": null,
                    "simple": "city"
                },
                "mail": {
                    "complex": null,
                    "simple": "email"
                },
                "mobile": {
                    "complex": null,
                    "simple": "mobilephone"
                },
                "ou": {
                    "complex": null,
                    "simple": "locationregion"
                },
                "postalCode": {
                    "complex": null,
                    "simple": "zipcode"
                },
                "sAMAccountName": {
                    "complex": {
                        "accessor": "",
<<<<<<< HEAD
                        "filters": [],
=======
      "filters": [

      ],
>>>>>>> c2d63874
                        "root": "email",
                        "transformers": [
                            {
                                "args": {
                                    "delimiter": {
                                        "isContext": false,
                                        "value": {
                                            "complex": null,
                                            "simple": "@"
                                        }
                                    }
                                },
                                "operator": "split"
                            },
                            {
                                "args": {
                                    "index": {
                                        "isContext": false,
                                        "value": {
                                            "complex": null,
                                            "simple": "0"
                                        }
                                    }
                                },
                                "operator": "atIndex"
                            }
                        ]
                    },
                    "simple": ""
                },
                "sn": {
                    "complex": null,
                    "simple": "surname"
                },
                "st": {
                    "complex": null,
                    "simple": "state"
                },
                "streetAddress": {
                    "complex": null,
                    "simple": "streetaddress"
                },
                "title": {
                    "complex": null,
                    "simple": "title"
                },
                "userPrincipalName": {
                    "complex": null,
                    "simple": "username"
                },
                "manageremail": {
                    "complex": null,
                    "simple": "manageremail"
                }
            }
        }
    },
    "name": "User Profile - Active Directory (Outgoing)",
    "type": "mapping-outgoing",
    "version": -1,
    "fromVersion": "6.0.0",
    "supportedModules": [
        "X1",
        "X3",
        "X5",
        "ENT_PLUS",
        "agentix"
    ]
}<|MERGE_RESOLUTION|>--- conflicted
+++ resolved
@@ -13,13 +13,7 @@
                 "cn": {
                     "complex": {
                         "accessor": "",
-<<<<<<< HEAD
-                        "filters": [],
-=======
-      "filters": [
-
-      ],
->>>>>>> c2d63874
+                        "filters": [],
                         "root": "email",
                         "transformers": [
                             {
@@ -89,13 +83,7 @@
                 "sAMAccountName": {
                     "complex": {
                         "accessor": "",
-<<<<<<< HEAD
-                        "filters": [],
-=======
-      "filters": [
-
-      ],
->>>>>>> c2d63874
+                        "filters": [],
                         "root": "email",
                         "transformers": [
                             {
@@ -220,13 +208,7 @@
                 "sAMAccountName": {
                     "complex": {
                         "accessor": "",
-<<<<<<< HEAD
-                        "filters": [],
-=======
-      "filters": [
-
-      ],
->>>>>>> c2d63874
+                        "filters": [],
                         "root": "email",
                         "transformers": [
                             {
