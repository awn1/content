{
    "testTimeout": 120,
    "testInterval": 30,
    "tests": [
        {
            "playbookID": "ExposeIncidentOwner-Test"
        },
        {
            "integrations": [],
            "playbookID": "Test CommonServer"
        },
        {
            "integrations": "GoogleSafeBrowsing",
            "playbookID": "Google Safe Browsing Test"
        },
        {
            "integrations": "PostgreSQL",
            "playbookID": "PostgreSQL Test"
        },
        {
            "integrations": "Qualys",
            "playbookID": "Qualys-Test"
        },
        {
            "integrations": {
                "name": "google",
                "byoi": false
            },
            "playbookID": "GsuiteTest"
        },
        {
            "integrations": "OpenPhish",
            "playbookID": "OpenPhish Test Playbook"
        },
        {
            "integrations": "RSA Archer",
            "playbookID": "Archer-Test-Playbook"
        },
        {
            "integrations": "ThreatExchange",
            "playbookID": "ThreatExchange-test"
        },
        {
            "integrations": "jira",
            "playbookID": "Jira-Test"
        },
        {
            "integrations": "ThreatConnect",
            "playbookID": "test-ThreatConnect"
        },
        {
            "integrations": "XFE",
            "playbookID": "XFE Test",
            "timeout": 140,
            "nightly": true
        },
        {
            "integrations": "ipinfo",
            "playbookID": "IPInfoTest"
        },
        {
            "integrations": "jira",
            "playbookID": "VerifyHumanReadableFormat"
        },
        {
            "playbookID": "ExtractURL Test"
        },
        {
            "integrations": {
                "name": "carbonblack",
                "byoi": false
            },
            "playbookID": "CB-Response-Test",
            "nightly": true
        },
        {
            "integrations": "McAfee ESM-v10",
            "playbookID": "McAfeeESMTest",
            "timeout": 500,
            "nightly": true
        },
        {
            "playbookID": "TestCommonPython"
        },
        {
            "playbookID": "TestFileCreateAndUpload"
        },
        {
            "playbookID": "TestIsValueInArray"
        },
        {
            "playbookID": "TestStringReplace"
        },
        {
            "playbookID": "TestHttpPlaybook"
        },
        {
            "integrations": "VxStream",
            "playbookID": "VxStream Test"
        },
        {
            "integrations": "SplunkPy",
            "playbookID": "Splunk-Test"
        },
        {
            "integrations" : "McAfee NSM",
            "playbookID" : "McAfeeNSMTest",
            "timeout" : 400,
            "nightly": true
        },
        {
            "integrations": "McAfee Active Response",
            "playbookID": "McAfee-MAR_Test"
        },
        {
            "integrations": "PhishTank",
            "playbookID": "PhishTank Testing"
        },
        {
            "integrations": "McAfee Web Gateway",
            "playbookID": "McAfeeWebGatewayTest",
            "timeout" : 500
        },
        {
            "integrations": "TCPIPUtils",
            "playbookID": "TCPUtils-Test"
        },
        {
            "integrations": "McAfee Threat Intelligence Exchange",
            "playbookID": "McAfee-TIE Test"
        },
        {
            "integrations": "Tanium",
            "playbookID": "Tanium Demo Playbook",
            "nightly": true,
            "timeout": 1200
        },
        {
            "playbookID": "ProofpointDecodeURL-Test"
        },
        {
            "playbookID": "listExecutedCommands-Test"
        },
        {
            "integrations": "Service Manager",
            "playbookID": "TestHPServiceManager",
            "timeout": 400
        },
        {
            "integrations": "iDefense",
            "playbookID": "iDefenseTest",
            "timeout": 300
        },
        {
            "playbookID": "LanguageDetect-Test"
        },
        {
<<<<<<< HEAD
            "playbookID": "TestFileToIOC"
=======
            "playbookID": "TestParseCSV"
>>>>>>> 2f810010
        },
        {
            "integrations": "ArcSight Logger",
            "playbookID": "ArcSight Logger test"
        }
    ],
    "skipped": [
        {
            "integrations": "Cisco Umbrella Investigate",
            "playbookID": "Cisco-Umbrella-Test"
        },
        {
            "integrations": "icebrg",
            "playbookID": "Icebrg Test",
            "timeout" : 500
        },
        {
            "integrations": "Symantec MSS",
            "playbookID": "SymantecMSSTest"
        }
    ]
}<|MERGE_RESOLUTION|>--- conflicted
+++ resolved
@@ -155,11 +155,9 @@
             "playbookID": "LanguageDetect-Test"
         },
         {
-<<<<<<< HEAD
             "playbookID": "TestFileToIOC"
-=======
+        },
             "playbookID": "TestParseCSV"
->>>>>>> 2f810010
         },
         {
             "integrations": "ArcSight Logger",
