--- conflicted
+++ resolved
@@ -842,8 +842,6 @@
             "playbookID": "Test_Sagemaker",
             "integrations": "AWS Sagemaker"
 
-<<<<<<< HEAD
-=======
         },
         {
             "playbookID": "Phishing test - attachment",
@@ -866,7 +864,6 @@
                 "VirusTotal - Private API",
                 "Demisto REST API"
             ]
->>>>>>> a4913eb1
         }
     ],
     "skipped_tests": {
