--- conflicted
+++ resolved
@@ -3,13 +3,11 @@
     "testInterval": 30,
     "tests": [
         {
-<<<<<<< HEAD
             "integrations": "AlienVault OTX",
             "playbookID": "entity_enrichment_generic_test",
             "timeout": 240
         },
         {
-=======
             "integrations":"Cylance Protect",
             "playbookID": "get_file_sample_by_hash_-_cylance_protect_-_test",
             "timeout": 240
@@ -22,7 +20,6 @@
             "playbookID": "get_file_sample_by_hash_-_carbon_black_enterprise_Response_-_test"
         },
         {
->>>>>>> 1c2534a6
             "integrations": "ThreatExchange",
             "playbookID": "extract_indicators_-_generic_-_test",
             "timeout": 240
