{
    "testTimeout": 160,
    "testInterval": 20,
    "tests": [
        {
<<<<<<< HEAD
            "playbookID": "test_url_regex"
        },
        {
          "integrations": "okta",
=======
            "integrations": "okta",
>>>>>>> 1cffa8ee
            "playbookID": "okta_test_playbook",
            "timeout": 240
        },
        {
            "integrations": "RSA NetWitness Packets and Logs",
            "playbookID": "rsa_packets_and_logs_test"
        },
        {
            "playbookID": "Test filters & transformers scripts"
        },
        {
            "integrations": "Salesforce",
            "playbookID": "SalesforceTestPlaybook"
        },
        {
            "integrations": "McAfee ESM-v10",
            "playbookID": "McAfeeESMTest",
            "timeout": 500
        },
        {
            "integrations": "GoogleSafeBrowsing",
            "playbookID": "Google Safe Browsing Test",
            "timeout": 240
        },
        {
            "playbookID": "File Enrichment - Generic Test"
        },
        {
            "integrations": "Anomali ThreatStream",
            "playbookID": "Anomali_ThreatStream_Test"
        },
        {
            "playbookID": "TestWordFileToIOC",
            "timeout": 300
        },
        {
            "integrations": "Symantec Endpoint Protection",
            "playbookID": "sep_-_test_endpoint_search"
        },
        {
            "integrations": [
                "AlienVault OTX",
                "urlscan.io"
            ],
            "playbookID": "url_enrichment_-_generic_test",
            "timeout": 500
        },
        {
            "integrations": {
                "name": "carbonblackprotection",
                "byoi": false
            },
            "playbookID": "search_endpoints_by_hash_-_carbon_black_protection_-_test",
            "timeout": 500
        },
        {
            "playbookID": "process_email_-_generic_-_test",
            "timeout": 240
        },
        {
            "integrations": {
                "name": "carbonblack",
                "byoi": false
            },
            "playbookID": "search_endpoints_by_hash_-_carbon_black_response_-_test",
            "timeout": 500
        },
        {
            "integrations":"Cylance Protect",
            "playbookID": "get_file_sample_by_hash_-_cylance_protect_-_test",
            "timeout": 240
        },
        {
            "integrations": {
                "name": "carbonblack",
                "byoi": false
            },
            "playbookID": "get_file_sample_by_hash_-_carbon_black_enterprise_Response_-_test"
        },
        {
            "integrations": "ThreatExchange",
            "playbookID": "extract_indicators_-_generic_-_test",
            "timeout": 240
        },
        {
            "integrations": {
                "name": "activedir",
                "byoi": false
            },
            "playbookID": "account_enrichment_-_generic_test"
        },
        {
            "integrations": {
                "name": "carbonblack",
                "byoi": false
            },
            "playbookID": "block_endpoint_-_carbon_black_response_-_test"
        },
        {
            "integrations": "FalconHost",
            "playbookID": "search_endpoints_by_hash_-_crowdstrike_-_test",
            "timeout": 500
        },
        {
            "integrations": "FalconHost",
            "playbookID": "crowdstrike_endpoint_enrichment_-_test"
        },
        {
            "integrations": "AlienVault OTX",
            "playbookID": "ip_enrichment_generic_test"
        },
        {
            "integrations": "Cylance Protect",
            "playbookID": "endpoint_enrichment_-_generic_test"
        },
        {
            "playbookID": "ExposeIncidentOwner-Test"
        },
        {
            "integrations": "OpenPhish",
            "playbookID": "email_test"
        },
        {
            "integrations": [],
            "playbookID": "Test CommonServer"
        },
        {
            "integrations": "AlienVault OTX",
            "playbookID": "domain_enrichment_generic_test"
        },
        {
            "integrations": "PostgreSQL",
            "playbookID": "PostgreSQL Test"
        },
        {
            "integrations": "Qualys",
            "playbookID": "Qualys-Test"
        },
        {
            "integrations": {
                "name": "google",
                "byoi": false
            },
            "playbookID": "GsuiteTest"
        },
        {
            "integrations": "OpenPhish",
            "playbookID": "OpenPhish Test Playbook"
        },
        {
            "integrations": "RSA Archer",
            "playbookID": "Archer-Test-Playbook",
            "nightly": true
        },
        {
            "integrations": "ThreatExchange",
            "playbookID": "ThreatExchange-test"
        },
        {
            "integrations": "jira",
            "playbookID": "Jira-Test"
        },
        {
            "integrations": "ThreatConnect",
            "playbookID": "test-ThreatConnect"
        },
        {
            "integrations": "ipinfo",
            "playbookID": "IPInfoTest"
        },
        {
            "integrations": "jira",
            "playbookID": "VerifyHumanReadableFormat"
        },
        {
            "playbookID": "ExtractURL Test"
        },
        {
            "playbookID": "TestCommonPython"
        },
        {
            "playbookID": "TestFileCreateAndUpload"
        },
        {
            "playbookID": "TestIsValueInArray"
        },
        {
            "playbookID": "TestStringReplace"
        },
        {
            "playbookID": "TestHttpPlaybook"
        },
        {
            "integrations": "SplunkPy",
            "playbookID": "Splunk-Test"
        },
        {
            "integrations" : "McAfee NSM",
            "playbookID" : "McAfeeNSMTest",
            "timeout" : 400,
            "nightly": true
        },
        {
            "integrations": "PhishTank",
            "playbookID": "PhishTank Testing"
        },
        {
            "integrations": "McAfee Web Gateway",
            "playbookID": "McAfeeWebGatewayTest",
            "timeout" : 500
        },
        {
            "integrations": "TCPIPUtils",
            "playbookID": "TCPUtils-Test"
        },
        {
            "playbookID": "ProofpointDecodeURL-Test",
            "timeout": 300,
            "interval": 20
        },
        {
            "playbookID": "listExecutedCommands-Test"
        },
        {
            "integrations": "Service Manager",
            "playbookID": "TestHPServiceManager",
            "timeout": 400
        },
        {
            "playbookID": "LanguageDetect-Test",
            "timeout": 300
        },
        {
            "integrations": "Forcepoint",
            "playbookID": "forcepoint test",
            "timeout": 500,
            "nightly": true
        },
        {
            "playbookID": "GeneratePassword-Test"
        },
        {
            "playbookID": "ZipFile-Test"
        },
        {
            "playbookID": "ExtractDomainTest"
        },
        {
            "playbookID": "Detonate File - Generic Test",
            "timeout": 500
        },
        {
            "playbookID": "Test-IsMaliciousIndicatorFound"
        },
        {
            "playbookID": "TestExtractHTMLTables"
        },
        {
            "integrations": "TruSTAR",
            "playbookID": "TruSTAR Test"
        },
        {
            "integrations": [
                {
                    "name": "carbonblackliveresponse",
                    "byoi": true
                },
                {
                    "name": "carbonblack-v2",
                    "byoi": true
                }
            ],
            "playbookID": "CarbonBlackLiveResponseTest"
        },
        {
            "integrations": "Symantec Messaging Gateway",
            "playbookID": "Symantec Messaging Gateway Test"
        },
        {
            "integrations": "Preempt",
            "playbookID": "Preempt Test"
        },
        {
            "integrations": "SQS",
            "playbookID": "sqs_test"
        }
    ],
    "skipped": [
        {
            "integrations": "EWS v2",
            "playbookID": "pyEWS_Test"
        },
        {
            "integrations": {
                "name": "carbonblack-v2",
                "byoi": true
            },
            "playbookID": "CarbonBlackResponseTest"
        },
        {
            "integrations": "Cisco Umbrella Investigate",
            "playbookID": "Cisco-Umbrella-Test"
        },
        {
            "integrations": "icebrg",
            "playbookID": "Icebrg Test",
            "timeout" : 500
        },
        {
            "integrations": "Symantec MSS",
            "playbookID": "SymantecMSSTest"
        },
        {
            "integrations": "Joe Security",
            "playbookID": "JoeSecurityTestPlaybook",
            "timeout": 500
        },
        {
            "playbookID": "TestParseCSV"
        },
        {
            "integrations": "VMware",
            "playbookID": "VMWare Test"
        },
        {
            "integrations": [
                "AlienVault OTX",
                {
                    "name": "activedir",
                    "byoi": false
                }],
            "playbookID": "entity_enrichment_generic_test",
            "timeout": 240
        },
        {
            "integrations": [
                "AlienVault OTX",
                "urlscan.io"
            ],
            "playbookID": "url_enrichment_-_generic_test",
            "timeout": 400
        },
        {
            "integrations": "VxStream",
            "playbookID": "VxStream Test"
        },
        {
            "integrations": "Remedy AR",
            "playbookID": "Remedy AR Test"
        },
        {
            "integrations": "McAfee Active Response",
            "playbookID": "McAfee-MAR_Test"
        },
        {
            "integrations": "McAfee Threat Intelligence Exchange",
            "playbookID": "McAfee-TIE Test"
        },
        {
            "integrations": "Tanium",
            "playbookID": "Tanium Demo Playbook",
            "nightly": true,
            "timeout": 1200
        },
        {
            "integrations": "ArcSight Logger",
            "playbookID": "ArcSight Logger test"
        },
        {
            "integrations": "XFE",
            "playbookID": "XFE Test",
            "timeout": 140,
            "nightly": true
        },
        {
            "playbookID": "File Enrichment - Generic Test"
        },
        {
            "integrations": [
                "FalconHost",
                "McAfee Threat Intelligence Exchange",
                {
                    "name": "carbonblackprotection",
                    "byoi": false
                },
                {
                    "name": "carbonblack",
                    "byoi": false
                }
            ],
            "playbookID": "search_endpoints_by_hash_-_generic_-_test",
            "timeout": 500
        },
        {
            "integrations": "McAfee Threat Intelligence Exchange",
            "playbookID": "search_endpoints_by_hash_-_tie_-_test",
            "timeout": 500
        },
        {
            "integrations": "iDefense",
            "playbookID": "iDefenseTest",
            "timeout": 300
        },
        {
            "integrations": "LogRhythm",
            "playbookID": "LogRhythm-Test-Playbook",
            "timeout": 200
        },
        {
            "integrations": "FireEye HX",
            "playbookID": "FireEye HX Test"
        },
        {
            "integrations": "Phish.AI",
            "playbookID": "PhishAi-Test"
        },
        {
            "integrations": "Centreon",
            "playbookID": "Centreon-Test-Playbook"
        }
    ]
}<|MERGE_RESOLUTION|>--- conflicted
+++ resolved
@@ -3,14 +3,10 @@
     "testInterval": 20,
     "tests": [
         {
-<<<<<<< HEAD
             "playbookID": "test_url_regex"
         },
         {
-          "integrations": "okta",
-=======
             "integrations": "okta",
->>>>>>> 1cffa8ee
             "playbookID": "okta_test_playbook",
             "timeout": 240
         },
