--- conflicted
+++ resolved
@@ -1393,14 +1393,14 @@
             "fromversion": "5.0.0"
         },
         {
-<<<<<<< HEAD
             "integrations": "AWS - EC2",
             "playbookID": "2142f8de-29d5-4288-8426-0db39abe988b"
         },
         {
             "integrations": "AWS - EC2",
             "playbookID": "d66e5f86-e045-403f-819e-5058aa603c32"
-=======
+        },
+        {
             "integrations": "ANYRUN",
             "playbookID": "Detonate File From URL - ANYRUN - Test"
         },
@@ -1424,13 +1424,6 @@
             "playbookID": "67b0f25f-b061-4468-8613-43ab13147173"
         },
         {
-            "integrations": [
-                "AWS - EC2",
-                "AWS - EC2_copy"
-            ],
-            "playbookID": "d66e5f86-e045-403f-819e-5058aa603c32"
-        },
-        {
             "integrations": "DomainTools",
             "playbookID": "DomainTools-Test"
         },
@@ -1480,12 +1473,10 @@
         },
         {
             "playbookID": "EWS test"
->>>>>>> ea7a5f3f
         }
     ],
     "skipped_tests": {
         "domain_enrichment_generic_test": "Test is old and uses VirusTotal which has quota problems. The v2 playbook has a better test",
-        "url_enrichment_-_generic_test": "Deprecated playbook - the playbook seems to be deleted",
         "EWS test": "Old test",
         "url_enrichment_-_generic_test": "Deprecated playbook",
         "Lastline - testplaybook": "Checking the integration via Generic detonation playbooks, don't want to load the daily quota",
@@ -1504,9 +1495,6 @@
         "af2f5a99-d70b-48c1-8c25-519732b733f2": "Added here because test existed but was not configured - need to review the test",
         "Zoom_test": "Added here because test existed but was not configured - need to review the test",
         "Test - CrowdStrike Falcon": "Test is unmockable, and has its data deleted every few weeks",
-<<<<<<< HEAD
-        "d66e5f86-e045-403f-819e-5058aa603c32": "Old test not sure to remove"
-=======
         "DomainTools-Test": "No instance",
         "Remedy-On-Demand-Test": "No instance",
         "97393cfc-2fc4-4dfe-8b6e-af64067fc436": "No instance",
@@ -1515,7 +1503,6 @@
         "d66e5f86-e045-403f-819e-5058aa603c32": "skipped until PR is merged (pr 3220)",
         "113aca8a-ee52-419f-89a6-150ee232d0d1": "skipped until PR is merged (pr 3512)",
         "Carbon Black Enterprise Protection V2 Test": "Data changes within Carbon Black on a weekly basis - which requires to update the test"
->>>>>>> ea7a5f3f
     },
     "skipped_integrations": {
       "_comment": "~~~ NO INSTANCE - will not be resolved ~~~",
@@ -1690,7 +1677,6 @@
         "DUO Admin": "Missing proxy and trust any cert option #16893",
         "AWS - CloudWatchLogs": "Integration requires SSL",
         "AWS - CloudTrail": "Integration requires SSL",
-        "AWS - EC2": "Integration requires SSL",
         "AWS - S3": "Integration requires SSL"
     }
 }