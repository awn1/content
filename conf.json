{
    "testTimeout": 160,
    "testInterval": 20,
    "tests": [
        {
            "integrations": "Digital Defense FrontlineVM",
            "playbookID": "Digital Defense FrontlineVM - Scan Asset Not Recently Scanned Test"
        },
        {
            "integrations": "Digital Defense FrontlineVM",
            "playbookID": "Digital Defense FrontlineVM - Test Playbook"
        },
        {
            "integrations": "CSVFeed",
            "playbookID": "CSV_Feed_Test"
        },
        {
            "integrations": "Digital Shadows",
            "playbookID": "Digital Shadows - Test"
        },
        {
            "integrations": "Azure Compute v2",
            "playbookID": "Azure Compute - Test",
            "instance_names": "ms_azure_compute_dev"
        },
        {
            "integrations": "Azure Compute v2",
            "playbookID": "Azure Compute - Test",
            "instance_names": "ms_azure_compute_prod"
        },
        {
            "integrations": "Symantec Data Loss Prevention",
            "playbookID": "Symantec Data Loss Prevention - Test",
            "fromversion": "4.5.0"
        },
        {
            "integrations": "Lockpath KeyLight v2",
            "playbookID": "Keylight v2 - Test"
        },
        {
            "integrations": "Azure Security Center v2",
            "playbookID": "Azure SecurityCenter - Test",
            "instance_names": "ms_azure_sc_prod"
        },
        {
            "integrations": "Azure Security Center v2",
            "playbookID": "Azure SecurityCenter - Test",
            "instance_names": "ms_azure_sc_prod"
        },
        {
            "integrations": "JsonWhoIs",
            "playbookID": "JsonWhoIs-Test"
        },
        {
            "integrations": "MicrosoftGraphMail",
            "playbookID": "MicrosoftGraphMail-Test",
            "instance_names": "ms_graph_mail_dev"
        },
        {
            "integrations": "MicrosoftGraphMail",
            "playbookID": "MicrosoftGraphMail-Test",
            "instance_names": "ms_graph_mail_dev_no_oproxy"
        },
        {
            "integrations": "MicrosoftGraphMail",
            "playbookID": "MicrosoftGraphMail-Test",
            "instance_names": "ms_graph_mail_prod"
        },
        {
            "integrations": "nmap",
            "playbookID": "Nmap - Test",
            "fromversion": "5.0.0"
        },
        {
            "integrations": "AutoFocus V2",
            "playbookID": "Autofocus Query Samples, Sessions and Tags Test Playbook",
            "fromversion": "4.5.0",
            "timeout": 500
        },
        {
            "integrations": "HelloWorld",
            "playbookID": "TestHelloWorld"
        },
        {
            "integrations": "ThreatQ v2",
            "playbookID": "ThreatQ - Test",
            "fromversion": "4.5.0"
        },
        {
            "integrations": "AttackIQFireDrill",
            "playbookID": "AttackIQ - Test"
        },
        {
            "integrations": "PhishLabs IOC EIR",
            "playbookID": "PhishlabsIOC_EIR-Test"
        },
        {
            "integrations": "PhishLabs IOC DRP",
            "playbookID": "PhishlabsIOC_DRP-Test"
        },
        {
            "playbookID": "Create Phishing Classifier V2 ML Test",
            "timeout" : 60000,
            "fromversion": "4.5.0"
        },
        {
            "integrations": "ZeroFox",
            "playbookID": "ZeroFox-Test",
            "fromversion": "4.1.0"
        },
        {
            "integrations": "AlienVault OTX v2",
            "playbookID": "Alienvault_OTX_v2 - Test"
        },
        {
            "integrations": "AWS - SQS",
            "playbookID": "fd93f620-9a2d-4fb6-85d1-151a6a72e46d"
        },
        {
            "integrations": "SlackV2",
            "playbookID": "Slack Test Playbook",
            "timeout" : 2400,
            "fromversion": "5.0.0"
        },
        {
            "integrations": "Cortex XDR - IR",
            "playbookID": "Test XDR Playbook",
            "fromversion": "4.1.0"
        },
        {
            "integrations": "Cloaken",
            "playbookID": "Cloaken-Test"
        },
        {
            "integrations": "Uptycs",
            "playbookID": "TestUptycs"
        },
        {
            "integrations": "ThreatX",
            "playbookID": "ThreatX-test"
        },
        {
            "integrations": "Akamai WAF SIEM",
            "playbookID": "Akamai_WAF_SIEM-Test"
        },
        {
            "integrations": "AlienVault OTX",
            "playbookID": "AlienVaultOTX Test"
        },
        {
            "integrations": "Cofense Triage",
            "playbookID": "Cofense Triage Test"
        },
        {
            "integrations": "Minerva Labs Anti-Evasion Platform",
            "playbookID": "Minerva Test playbook"
        },
        {
            "integrations": "CheckPhish",
            "playbookID": "CheckPhish-Test"
        },
        {
            "integrations": "Symantec Management Center",
            "playbookID": "SymantecMC_TestPlaybook"
        },
        {
            "integrations": "Tufin",
            "playbookID": "Tufin Test"
        },
        {
            "integrations": "Looker",
            "playbookID": "Test-Looker"
        },
        {
            "integrations": "Vertica",
            "playbookID": "Vertica Test"
        },
        {
            "integrations": "Server Message Block (SMB)",
            "playbookID": "SMB test"
        },
        {
            "playbookID": "ConvertFile-Test",
            "fromversion": "4.5.0"
        },
        {
            "playbookID": "TestAwsEC2GetPublicSGRules-Test"
        },
        {
            "playbookID": "TestParseEmailHeaders"
        },
        {
            "playbookID": "TestParseEmailFile-deprecated-script"
        },
        {
            "integrations": "RSA NetWitness Packets and Logs",
            "playbookID": "rsa_packets_and_logs_test"
        },
        {
            "playbookID": "test_similar_incidents"
        },
        {
            "playbookID": "autofocus_test",
            "integrations": "Autofocus"
        },
        {
            "playbookID": "CheckpointFW-test",
            "integrations": "Check Point"
        },
        {
            "playbookID": "RegPathReputationBasicLists_test"
        },
        {
            "playbookID": "EmailDomainSquattingReputation-Test"
        },
        {
            "playbookID": "RandomStringGenerateTest"
        },
        {
            "playbookID": "DocumentationTest",
            "integrations": "ipinfo"
        },
        {
            "playbookID": "playbook-checkEmailAuthenticity-test"
        },
        {
            "playbookID": "HighlightWords_Test"

        },
        {
            "playbookID": "StringContainsArray_test"
        },
        {
            "integrations": "Fidelis Elevate Network",
            "playbookID": "Fidelis-Test"
        },
        {
            "integrations": "AWS - ACM",
            "playbookID": "ACM-Test"
        },
        {
            "integrations": "Thinkst Canary",
            "playbookID": "CanaryTools Test"
        },
        {
            "integrations": "ThreatMiner",
            "playbookID": "ThreatMiner-Test"
        },
        {
            "playbookID": "StixCreator-Test"
        },
        {
            "playbookID": "CompareIncidentsLabels-test-playbook"
        },
        {
            "integrations": "Have I Been Pwned? V2",
            "playbookID": "Pwned v2 test"
        },
        {
            "integrations": "Alexa Rank Indicator",
            "playbookID": "Alexa Test Playbook"
        },
        {
            "playbookID": "UnEscapeURL-Test"
        },
        {
            "playbookID": "UnEscapeIPs-Test"
        },
        {
            "playbookID": "ExtractDomainFromUrlAndEmail-Test"
        },
        {
            "playbookID": "ConvertKeysToTableFieldFormat_Test"
        },
        {
            "integrations": "CVE Search",
            "playbookID": "cveReputation Test"
        },
        {
            "integrations": "HashiCorp Vault",
            "playbookID": "hashicorp_test"
        },
        {
            "integrations": "AWS - Athena - Beta",
            "playbookID": "Beta-Athena-Test"
        },
        {
            "integrations": "BeyondTrust Password Safe",
            "playbookID": "BeyondTrust-Test"
        },
        {
            "integrations": "Dell Secureworks",
            "playbookID": "secureworks_test"
        },
        {
            "integrations": "ServiceNow",
            "playbookID": "servicenow_test_new"
        },
        {
            "integrations": "ExtraHop",
            "playbookID": "ExtraHop-Test"
        },
        {
            "integrations": "ExtraHop v2",
            "playbookID": "ExtraHop_v2-Test"
        },
        {
            "playbookID": "Test CommonServer"
        },
        {
            "integrations": "CIRCL",
            "playbookID": "CirclIntegrationTest"
        },
        {
            "integrations": "MISP V2",
            "playbookID": "MISP V2 Test"
        },
        {
            "playbookID": "test-LinkIncidentsWithRetry"
        },
        {
            "playbookID": "CopyContextToFieldTest"
        },
        {
            "integrations": "OTRS",
            "playbookID": "OTRS Test",
            "fromversion": "4.1.0"
        },
        {
            "integrations": "Attivo Botsink",
            "playbookID": "AttivoBotsinkTest"
        },
        {
            "playbookID": "CreatePhishingClassifierMLTest",
            "timeout": 2400
        },
        {
            "integrations": "Cymon",
            "playbookID": "playbook-Cymon_Test"
        },
        {
            "integrations": "FortiGate",
            "playbookID": "Fortigate Test"
        },
        {
            "playbookID": "FormattedDateToEpochTest"
        },
        {
            "integrations": "SNDBOX",
            "playbookID": "SNDBOX_Test"
        },
        {
            "integrations": "SNDBOX",
            "playbookID": "Detonate File - SNDBOX - Test",
            "timeout": 2400,
            "nightly": true
        },
        {
            "integrations": "VxStream",
            "playbookID": "Detonate File - HybridAnalysis - Test",
            "timeout": 2400
        },
        {
            "playbookID": "WordTokenizeTest"
        },
        {
            "integrations": "Awake Security",
            "playbookID": "awake_security_test_pb"
        },
        {
            "integrations": "Tenable.sc",
            "playbookID": "tenable-sc-test",
            "timeout": 240,
            "nightly": true
        },
        {
            "integrations": "MimecastV2",
            "playbookID": "Mimecast test"
        },
        {
            "playbookID": "CreateEmailHtmlBody_test_pb",
            "fromversion": "4.1.0"
        },
        {
            "playbookID": "ReadPDFFile-Test"
        },
        {
            "playbookID": "ReadPDFFileV2-Test",
            "timeout": 1000
        },
        {
            "playbookID": "JSONtoCSV-Test"
        },
        {
            "integrations": "Panorama",
            "instance_names": "palo_alto_firewall",
            "playbookID": "palo_alto_firewall_test_pb",
            "timeout": 1000,
            "nightly": true
        },
        {
            "integrations": "Panorama",
            "instance_names": "palo_alto_panorama",
            "playbookID": "palo_alto_panorama_test_pb",
            "timeout": 1000,
            "nightly": true
        },
        {
            "integrations": "Panorama",
            "instance_names": "palo_alto_panorama",
            "playbookID": "Panorama Query Logs - Test",
            "timeout": 1000,
            "nightly": true
        },
        {
            "integrations": "Panorama",
            "instance_names": "palo_alto_firewall_9.0",
            "playbookID": "palo_alto_firewall_test_pb",
            "timeout": 1000,
            "nightly": true
        },
        {
            "integrations": "Panorama",
            "instance_names": "palo_alto_panorama_9.0",
            "playbookID": "palo_alto_panorama_test_pb",
            "timeout": 1000,
            "nightly": true
        },
        {
            "integrations": "Tenable.io",
            "playbookID": "Tenable.io test"
        },
        {
            "playbookID": "URLDecode-Test"
        },
        {
            "playbookID": "GetTime-Test"
        },
        {
            "playbookID": "GetTime-ObjectVsStringTest"
        },
        {
            "integrations": "Tenable.io",
            "playbookID": "Tenable.io Scan Test",
            "nightly": true,
            "timeout": 900
        },
        {
            "integrations": "Tenable.sc",
            "playbookID": "tenable-sc-scan-test",
            "nightly": true,
            "timeout": 600
        },
        {
            "integrations": "google-vault",
            "playbookID": "Google-Vault-Generic-Test",
            "nightly": true,
            "timeout": 3600
        },
        {
            "integrations": "google-vault",
            "playbookID": "Google_Vault-Search_And_Display_Results_test",
            "nightly": true,
            "timeout": 3600
        },
        {
            "playbookID": "Luminate-TestPlaybook",
            "integrations": "Luminate"
        },
        {
            "playbookID": "Palo Alto Networks - Malware Remediation Test",
            "integrations": "Palo Alto Minemeld",
            "fromversion": "4.5.0"
        },
        {
            "playbookID": "SumoLogic-Test",
            "integrations": "SumoLogic",
            "fromversion": "4.1.0"
        },
        {
            "playbookID": "ParseEmailFiles-test"
        },
        {
            "playbookID": "PAN-OS - Block IP and URL - External Dynamic List Test",
            "integrations": "palo_alto_networks_pan_os_edl_management",
            "fromversion": "4.0.0"
        },
        {
            "playbookID": "Test_EDL",
            "integrations": "EDL",
            "fromversion": "5.5.0"
        },
        {
            "playbookID": "PAN-OS - Block IP - Custom Block Rule Test",
            "integrations": "Panorama",
            "instance_names": "palo_alto_panorama",
            "fromversion": "4.0.0"
        },
        {
            "playbookID": "PAN-OS - Block IP - Static Address Group Test",
            "integrations": "Panorama",
            "instance_names": "palo_alto_panorama",
            "fromversion": "4.0.0"
        },
        {
            "playbookID": "PAN-OS - Block URL - Custom URL Category Test",
            "integrations": "Panorama",
            "instance_names": "palo_alto_panorama",
            "fromversion": "4.0.0"
        },
        {
            "playbookID": "Endpoint Malware Investigation - Generic - Test",
            "integrations": [
                "Traps",
                "Cylance Protect v2",
                "Demisto REST API"
            ],
            "fromversion": "5.0.0",
            "timeout": 1200
        },
        {
            "playbookID": "ParseExcel-test"
        },
        {
            "playbookID": "Detonate File - No Files test"
        },
        {
            "integrations": [
                "Panorama",
                "Check Point"
            ],
            "instance_names": "palo_alto_firewall",
            "playbookID": "blockip_test_playbook"
        },
        {
            "integrations": "Palo Alto Minemeld",
            "playbookID": "minemeld_test"
        },
        {
            "integrations": "SentinelOne V2",
            "playbookID": "SentinelOne V2 - test"
        },
        {
            "integrations": "InfoArmor VigilanteATI",
            "playbookID": "InfoArmorVigilanteATITest"
        },
        {
            "integrations": "IntSights",
            "instance_names": "intsights_standard_account",
            "playbookID": "IntSights Test",
            "nightly": true,
            "timeout": 500
        },
        {
            "integrations": "IntSights",
            "playbookID": "IntSights Mssp Test",
            "instance_names": "intsights_mssp_account",
            "nightly": true,
            "timeout": 500
        },
        {
            "integrations": "dnstwist",
            "playbookID": "dnstwistTest"
        },
        {
            "integrations": "BitDam",
            "playbookID": "Detonate File - BitDam Test"
        },
        {
            "integrations": "Threat Grid",
            "playbookID": "Test-Detonate URL - ThreatGrid",
            "timeout": 600
        },
        {
            "integrations": "Threat Grid",
            "playbookID": "ThreatGridTest",
            "timeout": 600
        },
        {
            "integrations": [
                "Palo Alto Minemeld",
                "Panorama"
            ],
            "instance_names": "palo_alto_firewall",
            "playbookID": "block_indicators_-_generic_-_test"
        },
        {
            "integrations": "Signal Sciences WAF",
            "playbookID": "SignalSciences-Test"
        },
        {
            "integrations": "RTIR",
            "playbookID": "RTIR Test"
        },
        {
            "integrations": "RedCanary",
            "playbookID": "RedCanaryTest",
            "nightly": true
        },
        {
            "integrations": "Devo",
            "playbookID": "devo_test_playbook",
            "timeout" : 500
        },
        {
            "playbookID": "URL Enrichment - Generic v2 - Test",
            "integrations": [
                "Rasterize",
                "VirusTotal - Private API"
            ],
            "instance_names": "virus_total_private_api_general",
            "timeout": 500
        },
        {
            "playbookID": "CutTransformerTest"
        },
        {
            "integrations": "SCADAfence CNM",
            "playbookID": "SCADAfence_test"
        },
        {
            "integrations": "ProtectWise",
            "playbookID": "Protectwise-Test"
        },
        {
            "integrations": "WhatsMyBrowser",
            "playbookID": "WhatsMyBrowser-Test"
        },
        {

            "integrations": "BigFix",
            "playbookID": "BigFixTest"
        },
        {
            "integrations": "Lastline",
            "playbookID": "Lastline - testplaybook",
            "nightly": true
        },
        {
            "integrations": "epo",
            "playbookID": "Test Playbook McAfee ePO"
        },
        {
            "integrations": "McAfee DXL",
            "playbookID": "McAfee DXL - Test"
        },
        {
            "integrations": "activedir",
            "playbookID": "calculate_severity_-_critical_assets_-_test"
        },
        {
            "playbookID": "TextFromHTML_test_playbook"
        },
        {
            "playbookID": "PortListenCheck-test"
        },
        {
            "integrations": "ThreatExchange",
            "playbookID": "ThreatExchange-test"
        },
        {
            "integrations": "ThreatExchange",
            "playbookID": "extract_indicators_-_generic_-_test",
            "timeout": 240
        },
        {
            "integrations": "Joe Security",
            "playbookID": "JoeSecurityTestPlaybook",
            "timeout": 500,
            "nightly": true
        },
        {
            "integrations": "Joe Security",
            "playbookID": "JoeSecurityTestDetonation",
            "timeout": 2000,
            "nightly": true
        },
        {
            "integrations": "WildFire-v2",
            "playbookID": "Wildfire Test"
        },
        {
            "integrations": "WildFire-v2",
            "playbookID": "Detonate URL - WildFire-v2 - Test"
        },
        {
            "integrations": "GRR",
            "playbookID": "grr_test",
            "nightly": true
        },
        {
            "integrations": "VirusTotal",
            "instance_names": "virus_total_general",
            "playbookID": "virusTotal-test-playbook",
            "timeout": 1400,
            "nightly": true
        },
        {
            "integrations": "VirusTotal",
            "instance_names": "virus_total_preferred_vendors",
            "playbookID": "virusTotaI-test-preferred-vendors",
            "timeout": 1400,
            "nightly": true
        },
        {
            "integrations": "Preempt",
            "playbookID": "Preempt Test"
        },
        {
            "integrations": "Gmail",
            "playbookID": "get_original_email_-_gmail_-_test"
        },
        {
            "integrations": ["Gmail Single User", "Gmail"],
            "playbookID": "Gmail Single User - Test",
            "fromversion": "4.5.0"
        },
        {
            "integrations": "EWS v2",
            "playbookID": "get_original_email_-_ews-_test",
            "instance_names": "ewv2_regular"
        },
        {
            "integrations": ["EWS v2", "EWS Mail Sender"],
            "playbookID": "EWS search-mailbox test",
            "instance_names": "ewv2_regular",
            "timeout": 300
        },
        {
            "integrations": "PagerDuty v2",
            "playbookID": "PagerDuty Test"
        },
        {
            "playbookID": "test_delete_context"
        },
        {
            "playbookID": "DeleteContext-auto-test"
        },
        {
            "playbookID": "GmailTest",
            "integrations": "Gmail"
        },
        {
            "playbookID": "Gmail Convert Html Test",
            "integrations": "Gmail"
        },
        {
            "playbookID": "reputations.json Test",
            "toversion": "5.0.0"
        },
        {
            "playbookID": "Indicators reputation-.json Test",
            "fromversion": "5.5.0"
        },
        {
            "playbookID": "Test IP Indicator Fields",
            "fromversion": "5.0.0"
        },
        {
            "integrations": "Shodan",
            "playbookID": "ShodanTest"
        },
        {
            "playbookID": "dedup_-_generic_-_test"
        },
        {
            "playbookID": "TestDedupIncidentsPlaybook"
        },
        {
            "playbookID": "TestDedupIncidentsByName"
        },
        {
            "integrations": "McAfee Advanced Threat Defense",
            "playbookID": "Test Playbook McAfee ATD",
            "timeout": 700
        },
        {
            "playbookID": "stripChars - Test"
        },
        {
            "integrations": "McAfee Advanced Threat Defense",
            "playbookID": "Test Playbook McAfee ATD Upload File"
        },
        {
            "playbookID": "exporttocsv_script_test"
        },
        {
            "playbookID": "Set - Test"
        },
        {
            "integrations": "Intezer v2",
            "playbookID": "Intezer Testing v2",
            "fromversion": "4.1.0",
            "timeout": 700
        },
        {
            "integrations": "FalconIntel",
            "playbookID": "CrowdStrike Falcon Intel v2"
        },
        {
            "playbookID": "ContextGetters_Test"
        },
        {
            "integrations": [
                "Mail Sender (New)",
                "google"
            ],
            "playbookID": "Mail Sender (New) Test"
        },
        {
            "playbookID": "buildewsquery_test"
        },
        {
            "integrations": "Rapid7 Nexpose",
            "playbookID": "nexpose_test",
            "timeout": 240
        },
        {
            "playbookID": "GetIndicatorDBotScore Test"
        },
        {
            "integrations": "EWS Mail Sender",
            "playbookID": "EWS Mail Sender Test"
        },
        {
            "integrations": [
                "EWS Mail Sender",
                "Rasterize"
            ],
            "playbookID": "EWS Mail Sender Test 2"
        },
        {
            "playbookID": "decodemimeheader_-_test"
        },
        {
            "integrations": "CVE Search",
            "playbookID": "cve_enrichment_-_generic_-_test"
        },
        {
            "playbookID": "test_url_regex"
        },
        {
            "integrations": "Skyformation",
            "playbookID": "TestSkyformation"
        },
        {
            "integrations": "okta",
            "playbookID": "okta_test_playbook",
            "timeout": 240
        },
        {
            "playbookID": "Test filters & transformers scripts"
        },
        {
            "integrations": "Salesforce",
            "playbookID": "SalesforceTestPlaybook"
        },
        {
            "integrations": "McAfee ESM-v10",
            "instance_names": "v10.2.0",
            "playbookID": "McAfeeESMTest",
            "timeout": 500
        },
        {
            "integrations": "McAfee ESM-v10",
            "instance_names": "v10.3.0",
            "playbookID": "McAfeeESMTest",
            "timeout": 500
        },
        {
            "integrations": "McAfee ESM-v10",
            "instance_names": "v11.1.3",
            "playbookID": "McAfeeESMTest",
            "timeout": 500
        },
        {
            "integrations": "GoogleSafeBrowsing",
            "playbookID": "Google Safe Browsing Test",
            "timeout": 240
        },
        {
            "integrations": "EWS v2",
            "playbookID": "EWSv2_empty_attachment_test",
            "instance_names": "ewv2_regular"
        },
        {
            "integrations": "EWS v2",
            "playbookID": "EWS Public Folders Test",
            "instance_names": "ewv2_regular"
        },
        {
            "playbookID": "TestWordFileToIOC",
            "timeout": 300
        },
        {
            "integrations": "Symantec Endpoint Protection V2",
            "playbookID": "SymantecEndpointProtection_Test"
        },
        {
            "integrations": "carbonblackprotection",
            "playbookID": "search_endpoints_by_hash_-_carbon_black_protection_-_test",
            "timeout": 500
        },
        {
            "playbookID": "process_email_-_generic_-_test",
            "integrations": "Rasterize",
            "timeout": 240
        },
        {
            "integrations": "activedir",
            "playbookID": "account_enrichment_-_generic_test"
        },
        {
            "integrations": "FalconHost",
            "playbookID": "search_endpoints_by_hash_-_crowdstrike_-_test",
            "timeout": 500
        },
        {
            "integrations": "FalconHost",
            "playbookID": "CrowdStrike Endpoint Enrichment - Test"
        },
        {
            "integrations": "FalconHost",
            "playbookID": "crowdstrike_falconhost_test"
        },
        {
            "integrations": "CrowdstrikeFalcon",
            "playbookID": "Test - CrowdStrike Falcon",
            "fromversion": "4.1.0"
        },
        {
            "playbookID": "ExposeIncidentOwner-Test"
        },
        {
            "integrations": "PostgreSQL",
            "playbookID": "PostgreSQL Test"
        },
        {
            "integrations": "google",
            "playbookID": "GsuiteTest"
        },
        {
            "integrations": "OpenPhish",
            "playbookID": "OpenPhish Test Playbook"
        },
        {
            "integrations": "RSA Archer",
            "playbookID": "Archer-Test-Playbook",
            "nightly": true
        },
        {
            "integrations": "jira",
            "playbookID": "Jira-Test"
        },
        {
            "integrations": "jira-v2",
            "playbookID": "Jira-v2-Test"
        },
        {
            "integrations": "ipinfo",
            "playbookID": "IPInfoTest"
        },
        {
            "integrations": "jira",
            "playbookID": "VerifyHumanReadableFormat"
        },
        {
            "playbookID": "ExtractURL Test"
        },
        {
            "playbookID": "strings-test"
        },
        {
            "playbookID": "TestCommonPython"
        },
        {
            "playbookID": "TestFileCreateAndUpload"
        },
        {
            "playbookID": "TestIsValueInArray"
        },
        {
            "playbookID": "TestStringReplace"
        },
        {
            "playbookID": "TestHttpPlaybook"
        },
        {
            "integrations": "SplunkPy",
            "playbookID": "Splunk-Test"
        },
        {
            "integrations": "SplunkPy",
            "playbookID": "SplunkPySearch_Test"
        },
        {
            "integrations": "McAfee NSM",
            "playbookID": "McAfeeNSMTest",
            "timeout": 400,
            "nightly": true
        },
        {
            "integrations": "PhishTank",
            "playbookID": "PhishTank Testing"
        },
        {
            "integrations": "McAfee Web Gateway",
            "playbookID": "McAfeeWebGatewayTest",
            "timeout": 500
        },
        {
            "integrations": "TCPIPUtils",
            "playbookID": "TCPUtils-Test"
        },
        {
            "playbookID": "ProofpointDecodeURL-Test",
            "timeout": 300
        },
        {
            "playbookID": "listExecutedCommands-Test"
        },
        {
            "integrations": "AWS - Lambda",
            "playbookID": "AWS-Lambda-Test (Read-Only)"
        },
        {
            "integrations": "Service Manager",
            "playbookID": "TestHPServiceManager",
            "timeout": 400
        },
        {
            "playbookID": "LanguageDetect-Test",
            "timeout": 300
        },
        {
            "integrations": "Forcepoint",
            "playbookID": "forcepoint test",
            "timeout": 500,
            "nightly": true
        },
        {
            "playbookID": "GeneratePassword-Test"
        },
        {
            "playbookID": "ZipFile-Test"
        },
        {
            "playbookID": "ExtractDomainTest"
        },
        {
            "playbookID": "Test-IsMaliciousIndicatorFound",
            "integrations": "VirusTotal",
            "instance_names": "virus_total_general",
            "fromversion": "5.0.0"
        },
        {
            "playbookID": "TestExtractHTMLTables"
        },
        {
            "integrations": "carbonblackliveresponse",
            "playbookID": "CarbonBlackLiveResponseTest",
            "nightly": true
        },
        {
            "playbookID": "TestSafeBreach",
            "integrations": "SafeBreach"
        },
        {
            "integrations": "urlscan.io",
            "playbookID": "urlscan_malicious_Test",
            "timeout": 500
        },
        {
            "integrations": "EWS v2",
            "playbookID": "pyEWS_Test",
            "instance_names": "ewv2_regular"
        },
        {
            "integrations": "EWS v2",
            "playbookID": "pyEWS_Test",
            "instance_names": "ewsv2_separate_process"
        },
        {
            "integrations": "remedy_sr_beta",
            "playbookID": "remedy_sr_test_pb"
        },
        {

            "integrations": "Netskope",
            "playbookID": "Netskope Test"
        },
        {
            "integrations": "Cylance Protect v2",
            "playbookID": "Cylance Protect v2 Test"
        },
        {
            "integrations": "ReversingLabs Titanium Cloud",
            "playbookID": "ReversingLabsTCTest"
        },
        {
            "integrations": "ReversingLabs A1000",
            "playbookID": "ReversingLabsA1000Test"
        },
        {
            "integrations": "Demisto Lock",
            "playbookID": "DemistoLockTest"
        },
        {
            "playbookID": "test-domain-indicator",
            "timeout": 400
        },
        {
            "playbookID": "Cybereason Test",
            "integrations": "Cybereason",
            "timeout": 1200,
            "fromversion": "4.1.0"
        },
        {
            "integrations": "VirusTotal - Private API",
            "instance_names": "virus_total_private_api_general",
            "playbookID": "File Enrichment - Virus Total Private API Test",
            "nightly": true
        },
        {
            "integrations": "VirusTotal - Private API",
            "instance_names": "virus_total_private_api_general",
            "playbookID": "virusTotalPrivateAPI-test-playbook",
            "timeout": 1400,
            "nightly": true
        },
        {
            "integrations": "VirusTotal - Private API",
            "instance_names": "virus_total_private_api_preferred_vendors",
            "playbookID": "virusTotalPrivateAPI-test-preferred-vendors",
            "timeout": 1400,
            "nightly": true
        },
        {
            "integrations": "Cisco Meraki",
            "playbookID": "Cisco-Meraki-Test"
        },
        {
            "integrations": "Windows Defender Advanced Threat Protection",
            "playbookID": "Test - Windows Defender Advanced Threat Protection",
            "instance_names": "windows_defender_atp_dev"
        },
        {
            "integrations": "Windows Defender Advanced Threat Protection",
            "playbookID": "Test - Windows Defender Advanced Threat Protection",
            "instance_names": "windows_defender_atp_prod"
        },
        {
            "integrations": "Tanium",
            "playbookID": "Tanium Test Playbook",
            "nightly": true,
            "timeout": 1200
        },
        {
            "integrations": "Recorded Future",
            "playbookID": "Recorded Future Test",
            "nightly": true
        },
        {
            "integrations": "Microsoft Graph",
            "playbookID": "Microsoft Graph Test",
            "instance_names": "ms_graph_security_dev"
        },
        {
            "integrations": "Microsoft Graph",
            "playbookID": "Microsoft Graph Test",
            "instance_names": "ms_graph_security_prod"
        },
        {
            "integrations": "Microsoft Graph User",
            "playbookID": "Microsoft Graph - Test",
            "instance_names": "ms_graph_user_dev"
        },
        {
            "integrations": "Microsoft Graph User",
            "playbookID": "Microsoft Graph - Test",
            "instance_names": "ms_graph_user_prod"
        },
        {
            "integrations": "Microsoft Graph Groups",
            "playbookID": "Microsoft Graph Groups - Test",
            "instance_names": "ms_graph_groups_dev"
        },
        {
            "integrations": "Microsoft Graph Groups",
            "playbookID": "Microsoft Graph Groups - Test",
            "instance_names": "ms_graph_groups_prod"
        },
                {
            "integrations": "Microsoft Graph Calendar",
            "playbookID": "Microsoft Graph Calendar - Test",
            "instance_names": "ms_graph_calendar_dev"
        },
        {
            "integrations": "Microsoft Graph Calendar",
            "playbookID": "Microsoft Graph Calendar - Test",
            "instance_names": "ms_graph_calendar_prod"
        },
        {
            "integrations": "RedLock",
            "playbookID": "RedLockTest",
            "nightly": true
        },
        {
            "integrations": "Symantec Messaging Gateway",
            "playbookID": "Symantec Messaging Gateway Test"
        },
        {
            "integrations": "ThreatConnect",
            "playbookID": "test-ThreatConnect"
        },
        {
            "integrations": "VxStream",
            "playbookID": "VxStream Test",
            "nightly": true
        },
        {
            "integrations": "Cylance Protect",
            "playbookID": "get_file_sample_by_hash_-_cylance_protect_-_test",
            "timeout": 240
        },
        {
            "integrations": "Cylance Protect",
            "playbookID": "endpoint_enrichment_-_generic_test"
        },
        {
            "integrations": "QRadar",
            "playbookID": "test_Qradar"
        },
        {
            "integrations": "VMware",
            "playbookID": "VMWare Test"
        },
        {
            "integrations": "Anomali ThreatStream",
            "playbookID": "Anomali_ThreatStream_Test"
        },
        {
            "integrations": "Farsight DNSDB",
            "playbookID": "DNSDBTest"
        },
        {
            "integrations": "carbonblack-v2",
            "playbookID": "CarbonBlackResponseTest"
        },
        {
            "integrations": "Cisco Umbrella Investigate",
            "playbookID": "Cisco Umbrella Test"
        },
        {
            "integrations": "icebrg",
            "playbookID": "Icebrg Test",
            "timeout": 500
        },
        {
            "integrations": "Symantec MSS",
            "playbookID": "SymantecMSSTest"
        },
        {
            "integrations": "Remedy AR",
            "playbookID": "Remedy AR Test"
        },
        {
            "integrations": "AWS - IAM",
            "playbookID": "d5cb69b1-c81c-4f27-8a40-3106c0cb2620"
        },
        {
            "integrations": "McAfee Active Response",
            "playbookID": "McAfee-MAR_Test",
            "timeout": 700
        },
        {
            "integrations": "McAfee Threat Intelligence Exchange",
            "playbookID": "McAfee-TIE Test",
            "timeout": 700
        },
        {
            "integrations": "ArcSight Logger",
            "playbookID": "ArcSight Logger test"
        },
        {
            "integrations": "ArcSight ESM v2",
            "playbookID": "ArcSight ESM v2 Test"
        },
        {
            "integrations": "ArcSight ESM v2",
            "playbookID": "test Arcsight - Get events related to the Case"
        },
        {
            "integrations": "XFE",
            "playbookID": "XFE Test",
            "timeout": 140,
            "nightly": true
        },
        {
            "integrations": "McAfee Threat Intelligence Exchange",
            "playbookID": "search_endpoints_by_hash_-_tie_-_test",
            "timeout": 500
        },
        {
            "integrations": "iDefense",
            "playbookID": "iDefenseTest",
            "timeout": 300
        },
        {
            "integrations": "AbuseIPDB",
            "playbookID": "AbuseIPDB Test",
            "nightly": true
        },
        {
            "integrations": "AbuseIPDB",
            "playbookID": "AbuseIPDB PopulateIndicators Test",
            "nightly": true
        },
        {
            "integrations": "jira",
            "playbookID": "JiraCreateIssue-example-test"
        },
        {
            "integrations": "LogRhythm",
            "playbookID": "LogRhythm-Test-Playbook",
            "timeout": 200
        },
        {
            "integrations": "FireEye HX",
            "playbookID": "FireEye HX Test"
        },
        {
            "integrations": "Phish.AI",
            "playbookID": "PhishAi-Test"
        },
        {
            "integrations": "Phish.AI",
            "playbookID": "Test-Detonate URL - Phish.AI"
        },
        {
            "integrations": "Centreon",
            "playbookID": "Centreon-Test-Playbook"
        },
        {
            "playbookID": "ReadFile test"
        },
        {
            "integrations": "TruSTAR",
            "playbookID": "TruSTAR Test"
        },
        {
            "integrations": "AlphaSOC Wisdom",
            "playbookID": "AlphaSOC-Wisdom-Test"
        },
        {
            "integrations": "carbonblack-v2",
            "playbookID": "CBFindIP - Test"
        },
        {
            "integrations": "Jask",
            "playbookID": "Jask_Test",
            "fromversion": "4.1.0"
        },
        {
            "integrations": "Qualys",
            "playbookID": "Qualys-Test"
        },
        {
            "integrations": "Whois",
            "playbookID": "whois_test",
            "fromversion": "4.1.0"
        },
        {
            "integrations": "RSA NetWitness Endpoint",
            "playbookID": "NetWitness Endpoint Test"
        },
        {
            "integrations": "Check Point Sandblast",
            "playbookID": "Sandblast_malicious_test"
        },
        {
            "playbookID": "TestMatchRegex"
        },
        {
            "integrations": "ActiveMQ",
            "playbookID": "ActiveMQ Test"
        },
        {
            "playbookID": "RegexGroups Test"
        },
        {
            "integrations": "Cisco ISE",
            "playbookID": "cisco-ise-test-playbook"
        },
        {
            "integrations": "RSA NetWitness v11.1",
            "playbookID": "RSA NetWitness Test"
        },
        {
            "playbookID": "ExifReadTest"
        },
        {
            "integrations": "Cuckoo Sandbox",
            "playbookID": "CuckooTest",
            "timeout": 700
        },
        {
            "integrations": "VxStream",
            "playbookID": "Test-Detonate URL - Crowdstrike",
            "timeout": 1200
        },
        {
            "playbookID": "Detonate File - Generic Test",
            "timeout": 500
        },
        {
            "integrations": [
                "Lastline",
                "WildFire-v2",
                "SNDBOX",
                "VxStream",
                "McAfee Advanced Threat Defense"
            ],
            "playbookID": "Detonate File - Generic Test",
            "timeout": 2400,
            "nightly": true
        },
        {
            "playbookID": "detonate_file_-_generic_test",
            "toversion": "3.6.0"
        },
        {
            "playbookID": "STIXParserTest"
        },
        {
            "playbookID": "Detonate URL - Generic Test",
            "timeout": 2000,
            "nightly": true,
            "integrations": [
                "McAfee Advanced Threat Defense",
                "VxStream",
                "Lastline"
            ]
        },
        {
            "playbookID": "ReadPDFFile-Test"
        },
        {
            "integrations": [
                "FalconHost",
                "McAfee Threat Intelligence Exchange",
                "carbonblackprotection",
                "carbonblack"
            ],
            "playbookID": "search_endpoints_by_hash_-_generic_-_test",
            "timeout": 500
        },
        {
            "integrations": "Zscaler",
            "playbookID": "Zscaler Test",
            "nightly": true,
            "timeout": 500
        },
        {
            "playbookID": "DemistoUploadFileToIncident Test",
            "integrations": "Demisto REST API"
        },
        {
            "playbookID": "DemistoUploadFile Test",
            "integrations": "Demisto REST API"
        },
        {
            "playbookID": "MaxMind Test",
            "integrations": "MaxMind GeoIP2"

        },
        {
            "playbookID": "Test_Sagemaker",
            "integrations": "AWS Sagemaker"

        },
        {
            "playbookID": "C2sec-Test",
            "integrations": "C2sec irisk",
            "fromversion": "5.0.0"
        },
        {
            "playbookID": "Phishing v2 Test - Attachment",
            "timeout": 1200,
            "nightly": true,
            "integrations": [
                "EWS Mail Sender",
                "Have I Been Pwned? V2",
                "Demisto REST API",
                "Palo Alto Minemeld",
                "Rasterize"
            ]
        },
        {
            "playbookID": "Phishing v2 Test - Inline",
            "timeout": 1200,
            "nightly": true,
            "integrations": [
                "EWS Mail Sender",
                "Have I Been Pwned? V2",
                "Demisto REST API",
                "Palo Alto Minemeld",
                "Rasterize"
            ]
        },
        {
            "integrations": "duo",
            "playbookID": "DUO Test Playbook"
        },
        {
            "playbookID": "SLA Scripts - Test",
            "fromversion": "4.1.0"
        },
        {
            "playbookID": "PcapHTTPExtractor-Test"
        },
        {
            "playbookID": "Ping Test Playbook"
        },
        {
            "playbookID": "Active Directory Test",
            "integrations": "Active Directory Query v2",
            "instance_names": "active_directory_ninja"
        },
        {
            "playbookID": "AD v2 - debug-mode - Test",
            "integrations": "Active Directory Query v2",
            "instance_names": "active_directory_ninja",
            "fromversion": "5.0.0"
        },
        {
            "playbookID": "Docker Hardening Test",
            "_comment": "Not testing on 5.5 yet. Waiting for #20951",
            "fromversion": "5.0.0",
            "toversion": "5.4.9"
        },
        {
            "integrations": "Active Directory Query v2",
            "instance_names": "active_directory_ninja",
            "playbookID": "Active Directory Query V2 configuration with port"
        },
        {
            "integrations": "mysql",
            "playbookID": "MySQL Test"
        },
        {
            "playbookID": "Email Address Enrichment - Generic v2 - Test"
        },
        {
            "playbookID": "Email Address Enrichment - Generic v2.1 - Test",
            "integrations": "Active Directory Query v2",
            "instance_names": "active_directory_ninja"
        },
        {
            "integrations": "Cofense Intelligence",
            "playbookID": "Test - Cofense Intelligence",
            "timeout": 500
        },
        {
            "playbookID": "GDPRContactAuthorities Test"
        },
        {
            "integrations": "Google Resource Manager",
            "playbookID": "GoogleResourceManager-Test",
            "timeout": 500,
            "nightly": true
        },
        {
            "integrations": "SlashNext Phishing Incident Response",
            "playbookID": "SlashNextPhishingIncidentResponse-Test",
            "timeout": 500,
            "nightly": true
        },
        {
            "integrations": "Google Cloud Storage",
            "playbookID": "GCS - Test",
            "timeout": 500,
            "nightly": true
        },
        {
            "playbookID": "Calculate Severity - Generic v2 - Test",
            "integrations": [
                "Palo Alto Minemeld",
                "Active Directory Query v2"
            ],
            "instance_names": "active_directory_ninja",
            "fromversion": "4.5.0"
        },
        {
            "integrations": "Freshdesk",
            "playbookID": "Freshdesk-Test",
            "timeout": 500,
            "nightly": true
        },
        {
            "playbookID": "Autoextract - Test",
            "fromversion": "4.1.0"
        },
        {
            "playbookID": "FilterByList - Test",
            "fromversion": "4.5.0"
        },
            {
            "playbookID": "Impossible Traveler - Test",
            "integrations": [
                "Ipstack",
                "ipinfo",
                "Rasterize",
                "Active Directory Query v2",
                "Demisto REST API"
            ],
            "instance_names": "active_directory_ninja",
            "fromversion": "5.0.0",
            "timeout": 700
        },
        {
            "playbookID": "Active Directory - Get User Manager Details - Test",
            "integrations": "Active Directory Query v2",
            "instance_names": "active_directory_80k",
            "fromversion": "4.5.0"
        },
        {
            "integrations": "Kafka V2",
            "playbookID": "Kafka Test"
        },
        {
            "playbookID": "File Enrichment - Generic v2 - Test",
            "instance_names": "virus_total_private_api_general",
            "integrations": [
                "VirusTotal - Private API",
                "Cylance Protect v2"
            ]
        },
        {
            "integrations": "McAfee Active Response",
            "playbookID": "Endpoint data collection test",
            "timeout": 500
        },
        {
            "playbookID": "Phishing - Core - Test",
            "integrations": [
                "EWS Mail Sender",
                "Demisto REST API",
                "Palo Alto Minemeld",
                "Rasterize"
            ],
            "fromversion": "4.5.0",
            "timeout": 1700
        },
        {
            "integrations": "McAfee Active Response",
            "playbookID": "MAR - Endpoint data collection test",
            "timeout": 500
        },
        {

            "integrations": "DUO Admin",
            "playbookID": "DuoAdmin API test playbook"
        },
        {
            "integrations": "TAXIIFeed",
            "playbookID": "TAXII_Feed_Test"
        },
        {
            "integrations": "Traps",
            "playbookID": "Traps test",
            "timeout": 600
        },
        {
            "playbookID": "TestShowScheduledEntries"
        },
        {
            "playbookID": "Calculate Severity - Standard - Test",
            "integrations": "Palo Alto Minemeld",
            "fromversion": "4.5.0"
        },
        {
            "integrations": "Symantec Advanced Threat Protection",
            "playbookID": "Symantec ATP Test"

        },
        {
            "playbookID": "HTTPListRedirects - Test SSL"
        },
        {
            "playbookID": "HTTPListRedirects Basic Test"
        },
        {
            "playbookID": "CheckDockerImageAvailableTest"
        },
        {
            "playbookID": "ExtractDomainFromEmailTest"
        },
        {
            "playbookID": "Account Enrichment - Generic v2 - Test",
            "integrations": "activedir"
        },
        {
            "playbookID": "Extract Indicators From File - Generic v2 - Test",
            "integrations": "Image OCR",
            "timeout": 300,
            "fromversion": "4.1.0",
            "toversion": "4.4.9"
        },
        {
            "playbookID": "Extract Indicators From File - Generic v2 - Test",
            "integrations": "Image OCR",
            "timeout": 350,
            "fromversion": "4.5.0"
        },
        {
            "playbookID": "Endpoint Enrichment - Generic v2.1 - Test",
            "integrations": [
                "FalconHost",
                "Cylance Protect v2",
                "carbonblack-v2",
                "epo",
                "Active Directory Query v2"
            ],
            "instance_names": "active_directory_ninja"
        },
        {
            "playbookID": "EmailReputationTest",
            "integrations": "Have I Been Pwned? V2"
        },
        {
            "integrations": "Symantec Deepsight Intelligence",
            "playbookID": "Symantec Deepsight Test"
        },
        {
            "playbookID": "ExtractDomainFromEmailTest"
        },
        {
            "playbookID": "PAN OS EDL Management - Test",
            "integrations": "palo_alto_networks_pan_os_edl_management"
        },
        {
            "playbookID": "PAN-OS DAG Configuration Test",
            "integrations": "Panorama",
            "instance_names": "palo_alto_panorama",
            "timeout": 1000
        },
        {
            "playbookID": "PAN-OS Create Or Edit Rule Test",
            "integrations": "Panorama",
            "instance_names": "palo_alto_panorama",
            "timeout": 1000
        },
        {
            "playbookID": "PAN-OS EDL Setup Test",
            "integrations": ["Panorama", "palo_alto_networks_pan_os_edl_management"],
            "instance_names": "palo_alto_panorama",
            "timeout": 1000
        },
        {
            "integrations": "Snowflake",
            "playbookID": "Snowflake-Test"
        },
        {
            "playbookID": "Account Enrichment - Generic v2.1 - Test",
            "integrations": "Active Directory Query v2",
            "instance_names": "active_directory_ninja"
        },
        {
            "integrations": "Cisco Umbrella Investigate",
            "playbookID": "Domain Enrichment - Generic v2 - Test"
        },
        {
            "integrations": "Google BigQuery",
            "playbookID": "Google BigQuery Test"
        },
        {
            "integrations": "Zoom",
            "playbookID": "Zoom_Test"
        },
        {
            "integrations": "Palo Alto Networks Cortex",
            "playbookID": "Palo Alto Networks Cortex Test",
            "fromversion": "4.1.0"
        },
        {
            "playbookID": "IP Enrichment - Generic v2 - Test",
            "integrations": "Threat Crowd",
            "fromversion": "4.1.0"
        },
        {
            "integrations": "Cherwell",
            "playbookID": "Cherwell Example Scripts - test"
        },
        {
            "integrations": "Cherwell",
            "playbookID": "Cherwell - test"
        },
        {
            "integrations": "CarbonBlackProtectionV2",
            "playbookID": "Carbon Black Enterprise Protection V2 Test"
        },
        {
            "integrations": "Active Directory Query v2",
            "instance_names": "active_directory_ninja",
            "playbookID": "Test ADGetUser Fails with no instances 'Active Directory Query' (old version)"
        },
        {
            "integrations": "ANYRUN",
            "playbookID": "ANYRUN-Test"
        },
        {
            "integrations": "ANYRUN",
            "playbookID": "Detonate File - ANYRUN - Test"
        },
        {
            "integrations": "ANYRUN",
            "playbookID": "Detonate URL - ANYRUN - Test"
        },
        {
            "integrations": "Netcraft",
            "playbookID": "Netcraft test"
        },
        {
            "integrations": "EclecticIQ Platform",
            "playbookID": "EclecticIQ Test"
        },
        {
            "playbookID": "FormattingPerformance - Test",
            "fromversion": "5.0.0"
        },
        {
            "integrations": "AWS - EC2",
            "playbookID": "2142f8de-29d5-4288-8426-0db39abe988b"
        },
        {
            "integrations": "AWS - EC2",
            "playbookID": "d66e5f86-e045-403f-819e-5058aa603c32"
        },
        {
            "integrations": "ANYRUN",
            "playbookID": "Detonate File From URL - ANYRUN - Test"
        },
        {
            "integrations": "AWS - CloudWatchLogs",
            "playbookID": "2cddaacb-4e4c-407e-8ef5-d924867b810c"
        },
        {
            "integrations": "AWS - CloudTrail",
            "playbookID": "3da2e31b-f114-4d7f-8702-117f3b498de9"
        },
        {
            "integrations": "carbonblackprotection",
            "playbookID": "67b0f25f-b061-4468-8613-43ab13147173"
        },
        {
            "integrations": "DomainTools",
            "playbookID": "DomainTools-Test"
        },
        {
            "integrations": "Exabeam",
            "playbookID": "Exabeam - Test"
        },
        {
            "integrations": "DomainTools Iris",
            "playbookID": "DomainTools Iris - Test",
            "fromversion": "4.1.0"
        },
        {
            "integrations": "Cisco Spark",
            "playbookID": "efc817d2-6660-4d4f-890d-90513ca1e180"
        },
        {
            "playbookID": "get_file_sample_from_path_-_d2_-_test"
        },
        {
            "integrations": "Remedy On-Demand",
            "playbookID": "Remedy-On-Demand-Test"
        },
        {
            "playbookID": "ssdeepreputationtest"
        },
        {
            "playbookID": "TestIsEmailAddressInternal"
        },
        {
            "integrations": "Google Cloud Compute",
            "playbookID": "GoogleCloudCompute-Test"
        },
        {
            "integrations": "AWS - S3",
            "playbookID": "97393cfc-2fc4-4dfe-8b6e-af64067fc436"
        },
        {
            "integrations": "Image OCR",
            "playbookID": "TestImageOCR"
        },
        {
            "integrations": "fireeye",
            "playbookID": "Detonate File - FireEye AX - Test"
        },
        {
            "integrations": ["Rasterize","Image OCR"],
            "playbookID": "Rasterize Test"
        },
        {
            "integrations": "Rasterize",
            "playbookID": "RasterizeImageTest"
        },
        {
            "integrations": "Ipstack",
            "playbookID": "Ipstack_Test"
        },
        {

            "integrations": "Perch",
            "playbookID": "Perch-Test"
        },
        {
            "integrations": "Forescout",
            "playbookID": "Forescout-Test"
        },
        {
            "integrations": "GitHub",
            "playbookID": "Git_Integration-Test"
        },
        {
            "integrations": "LogRhythmRest",
            "playbookID": "LogRhythm REST test"
        },
        {
            "integrations": "AlienVault USM Anywhere",
            "playbookID": "AlienVaultUSMAnywhereTest"
        },
        {
            "playbookID": "PhishLabsTestPopulateIndicators"
        },
        {
            "integrations": "PhishLabs IOC",
            "playbookID": "PhishLabsIOC TestPlaybook",
            "fromversion": "4.1.0"
        },
        {
            "integrations": "vmray",
            "playbookID": "VMRay-Test"
        },
        {
            "integrations": "PerceptionPoint",
            "playbookID": "PerceptionPoint Test",
            "fromversion": "4.1.0"
        },
        {
            "integrations": "AutoFocus V2",
            "playbookID": "AutoFocus V2 test",
            "fromversion": "5.0.0"
        },
        {
            "playbookID": "Process Email - Generic for Rasterize"
        },
        {
            "playbookID": "Send Investigation Summary Reports - Test",
            "integrations": "EWS Mail Sender",
            "fromversion": "4.1.0"
        },
        {
            "integrations": "Anomali ThreatStream v2",
            "playbookID": "ThreatStream-Test"
        },
        {
            "integrations": "Flashpoint",
            "playbookID": "Flashpoint_event-Test"
        },
        {
            "integrations": "Flashpoint",
            "playbookID": "Flashpoint_forum-Test"
        },
        {
            "integrations": "Flashpoint",
            "playbookID": "Flashpoint_report-Test"
        },
        {
            "integrations": "Flashpoint",
            "playbookID": "Flashpoint_reputation-Test"
        },
        {
            "integrations": "BluecatAddressManager",
            "playbookID": "Bluecat Address Manager test"
        },
        {
            "integrations": "MailListener - POP3 Beta",
            "playbookID": "MailListener-POP3 - Test"
        },
        {
            "playbookID": "sumList - Test"
        },
        {
            "integrations": "VulnDB",
            "playbookID": "Test-VulnDB"
        },
        {
            "integrations": "Shodan_v2",
            "playbookID": "Test-Shodan_v2",
            "timeout": 1000
        },
        {
            "integrations": "Threat Crowd",
            "playbookID": "ThreatCrowd - Test"
        },
        {
            "integrations": "GoogleDocs",
            "playbookID": "GoogleDocs-test"
        },
        {
            "playbookID": "Request Debugging - Test",
            "fromversion": "5.0.0"
        },
        {
            "playbookID": "Test Convert file hash to corresponding hashes",
            "fromversion": "4.5.0",
            "integrations": "VirusTotal",
            "instance_names": "virus_total_general"
        },
        {
            "playbookID": "PANW - Hunting and threat detection by indicator type Test",
            "fromversion": "4.5.0",
            "timeout": 1200,
            "integrations": ["Panorama","Palo Alto Networks Cortex","AutoFocus V2","VirusTotal"],
            "instance_names": ["palo_alto_panorama","virus_total_general"]
        },
        {
            "playbookID": "PAN-OS Query Logs For Indicators Test",
            "fromversion": "4.5.0",
            "timeout": 600,
            "integrations": "Panorama",
            "instance_names": "palo_alto_panorama"
        },
        {
            "integrations": "Hybrid Analysis",
            "playbookID": "HybridAnalysis-Test",
            "timeout": 500,
            "fromversion": "4.1.0"
        },
        {
            "integrations": "Elasticsearch v2",
            "instance_names": "es_v7",
            "playbookID": "Elasticsearch_v2_test"
        },
        {
            "integrations": "Elasticsearch v2",
            "instance_names": "es_v6",
            "playbookID": "Elasticsearch_v2_test-v6"
        },
        {
            "integrations": "IronDefense",
            "playbookID": "IronDefenseTest"
        },
        {
            "integrations": "PolySwarm",
            "playbookID": "PolySwarm-Test"
        },
        {
            "integrations": "Kenna",
            "playbookID": "Kenna Test"
        },
        {
            "integrations": "SecurityAdvisor",
            "playbookID": "SecurityAdvisor-Test",
            "fromversion": "4.5.0"
        },
        {
<<<<<<< HEAD
            "integrations": "QRadar",
            "playbookID": "QRadar Indicator Hunting Test",
            "fromversion": "4.5.0"
        },
        {
            "integrations": "SplunkPy",
            "playbookID": "Splunk Indicator Hunting Test",
            "fromversion": "4.5.0"
        },
        {
=======
>>>>>>> e20edd26
            "integrations": "Google Key Management Service",
            "playbookID": "Google-KMS-test"
        },
        {
            "integrations": "SecBI",
            "playbookID": "SecBI - Test"
        },
        {
            "playbookID": "ExtractFQDNFromUrlAndEmail-Test"
        },
        {
          "integrations": "EWS v2",
          "playbookID": "Get EWS Folder Test",
          "fromversion": "4.5.0",
          "instance_names": "ewv2_regular"
        },
        {
          "integrations": "QRadar",
          "playbookID": "QRadar Indicator Hunting Test",
          "timeout": 1200,
          "fromversion": "4.5.0"
        },
        {
            "playbookID": "SetAndHandleEmpty test",
            "fromversion": "4.5.0"
        },
        {
            "integrations": "Tanium v2",
            "playbookID": "Tanium v2 - Test"
        },
        {
          "integrations": "FeedOffice365",
          "playbookID": "Office365_Feed_Test",
          "fromversion": "5.5.0"
        },
        {
            "integrations": "GoogleCloudTranslate",
            "playbookID": "GoogleCloudTranslate-Test"
        },
        {
            "integrations": "Infoblox",
            "playbookID": "Infoblox Test"
        },
        {
            "integrations": "BPA",
            "playbookID": "Test-BPA",
            "fromversion": "4.5.0"
        },
        {
            "playbookID": "GetValuesOfMultipleFIelds Test",
            "fromversion": "4.5.0"
        },
        {
            "integrations": "BPA",
            "playbookID": "Test-BPA_Integration",
            "fromversion": "4.5.0"
        }
    ],
    "skipped_tests": {
        "Test-Detonate URL - Crowdstrike": "Issue 19439",
        "Git_Integration-Test": "Issue 20029",
        "Symantec Data Loss Prevention - Test": "Issue 20134",
        "Extract Indicators From File - Generic v2": "Issue 20143",
        "PAN-OS Create Or Edit Rule Test":"Issue 20037",
        "NetWitness Endpoint Test": "Issue 19878",
        "TestParseEmailHeaders": "Issue 18815",
        "TestUptycs": "Issue 19750",
        "InfoArmorVigilanteATITest": "Test issue 17358",
        "Lastline - testplaybook": "Checking the integration via Generic detonation playbooks, don't want to load the daily quota",
        "ArcSight Logger test": "Issue 19117",
        "TruSTAR Test": "Issue 19777",
        "TestDedupIncidentsByName": "skipped on purpose - this is part of the TestDedupIncidentsPlaybook - no need to execute separately as a test",
        "3da2e31b-f114-4d7f-8702-117f3b498de9": "Issue 19837",
        "d66e5f86-e045-403f-819e-5058aa603c32": "pr 3220",
        "Carbon Black Enterprise Protection V2 Test": "Issue 19838",
        "get_file_sample_from_path_-_d2_-_test": "Issue 19844",
        "Cofense Triage Test": "Creds only works on demo4",
        "Test - Windows Defender Advanced Threat Protection": "Issue - #18552",
        "nexpose_test": "Issue 18694",
        "Recorded Future Test": "Issue 18922",
        "IntSights Mssp Test": "Issue #16351",
        "CheckPhish-Test": "Issue 19188",
        "fd93f620-9a2d-4fb6-85d1-151a6a72e46d": "Issue 19854",
        "PAN-OS DAG Configuration Test": "Issue #19205",
        "DeleteContext-auto-subplaybook-test": "used in DeleteContext-auto-test as sub playbook",
        "Test Playbook TrendMicroDDA": "Issue 16501",
        "PANW - Hunting and threat detection by indicator type Test": "Issue 20952",
        "ssdeepreputationtest": "Issue #20953"
    },
    "skipped_integrations": {
        "_comment": "~~~ NO INSTANCE ~~~",
        "FortiGate": "License expired, and not going to get one (issue 14723)",
        "IronDefense": "Test depends on making requests to a non-public API",
        "Attivo Botsink": "no instance, not going to get it",
        "VMware": "no License, and probably not going to get it",
        "AWS Sagemaker": "License expired, and probably not going to get it",
        "Symantec MSS": "No instance, probably not going to get it (issue 15513)",
        "Google Cloud Compute": "Can't test yet",
        "Cymon": "The service was discontinued since April 30th, 2019.",
        "FireEye ETP": "No instance",
        "ProofpointTAP_v2": "No instance",
        "remedy_sr_beta": "No instance",
        "ExtraHop v2": "No instance",
        "Fidelis Elevate Network": "Issue 20735",
        "Minerva Labs Anti-Evasion Platform": "Issue 18835",
        "PolySwarm": "contribution",
        "fireeye": "Issue 19839",
        "DomainTools": "Issue 8298",
        "Remedy On-Demand": "Issue 19835",
        "ProtectWise": "Issue 20486",
        "ThreatMiner": "Issue 20469",
        "DomainTools Iris": "Issue 20433",
        "Check Point": "Issue 18643",
        "Preempt": "Issue 20268",
        "iDefense": "Issue 20095",
        "Joe Security": "Issue 17996",
        "CrowdstrikeFalcon": "Issue 19833",
        "ZeroFox": "Issue 19161",
        "Jask": "Issue 18879",
        "vmray": "Issue 18752",
        "Anomali ThreatStream v2": "Issue 18561",
        "Anomali ThreatStream": "Issue 19182",
        "SCADAfence CNM": "Issue 18376",
        "ArcSight ESM v2": "Issue #18328",
        "AlienVault USM Anywhere": "Issue #18273",
        "Tufin": "Issue 16441",
        "Dell Secureworks": "Instance locally installed on @liorblob PC",
        "MimecastV2": "Issue 14593",
        "Netskope": "instance is down",
        "Farsight DNSDB": "Issue 15512",
        "Service Manager": "Expired license",
        "carbonblackprotection": "License expired",
        "icebrg": "Issue 14312",
        "Freshdesk": "Trial account expired",
        "Threat Grid": "Issue 16197",
        "Kafka V2": "Can not connect to instance from remote",
        "Check Point Sandblast": "Issue 15948",
        "Remedy AR": "getting 'Not Found' in test button",
        "Salesforce": "Issue 15901",
        "Zscaler": "Issue 17784",
        "RedCanary": "License expired",
        "ANYRUN": "No instance",
        "Snowflake": "Looks like account expired, needs looking into",
        "Cisco Spark": "Issue 18940",
        "Phish.AI": "Issue 17291",
        "MaxMind GeoIP2": "Issue 18932.",
        "Exabeam": "Issue 19371",
        "McAfee ESM-v10": "Issue 20225",
        "QRadar Indicator Hunting Test": "Issue 21150",

        "_comment": "~~~ UNSTABLE ~~~",
        "ServiceNow": "Instance goes to hibernate every few hours",
        "Tanium": "issue 15497",
        "Tenable.sc": "unstable instance",


        "_comment": "~~~ OTHER ~~~",
        "EclecticIQ Platform": "Issue 8821",
        "BitDam": "Issue #17247",
        "Zoom": "Issue 19832",
        "Forescout": "Can only be run from within PANW network. Look in keeper for - Demisto in the LAB",
        "HelloWorldSimple": "This is just an example integration - no need for test",
        "Lockpath KeyLight": "Deprecated. No tests.",

        "_comment": "~~~ QUOTA ISSUES ~~~",
        "AWS - Athena - Beta": "Issue 19834",
        "Lastline": "issue 20323",
        "Google Resource Manager": "Cannot create projects because have reached alloted quota.",
        "Looker": "Warehouse 'DEMO_WH' cannot be resumed because resource monitor 'LIMITER' has exceeded its quota."
    },
    "nightly_integrations": [
        "Lastline",
        "TruSTAR",
        "SlackV2"
    ],
    "unmockable_integrations": {
        "Google Key Management Service": "The API requires an SSL secure connection to work.",
        "McAfee ESM-v10": "we have multiple instances with same test playbook, mock recording are per playbook so it keeps failing the playback step",
        "mysql": "Does not use http",
        "SlackV2": "Integration requires SSL",
        "Whois": "Mocks does not support sockets",
        "Panorama": "Exception: Proxy process took to long to go up. https://circleci.com/gh/demisto/content/24826",
        "Image OCR": "Does not perform network traffic",
        "Server Message Block (SMB)": "Does not perform http communication",
        "Active Directory Query v2": "Does not perform http communication",
        "dnstwist": "Does not peform http communication",
        "VxStream": "Issue 15544",
        "PagerDuty v2": "Integration requires SSL",
        "TCPIPUtils": "Integration requires SSL",
        "Luminate": "Integration has no proxy checkbox",
        "Shodan": "Integration has no proxy checkbox",
        "Google BigQuery": "Integration has no proxy checkbox",
        "ReversingLabs A1000": "Checking",
        "Check Point": "Checking",
        "okta": "Test Module failing, suspect it requires SSL",
        "Awake Security": "Checking",
        "ArcSight ESM v2": "Checking",
        "Phish.AI": "Checking",
        "Intezer": "Nightly - Checking",
        "ProtectWise": "Nightly - Checking",
        "google-vault": "Nightly - Checking",
        "RSA Archer": "Nightly - Checking",
        "McAfee NSM": "Nightly - Checking",
        "Forcepoint": "Nightly - Checking",
        "palo_alto_firewall": "Need to check test module",
        "Signal Sciences WAF": "error with certificate",
        "google": "'unsecure' parameter not working",
        "EWS Mail Sender": "Inconsistent test (playback fails, record succeeds)",
        "ReversingLabs Titanium Cloud": "No Unsecure checkbox. proxy trying to connect when disabled.",
        "Anomali ThreatStream": "'proxy' parameter not working",
        "Palo Alto Networks Cortex": "SDK",
        "Recorded Future": "might be dynamic test",
        "AlphaSOC Wisdom": "Test module issue",
        "RedLock": "SSL Issues",
        "Microsoft Graph": "Test direct access to oproxy",
        "MicrosoftGraphMail": "Test direct access to oproxy",
        "Microsoft Graph User": "Test direct access to oproxy",
        "Windows Defender Advanced Threat Protection": "Test direct access to oproxy",
        "Microsoft Graph Groups": "Test direct access to oproxy",
        "SafeBreach": "SSL Issues",
        "FeedOffice365": "SSl Issues. issue: 21181",
        "AWS - CloudWatchLogs": "Issue 20958",
        "Gmail Single User" : "googleclient sdk has time based challenge exchange",
        "Gmail": "googleclient sdk has time based challenge exchange",
        "GoogleCloudTranslate": "google translate sdk does not support proxy"
    }
}<|MERGE_RESOLUTION|>--- conflicted
+++ resolved
@@ -2068,19 +2068,6 @@
             "fromversion": "4.5.0"
         },
         {
-<<<<<<< HEAD
-            "integrations": "QRadar",
-            "playbookID": "QRadar Indicator Hunting Test",
-            "fromversion": "4.5.0"
-        },
-        {
-            "integrations": "SplunkPy",
-            "playbookID": "Splunk Indicator Hunting Test",
-            "fromversion": "4.5.0"
-        },
-        {
-=======
->>>>>>> e20edd26
             "integrations": "Google Key Management Service",
             "playbookID": "Google-KMS-test"
         },
