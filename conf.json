--- conflicted
+++ resolved
@@ -1244,8 +1244,29 @@
         },
         {
             "integrations": "Palo Alto Networks Cortex",
-<<<<<<< HEAD
-            "playbookID": "Palo Alto Networks Cortex Test"
+            "playbookID": "Palo Alto Networks Cortex Test",
+            "fromversion": "4.1.0"
+        },
+        {
+            "integrations": "Active Directory Query v2",
+            "instance_names": "active_directory_query_v2",
+            "playbookID": "Test ADGetUser Fails with no instances 'Active Directory Query' (old version)"
+        },
+        {
+            "integrations": "ANYRUN",
+            "playbookID": "ANYRUN-Test"
+        },
+        {
+            "integrations": "ANYRUN",
+            "playbookID": "Detonate File - ANYRUN - Test"
+        },
+        {
+            "integrations": "ANYRUN",
+            "playbookID": "Detonate URL - ANYRUN - Test"
+        },
+        {
+            "integrations": "ANYRUN",
+            "playbookID": "Detonate File From URL - ANYRUN - Test"
         },
         {
             "integrations": "AWS - S3v2",
@@ -1328,31 +1349,6 @@
         },
         {
             "playbookID": "GoogleCloudCompute-Test"
-=======
-            "playbookID": "Palo Alto Networks Cortex Test",
-            "fromversion": "4.1.0"
-        },
-        {
-            "integrations": "Active Directory Query v2",
-            "instance_names": "active_directory_query_v2",
-            "playbookID": "Test ADGetUser Fails with no instances 'Active Directory Query' (old version)"
-        },
-        {
-            "integrations": "ANYRUN",
-            "playbookID": "ANYRUN-Test"
-        },
-        {
-            "integrations": "ANYRUN",
-            "playbookID": "Detonate File - ANYRUN - Test"
-        },
-        {
-            "integrations": "ANYRUN",
-            "playbookID": "Detonate URL - ANYRUN - Test"
-        },
-        {
-            "integrations": "ANYRUN",
-            "playbookID": "Detonate File From URL - ANYRUN - Test"
->>>>>>> a90dbede
         }
     ],
     "skipped_tests": {
