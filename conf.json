{
    "testTimeout": 160,
    "testInterval": 20,
    "tests": [
        {
<<<<<<< HEAD
            "integrations": "ZeroFox",
            "playbookID": "ZeroFox-Test"
=======
            "integrations": "SlackV2",
            "playbookID": "Slack Test Playbook",
            "fromversion": "5.0.0"
>>>>>>> f5eb98bf
        },
        {
            "integrations": "Cortex XDR - IR",
            "playbookID": "Test XDR Playbook",
            "fromversion": "4.1.0"
        },
        {
            "integrations": "MicrosoftGraphMail",
            "playbookID": "MicrosoftGraphMail-Test",
            "instance_names": "ms_graph_mail_dev"
        },
        {
            "integrations": "MicrosoftGraphMail",
            "playbookID": "MicrosoftGraphMail-Test",
            "instance_names": "ms_graph_mail_prod"
        },
        {
            "integrations": "Cloaken",
            "playbookID": "Cloaken-Test"
        },
        {
            "integrations": "Uptycs",
            "playbookID": "TestUptycs"
        },
        {
            "integrations": "ThreatX",
            "playbookID": "ThreatX-test"
        },
        {
            "integrations": "AlienVault OTX",
            "playbookID": "AlienVaultOTX Test"
        },
        {
            "integrations": "Cofense Triage",
            "playbookID": "Cofense Triage Test"
        },
        {
            "integrations": "Minerva Labs Anti-Evasion Platform",
            "playbookID": "Minerva Test playbook"
        },
        {
            "integrations": "CheckPhish",
            "playbookID": "CheckPhish-Test"
        },
        {
            "integrations": "Symantec Management Center",
            "playbookID": "SymantecMC_TestPlaybook"
        },
        {
            "integrations": "Tufin",
            "playbookID": "Tufin Test"
        },
        {
            "integrations": "Looker",
            "playbookID": "Test-Looker"
        },
        {
            "integrations": "Vertica",
            "playbookID": "Vertica Test"
        },
        {
            "integrations": "Server Message Block (SMB)",
            "playbookID": "SMB test"
        },
        {
            "playbookID": "TestParseEmailHeaders"
        },
        {
            "playbookID": "TestParseEmailFile-deprecated-script"
        },
        {
            "integrations": "RSA NetWitness Packets and Logs",
            "playbookID": "rsa_packets_and_logs_test"
        },
        {
            "playbookID": "test_similar_incidents"
        },
        {
            "playbookID": "autofocus_test",
            "integrations": "Autofocus"
        },
        {
            "playbookID": "CheckpointFW-test",
            "integrations": "Check Point"
        },
        {
            "playbookID": "RegPathReputationBasicLists_test"
        },
        {
            "playbookID": "EmailDomainSquattingReputation-Test"
        },
        {
            "playbookID": "RandomStringGenerateTest"
        },
        {
            "playbookID": "DocumentationTest",
            "integrations": "ipinfo"
        },
        {
            "playbookID": "playbook-checkEmailAuthenticity-test"
        },
        {
            "playbookID": "HighlightWords_Test"

        },
        {
            "playbookID": "StringContainsArray_test"
        },
        {
            "integrations": "Fidelis Elevate Network",
            "playbookID": "Fidelis-Test"
        },
        {
            "integrations": "AWS - ACM",
            "playbookID": "ACM-Test"
        },
        {
            "integrations": "Thinkst Canary",
            "playbookID": "CanaryTools Test"
        },
        {
            "integrations": "ThreatMiner",
            "playbookID": "ThreatMiner-Test"
        },
        {
            "playbookID": "StixCreator-Test"
        },
        {
            "playbookID": "CompareIncidentsLabels-test-playbook"
        },
        {
            "integrations": "Pwned",
            "playbookID": "Pwned test",
            "nightly": true
        },
        {
            "integrations": "Have I Been Pwned? V2",
            "playbookID": "Pwned v2 test"
        },
        {
            "integrations": "Alexa Rank Indicator",
            "playbookID": "Alexa Test Playbook"
        },
        {
            "playbookID": "UnEscapeURL-Test"
        },
        {
            "playbookID": "UnEscapeIPs-Test"
        },
        {
            "playbookID": "ExtractDomainFromUrlAndEmail-Test"
        },
        {
            "playbookID": "ConvertKeysToTableFieldFormat_Test"
        },
        {
            "playbookID": "ParseCSVnullbytesTest"
        },
        {
            "integrations": "CVE Search",
            "playbookID": "cveReputation Test"
        },
        {
            "integrations": "HashiCorp Vault",
            "playbookID": "hashicorp_test"
        },
        {
            "integrations": "AWS - Athena - Beta",
            "playbookID": "Beta-Athena-Test"
        },
        {
            "integrations": "BeyondTrust Password Safe",
            "playbookID": "BeyondTrust-Test"
        },
        {
            "integrations": "Dell Secureworks",
            "playbookID": "secureworks_test"
        },
        {
            "integrations": "ServiceNow",
            "playbookID": "servicenow_test_new"
        },
        {
            "integrations": "ExtraHop",
            "playbookID": "ExtraHop-Test"
        },
        {
            "playbookID": "Test CommonServer"
        },
        {
            "integrations": "CIRCL",
            "playbookID": "CirclIntegrationTest"
        },
        {
            "integrations": "MISP V2",
            "playbookID": "MISP V2 Test"
        },
        {
            "playbookID": "test-LinkIncidentsWithRetry"
        },
        {
            "playbookID": "CopyContextToFieldTest"
        },
        {
            "integrations": "OTRS",
            "playbookID": "OTRS Test",
            "fromversion": "4.1.0"
        },
        {
            "integrations": "Attivo Botsink",
            "playbookID": "AttivoBotsinkTest"
        },
        {
            "playbookID": "CreatePhishingClassifierMLTest",
            "timeout" : 2400
        },
        {
            "integrations": "Cymon",
            "playbookID": "playbook-Cymon_Test"
        },
        {
            "integrations": "FortiGate",
            "playbookID": "Fortigate Test"
        },
        {
            "playbookID": "FormattedDateToEpochTest"
        },
        {
            "integrations": "SNDBOX",
            "playbookID": "SNDBOX_Test"
        },
        {
            "integrations": "SNDBOX",
            "playbookID": "Detonate File - SNDBOX - Test",
            "timeout": 2400,
            "nightly": true
        },
        {
            "integrations": "VxStream",
            "playbookID": "Detonate File - HybridAnalysis - Test",
            "timeout": 2400
        },
        {
            "playbookID": "WordTokenizeTest"
        },
        {
            "integrations": "Awake Security",
            "playbookID": "awake_security_test_pb"
        },
        {
          "integrations": "Tenable.sc",
          "playbookID": "tenable-sc-test",
          "timeout": 240,
          "nightly": true
        },
        {
            "integrations": "MimecastV2",
            "playbookID": "Mimecast test"
        },
        {
            "playbookID": "CreateEmailHtmlBody_test_pb",
            "fromversion": "4.1.0"
        },
        {
          "playbookID": "ReadPDFFile-Test"
        },
        {
            "playbookID": "ReadPDFFileV2-Test"
        },
        {
          "playbookID": "JSONtoCSV-Test"
        },
        {
            "integrations": "Panorama",
            "instance_names": "palo_alto_firewall",
            "playbookID": "palo_alto_firewall_test_pb",
            "timeout": 1000,
            "nightly": true
        },
        {
            "integrations": "Panorama",
            "instance_names": "palo_alto_panorama",
            "playbookID": "palo_alto_panorama_test_pb",
            "timeout": 1000,
            "nightly": true
        },
        {
            "integrations": "Panorama",
            "instance_names": "palo_alto_panorama",
            "playbookID": "Panorama Query Logs - Test",
            "timeout": 1000,
            "nightly": true
        },
        {
            "integrations": "Panorama",
            "instance_names": "palo_alto_firewall_9.0",
            "playbookID": "palo_alto_firewall_test_pb",
            "timeout": 1000,
            "nightly": true
        },
        {
            "integrations": "Panorama",
            "instance_names": "palo_alto_panorama_9.0",
            "playbookID": "palo_alto_panorama_test_pb",
            "timeout": 1000,
            "nightly": true
        },
        {
          "integrations": "Tenable.io",
          "playbookID": "Tenable.io test"
        },
        {
          "playbookID": "URLDecode-Test"
        },
        {
          "playbookID": "GetTime-Test"
        },
        {
          "integrations": "Tenable.io",
          "playbookID": "Tenable.io Scan Test",
          "nightly": true,
          "timeout": 900
        },
        {
            "integrations": "Tenable.sc",
            "playbookID": "tenable-sc-scan-test",
            "nightly": true,
            "timeout": 600
        },
        {
            "integrations": "google-vault",
            "playbookID": "Google-Vault-Generic-Test",
            "nightly": true,
            "timeout": 3600
        },
        {
            "integrations": "google-vault",
            "playbookID": "Google_Vault-Search_And_Display_Results_test",
            "nightly": true,
            "timeout": 3600
        },
        {
            "playbookID": "Luminate-TestPlaybook",
            "integrations": "Luminate"
        },
        {
            "playbookID": "SumoLogic-Test",
            "integrations": "SumoLogic",
            "fromversion": "4.1.0"
        },
        {
            "playbookID": "ParseEmailFiles-test"
        },
        {
            "playbookID": "ParseExcel-test"
        },
        {
            "playbookID": "Detonate File - No Files test"
        },
        {
            "integrations": [
                "Panorama",
                "Check Point"
            ],
            "instance_names": "palo_alto_firewall",
            "playbookID": "blockip_test_playbook"
        },
        {
            "integrations": "Palo Alto Minemeld",
            "playbookID": "minemeld_test"
        },
        {
            "integrations": "SentinelOne V2",
            "playbookID": "SentinelOne V2 - test"
        },
        {
            "integrations": "InfoArmor VigilanteATI",
            "playbookID": "InfoArmorVigilanteATITest"
        },
        {
            "integrations": "IntSights",
            "instance_names": "intsights_standard_account",
            "playbookID": "IntSights Test",
            "nightly": true,
            "timeout": 500
        },
        {
            "integrations": "IntSights",
            "playbookID": "IntSights Mssp Test",
            "instance_names": "intsights_mssp_account",
            "nightly": true,
            "timeout": 500
        },
        {
            "integrations": "dnstwist",
            "playbookID": "dnstwistTest"
        },
        {
            "integrations": "BitDam",
            "playbookID": "Detonate File - BitDam Test"
        },
        {
            "integrations": "Threat Grid",
            "playbookID": "Test-Detonate URL - ThreatGrid",
            "timeout": 600
        },
        {
            "integrations": "Threat Grid",
            "playbookID": "ThreatGridTest",
            "timeout": 600
        },
        {
            "integrations": [
                "Palo Alto Minemeld",
                "Panorama"
            ],
            "instance_names": "palo_alto_firewall",
            "playbookID": "block_indicators_-_generic_-_test"
        },
        {
          "integrations": "Signal Sciences WAF",
          "playbookID": "SignalSciences-Test"
        },
        {
            "integrations": "RTIR",
            "playbookID": "RTIR Test"
        },
        {
            "integrations": "RedCanary",
            "playbookID": "RedCanaryTest",
            "nightly" : true
        },
        {
          "integrations": "Devo",
          "playbookID": "devo_test_playbook"
        },
        {
          "playbookID": "URL Enrichment - Generic v2 - Test",
          "integrations": [
              "Rasterize",
              "VirusTotal - Private API"
          ],
            "instance_names": "virus_total_private_api_general",
            "timeout": 500
        },
        {
            "playbookID": "CutTransformerTest"
        },
        {
            "integrations": "SCADAfence CNM",
            "playbookID": "SCADAfence_test"
        },
        {
            "integrations": "ProtectWise",
            "playbookID": "Protectwise-Test"
        },
        {
            "integrations": "WhatsMyBrowser",
            "playbookID": "WhatsMyBrowser-Test"
        },
        {

            "integrations": "BigFix",
            "playbookID": "BigFixTest"
        },
        {
            "integrations": "Lastline",
            "playbookID": "Lastline - testplaybook",
            "nightly": true
        },
        {
            "integrations": "epo",
            "playbookID": "Test Playbook McAfee ePO"
        },
        {
            "integrations": "activedir",
            "playbookID": "calculate_severity_-_critical_assets_-_test"
        },
        {
            "playbookID": "TextFromHTML_test_playbook"
        },
        {
            "playbookID": "PortListenCheck-test"
        },
        {
            "integrations": "ThreatExchange",
            "playbookID": "ThreatExchange-test"
        },
        {
            "integrations": "ThreatExchange",
            "playbookID": "extract_indicators_-_generic_-_test",
            "timeout": 240
        },
        {
            "integrations": "Joe Security",
            "playbookID": "JoeSecurityTestPlaybook",
            "timeout": 500,
            "nightly": true
        },
        {
            "integrations": "Joe Security",
            "playbookID": "JoeSecurityTestDetonation",
            "timeout": 2000,
            "nightly": true
        },
        {
            "integrations": "WildFire-v2",
            "playbookID": "Wildfire Test"
        },
        {
            "integrations": "WildFire-v2",
            "playbookID": "Detonate URL - WildFire-v2 - Test"
        },
        {
            "integrations": "GRR",
            "playbookID": "grr_test",
            "nightly": true
        },
        {
            "integrations": "VirusTotal",
            "instance_names": "virus_total_general",
            "playbookID": "virusTotal-test-playbook",
            "timeout": 1400,
            "nightly": true
        },
        {
            "integrations": "VirusTotal",
            "instance_names": "virus_total_preferred_vendors",
            "playbookID": "virusTotaI-test-preferred-vendors",
            "timeout": 1400,
            "nightly": true
        },
        {
            "integrations": "Preempt",
            "playbookID": "Preempt Test"
        },
        {   "integrations": "Gmail",
            "playbookID": "get_original_email_-_gmail_-_test"
        },
        {
            "integrations": "EWS v2",
            "playbookID": "get_original_email_-_ews-_test"
        },
        {
            "integrations": ["EWS v2","EWS Mail Sender"],
            "playbookID": "EWS search-mailbox test",
            "timeout": 300
        },
        {
            "integrations": "PagerDuty v2",
            "playbookID": "PagerDuty Test"
        },
        {
            "playbookID": "test_delete_context"
        },
        {
            "playbookID": "GmailTest",
            "integrations": "Gmail"
        },
        {
            "playbookID": "Gmail Convert Html Test",
            "integrations": "Gmail"
        },
        {
            "playbookID": "TestParseCSV"
        },
        {
            "playbookID": "reputations.json Test"
        },
        {
            "playbookID": "Test IP Indicator Fields",
            "fromversion": "5.0.0"
        },
        {
            "integrations": "Shodan",
            "playbookID": "ShodanTest"
        },
        {
            "playbookID": "Extract Indicators From File - test",
            "timeout": 2000
        },
        {
            "playbookID": "dedup_-_generic_-_test"
        },
        {
            "playbookID": "TestDedupIncidentsPlaybook"
        },
        {
            "playbookID": "TestDedupIncidentsByName"
        },
        {
            "integrations": "McAfee Advanced Threat Defense",
            "playbookID": "Test Playbook McAfee ATD",
            "timeout": 700
        },
        {
            "playbookID": "stripChars - Test"
        },
        {
            "integrations": "McAfee Advanced Threat Defense",
            "playbookID": "Test Playbook McAfee ATD Upload File"
        },
        {
            "playbookID": "exporttocsv_script_test"
        },
        {
            "integrations": "Intezer",
            "playbookID": "Intezer Testing",
            "nightly": true,
            "timeout": 500
        },
        {
            "integrations": "Intezer v2",
            "playbookID": "Intezer Testing v2",
            "fromversion": "4.1.0",
            "timeout": 700
        },
        {
            "integrations": "FalconIntel",
            "playbookID": "CrowdStrike Falcon Intel v2"
        },
        {
          "playbookID": "ContextGetters_Test"
        },
        {
            "integrations": [
                "Mail Sender (New)",
                "google"
            ],
            "playbookID": "Mail Sender (New) Test"
        },
        {
            "playbookID": "buildewsquery_test"
        },
        {
            "integrations": "Rapid7 Nexpose",
            "playbookID": "nexpose_test",
            "timeout": 240
        },
        {
            "playbookID": "GetIndicatorDBotScore Test"
        },
        {
            "integrations": "EWS Mail Sender",
            "playbookID": "EWS Mail Sender Test"
        },
        {
            "integrations": [
                "EWS Mail Sender",
                "Rasterize"
            ],
            "playbookID": "EWS Mail Sender Test 2"
        },
        {
            "playbookID": "decodemimeheader_-_test"
        },
        {
            "integrations": "CVE Search",
            "playbookID": "cve_enrichment_-_generic_-_test"
        },
        {
            "playbookID": "test_url_regex"
        },
        {
            "integrations": "Skyformation",
            "playbookID": "TestSkyformation"
        },
        {
            "integrations": "okta",
            "playbookID": "okta_test_playbook",
            "timeout": 240
        },
        {
            "playbookID": "Test filters & transformers scripts"
        },
        {
            "integrations": "Salesforce",
            "playbookID": "SalesforceTestPlaybook"
        },
        {
            "integrations": "McAfee ESM-v10",
            "instance_names": "v10.2.0",
            "playbookID": "McAfeeESMTest",
            "timeout": 500
        },
        {
            "integrations": "McAfee ESM-v10",
            "instance_names": "v10.3.0",
            "playbookID": "McAfeeESMTest",
            "timeout": 500
        },
        {
            "integrations": "McAfee ESM-v10",
            "instance_names": "v11.1.3",
            "playbookID": "McAfeeESMTest",
            "timeout": 500
        },
        {
            "integrations": "GoogleSafeBrowsing",
            "playbookID": "Google Safe Browsing Test",
            "timeout": 240
        },
        {
            "integrations": "EWS v2",
            "playbookID": "EWSv2_empty_attachment_test"
        },
        {
            "integrations": "EWS v2",
            "playbookID": "EWS Public Folders Test"
        },
        {
            "playbookID": "TestWordFileToIOC",
            "timeout": 300
        },
        {
            "integrations": "Symantec Endpoint Protection V2",
            "playbookID": "SymantecEndpointProtection_Test"
        },
        {
            "integrations": "carbonblackprotection",
            "playbookID": "search_endpoints_by_hash_-_carbon_black_protection_-_test",
            "timeout": 500
        },
        {
            "playbookID": "process_email_-_generic_-_test",
            "integrations": "Rasterize",
            "timeout": 240
        },
        {
            "integrations": "activedir",
            "playbookID": "account_enrichment_-_generic_test"
        },
        {
            "integrations": "FalconHost",
            "playbookID": "search_endpoints_by_hash_-_crowdstrike_-_test",
            "timeout": 500
        },
        {
            "integrations": "FalconHost",
            "playbookID": "CrowdStrike Endpoint Enrichment - Test"
        },
        {
          "integrations": "FalconHost",
          "playbookID": "crowdstrike_falconhost_test"
        },
        {
            "integrations": "CrowdstrikeFalcon",
            "playbookID": "Test - CrowdStrike Falcon",
            "fromversion": "4.1.0"
        },
        {
            "integrations": [
                "VirusTotal"
            ],
            "instance_names": "virus_total_general",
            "playbookID": "ip_enrichment_generic_test"
        },
        {
            "playbookID": "ExposeIncidentOwner-Test"
        },
        {
            "integrations": "OpenPhish",
            "playbookID": "email_test"
        },
        {
            "integrations": "VirusTotal",
            "instance_names": "virus_total_general",
            "playbookID": "domain_enrichment_generic_test"
        },
        {
            "integrations": "PostgreSQL",
            "playbookID": "PostgreSQL Test"
        },
        {
            "integrations": "google",
            "playbookID": "GsuiteTest"
        },
        {
            "integrations": "OpenPhish",
            "playbookID": "OpenPhish Test Playbook"
        },
        {
            "integrations": "RSA Archer",
            "playbookID": "Archer-Test-Playbook",
            "nightly": true
        },
        {
            "integrations": "jira",
            "playbookID": "Jira-Test"
        },
        {
            "integrations": "jira-v2",
            "playbookID": "Jira-v2-Test"
        },
        {
            "integrations": "ipinfo",
            "playbookID": "IPInfoTest"
        },
        {
            "integrations": "jira",
            "playbookID": "VerifyHumanReadableFormat"
        },
        {
            "playbookID": "ExtractURL Test"
        },
        {
            "playbookID": "strings-test"
        },
        {
            "playbookID": "TestCommonPython"
        },
        {
            "playbookID": "TestFileCreateAndUpload"
        },
        {
            "playbookID": "TestIsValueInArray"
        },
        {
            "playbookID": "TestStringReplace"
        },
        {
            "playbookID": "TestHttpPlaybook"
        },
        {
            "integrations": "SplunkPy",
            "playbookID": "Splunk-Test"
        },
        {
            "integrations": "SplunkPy",
            "playbookID": "SplunkPySearch_Test"
        },
        {
            "integrations" : "McAfee NSM",
            "playbookID" : "McAfeeNSMTest",
            "timeout" : 400,
            "nightly": true
        },
        {
            "integrations": "PhishTank",
            "playbookID": "PhishTank Testing"
        },
        {
            "integrations": "McAfee Web Gateway",
            "playbookID": "McAfeeWebGatewayTest",
            "timeout" : 500
        },
        {
            "integrations": "TCPIPUtils",
            "playbookID": "TCPUtils-Test"
        },
        {
            "playbookID": "ProofpointDecodeURL-Test",
            "timeout": 300
        },
        {
            "playbookID": "listExecutedCommands-Test"
        },
        {
            "integrations": "AWS - Lambda",
            "playbookID": "AWS-Lambda-Test (Read-Only)"
        },
        {
            "integrations": "Service Manager",
            "playbookID": "TestHPServiceManager",
            "timeout": 400
        },
        {
            "playbookID": "LanguageDetect-Test",
            "timeout": 300
        },
        {
            "integrations": "Forcepoint",
            "playbookID": "forcepoint test",
            "timeout": 500,
            "nightly": true
        },
        {
            "playbookID": "GeneratePassword-Test"
        },
        {
            "playbookID": "ZipFile-Test"
        },
        {
            "playbookID": "ExtractDomainTest"
        },
        {
            "playbookID": "Test-IsMaliciousIndicatorFound"
        },
        {
            "playbookID": "TestExtractHTMLTables"
        },
        {
            "integrations": "carbonblackliveresponse",
            "playbookID": "CarbonBlackLiveResponseTest",
            "nightly": true
        },
        {
            "playbookID": "TestSafeBreach",
            "integrations": "SafeBreach"
        },
        {
            "integrations": "urlscan.io",
            "playbookID": "urlscan_malicious_Test",
            "timeout": 500
        },
        {
            "integrations": "EWS v2",
            "playbookID": "pyEWS_Test"
        },
        {
            "integrations": "remedy_sr_beta",
            "playbookID": "remedy_sr_test_pb"
        },
        {

            "integrations": "Netskope",
            "playbookID": "Netskope Test"
        },
        {
            "integrations": "Cylance Protect v2",
            "playbookID": "Cylance Protect v2 Test"
        },
        {
            "integrations": "ReversingLabs Titanium Cloud",
            "playbookID": "ReversingLabsTCTest"
        },
        {
            "integrations": "ReversingLabs A1000",
            "playbookID": "ReversingLabsA1000Test"
        },
        {
            "integrations": "Demisto Lock",
            "playbookID": "DemistoLockTest"
        },
        {
            "playbookID": "test-domain-indicator",
            "timeout": 400
        },
        {
            "playbookID": "Cybereason Test",
            "integrations": "Cybereason",
            "timeout": 1200,
            "fromversion": "4.1.0"
        },
        {
            "integrations": "VirusTotal - Private API",
            "instance_names": "virus_total_private_api_general",
            "playbookID": "File Enrichment - Virus Total Private API Test",
            "nightly": true
        },
        {
            "integrations": "VirusTotal - Private API",
            "instance_names": "virus_total_private_api_general",
            "playbookID": "virusTotalPrivateAPI-test-playbook",
            "timeout": 1400,
            "nightly": true
        },
        {
            "integrations": "VirusTotal - Private API",
            "instance_names": "virus_total_private_api_preferred_vendors",
            "playbookID": "virusTotalPrivateAPI-test-preferred-vendors",
            "timeout": 1400,
            "nightly": true
        },
        {
            "integrations": "Cisco Meraki",
            "playbookID": "Cisco-Meraki-Test"
        },
        {
            "integrations": "Windows Defender Advanced Threat Protection",
            "playbookID": "Test - Windows Defender Advanced Threat Protection",
            "instance_names": "windows_defender_atp_dev"
        },
        {
            "integrations": "Windows Defender Advanced Threat Protection",
            "playbookID": "Test - Windows Defender Advanced Threat Protection",
            "instance_names": "windows_defender_atp_prod"
        },
        {
            "integrations": "Tanium",
            "playbookID": "Tanium Test Playbook",
            "nightly": true,
            "timeout": 1200
        },
        {
            "integrations": "Recorded Future",
            "playbookID": "Recorded Future Test",
            "nightly": true
        },
        {
            "integrations": "Microsoft Graph",
            "playbookID": "Microsoft Graph Test",
            "instance_names": "ms_graph_security_dev"
        },
        {
            "integrations": "Microsoft Graph",
            "playbookID": "Microsoft Graph Test",
            "instance_names": "ms_graph_security_prod"
        },
        {
            "integrations": "Microsoft Graph User",
            "playbookID": "Microsoft Graph - Test",
            "instance_names": "ms_graph_user_dev"
        },
        {
            "integrations": "Microsoft Graph User",
            "playbookID": "Microsoft Graph - Test",
            "instance_names": "ms_graph_user_prod"
        },
        {
            "integrations": "RedLock",
            "playbookID": "RedLockTest",
            "nightly": true
        },
        {
            "integrations": "Symantec Messaging Gateway",
            "playbookID": "Symantec Messaging Gateway Test"
        },
        {
            "integrations": "ThreatConnect",
            "playbookID": "test-ThreatConnect"
        },
        {
            "integrations": "VxStream",
            "playbookID": "VxStream Test",
            "nightly": true
        },
        {
            "integrations":"Cylance Protect",
            "playbookID": "get_file_sample_by_hash_-_cylance_protect_-_test",
            "timeout": 240
        },
        {
            "integrations": "Cylance Protect",
            "playbookID": "endpoint_enrichment_-_generic_test"
        },
        {
            "integrations": "QRadar",
            "playbookID": "test_Qradar"
        },
        {
            "integrations": "VMware",
            "playbookID": "VMWare Test"
        },
        {
            "integrations": "Anomali ThreatStream",
            "playbookID": "Anomali_ThreatStream_Test"
        },
        {
            "integrations": "Farsight DNSDB",
            "playbookID": "DNSDBTest"
        },
        {
            "integrations": "carbonblack-v2",
            "playbookID": "CarbonBlackResponseTest"
        },
        {
            "integrations": "Cisco Umbrella Investigate",
            "playbookID": "Cisco Umbrella Test"
        },
        {
            "integrations": "icebrg",
            "playbookID": "Icebrg Test",
            "timeout" : 500
        },
        {
            "integrations": "Symantec MSS",
            "playbookID": "SymantecMSSTest"
        },
        {
            "integrations": "Remedy AR",
            "playbookID": "Remedy AR Test"
        },
        {
            "integrations": "McAfee Active Response",
            "playbookID": "McAfee-MAR_Test",
            "timeout": 700
        },
        {
            "integrations": "McAfee Threat Intelligence Exchange",
            "playbookID": "McAfee-TIE Test",
            "timeout": 700
        },
        {
            "integrations": "ArcSight Logger",
            "playbookID": "ArcSight Logger test"
        },
        {
            "integrations": "ArcSight ESM v2",
            "playbookID": "ArcSight ESM v2 Test"
        },
        {
            "integrations": "ArcSight ESM v2",
            "playbookID": "test Arcsight - Get events related to the Case"
        },
        {
            "integrations": "XFE",
            "playbookID": "XFE Test",
            "timeout": 140,
            "nightly": true
        },
        {
            "integrations": "McAfee Threat Intelligence Exchange",
            "playbookID": "search_endpoints_by_hash_-_tie_-_test",
            "timeout": 500
        },
        {
            "integrations": "iDefense",
            "playbookID": "iDefenseTest",
            "timeout": 300
        },
        {
            "integrations": "AbuseIPDB",
            "playbookID": "AbuseIPDB Test",
            "nightly": true
        },
        {
            "integrations": "AbuseIPDB",
            "playbookID": "AbuseIPDB PopulateIndicators Test",
            "nightly": true
        },
        {
            "integrations" : "jira",
            "playbookID" : "JiraCreateIssue-example-test"
        },
        {
            "integrations": "LogRhythm",
            "playbookID": "LogRhythm-Test-Playbook",
            "timeout": 200
        },
        {
            "integrations": "FireEye HX",
            "playbookID": "FireEye HX Test"
        },
        {
            "integrations": "Phish.AI",
            "playbookID": "PhishAi-Test"
        },
        {
            "integrations": "Phish.AI",
            "playbookID": "Test-Detonate URL - Phish.AI"
        },
        {
            "integrations": "Centreon",
            "playbookID": "Centreon-Test-Playbook"
        },
        {
            "playbookID": "ReadFile test"
        },
        {
            "integrations": "TruSTAR",
            "playbookID": "TruSTAR Test"
        },
        {
            "integrations": "AlphaSOC Wisdom",
            "playbookID": "AlphaSOC-Wisdom-Test"
        },
        {
            "integrations": "carbonblack-v2",
            "playbookID": "CBFindIP - Test"
        },
        {
            "integrations": "Jask",
            "playbookID": "Jask_Test",
            "fromversion": "4.1.0"
        },
        {
            "integrations": "Qualys",
            "playbookID": "Qualys-Test",
            "nightly": true
        },
        {
            "integrations": "Whois",
            "playbookID": "whois_test",
            "fromversion": "4.1.0"
        },
        {
            "integrations": "RSA NetWitness Endpoint",
            "playbookID": "NetWitness Endpoint Test"
        },
        {
            "integrations": "Check Point Sandblast",
            "playbookID": "Sandblast_malicious_test"
        },
        {
            "playbookID": "TestMatchRegex"
        },
        {
            "integrations": "ActiveMQ",
            "playbookID": "ActiveMQ Test"
        },
        {
            "playbookID": "RegexGroups Test"
        },
        {
            "integrations": "Cisco ISE",
            "playbookID": "cisco-ise-test-playbook"
        },
        {
            "integrations": "RSA NetWitness v11.1",
            "playbookID": "RSA NetWitness Test"
        },
        {
            "playbookID": "ExifReadTest"
        },
        {
          "integrations": "Cuckoo Sandbox",
          "playbookID": "CuckooTest",
          "timeout": 700
        },
        {
            "integrations" : "VxStream",
            "playbookID" : "Test-Detonate URL - Crowdstrike",
            "timeout" : 1200
        },
        {
            "playbookID": "Detonate File - Generic Test",
            "timeout": 500
        },
        {
            "integrations": [
                "Lastline",
                "WildFire-v2",
                "SNDBOX",
                "VxStream",
                "McAfee Advanced Threat Defense"
            ],
            "playbookID" : "Detonate File - Generic Test",
            "timeout" : 2400,
            "nightly" : true
        },
        {
            "playbookID": "detonate_file_-_generic_test",
            "toversion": "3.6.0"
        },
        {
            "playbookID": "STIXParserTest"
        },
        {
           "playbookID": "Detonate URL - Generic Test",
           "timeout": 2000,
           "nightly": true,
           "integrations": [
             "McAfee Advanced Threat Defense",
             "VxStream",
             "Lastline"
           ]
        },
        {
            "playbookID": "ReadPDFFile-Test"
        },
        {
            "integrations": [
                "VirusTotal",
                "urlscan.io",
                "activedir"
            ],
            "instance_names": "virus_total_general",
            "playbookID": "entity_enrichment_generic_test",
            "timeout": 240
        },
        {
            "integrations": [
                "FalconHost",
                "McAfee Threat Intelligence Exchange",
                "carbonblackprotection",
                "carbonblack"
            ],
            "playbookID": "search_endpoints_by_hash_-_generic_-_test",
            "timeout": 500
        },
        {
            "integrations": "Zscaler",
            "playbookID": "Zscaler Test",
            "nightly": true,
            "timeout": 500
        },
        {
            "playbookID": "DemistoUploadFileToIncident Test",
            "integrations": "Demisto REST API"
        },
        {
            "playbookID": "DemistoUploadFile Test",
            "integrations": "Demisto REST API"
        },
        {
            "playbookID": "MaxMind Test",
            "integrations": "MaxMind GeoIP2"

        },
        {
            "playbookID": "Test_Sagemaker",
            "integrations": "AWS Sagemaker"

        },
        {
            "playbookID": "C2sec-Test",
            "integrations": "C2sec irisk",
            "fromversion": "5.0.0"
        },
        {
            "playbookID": "Phishing test - attachment",
            "timeout": 600,
            "nightly": true,
            "integrations": [
                "EWS Mail Sender",
                "Pwned",
                "Demisto REST API",
                "Palo Alto Minemeld",
                "Rasterize"
            ]
        },
        {
            "playbookID": "Phishing test - Inline",
            "timeout": 500,
            "nightly": true,
            "integrations": [
                "EWS Mail Sender",
                "Pwned",
                "Demisto REST API",
                "Palo Alto Minemeld",
                "Rasterize"
            ]
        },
        {
            "playbookID": "Phishing v2 Test - Attachment",
            "timeout": 1200,
            "nightly": true,
            "integrations": [
                "EWS Mail Sender",
                "Pwned",
                "Demisto REST API",
                "Palo Alto Minemeld",
                "Rasterize"
            ]
        },
        {
            "playbookID": "Phishing v2 Test - Inline",
            "timeout": 1200,
            "nightly": true,
            "integrations": [
                "EWS Mail Sender",
                "Pwned",
                "Demisto REST API",
                "Palo Alto Minemeld",
                "Rasterize"
            ]
        },
        {
            "integrations": "duo",
            "playbookID": "DUO Test Playbook"
        },
        {
            "playbookID": "SLA Scripts - Test"
        },
        {
            "playbookID": "PcapHTTPExtractor-Test"
        },
        {
            "playbookID": "Ping Test Playbook"
        },
        {
            "playbookID": "Active Directory Test",
            "instance_names": "active_directory_query_v2",
            "integrations": "Active Directory Query v2"
        },
        {
            "integrations": "Active Directory Query v2",
            "instance_names": "active_directory_query_v2_with_port_configuration",
            "playbookID": "Active Directory Query V2 configuration with port"
        },
        {
            "integrations": "mysql",
            "playbookID": "MySQL Test"
        },
        {
            "playbookID": "Email Address Enrichment - Generic v2 - Test"
        },
        {
            "playbookID": "Email Address Enrichment - Generic v2.1 - Test",
            "integrations": "Active Directory Query v2"
        },
        {
            "integrations": "Cofense Intelligence",
            "playbookID": "Test - Cofense Intelligence",
            "timeout": 500
        },
        {
            "playbookID": "GDPRContactAuthorities Test"
        },
        {
            "integrations": "Google Resource Manager",
            "playbookID": "GoogleResourceManager-Test",
            "timeout": 500,
            "nightly": true
        },
        {
            "integrations": "Freshdesk",
            "playbookID": "Freshdesk-Test",
            "timeout": 500,
            "nightly": true
        },
        {
            "playbookID": "Autoextract - Test",
            "fromversion": "4.1.0"
        },
        {
            "playbookID": "FilterByList - Test",
            "fromversion": "4.1.0"
        },
        {
            "integrations": "Kafka V2",
            "playbookID": "Kafka Test"
        },
        {
            "playbookID": "File Enrichment - Generic v2 - Test",
            "instance_names": "virus_total_private_api_general",
            "integrations": [
                "VirusTotal - Private API",
                "Cylance Protect v2"
            ]
        },
        {
            "integrations": "McAfee Active Response",
            "playbookID": "Endpoint data collection test",
            "timeout": 500
        },
        {
            "integrations": "McAfee Active Response",
            "playbookID": "MAR - Endpoint data collection test",
            "timeout": 500
        },
        {

            "integrations": "DUO Admin",
            "playbookID": "DuoAdmin API test playbook"
        },
        {
            "playbookID": "TestShowScheduledEntries"
        },
        {
            "integrations": "Symantec Advanced Threat Protection",
            "playbookID": "Symantec ATP Test"

        },
        {
            "playbookID": "HTTPListRedirects - Test SSL"
        },
        {
            "playbookID": "HTTPListRedirects Basic Test"
        },
        {
            "playbookID": "CheckDockerImageAvailableTest"
        },
        {
            "playbookID": "ExtractDomainFromEmailTest"
        },
        {
            "integrations": "Threat Grid",
            "playbookID": "Test-Detonate URL - ThreatGrid"
        },
        {
            "playbookID": "Account Enrichment - Generic v2 - Test",
            "integrations": "activedir"
        },
        {
            "playbookID": "Extract Indicators From File - Generic v2 - Test",
            "integrations": "Image OCR"
        },
        {
            "playbookID": "Endpoint Enrichment - Generic v2 - Test",
            "integrations": [
                "FalconHost",
                "Cylance Protect",
                "carbonblack",
                "epo",
                "activedir"
            ]
        },
        {
            "playbookID": "Endpoint Enrichment - Generic v2.1 - Test",
            "integrations": [
                "FalconHost",
                "Cylance Protect v2",
                "carbonblack-v2",
                "epo",
                "Active Directory Query v2"
            ]
        },
        {
            "playbookID": "EmailReputationTest",
            "integrations": "Pwned"
        },
        {
            "integrations": "Symantec Deepsight Intelligence",
            "playbookID": "Symantec Deepsight Test"
        },
        {
            "playbookID": "ExtractDomainFromEmailTest"
        },
        {
            "playbookID": "PAN OS EDL Management - Test",
            "integrations": "palo_alto_networks_pan_os_edl_management"
        },
        {
            "integrations": "Snowflake",
            "playbookID": "Snowflake-Test"
        },
        {
            "playbookID": "Account Enrichment - Generic v2.1 - Test",
            "integrations": "Active Directory Query v2"
        },
        {
            "integrations": "Cisco Umbrella Investigate",
            "playbookID": "Domain Enrichment - Generic v2 - Test"
        },
        {
            "integrations": "Google BigQuery",
            "playbookID": "Google BigQuery Test"
        },
        {
            "integrations": "nmap",
            "playbookID": "af2f5a99-d70b-48c1-8c25-519732b733f2"
        },
        {
            "integrations": "Zoom",
            "playbookID": "Zoom_Test"
        },
        {
            "integrations": "Palo Alto Networks Cortex",
            "playbookID": "Palo Alto Networks Cortex Test",
            "fromversion": "4.1.0"
        },
        {
            "playbookID": "IP Enrichment - Generic v2 - Test",
            "integrations": "Threat Crowd",
            "fromversion": "4.1.0"
        },
        {
            "integrations": "Cherwell",
            "playbookID": "Cherwell Example Scripts - test"
        },
        {
            "integrations": "Cherwell",
            "playbookID": "Cherwell - test"
        },
        {
            "integrations": "CarbonBlackProtectionV2",
            "playbookID": "Carbon Black Enterprise Protection V2 Test"
        },
        {
            "integrations": "Active Directory Query v2",
            "instance_names": "active_directory_query_v2",
            "playbookID": "Test ADGetUser Fails with no instances 'Active Directory Query' (old version)"
        },
        {
            "integrations": "ANYRUN",
            "playbookID": "ANYRUN-Test"
        },
        {
            "integrations": "ANYRUN",
            "playbookID": "Detonate File - ANYRUN - Test"
        },
        {
            "integrations": "ANYRUN",
            "playbookID": "Detonate URL - ANYRUN - Test"
        },
        {
            "integrations": "Netcraft",
            "playbookID": "Netcraft test"
        },
        {
            "integrations": "EclecticIQ Platform",
            "playbookID": "EclecticIQ Test"
        },
        {
            "playbookID": "FormattingPerformance - Test",
            "fromversion": "5.0.0"
        },
        {
            "integrations": "AWS - EC2",
            "playbookID": "2142f8de-29d5-4288-8426-0db39abe988b"
        },
        {
            "integrations": "AWS - EC2",
            "playbookID": "d66e5f86-e045-403f-819e-5058aa603c32"
        },
        {
            "integrations": "ANYRUN",
            "playbookID": "Detonate File From URL - ANYRUN - Test"
        },
        {
            "integrations": "AWS - CloudWatchLogs",
            "playbookID": "2cddaacb-4e4c-407e-8ef5-d924867b810c"
        },
        {
            "integrations": "AWS - CloudTrail",
            "playbookID": "3da2e31b-f114-4d7f-8702-117f3b498de9"
        },
        {
            "playbookID": "5dc848e5-a649-4394-8300-386770d39d75"
        },
        {
            "integrations": "carbonblackprotection",
            "playbookID": "67b0f25f-b061-4468-8613-43ab13147173"
        },
        {
            "integrations": "DomainTools",
            "playbookID": "DomainTools-Test"
        },
        {
            "integrations": "Cisco Spark",
            "playbookID": "efc817d2-6660-4d4f-890d-90513ca1e180"
        },
        {
            "playbookID": "Get File Sample By Hash - Generic - Test"
        },
        {
            "playbookID": "Get File Sample From Hash - Generic - Test"
        },
        {
            "playbookID": "get_file_sample_by_hash_-_carbon_black_enterprise_Response_-_test"
        },
        {
            "playbookID": "get_file_sample_from_path_-_d2_-_test"
        },
        {
            "integrations": "Remedy On-Demand",
            "playbookID": "Remedy-On-Demand-Test"
        },
        {
            "playbookID": "ssdeepreputationtest"
        },
        {
            "playbookID": "TestIsEmailAddressInternal"
        },
        {
            "playbookID": "search_endpoints_by_hash_-_carbon_black_response_-_test"
        },
        {
            "integrations": "Google Cloud Compute",
            "playbookID": "GoogleCloudCompute-Test"
        },
        {
            "playbookID": "FormattingPerformance - Test",
            "fromversion": "5.0.0"
        },
        {
            "integrations": "AWS - S3",
            "playbookID": "97393cfc-2fc4-4dfe-8b6e-af64067fc436"
        },
        {
            "integrations": "Image OCR",
            "playbookID": "TestImageOCR"
        },
        {
            "playbookID": "EWS test"
        },
        {
            "integrations": "fireeye",
            "playbookID": "Detonate File - FireEye AX - Test"
        },
        {
            "integrations": "Rasterize",
            "playbookID": "Rasterize Test"
        },
        {
            "integrations": "Rasterize",
            "playbookID": "RasterizeImageTest"
        },
        {
            "integrations": "Ipstack",
            "playbookID": "Ipstack_Test"
        },
        {

            "integrations": "Perch",
            "playbookID": "Perch-Test"
        },
        {
            "integrations": "Forescout",
            "playbookID": "Forescout-Test"
        },
        {
            "integrations": "GitHub",
            "playbookID": "Git_Integration-Test"
        },
        {
            "integrations": "LogRhythmRest",
            "playbookID": "LogRhythm REST test"
        },
        {
            "integrations": "AlienVault USM Anywhere",
            "playbookID": "AlienVaultUSMAnywhereTest"
        },
        {
            "playbookID": "PhishLabsTestPopulateIndicators"
        },
        {
            "integrations": "PhishLabs IOC",
            "playbookID": "PhishLabsIOC TestPlaybook",
            "fromversion": "4.1.0"
        },
        {
            "integrations": "vmray",
            "playbookID": "VMRay-Test"
        },
        {
            "integrations": "PerceptionPoint",
            "playbookID": "PerceptionPoint Test",
            "fromversion": "4.1.0"
        },
        {
            "integrations": "AutoFocus V2",
            "playbookID": "AutoFocus V2 test"
        },
        {
            "playbookID": "Process Email - Generic for Rasterize"
        },
        {
            "playbookID": "Send Investigation Summary Reports - Test",
            "integrations": "EWS Mail Sender",
            "fromversion": "4.1.0"
        },
        {
            "integrations": "Anomali ThreatStream v2",
            "playbookID": "ThreatStream-Test"
        },
        {
            "integrations": "BluecatAddressManager",
            "playbookID": "Bluecat Address Manager test"
        },
        {
            "integrations": "MailListener - POP3",
            "playbookID": "MailListener-POP3 - Test"
        },
        {
            "playbookID": "sumList - Test"
        },
        {
            "integrations": "VulnDB",
            "playbookID": "Test-VulnDB"
        }
    ],
    "skipped_tests": {
        "CheckpointFW-test": "Test is not stable (Issue 18643)",
        "LogRhythm REST test": "A command's response doesnt match the expected results (issue #18385)",
        "search_endpoints_by_hash_-_tie_-_test": "Test is unstable - from time to time fails to create an instance (issue #18350)",
        "McAfee-TIE Test": "Test is unstable - from time to time fails to create an instance (issue #18350)",
        "CreatePhishingClassifierMLTest": "Test is unstable and fails with no reason from time to time (issue ##18349)",
        "rsa_packets_and_logs_test": "A command searches for a session ID which doesn't exist on our local server - asked RSA to help (issue #18332)",
        "TestUptycs": "There is not enough data in uptycs instance in order the test to pass. Data need to be generated like open connections",
        "LogRhythmRest": "Unstable environment Adi is checking",
        "InfoArmorVigilanteATITest": "Test fails on verify context (issue 17358)",
        "calculate_severity_-_critical_assets_-_test": "Fails on verify context (issue 17924)",
        "Forescout-Test": "Should be skipped (issue 17016)",
        "domain_enrichment_generic_test": "Test is old and uses VirusTotal which has quota problems. The v2 playbook has a better test",
        "EWS test": "Old test",
        "Lastline - testplaybook": "Checking the integration via Generic detonation playbooks, don't want to load the daily quota",
        "entity_enrichment_generic_test": "Flaky test - fails for changing reasons, requires more investigation (issue 16490)",
        "ArcSight Logger test": "Possibly outdated API calls",
        "Qualys-Test": "Test is failing on qualys-report-list not returning results, and also seems there's a proxy issue (issue 16486)",
        "TruSTAR Test": "The test runs even when not supposed to, which causes its quota to run out",
        "TestDedupIncidentsByName": "skipped on purpose - this is part of the TestDedupIncidentsPlaybook - no need to execute separately as a test",
        "TestSafeBreach": "Instance configuration change causes test failure (issue 15909)",
        "Endpoint Enrichment - Generic v2 - Test": "Uses the deprecated script ADGetComputer which is bugged and won't be fixed and deprecated carbon black integration",
        "Test-IsMaliciousIndicatorFound": "Unstable test (issue 15940)",
        "Test-Detonate URL - ThreatGrid": "Outdated test",
        "ip_enrichment_generic_test": "Need to check if test is valid, and the playbook is going to be deprecated now.",
        "email_test": "Old test for deprecated playbook. Need to check if test is even valid",
        "JoeSecurityTestDetonation": "command joe-download-report fails (issue 16118)",
        "af2f5a99-d70b-48c1-8c25-519732b733f2": "Added here because test existed but was not configured - need to review the test",
        "Zoom_test": "Added here because test existed but was not configured - need to review the test",
        "Test - CrowdStrike Falcon": "Test is unmockable, and has its data deleted every few weeks",
        "DomainTools-Test": "No instance",
        "Beta-Athena-Test": "Beta integration & test is expensive to run",
        "Remedy-On-Demand-Test": "No instance",
        "2cddaacb-4e4c-407e-8ef5-d924867b810c": "Skipped pending PR",
        "3da2e31b-f114-4d7f-8702-117f3b498de9": "Skipped pending PR",
        "d66e5f86-e045-403f-819e-5058aa603c32": "skipped until PR is merged (pr 3220)",
        "Carbon Black Enterprise Protection V2 Test": "Data changes within Carbon Black on a weekly basis - which requires to update the test",
        "5dc848e5-a649-4394-8300-386770d39d75": "old test, needs to check if relevant",
        "Get File Sample By Hash - Generic - Test": "old test, needs to check if relevant",
        "Get File Sample From Hash - Generic - Test": "old test, needs to check if relevant",
        "get_file_sample_by_hash_-_carbon_black_enterprise_Response_-_test": "old test, needs to check if relevant",
        "get_file_sample_from_path_-_d2_-_test": "old test, needs to check if relevant",
        "ssdeepreputationtest": "old test, needs to check if relevant",
        "search_endpoints_by_hash_-_carbon_black_response_-_test": "old test, needs to check if relevant",
        "Detonate File - FireEye AX - Test": "No instance",
        "Cofense Triage Test": "Creds only works on demo4",
        "Intezer Testing": "Old test for old version of inteze",
        "Test - Windows Defender Advanced Threat Protection": "One of the commands has an internal server error. Check again 20/08/2019. Issue - #18552"
    },
    "skipped_integrations": {
      "_comment": "~~~ NO INSTANCE - will not be resolved ~~~",
        "FortiGate": "License expired, and not going to get one (issue 14723)",
        "Attivo Botsink": "no instance, not going to get it",
        "VMware": "no License, and probably not going to get it",
        "AWS Sagemaker": "License expired, and probably not going to get it",
        "Symantec MSS": "No instance, probably not going to get it (issue 15513)",
        "EclecticIQ Platform": "Instance Issues",
        "Google Cloud Compute": "Can't test yet",
        "Cymon": "The service was discontinued since April 30th, 2019.",
        "FireEye ETP": "No instance",
        "ProofpointTAP_v2": "No instance",
        "remedy_sr_beta": "No instance",


      "_comment": "~~~ INSTANCE ISSUES ~~~",
        "Anomali ThreatStream v2": "Credentials are invalid (issue 18561)",
        "Anomali ThreatStream": "Credentials are invalid (issue 18561)",
        "RSA Archer": "Instance does not seem to be working, Arian is checking",
        "SCADAfence CNM": "Once in a while SCADAfence CNM integration fails to create an instance, throwing a '502 bad gateway' error (issue #18376)",
        "Cortex XDR - IR": "Instance seems to have problems - returning 500 internal server error (issue #18377)",
        "ArcSight ESM v2": "License expired (issue #18328)",
        "AlienVault USM Anywhere": "License expired (issue #18273)",
        "Tufin": "Calls to instance return 502 error. @itay reached out (issue 16441)",
        "Dell Secureworks": "Instance locally installed on @liorblob PC",
        "MimecastV2": "Several issues with instance",
        "Netskope": "instance is down",
        "Farsight DNSDB": "No instance (issue 15512)",
        "Service Manager": "Expired license",
        "carbonblackprotection": "License expired",
        "icebrg": "Requires BD (issue 14312)",
        "Freshdesk": "Trial account expired",
        "Threat Grid": "instance problem (issue 16197)",
        "Kafka V2": "Can not connect to instance from remote",
        "Check Point Sandblast": "No access (issue 15948)",
        "IntSights": "Account Expired (issue #16351)",
        "Remedy AR": "getting 'Not Found' in test button",
        "XFE": "License expired",
        "RedLock": "Credentials and API problems (issue 15493)",
        "Salesforce": "User and password expired (issue 15901)",
        "Zscaler": "License expired (issue 17784)",
        "RedCanary": "License expired",
        "LogRhythm": "Need to fix SOAP api",
        "ANYRUN": "No instance",
        "Snowflake": "Looks like account expired, needs looking into",
        "Cisco Spark": "No instance",
        "Minerva Labs Anti-Evasion Platform": "No instance",
        "Phish.AI": "Unauthorized. will be re-branded soon as Cofense",
        "QRadar": "No license (issue 17794)",

      "_comment": "~~~ UNSTABLE ~~~",
        "ServiceNow": "Instance goes to hibernate every few hours",
        "Tanium": "Instance is not stable (issue 15497)",
        "Tenable.sc": "unstable instance",
        "Tenable.io": "Unstable instance (issue 16115)",

      "_comment": "~~~ OTHER ~~~",
        "Pwned": "Old API is deprecated",
        "SumoLogic": "Shelly working on fixing it",
        "iDefense": "DevOps investigation",
        "RSA NetWitness Endpoint": "Instance is down, waiting for devops to rebuild",
        "BitDam": "Changes in service (issue #16247)",
        "Zoom": "Added here because test existed but was not configured - need to review the test",
        "MailListener - POP3": "Failing test module (issue 18580)",

      "_comment": "~~~ QUOTA ISSUES ~~~",
        "Joe Security": "Monthly quota exceeded, remove from skipped on or after April 1st",
        "Google Resource Manager": "Cannot create projects because have reached alloted quota.",
        "VirusTotal - Private API": "reached api alloted quota.",
        "Looker": "Warehouse 'DEMO_WH' cannot be resumed because resource monitor 'LIMITER' has exceeded its quota."
    },
    "nigthly_integrations": [
        "Lastline",
        "TruSTAR"
    ],
    "unmockable_integrations": {
        "SlackV2": "Integration requires SSL",
        "Whois": "Mocks does not support sockets",
        "Panorama": "Exception: Proxy process took to long to go up. https://circleci.com/gh/demisto/content/24826",
        "Image OCR": "Does not perform network traffic",
        "Server Message Block (SMB)": "Does not perform http communication",
        "Active Directory Query v2": "Does not perform http communication",
        "dnstwist": "Does not peform http communication",
        "VxStream": "JS integration, problem listed in this issue https://github.com/demisto/etc/issues/15544. Detonate URL: Large mock file.",
        "PagerDuty v2": "Integration requires SSL",
        "TCPIPUtils": "Integration requires SSL",
        "AWS - S3": "Integration requires SSL",
        "Luminate": "Integration has no proxy checkbox",
        "Pwned": "Integration has no proxy checkbox",
        "Shodan": "Integration has no proxy checkbox",
        "Google BigQuery": "Integration has no proxy checkbox",
        "ReversingLabs A1000": "Checking",
        "Check Point": "Checking",
        "okta": "Test Module failing, suspect it requires SSL",
        "Awake Security": "Checking",
        "ArcSight ESM v2": "Checking",
        "Phish.AI": "Checking",
        "Intezer": "Nightly - Checking",
        "ProtectWise": "Nightly - Checking",
        "google-vault": "Nightly - Checking",
        "RSA Archer": "Nightly - Checking",
        "McAfee NSM": "Nightly - Checking",
        "Forcepoint": "Nightly - Checking",
        "palo_alto_firewall": "Need to check test module",
        "Signal Sciences WAF": "error with certificate",
        "google": "'unsecure' parameter not working",
        "EWS Mail Sender": "Inconsistent test (playback fails, record succeeds)",
        "carbonblackliveresponse": "Pending check: issue 16072",
        "ReversingLabs Titanium Cloud": "No Unsecure checkbox. proxy trying to connect when disabled.",
        "Anomali ThreatStream": "'proxy' parameter not working",
        "Palo Alto Networks Cortex": "SDK",
        "AWS - EC2": "SSL Validation fails for STS",
        "AWS - Lambda": "AWS not accepting self-signed certs",
        "Recorded Future": "might be dynamic test",
        "AlphaSOC Wisdom": "Test module issue",
        "Microsoft Graph": "Test direct access to oproxy",
        "MicrosoftGraphMail": "Test direct access to oproxy",
        "Microsoft Graph User": "Test direct access to oproxy",
        "Windows Defender Advanced Threat Protection": "Test direct access to oproxy"
    }
}<|MERGE_RESOLUTION|>--- conflicted
+++ resolved
@@ -3,14 +3,13 @@
     "testInterval": 20,
     "tests": [
         {
-<<<<<<< HEAD
             "integrations": "ZeroFox",
             "playbookID": "ZeroFox-Test"
-=======
+        },
+        {
             "integrations": "SlackV2",
             "playbookID": "Slack Test Playbook",
             "fromversion": "5.0.0"
->>>>>>> f5eb98bf
         },
         {
             "integrations": "Cortex XDR - IR",
@@ -100,9 +99,6 @@
             "playbookID": "RegPathReputationBasicLists_test"
         },
         {
-            "playbookID": "EmailDomainSquattingReputation-Test"
-        },
-        {
             "playbookID": "RandomStringGenerateTest"
         },
         {
@@ -124,10 +120,6 @@
             "playbookID": "Fidelis-Test"
         },
         {
-            "integrations": "AWS - ACM",
-            "playbookID": "ACM-Test"
-        },
-        {
             "integrations": "Thinkst Canary",
             "playbookID": "CanaryTools Test"
         },
@@ -145,10 +137,6 @@
             "integrations": "Pwned",
             "playbookID": "Pwned test",
             "nightly": true
-        },
-        {
-            "integrations": "Have I Been Pwned? V2",
-            "playbookID": "Pwned v2 test"
         },
         {
             "integrations": "Alexa Rank Indicator",
@@ -294,13 +282,6 @@
             "integrations": "Panorama",
             "instance_names": "palo_alto_panorama",
             "playbookID": "palo_alto_panorama_test_pb",
-            "timeout": 1000,
-            "nightly": true
-        },
-        {
-            "integrations": "Panorama",
-            "instance_names": "palo_alto_panorama",
-            "playbookID": "Panorama Query Logs - Test",
             "timeout": 1000,
             "nightly": true
         },
@@ -581,10 +562,6 @@
             "playbookID": "reputations.json Test"
         },
         {
-            "playbookID": "Test IP Indicator Fields",
-            "fromversion": "5.0.0"
-        },
-        {
             "integrations": "Shodan",
             "playbookID": "ShodanTest"
         },
@@ -919,10 +896,6 @@
         {
             "integrations": "EWS v2",
             "playbookID": "pyEWS_Test"
-        },
-        {
-            "integrations": "remedy_sr_beta",
-            "playbookID": "remedy_sr_test_pb"
         },
         {
 
@@ -1414,8 +1387,7 @@
             "nightly": true
         },
         {
-            "playbookID": "Autoextract - Test",
-            "fromversion": "4.1.0"
+            "playbookID": "Autoextract - Test"
         },
         {
             "playbookID": "FilterByList - Test",
@@ -1748,21 +1720,20 @@
             "playbookID": "MailListener-POP3 - Test"
         },
         {
-            "playbookID": "sumList - Test"
-        },
-        {
             "integrations": "VulnDB",
             "playbookID": "Test-VulnDB"
         }
     ],
     "skipped_tests": {
-        "CheckpointFW-test": "Test is not stable (Issue 18643)",
         "LogRhythm REST test": "A command's response doesnt match the expected results (issue #18385)",
         "search_endpoints_by_hash_-_tie_-_test": "Test is unstable - from time to time fails to create an instance (issue #18350)",
         "McAfee-TIE Test": "Test is unstable - from time to time fails to create an instance (issue #18350)",
         "CreatePhishingClassifierMLTest": "Test is unstable and fails with no reason from time to time (issue ##18349)",
+        "Autoextract - Test": "See issue #18343 for further information",
         "rsa_packets_and_logs_test": "A command searches for a session ID which doesn't exist on our local server - asked RSA to help (issue #18332)",
         "TestUptycs": "There is not enough data in uptycs instance in order the test to pass. Data need to be generated like open connections",
+        "reputations.json Test": "Reverting the fqdn indicator due to glichtman request, will handled next release(end july 19)",
+        "Cybereason Test": "Integration instance being disabled in the middle of test playbook (issue 17394)",
         "LogRhythmRest": "Unstable environment Adi is checking",
         "InfoArmorVigilanteATITest": "Test fails on verify context (issue 17358)",
         "calculate_severity_-_critical_assets_-_test": "Fails on verify context (issue 17924)",
@@ -1801,8 +1772,7 @@
         "search_endpoints_by_hash_-_carbon_black_response_-_test": "old test, needs to check if relevant",
         "Detonate File - FireEye AX - Test": "No instance",
         "Cofense Triage Test": "Creds only works on demo4",
-        "Intezer Testing": "Old test for old version of inteze",
-        "Test - Windows Defender Advanced Threat Protection": "One of the commands has an internal server error. Check again 20/08/2019. Issue - #18552"
+        "Intezer Testing": "Old test for old version of inteze"
     },
     "skipped_integrations": {
       "_comment": "~~~ NO INSTANCE - will not be resolved ~~~",
@@ -1816,13 +1786,9 @@
         "Cymon": "The service was discontinued since April 30th, 2019.",
         "FireEye ETP": "No instance",
         "ProofpointTAP_v2": "No instance",
-        "remedy_sr_beta": "No instance",
 
 
       "_comment": "~~~ INSTANCE ISSUES ~~~",
-        "Anomali ThreatStream v2": "Credentials are invalid (issue 18561)",
-        "Anomali ThreatStream": "Credentials are invalid (issue 18561)",
-        "RSA Archer": "Instance does not seem to be working, Arian is checking",
         "SCADAfence CNM": "Once in a while SCADAfence CNM integration fails to create an instance, throwing a '502 bad gateway' error (issue #18376)",
         "Cortex XDR - IR": "Instance seems to have problems - returning 500 internal server error (issue #18377)",
         "ArcSight ESM v2": "License expired (issue #18328)",
@@ -1861,13 +1827,12 @@
         "Tenable.io": "Unstable instance (issue 16115)",
 
       "_comment": "~~~ OTHER ~~~",
-        "Pwned": "Old API is deprecated",
+        "Pwned": "Changes in API - may require integration rewrite (issue #18102)",
         "SumoLogic": "Shelly working on fixing it",
         "iDefense": "DevOps investigation",
         "RSA NetWitness Endpoint": "Instance is down, waiting for devops to rebuild",
         "BitDam": "Changes in service (issue #16247)",
         "Zoom": "Added here because test existed but was not configured - need to review the test",
-        "MailListener - POP3": "Failing test module (issue 18580)",
 
       "_comment": "~~~ QUOTA ISSUES ~~~",
         "Joe Security": "Monthly quota exceeded, remove from skipped on or after April 1st",
@@ -1880,7 +1845,6 @@
         "TruSTAR"
     ],
     "unmockable_integrations": {
-        "SlackV2": "Integration requires SSL",
         "Whois": "Mocks does not support sockets",
         "Panorama": "Exception: Proxy process took to long to go up. https://circleci.com/gh/demisto/content/24826",
         "Image OCR": "Does not perform network traffic",
@@ -1913,6 +1877,7 @@
         "EWS Mail Sender": "Inconsistent test (playback fails, record succeeds)",
         "carbonblackliveresponse": "Pending check: issue 16072",
         "ReversingLabs Titanium Cloud": "No Unsecure checkbox. proxy trying to connect when disabled.",
+        "Cybereason": "Insecure has a non empty default value, will require fixing and merging",
         "Anomali ThreatStream": "'proxy' parameter not working",
         "Palo Alto Networks Cortex": "SDK",
         "AWS - EC2": "SSL Validation fails for STS",
