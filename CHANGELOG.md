# Changelog

[PyPI History][1]

[1]: https://pypi.org/project/demisto-sdk/#history
### 0.4.4
* Added a validator for IncidentTypes (incidenttype-*.json).
* Fixed an issue where the -p flag in the validate was not working.
<<<<<<< HEAD
* Added format for incidentfields, incidenttypes, indicatorfields, indicatortype, layout, dashboards.
* Fixed issue with standartize input output args in format command.
=======
* Added a validator for README.md files.
* Release notes validator will now run on: incident fields, indicator fields, incident types, dashboard and reputations.
* Fixed an issue where the validator of reputation(Indicator Type) did not check on the details field.
* Removed the *yml_type* argument in the *split-yml* command.
>>>>>>> 41c75219

### 0.4.3
* Fixed an issue where the incident and indicator field BC check failed.
* Support for linting and unit testing PowerShell integrations.

### 0.4.2
* Fixed an issue where validate failed on Windows.
* Added a validator to verify all branches are handled in conditional task in a playbook.
* Added a warning message when not running the latest sdk version.
* Added a validator to check that the root is connected to all tasks in the playbook.
* Added a validator for Dashboards (dashboard-*.json).
* Added a validator for Indicator Types (reputation-*.json).
* Added a BC validation for changing incident field type.
* Fixed an issue where init command would generate an invalid yml for scripts.
* Fixed an issue in misleading error message in v2 validation hook.
* Fixed an issue in v2 hook which now is set only on newly added scripts.
* Added more indicative message for errors in yaml files.
* Disabled pykwalify info log prints.

### 0.3.10
* Added a BC check for incident fields - changing from version is not allowed.
* Fixed an issue in create-content-artifacts where scripts in Packs in TestPlaybooks dir were copied with a wrong prefix.


### 0.3.9
* Added a validation that incident field can not be required.
* Added validation for fetch incident parameters.
* Added validation for feed integration parameters.
* Added to the *format* command the deletion of the *sourceplaybookid* field.
* Fixed an issue where *fieldMapping* in playbook did not pass the scheme validation.
* Fixed an issue where *create-content-artifacts* did not copy TestPlaybooks in Packs without prefix of *playbook-*.
* Added a validation the a playbook can not have a rolename set.
* Added to the image validator the new DBot default image.
* Added the fields: elasticcommonfields, quiet, quietmode to the Playbook schema.
* Fixed an issue where *validate* failed on integration commands without outputs.
* Added a new hook for naming of v2 integrations and scripts.


### 0.3.8
* Fixed an issue where *create-content-artifact* was not loading the data in the yml correctly.
* Fixed an issue where *unify* broke long lines in script section causing syntax errors


### 0.3.7
* Added *generate-docs* command to generate documentation file for integration, playbook or script.
* Fixed an issue where *unify* created a malformed integration yml.
* Fixed an issue where demisto-sdk **init** creates unit-test file with invalid import.


### 0.3.6
* Fixed an issue where demisto-sdk **validate** failed on modified scripts without error message.


### 0.3.5
* Fixed an issue with docker tag validation for integrations.
* Restructured repo source code.


### 0.3.4
* Saved failing unit tests as a file.
* Fixed an issue where "_test" file for scripts/integrations created using **init** would import the "HelloWorld" templates.
* Fixed an issue in demisto-sdk **validate** - was failing on backward compatiblity check
* Fixed an issue in demisto-sdk **secrets** - empty line in .secrets-ignore always made the secrets check to pass
* Added validation for docker image inside integrations and scripts.
* Added --use-git flag to **format** command to format all changed files.
* Fixed an issue where **validate** did not fail on dockerimage changes with bc check.
* Added new flag **--ignore-entropy** to demisto-sdk **secrets**, this will allow skip entropy secrets check.
* Added --outfile to **lint** to allow saving failed packages to a file.


### 0.3.3
* Added backwards compatibility break error message.
* Added schema for incident types.
* Added **additionalinfo** field to as an available field for integration configuration.
* Added pack parameter for **init**.
* Fixed an issue where error would appear if name parameter is not set in **init**.


### 0.3.2
* Fixed the handling of classifier files in **validate**.


### 0.3.1
* Fixed the handling of newly created reputation files in **validate**.
* Added an option to perform **validate** on a specific file.


### 0.3.0
* Added support for multi-package **lint** both with parallel and without.
* Added all parameter in **lint** to run on all packages and packs in content repository.
* Added **format** for:
    * Scripts
    * Playbooks
    * Integrations
* Improved user outputs for **secrets** command.
* Fixed an issue where **lint** would run pytest and pylint only on a single docker per integration.
* Added auto-complete functionality to demisto-sdk.
* Added git parameter in **lint** to run only on changed packages.
* Added the **run-playbook** command
* Added **run** command which runs a command in the Demisto playground.
* Added **upload** command which uploads an integration or a script to a Demisto instance.
* Fixed and issue where **validate** checked if release notes exist for new integrations and scripts.
* Added **generate-test-playbook** command which generates a basic test playbook for an integration or a script.
* **validate** now supports indicator fields.
* Fixed an issue with layouts scheme validation.
* Adding **init** command.
* Added **json-to-outputs** command which generates the yaml section for outputs from an API raw response.

### 0.2.6

* Fixed an issue with locating release notes for beta integrations in **validate**.

### 0.2.5

* Fixed an issue with locating release notes for beta integrations in **validate**.

### 0.2.4

* Adding image validation to Beta_Integration and Packs in **validate**.

### 0.2.3

* Adding Beta_Integration to the structure validation process.
* Fixing bug where **validate** did checks on TestPlaybooks.
* Added requirements parameter to **lint**.

### 0.2.2

* Fixing bug where **lint** did not return exit code 1 on failure.
* Fixing bug where **validate** did not print error message in case no release notes were give.

### 0.2.1

* **Validate** now checks that the id and name fields are identical in yml files.
* Fixed a bug where sdk did not return any exit code.

### 0.2.0

* Added Release Notes Validator.
* Fixed the Unifier selection of your python file to use as the code.
* **Validate** now supports Indicator fields.
* Fixed a bug where **validate** and **secrets** did not return exit code 1 on failure.
* **Validate** now runs on newly added scripts.

### 0.1.8

* Added support for `--version`.
* Fixed an issue in file_validator when calling `checked_type` method with script regex.

### 0.1.2
* Restructuring validation to support content packs.
* Added secrets validation.
* Added content bundle creation.
* Added lint and unit test run.

### 0.1.1

* Added new logic to the unifier.
* Added detailed README.
* Some small adjustments and fixes.

### 0.1.0

Capabilities:
* **Extract** components(code, image, description etc.) from a Demisto YAML file into a directory.
* **Unify** components(code, image, description etc.) to a single Demisto YAML file.
* **Validate** Demisto content files.<|MERGE_RESOLUTION|>--- conflicted
+++ resolved
@@ -6,15 +6,12 @@
 ### 0.4.4
 * Added a validator for IncidentTypes (incidenttype-*.json).
 * Fixed an issue where the -p flag in the validate was not working.
-<<<<<<< HEAD
-* Added format for incidentfields, incidenttypes, indicatorfields, indicatortype, layout, dashboards.
-* Fixed issue with standartize input output args in format command.
-=======
 * Added a validator for README.md files.
 * Release notes validator will now run on: incident fields, indicator fields, incident types, dashboard and reputations.
 * Fixed an issue where the validator of reputation(Indicator Type) did not check on the details field.
 * Removed the *yml_type* argument in the *split-yml* command.
->>>>>>> 41c75219
+* Added format for incidentfields, incidenttypes, indicatorfields, indicatortype, layout, dashboards.
+* Fixed issue with standartize input output args in format command.
 
 ### 0.4.3
 * Fixed an issue where the incident and indicator field BC check failed.
