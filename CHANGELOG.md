## [Unreleased]
* Improved 'validate' help and documentation description

# Changelog
* demisto-sdk lint - Copy dir better handling.
* demisto-sdk lint - Add error when package missing in docker image.
* Added *-a , --validate-all* option in *validate* to run all validation on all files.
<<<<<<< HEAD
* Added *-i , --input* option in *validate* to run validation on specified pack.
* Fixed an issue with **format** command when executing with an output path of a folder and not a file path.
=======
* Added an allowed hidden parameter: *longRunning* to the hidden integration parameters validation.
* Fixed an isssue with **format** command when executing with an output path of a folder and not a file path.
>>>>>>> db0bc327

#### 0.5.2
* Added *-c, --command* option in *generate-docs* to generate a specific command from an integration.
* Fixed an issue when getting README/CHANGELOG files from git and loading them.
* Removed release notes validation for new content.
* Fixed secrets validations for files with the same name in a different directory.
* demisto-sdk lint - parallelization working with specifying the number of workers.
* demisto-sdk lint - logging levels output, 3 levels.
* demisto-sdk lint - JSON report, structured error reports in JSON format.
* demisto-sdk lint - XML JUnit report for unit-tests.
* demisto-sdk lint - new packages used to accelerate execution time.
* demisto-sdk secrets - command now respects the generic whitelist, and not only the pack secrets.

#### 0.5.0
[PyPI History][1]

[1]: https://pypi.org/project/demisto-sdk/#history
### 0.4.9
* Fixed an issue in *generate-docs* where Playbooks and Scripts documentation failed.
* Added a graceful error message when executing the *run" command with a misspelled command.
* Added more informative errors upon failures of the *upload* command.
* format command:
    * Added format for json files: IncidentField, IncidentType, IndicatorField, IndicatorType, Layout, Dashboard.
    * Added the *-fv --from-version*, *-nv --no-validation* arguments.
    * Removed the *-t yml_type* argument, the file type will be inferred.
    * Removed the *-g use_git* argument, running format without arguments will run automatically on git diff.
* Fixed an issue in loading playbooks with '=' character.
* Fixed an issue in *validate* failed on deleted README files.

### 0.4.8
* Added the *max* field to the Playbook schema, allowing to define it in tasks loop.
* Fixed an issue in *validate* where Condition branches checks were case sensitive.

### 0.4.7
* Added the *slareminder* field to the Playbook schema.
* Added the *common_server*, *demisto_mock* arguments to the *init* command.
* Fixed an issue in *generate-docs* where the general section was not being generated correctly.
* Fixed an issue in *validate* where Incident type validation failed.

### 0.4.6
* Fixed an issue where the *validate* command did not identify CHANGELOG in packs.
* Added a new command, *id-set* to create the id set - the content dependency tree by file IDs.

### 0.4.5
* generate-docs command:
    * Added the *use_cases*, *permissions*, *command_permissions* and *limitations*.
    * Added the *--insecure* argument to support running the script and integration command in Demisto.
    * Removed the *-t yml_type* argument, the file type will be inferred.
    * The *-o --output* argument is no longer mandatory, default value will be the input file directory.
* Added support for env var: *DEMISTO_SDK_SKIP_VERSION_CHECK*. When set version checks are skipped.
* Fixed an issue in which the CHANGELOG files did not match our scheme.
* Added a validator to verify that there are no hidden integration parameters.
* Fixed an issue where the *validate* command ran on test files.
* Removed the *env-dir* argument from the demisto-sdk.
* README files which are html files will now be skipped in the *validate* command.
* Added support for env var: *DEMISTO_README_VALIDATOR*. When not set the readme validation will not run.

### 0.4.4
* Added a validator for IncidentTypes (incidenttype-*.json).
* Fixed an issue where the -p flag in the *validate* command was not working.
* Added a validator for README.md files.
* Release notes validator will now run on: incident fields, indicator fields, incident types, dashboard and reputations.
* Fixed an issue where the validator of reputation(Indicator Type) did not check on the details field.
* Fixed an issue where the validator attempted validating non-existing files after deletions or name refactoring.
* Removed the *yml_type* argument in the *split-yml*, *extract-code* commands.
* Removed the *file_type* argument in the *generate-test-playbook* command.
* Fixed the *insecure* argument in *upload*.
* Added the *insecure* argument in *run-playbook*.
* Standardise the *-i --input*, *-o --output* to demisto-sdk commands.

### 0.4.3
* Fixed an issue where the incident and indicator field BC check failed.
* Support for linting and unit testing PowerShell integrations.

### 0.4.2
* Fixed an issue where validate failed on Windows.
* Added a validator to verify all branches are handled in conditional task in a playbook.
* Added a warning message when not running the latest sdk version.
* Added a validator to check that the root is connected to all tasks in the playbook.
* Added a validator for Dashboards (dashboard-*.json).
* Added a validator for Indicator Types (reputation-*.json).
* Added a BC validation for changing incident field type.
* Fixed an issue where init command would generate an invalid yml for scripts.
* Fixed an issue in misleading error message in v2 validation hook.
* Fixed an issue in v2 hook which now is set only on newly added scripts.
* Added more indicative message for errors in yaml files.
* Disabled pykwalify info log prints.

### 0.3.10
* Added a BC check for incident fields - changing from version is not allowed.
* Fixed an issue in create-content-artifacts where scripts in Packs in TestPlaybooks dir were copied with a wrong prefix.


### 0.3.9
* Added a validation that incident field can not be required.
* Added validation for fetch incident parameters.
* Added validation for feed integration parameters.
* Added to the *format* command the deletion of the *sourceplaybookid* field.
* Fixed an issue where *fieldMapping* in playbook did not pass the scheme validation.
* Fixed an issue where *create-content-artifacts* did not copy TestPlaybooks in Packs without prefix of *playbook-*.
* Added a validation the a playbook can not have a rolename set.
* Added to the image validator the new DBot default image.
* Added the fields: elasticcommonfields, quiet, quietmode to the Playbook schema.
* Fixed an issue where *validate* failed on integration commands without outputs.
* Added a new hook for naming of v2 integrations and scripts.


### 0.3.8
* Fixed an issue where *create-content-artifact* was not loading the data in the yml correctly.
* Fixed an issue where *unify* broke long lines in script section causing syntax errors


### 0.3.7
* Added *generate-docs* command to generate documentation file for integration, playbook or script.
* Fixed an issue where *unify* created a malformed integration yml.
* Fixed an issue where demisto-sdk **init** creates unit-test file with invalid import.


### 0.3.6
* Fixed an issue where demisto-sdk **validate** failed on modified scripts without error message.


### 0.3.5
* Fixed an issue with docker tag validation for integrations.
* Restructured repo source code.


### 0.3.4
* Saved failing unit tests as a file.
* Fixed an issue where "_test" file for scripts/integrations created using **init** would import the "HelloWorld" templates.
* Fixed an issue in demisto-sdk **validate** - was failing on backward compatiblity check
* Fixed an issue in demisto-sdk **secrets** - empty line in .secrets-ignore always made the secrets check to pass
* Added validation for docker image inside integrations and scripts.
* Added --use-git flag to **format** command to format all changed files.
* Fixed an issue where **validate** did not fail on dockerimage changes with bc check.
* Added new flag **--ignore-entropy** to demisto-sdk **secrets**, this will allow skip entropy secrets check.
* Added --outfile to **lint** to allow saving failed packages to a file.


### 0.3.3
* Added backwards compatibility break error message.
* Added schema for incident types.
* Added **additionalinfo** field to as an available field for integration configuration.
* Added pack parameter for **init**.
* Fixed an issue where error would appear if name parameter is not set in **init**.


### 0.3.2
* Fixed the handling of classifier files in **validate**.


### 0.3.1
* Fixed the handling of newly created reputation files in **validate**.
* Added an option to perform **validate** on a specific file.


### 0.3.0
* Added support for multi-package **lint** both with parallel and without.
* Added all parameter in **lint** to run on all packages and packs in content repository.
* Added **format** for:
    * Scripts
    * Playbooks
    * Integrations
* Improved user outputs for **secrets** command.
* Fixed an issue where **lint** would run pytest and pylint only on a single docker per integration.
* Added auto-complete functionality to demisto-sdk.
* Added git parameter in **lint** to run only on changed packages.
* Added the **run-playbook** command
* Added **run** command which runs a command in the Demisto playground.
* Added **upload** command which uploads an integration or a script to a Demisto instance.
* Fixed and issue where **validate** checked if release notes exist for new integrations and scripts.
* Added **generate-test-playbook** command which generates a basic test playbook for an integration or a script.
* **validate** now supports indicator fields.
* Fixed an issue with layouts scheme validation.
* Adding **init** command.
* Added **json-to-outputs** command which generates the yaml section for outputs from an API raw response.

### 0.2.6

* Fixed an issue with locating release notes for beta integrations in **validate**.

### 0.2.5

* Fixed an issue with locating release notes for beta integrations in **validate**.

### 0.2.4

* Adding image validation to Beta_Integration and Packs in **validate**.

### 0.2.3

* Adding Beta_Integration to the structure validation process.
* Fixing bug where **validate** did checks on TestPlaybooks.
* Added requirements parameter to **lint**.

### 0.2.2

* Fixing bug where **lint** did not return exit code 1 on failure.
* Fixing bug where **validate** did not print error message in case no release notes were give.

### 0.2.1

* **Validate** now checks that the id and name fields are identical in yml files.
* Fixed a bug where sdk did not return any exit code.

### 0.2.0

* Added Release Notes Validator.
* Fixed the Unifier selection of your python file to use as the code.
* **Validate** now supports Indicator fields.
* Fixed a bug where **validate** and **secrets** did not return exit code 1 on failure.
* **Validate** now runs on newly added scripts.

### 0.1.8

* Added support for `--version`.
* Fixed an issue in file_validator when calling `checked_type` method with script regex.

### 0.1.2
* Restructuring validation to support content packs.
* Added secrets validation.
* Added content bundle creation.
* Added lint and unit test run.

### 0.1.1

* Added new logic to the unifier.
* Added detailed README.
* Some small adjustments and fixes.

### 0.1.0

Capabilities:
* **Extract** components(code, image, description etc.) from a Demisto YAML file into a directory.
* **Unify** components(code, image, description etc.) to a single Demisto YAML file.
* **Validate** Demisto content files.<|MERGE_RESOLUTION|>--- conflicted
+++ resolved
@@ -5,13 +5,8 @@
 * demisto-sdk lint - Copy dir better handling.
 * demisto-sdk lint - Add error when package missing in docker image.
 * Added *-a , --validate-all* option in *validate* to run all validation on all files.
-<<<<<<< HEAD
-* Added *-i , --input* option in *validate* to run validation on specified pack.
-* Fixed an issue with **format** command when executing with an output path of a folder and not a file path.
-=======
 * Added an allowed hidden parameter: *longRunning* to the hidden integration parameters validation.
 * Fixed an isssue with **format** command when executing with an output path of a folder and not a file path.
->>>>>>> db0bc327
 
 #### 0.5.2
 * Added *-c, --command* option in *generate-docs* to generate a specific command from an integration.
