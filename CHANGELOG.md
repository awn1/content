# Changelog

[PyPI History][1]

[1]: https://pypi.org/project/demisto-sdk/#history

### 0.3.4
* Saved failing unit tests as a file.
* Fixed an issue where "_test" file for scripts/integrations created using **init** would import the "HelloWorld" templates.
* Add validation for docker image inside integrations and scripts.
<<<<<<< HEAD
* Fixed an issue in demisto-sdk validate - was failing on backward compatiblity check
* Fixed an issue in demisto-sdk secrets - empty line in .secrets-ignore always made the secrets check to pass
=======
* Add --use-git flag to format command to format all changed files.
>>>>>>> de2bf88b

### 0.3.3
* Added backwards compatibility break error message.
* Added schema for incident types.
* Added **additionalinfo** field to as an available field for integration configuration.
* Added pack parameter for **init**.
* Fixed an issue where error would appear if name parameter is not set in **init**.

### 0.3.2
* Fixed the handling of classifier files in **validate**.


### 0.3.1
* Fixed the handling of newly created reputation files in **validate**.
* Added an option to perform **validate** on a specific file.


### 0.3.0

* Added support for multi-package **lint** both with parallel and without.
* Added all parameter in **lint** to run on all packages and packs in content repository.
* Added **format** for:
    * Scripts
    * Playbooks
    * Integrations
* Improved user outputs for **secrets** command.
* Fixed an issue where **lint** would run pytest and pylint only on a single docker per integration.
* Added auto-complete functionality to demisto-sdk.
* Added git parameter in **lint** to run only on changed packages.
* Added the **run-playbook** command
* Added **run** command which runs a command in the Demisto playground.
* Added **upload** command which uploads an integration or a script to a Demisto instance.
* Fixed and issue where **validate** checked if release notes exist for new integrations and scripts.
* Added **generate-test-playbook** command which generates a basic test playbook for an integration or a script.
* **validate** now supports indicator fields.
* Fixed an issue with layouts scheme validation.
* Adding **init** command.
* Added **json-to-outputs** command which generates the yaml section for outputs from an API raw response.

### 0.2.6

* Fixed an issue with locating release notes for beta integrations in **validate**.

### 0.2.5

* Fixed an issue with locating release notes for beta integrations in **validate**.

### 0.2.4

* Adding image validation to Beta_Integration and Packs in **validate**.

### 0.2.3

* Adding Beta_Integration to the structure validation process.
* Fixing bug where **validate** did checks on TestPlaybooks.
* Added requirements parameter to **lint**.

### 0.2.2

* Fixing bug where **lint** did not return exit code 1 on failure.
* Fixing bug where **validate** did not print error message in case no release notes were give.

### 0.2.1

* **Validate** now checks that the id and name fields are identical in yml files.
* Fixed a bug where sdk did not return any exit code.

### 0.2.0

* Added Release Notes Validator.
* Fixed the Unifier selection of your python file to use as the code.
* **Validate** now supports Indicator fields.
* Fixed a bug where **validate** and **secrets** did not return exit code 1 on failure.
* **Validate** now runs on newly added scripts.

### 0.1.8

* Added support for `--version`.
* Fixed an issue in file_validator when calling `checked_type` method with script regex.

### 0.1.2
* Restructuring validation to support content packs.
* Added secrets validation.
* Added content bundle creation.
* Added lint and unit test run.

### 0.1.1

* Added new logic to the unifier.
* Added detailed README.
* Some small adjustments and fixes.

### 0.1.0

Capabilities:
* **Extract** components(code, image, description etc.) from a Demisto YAML file into a directory.
* **Unify** components(code, image, description etc.) to a single Demisto YAML file.
* **Validate** Demisto content files.<|MERGE_RESOLUTION|>--- conflicted
+++ resolved
@@ -8,12 +8,9 @@
 * Saved failing unit tests as a file.
 * Fixed an issue where "_test" file for scripts/integrations created using **init** would import the "HelloWorld" templates.
 * Add validation for docker image inside integrations and scripts.
-<<<<<<< HEAD
 * Fixed an issue in demisto-sdk validate - was failing on backward compatiblity check
 * Fixed an issue in demisto-sdk secrets - empty line in .secrets-ignore always made the secrets check to pass
-=======
 * Add --use-git flag to format command to format all changed files.
->>>>>>> de2bf88b
 
 ### 0.3.3
 * Added backwards compatibility break error message.
