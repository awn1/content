## [Unreleased]
* Improved 'validate' help and documentation description

# Changelog
<<<<<<< HEAD
* Added *-c, --command* option in *generate-docs* to generate specific command from integration.
* Fixed an issue in getting a README/CHANGELOG files from git and loading it.
=======
* demisto-sdk lint - Copy dir better handling.
* demisto-sdk lint - Add error when package missing in docker image.
* Added *-a , --validate-all* option in *validate* to run all validation on all files.
* Fixed an isssue with **format** command when executing with an output path of a folder and not a file path.


#### 0.5.2
* Added *-c, --command* option in *generate-docs* to generate a specific command from an integration.
* Fixed an issue when getting README/CHANGELOG files from git and loading them.
>>>>>>> 0e2ef7ce
* Removed release notes validation for new content.
* Fixed secretes validations for files with the same name in a different directory.
* demisto-sdk lint - parralel working with specify the number of workers.
* demisto-sdk lint - logging levels output, 3 levels.
* demisto-sdk lint - json report, structured error reports in json format.
* demisto-sdk lint - xml junit report for unit-tests.
* demisto-sdk lint - New packages used in order to excellarate execution time.
* demisto-sdk secrets command now respects the generic whitelist, and not only the pack secrets.

#### 0.5.0
[PyPI History][1]

[1]: https://pypi.org/project/demisto-sdk/#history
### 0.4.9
* Fixed an issue in *generate-docs* where Playbooks and Scripts documentation failed.
* Added a graceful error message when executing the *run" command with a misspelled command.
* Added more informative errors upon failures of the *upload* command.
* format command:
    * Added format for json files: IncidentField, IncidentType, IndicatorField, IndicatorType, Layout, Dashboard.
    * Added the *-fv --from-version*, *-nv --no-validation* arguments.
    * Removed the *-t yml_type* argument, the file type will be inferred.
    * Removed the *-g use_git* argument, running format without arguments will run automatically on git diff.
* Fixed an issue in loading playbooks with '=' character.
* Fixed an issue in *validate* failed on deleted README files.

### 0.4.8
* Added the *max* field to the Playbook schema, allowing to define it in tasks loop.
* Fixed an issue in *validate* where Condition branches checks were case sensitive.

### 0.4.7
* Added the *slareminder* field to the Playbook schema.
* Added the *common_server*, *demisto_mock* arguments to the *init* command.
* Fixed an issue in *generate-docs* where the general section was not being generated correctly.
* Fixed an issue in *validate* where Incident type validation failed.

### 0.4.6
* Fixed an issue where the *validate* command did not identify CHANGELOG in packs.
* Added a new command, *id-set* to create the id set - the content dependency tree by file IDs.

### 0.4.5
* generate-docs command:
    * Added the *use_cases*, *permissions*, *command_permissions* and *limitations*.
    * Added the *--insecure* argument to support running the script and integration command in Demisto.
    * Removed the *-t yml_type* argument, the file type will be inferred.
    * The *-o --output* argument is no longer mandatory, default value will be the input file directory.
* Added support for env var: *DEMISTO_SDK_SKIP_VERSION_CHECK*. When set version checks are skipped.
* Fixed an issue in which the CHANGELOG files did not match our scheme.
* Added a validator to verify that there are no hidden integration parameters.
* Fixed an issue where the *validate* command ran on test files.
* Removed the *env-dir* argument from the demisto-sdk.
* README files which are html files will now be skipped in the *validate* command.
* Added support for env var: *DEMISTO_README_VALIDATOR*. When not set the readme validation will not run.

### 0.4.4
* Added a validator for IncidentTypes (incidenttype-*.json).
* Fixed an issue where the -p flag in the *validate* command was not working.
* Added a validator for README.md files.
* Release notes validator will now run on: incident fields, indicator fields, incident types, dashboard and reputations.
* Fixed an issue where the validator of reputation(Indicator Type) did not check on the details field.
* Fixed an issue where the validator attempted validating non-existing files after deletions or name refactoring.
* Removed the *yml_type* argument in the *split-yml*, *extract-code* commands.
* Removed the *file_type* argument in the *generate-test-playbook* command.
* Fixed the *insecure* argument in *upload*.
* Added the *insecure* argument in *run-playbook*.
* Standardise the *-i --input*, *-o --output* to demisto-sdk commands.

### 0.4.3
* Fixed an issue where the incident and indicator field BC check failed.
* Support for linting and unit testing PowerShell integrations.

### 0.4.2
* Fixed an issue where validate failed on Windows.
* Added a validator to verify all branches are handled in conditional task in a playbook.
* Added a warning message when not running the latest sdk version.
* Added a validator to check that the root is connected to all tasks in the playbook.
* Added a validator for Dashboards (dashboard-*.json).
* Added a validator for Indicator Types (reputation-*.json).
* Added a BC validation for changing incident field type.
* Fixed an issue where init command would generate an invalid yml for scripts.
* Fixed an issue in misleading error message in v2 validation hook.
* Fixed an issue in v2 hook which now is set only on newly added scripts.
* Added more indicative message for errors in yaml files.
* Disabled pykwalify info log prints.

### 0.3.10
* Added a BC check for incident fields - changing from version is not allowed.
* Fixed an issue in create-content-artifacts where scripts in Packs in TestPlaybooks dir were copied with a wrong prefix.


### 0.3.9
* Added a validation that incident field can not be required.
* Added validation for fetch incident parameters.
* Added validation for feed integration parameters.
* Added to the *format* command the deletion of the *sourceplaybookid* field.
* Fixed an issue where *fieldMapping* in playbook did not pass the scheme validation.
* Fixed an issue where *create-content-artifacts* did not copy TestPlaybooks in Packs without prefix of *playbook-*.
* Added a validation the a playbook can not have a rolename set.
* Added to the image validator the new DBot default image.
* Added the fields: elasticcommonfields, quiet, quietmode to the Playbook schema.
* Fixed an issue where *validate* failed on integration commands without outputs.
* Added a new hook for naming of v2 integrations and scripts.


### 0.3.8
* Fixed an issue where *create-content-artifact* was not loading the data in the yml correctly.
* Fixed an issue where *unify* broke long lines in script section causing syntax errors


### 0.3.7
* Added *generate-docs* command to generate documentation file for integration, playbook or script.
* Fixed an issue where *unify* created a malformed integration yml.
* Fixed an issue where demisto-sdk **init** creates unit-test file with invalid import.


### 0.3.6
* Fixed an issue where demisto-sdk **validate** failed on modified scripts without error message.


### 0.3.5
* Fixed an issue with docker tag validation for integrations.
* Restructured repo source code.


### 0.3.4
* Saved failing unit tests as a file.
* Fixed an issue where "_test" file for scripts/integrations created using **init** would import the "HelloWorld" templates.
* Fixed an issue in demisto-sdk **validate** - was failing on backward compatiblity check
* Fixed an issue in demisto-sdk **secrets** - empty line in .secrets-ignore always made the secrets check to pass
* Added validation for docker image inside integrations and scripts.
* Added --use-git flag to **format** command to format all changed files.
* Fixed an issue where **validate** did not fail on dockerimage changes with bc check.
* Added new flag **--ignore-entropy** to demisto-sdk **secrets**, this will allow skip entropy secrets check.
* Added --outfile to **lint** to allow saving failed packages to a file.


### 0.3.3
* Added backwards compatibility break error message.
* Added schema for incident types.
* Added **additionalinfo** field to as an available field for integration configuration.
* Added pack parameter for **init**.
* Fixed an issue where error would appear if name parameter is not set in **init**.


### 0.3.2
* Fixed the handling of classifier files in **validate**.


### 0.3.1
* Fixed the handling of newly created reputation files in **validate**.
* Added an option to perform **validate** on a specific file.


### 0.3.0
* Added support for multi-package **lint** both with parallel and without.
* Added all parameter in **lint** to run on all packages and packs in content repository.
* Added **format** for:
    * Scripts
    * Playbooks
    * Integrations
* Improved user outputs for **secrets** command.
* Fixed an issue where **lint** would run pytest and pylint only on a single docker per integration.
* Added auto-complete functionality to demisto-sdk.
* Added git parameter in **lint** to run only on changed packages.
* Added the **run-playbook** command
* Added **run** command which runs a command in the Demisto playground.
* Added **upload** command which uploads an integration or a script to a Demisto instance.
* Fixed and issue where **validate** checked if release notes exist for new integrations and scripts.
* Added **generate-test-playbook** command which generates a basic test playbook for an integration or a script.
* **validate** now supports indicator fields.
* Fixed an issue with layouts scheme validation.
* Adding **init** command.
* Added **json-to-outputs** command which generates the yaml section for outputs from an API raw response.

### 0.2.6

* Fixed an issue with locating release notes for beta integrations in **validate**.

### 0.2.5

* Fixed an issue with locating release notes for beta integrations in **validate**.

### 0.2.4

* Adding image validation to Beta_Integration and Packs in **validate**.

### 0.2.3

* Adding Beta_Integration to the structure validation process.
* Fixing bug where **validate** did checks on TestPlaybooks.
* Added requirements parameter to **lint**.

### 0.2.2

* Fixing bug where **lint** did not return exit code 1 on failure.
* Fixing bug where **validate** did not print error message in case no release notes were give.

### 0.2.1

* **Validate** now checks that the id and name fields are identical in yml files.
* Fixed a bug where sdk did not return any exit code.

### 0.2.0

* Added Release Notes Validator.
* Fixed the Unifier selection of your python file to use as the code.
* **Validate** now supports Indicator fields.
* Fixed a bug where **validate** and **secrets** did not return exit code 1 on failure.
* **Validate** now runs on newly added scripts.

### 0.1.8

* Added support for `--version`.
* Fixed an issue in file_validator when calling `checked_type` method with script regex.

### 0.1.2
* Restructuring validation to support content packs.
* Added secrets validation.
* Added content bundle creation.
* Added lint and unit test run.

### 0.1.1

* Added new logic to the unifier.
* Added detailed README.
* Some small adjustments and fixes.

### 0.1.0

Capabilities:
* **Extract** components(code, image, description etc.) from a Demisto YAML file into a directory.
* **Unify** components(code, image, description etc.) to a single Demisto YAML file.
* **Validate** Demisto content files.<|MERGE_RESOLUTION|>--- conflicted
+++ resolved
@@ -2,10 +2,6 @@
 * Improved 'validate' help and documentation description
 
 # Changelog
-<<<<<<< HEAD
-* Added *-c, --command* option in *generate-docs* to generate specific command from integration.
-* Fixed an issue in getting a README/CHANGELOG files from git and loading it.
-=======
 * demisto-sdk lint - Copy dir better handling.
 * demisto-sdk lint - Add error when package missing in docker image.
 * Added *-a , --validate-all* option in *validate* to run all validation on all files.
@@ -15,15 +11,14 @@
 #### 0.5.2
 * Added *-c, --command* option in *generate-docs* to generate a specific command from an integration.
 * Fixed an issue when getting README/CHANGELOG files from git and loading them.
->>>>>>> 0e2ef7ce
 * Removed release notes validation for new content.
-* Fixed secretes validations for files with the same name in a different directory.
-* demisto-sdk lint - parralel working with specify the number of workers.
+* Fixed secrets validations for files with the same name in a different directory.
+* demisto-sdk lint - parallelization working with specifying the number of workers.
 * demisto-sdk lint - logging levels output, 3 levels.
-* demisto-sdk lint - json report, structured error reports in json format.
-* demisto-sdk lint - xml junit report for unit-tests.
-* demisto-sdk lint - New packages used in order to excellarate execution time.
-* demisto-sdk secrets command now respects the generic whitelist, and not only the pack secrets.
+* demisto-sdk lint - JSON report, structured error reports in JSON format.
+* demisto-sdk lint - XML JUnit report for unit-tests.
+* demisto-sdk lint - new packages used to accelerate execution time.
+* demisto-sdk secrets - command now respects the generic whitelist, and not only the pack secrets.
 
 #### 0.5.0
 [PyPI History][1]
