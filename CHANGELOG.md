# Changelog
* Fixed a bug in the **validate** command for layout files that had `sortValues` fields.
* Fixed a bug in the **format** command where `playbookName` field was not always present in the file.
* Fixed a bug in the **format** command where indicatorField wasn't part of the SDK schemas.
* Fixed a bug in **upload** command where created unified docker45 yml files were not deleted.
* Added support for IndicatorTypes directory in packs (for `reputation` files, instead of Misc).
<<<<<<< HEAD
* Fix the **format** command to update the `id` field to be equal to `details` field in indicatortype, and to `name` field in incidenttype.
=======
* Fixed parsing playbook condition names as string instead of boolean in **validate** command
* Improved image validation in YAML files.
>>>>>>> d3193adb

#### 1.0.3
* Fixed a bug in the **format** command where comments were being removed from YAML files.
* Added output fields: _file_path_ and _kind_ for layouts in the id-set.json created by **create-id-set** command.
* Fixed a bug in the **create-id-set** command Who returns Duplicate for Layouts with a different kind.
* Added formatting to **generate-docs** command results replacing all `<br>` tags with `<br/>`.
* Fixed a bug in the **download** command when custom content contained not supported content entity.
* Fixed a bug in **format** command in which boolean strings  (e.g. 'yes' or 'no') were converted to boolean values (e.g. 'True' or 'False').
* **format** command now removes *sourceplaybookid* field from playbook files.
* Fixed a bug in **generate-docs** command in which integration dependencies were not detected when generating documentation for a playbook.


#### 1.0.1
* Fixed a bug in the **unify** command when output path was provided empty.
* Improved error message for integration with no tests configured.
* Improved the error message returned from the **validate** command when an integration is missing or contains malformed fetch incidents related parameters.
* Fixed a bug in the **create** command where a unified YML with a docker image for 4.5 was copied incorrectly.
* Missing release notes message are now showing the release notes file path to update.
* Fixed an issue in the **validate** command in which unified YAML files were not ignored.
* File format suggestions are now shown in the relevant file format (JSON or YAML).
* Changed Docker image validation to fail only on non-valid ones.
* Removed backward compatibility validation when Docker image is updated.

#### 1.0.0
* Improved the *upload* command to support the upload of all the content entities within a pack.
* The *upload* command now supports the improved pack file structure.
* Added an interactive option to format integrations, scripts and playbooks with No TestPlaybooks configured.
* Added an interactive option to configure *conf.json* file with missing test playbooks for integrations, scripts and playbooks
* Added *download* command to download custom content from Demisto instance to the local content repository.
* Improved validation failure messages to include a command suggestion, wherever relevant, to fix the raised issue.
* Improved 'validate' help and documentation description
* validate - checks that scripts, playbooks, and integrations have the *tests* key.
* validate - checks that test playbooks are configured in `conf.json`.
* demisto-sdk lint - Copy dir better handling.
* demisto-sdk lint - Add error when package missing in docker image.
* Added *-a , --validate-all* option in *validate* to run all validation on all files.
* Added *-i , --input* option in *validate* to run validation on a specified pack/file.
* added *-i, --input* option in *secrets* to run on a specific file.
* Added an allowed hidden parameter: *longRunning* to the hidden integration parameters validation.
* Fixed an issue with **format** command when executing with an output path of a folder and not a file path.
* Bug fixes in generate-docs command given playbook as input.
* Fixed an issue with lint command in which flake8 was not running on unit test files.

#### 0.5.2
* Added *-c, --command* option in *generate-docs* to generate a specific command from an integration.
* Fixed an issue when getting README/CHANGELOG files from git and loading them.
* Removed release notes validation for new content.
* Fixed secrets validations for files with the same name in a different directory.
* demisto-sdk lint - parallelization working with specifying the number of workers.
* demisto-sdk lint - logging levels output, 3 levels.
* demisto-sdk lint - JSON report, structured error reports in JSON format.
* demisto-sdk lint - XML JUnit report for unit-tests.
* demisto-sdk lint - new packages used to accelerate execution time.
* demisto-sdk secrets - command now respects the generic whitelist, and not only the pack secrets.

#### 0.5.0
[PyPI History][1]

[1]: https://pypi.org/project/demisto-sdk/#history
### 0.4.9
* Fixed an issue in *generate-docs* where Playbooks and Scripts documentation failed.
* Added a graceful error message when executing the *run" command with a misspelled command.
* Added more informative errors upon failures of the *upload* command.
* format command:
    * Added format for json files: IncidentField, IncidentType, IndicatorField, IndicatorType, Layout, Dashboard.
    * Added the *-fv --from-version*, *-nv --no-validation* arguments.
    * Removed the *-t yml_type* argument, the file type will be inferred.
    * Removed the *-g use_git* argument, running format without arguments will run automatically on git diff.
* Fixed an issue in loading playbooks with '=' character.
* Fixed an issue in *validate* failed on deleted README files.

### 0.4.8
* Added the *max* field to the Playbook schema, allowing to define it in tasks loop.
* Fixed an issue in *validate* where Condition branches checks were case sensitive.

### 0.4.7
* Added the *slareminder* field to the Playbook schema.
* Added the *common_server*, *demisto_mock* arguments to the *init* command.
* Fixed an issue in *generate-docs* where the general section was not being generated correctly.
* Fixed an issue in *validate* where Incident type validation failed.

### 0.4.6
* Fixed an issue where the *validate* command did not identify CHANGELOG in packs.
* Added a new command, *id-set* to create the id set - the content dependency tree by file IDs.

### 0.4.5
* generate-docs command:
    * Added the *use_cases*, *permissions*, *command_permissions* and *limitations*.
    * Added the *--insecure* argument to support running the script and integration command in Demisto.
    * Removed the *-t yml_type* argument, the file type will be inferred.
    * The *-o --output* argument is no longer mandatory, default value will be the input file directory.
* Added support for env var: *DEMISTO_SDK_SKIP_VERSION_CHECK*. When set version checks are skipped.
* Fixed an issue in which the CHANGELOG files did not match our scheme.
* Added a validator to verify that there are no hidden integration parameters.
* Fixed an issue where the *validate* command ran on test files.
* Removed the *env-dir* argument from the demisto-sdk.
* README files which are html files will now be skipped in the *validate* command.
* Added support for env var: *DEMISTO_README_VALIDATOR*. When not set the readme validation will not run.

### 0.4.4
* Added a validator for IncidentTypes (incidenttype-*.json).
* Fixed an issue where the -p flag in the *validate* command was not working.
* Added a validator for README.md files.
* Release notes validator will now run on: incident fields, indicator fields, incident types, dashboard and reputations.
* Fixed an issue where the validator of reputation(Indicator Type) did not check on the details field.
* Fixed an issue where the validator attempted validating non-existing files after deletions or name refactoring.
* Removed the *yml_type* argument in the *split-yml*, *extract-code* commands.
* Removed the *file_type* argument in the *generate-test-playbook* command.
* Fixed the *insecure* argument in *upload*.
* Added the *insecure* argument in *run-playbook*.
* Standardise the *-i --input*, *-o --output* to demisto-sdk commands.

### 0.4.3
* Fixed an issue where the incident and indicator field BC check failed.
* Support for linting and unit testing PowerShell integrations.

### 0.4.2
* Fixed an issue where validate failed on Windows.
* Added a validator to verify all branches are handled in conditional task in a playbook.
* Added a warning message when not running the latest sdk version.
* Added a validator to check that the root is connected to all tasks in the playbook.
* Added a validator for Dashboards (dashboard-*.json).
* Added a validator for Indicator Types (reputation-*.json).
* Added a BC validation for changing incident field type.
* Fixed an issue where init command would generate an invalid yml for scripts.
* Fixed an issue in misleading error message in v2 validation hook.
* Fixed an issue in v2 hook which now is set only on newly added scripts.
* Added more indicative message for errors in yaml files.
* Disabled pykwalify info log prints.

### 0.3.10
* Added a BC check for incident fields - changing from version is not allowed.
* Fixed an issue in create-content-artifacts where scripts in Packs in TestPlaybooks dir were copied with a wrong prefix.


### 0.3.9
* Added a validation that incident field can not be required.
* Added validation for fetch incident parameters.
* Added validation for feed integration parameters.
* Added to the *format* command the deletion of the *sourceplaybookid* field.
* Fixed an issue where *fieldMapping* in playbook did not pass the scheme validation.
* Fixed an issue where *create-content-artifacts* did not copy TestPlaybooks in Packs without prefix of *playbook-*.
* Added a validation the a playbook can not have a rolename set.
* Added to the image validator the new DBot default image.
* Added the fields: elasticcommonfields, quiet, quietmode to the Playbook schema.
* Fixed an issue where *validate* failed on integration commands without outputs.
* Added a new hook for naming of v2 integrations and scripts.


### 0.3.8
* Fixed an issue where *create-content-artifact* was not loading the data in the yml correctly.
* Fixed an issue where *unify* broke long lines in script section causing syntax errors


### 0.3.7
* Added *generate-docs* command to generate documentation file for integration, playbook or script.
* Fixed an issue where *unify* created a malformed integration yml.
* Fixed an issue where demisto-sdk **init** creates unit-test file with invalid import.


### 0.3.6
* Fixed an issue where demisto-sdk **validate** failed on modified scripts without error message.


### 0.3.5
* Fixed an issue with docker tag validation for integrations.
* Restructured repo source code.


### 0.3.4
* Saved failing unit tests as a file.
* Fixed an issue where "_test" file for scripts/integrations created using **init** would import the "HelloWorld" templates.
* Fixed an issue in demisto-sdk **validate** - was failing on backward compatiblity check
* Fixed an issue in demisto-sdk **secrets** - empty line in .secrets-ignore always made the secrets check to pass
* Added validation for docker image inside integrations and scripts.
* Added --use-git flag to **format** command to format all changed files.
* Fixed an issue where **validate** did not fail on dockerimage changes with bc check.
* Added new flag **--ignore-entropy** to demisto-sdk **secrets**, this will allow skip entropy secrets check.
* Added --outfile to **lint** to allow saving failed packages to a file.


### 0.3.3
* Added backwards compatibility break error message.
* Added schema for incident types.
* Added **additionalinfo** field to as an available field for integration configuration.
* Added pack parameter for **init**.
* Fixed an issue where error would appear if name parameter is not set in **init**.


### 0.3.2
* Fixed the handling of classifier files in **validate**.


### 0.3.1
* Fixed the handling of newly created reputation files in **validate**.
* Added an option to perform **validate** on a specific file.


### 0.3.0
* Added support for multi-package **lint** both with parallel and without.
* Added all parameter in **lint** to run on all packages and packs in content repository.
* Added **format** for:
    * Scripts
    * Playbooks
    * Integrations
* Improved user outputs for **secrets** command.
* Fixed an issue where **lint** would run pytest and pylint only on a single docker per integration.
* Added auto-complete functionality to demisto-sdk.
* Added git parameter in **lint** to run only on changed packages.
* Added the **run-playbook** command
* Added **run** command which runs a command in the Demisto playground.
* Added **upload** command which uploads an integration or a script to a Demisto instance.
* Fixed and issue where **validate** checked if release notes exist for new integrations and scripts.
* Added **generate-test-playbook** command which generates a basic test playbook for an integration or a script.
* **validate** now supports indicator fields.
* Fixed an issue with layouts scheme validation.
* Adding **init** command.
* Added **json-to-outputs** command which generates the yaml section for outputs from an API raw response.

### 0.2.6

* Fixed an issue with locating release notes for beta integrations in **validate**.

### 0.2.5

* Fixed an issue with locating release notes for beta integrations in **validate**.

### 0.2.4

* Adding image validation to Beta_Integration and Packs in **validate**.

### 0.2.3

* Adding Beta_Integration to the structure validation process.
* Fixing bug where **validate** did checks on TestPlaybooks.
* Added requirements parameter to **lint**.

### 0.2.2

* Fixing bug where **lint** did not return exit code 1 on failure.
* Fixing bug where **validate** did not print error message in case no release notes were give.

### 0.2.1

* **Validate** now checks that the id and name fields are identical in yml files.
* Fixed a bug where sdk did not return any exit code.

### 0.2.0

* Added Release Notes Validator.
* Fixed the Unifier selection of your python file to use as the code.
* **Validate** now supports Indicator fields.
* Fixed a bug where **validate** and **secrets** did not return exit code 1 on failure.
* **Validate** now runs on newly added scripts.

### 0.1.8

* Added support for `--version`.
* Fixed an issue in file_validator when calling `checked_type` method with script regex.

### 0.1.2
* Restructuring validation to support content packs.
* Added secrets validation.
* Added content bundle creation.
* Added lint and unit test run.

### 0.1.1

* Added new logic to the unifier.
* Added detailed README.
* Some small adjustments and fixes.

### 0.1.0

Capabilities:
* **Extract** components(code, image, description etc.) from a Demisto YAML file into a directory.
* **Unify** components(code, image, description etc.) to a single Demisto YAML file.
* **Validate** Demisto content files.<|MERGE_RESOLUTION|>--- conflicted
+++ resolved
@@ -1,15 +1,12 @@
 # Changelog
+* Fix the **format** command to update the `id` field to be equal to `details` field in indicatortype, and to `name` field in incidenttype.
 * Fixed a bug in the **validate** command for layout files that had `sortValues` fields.
 * Fixed a bug in the **format** command where `playbookName` field was not always present in the file.
 * Fixed a bug in the **format** command where indicatorField wasn't part of the SDK schemas.
 * Fixed a bug in **upload** command where created unified docker45 yml files were not deleted.
 * Added support for IndicatorTypes directory in packs (for `reputation` files, instead of Misc).
-<<<<<<< HEAD
-* Fix the **format** command to update the `id` field to be equal to `details` field in indicatortype, and to `name` field in incidenttype.
-=======
 * Fixed parsing playbook condition names as string instead of boolean in **validate** command
 * Improved image validation in YAML files.
->>>>>>> d3193adb
 
 #### 1.0.3
 * Fixed a bug in the **format** command where comments were being removed from YAML files.
