# Changelog

[PyPI History][1]

[1]: https://pypi.org/project/demisto-sdk/#history

### 0.4.0
* Added a warning message when not running the latest sdk version.
* Added a validator to check that the root is connected to all tasks in the playbook.
* Added a validator for Dashboards (dashboard-*.json).
* Added a validator for Indicator Types (reputation-*.json).
* Added a validator for README.md files.
* Added a BC validation for changing incident field type.
* Fixed an issue where init command would generate an invalid yml for scripts.
* Fixed an issue in misleading error message in v2 validation hook.
* Fixed an issue in v2 hook which now is set only on newly added scripts.
* Added more indicative message for errors in yaml files.
<<<<<<< HEAD
=======
* Fixed an issue about disabling pykwalify info log prints.
>>>>>>> 55209116

### 0.3.10
* Added a BC check for incident fields - changing from version is not allowed.
* Fixed an issue in create-content-artifacts where scripts in Packs in TestPlaybooks dir were copied with a wrong prefix.


### 0.3.9
* Added a validation that incident field can not be required.
* Added validation for fetch incident parameters.
* Added validation for feed integration parameters.
* Added to the *format* command the deletion of the *sourceplaybookid* field.
* Fixed an issue where *fieldMapping* in playbook did not pass the scheme validation.
* Fixed an issue where *create-content-artifacts* did not copy TestPlaybooks in Packs without prefix of *playbook-*.
* Added a validation the a playbook can not have a rolename set.
* Added to the image validator the new DBot default image.
* Added the fields: elasticcommonfields, quiet, quietmode to the Playbook schema.
* Fixed an issue where *validate* failed on integration commands without outputs.
* Added a new hook for naming of v2 integrations and scripts.


### 0.3.8
* Fixed an issue where *create-content-artifact* was not loading the data in the yml correctly.
* Fixed an issue where *unify* broke long lines in script section causing syntax errors


### 0.3.7
* Added *generate-docs* command to generate documentation file for integration, playbook or script.
* Fixed an issue where *unify* created a malformed integration yml.
* Fixed an issue where demisto-sdk **init** creates unit-test file with invalid import.


### 0.3.6
* Fixed an issue where demisto-sdk **validate** failed on modified scripts without error message.


### 0.3.5
* Fixed an issue with docker tag validation for integrations.
* Restructured repo source code.


### 0.3.4
* Saved failing unit tests as a file.
* Fixed an issue where "_test" file for scripts/integrations created using **init** would import the "HelloWorld" templates.
* Fixed an issue in demisto-sdk **validate** - was failing on backward compatiblity check
* Fixed an issue in demisto-sdk **secrets** - empty line in .secrets-ignore always made the secrets check to pass
* Added validation for docker image inside integrations and scripts.
* Added --use-git flag to **format** command to format all changed files.
* Fixed an issue where **validate** did not fail on dockerimage changes with bc check.
* Added new flag **--ignore-entropy** to demisto-sdk **secrets**, this will allow skip entropy secrets check.
* Added --outfile to **lint** to allow saving failed packages to a file.


### 0.3.3
* Added backwards compatibility break error message.
* Added schema for incident types.
* Added **additionalinfo** field to as an available field for integration configuration.
* Added pack parameter for **init**.
* Fixed an issue where error would appear if name parameter is not set in **init**.


### 0.3.2
* Fixed the handling of classifier files in **validate**.


### 0.3.1
* Fixed the handling of newly created reputation files in **validate**.
* Added an option to perform **validate** on a specific file.


### 0.3.0
* Added support for multi-package **lint** both with parallel and without.
* Added all parameter in **lint** to run on all packages and packs in content repository.
* Added **format** for:
    * Scripts
    * Playbooks
    * Integrations
* Improved user outputs for **secrets** command.
* Fixed an issue where **lint** would run pytest and pylint only on a single docker per integration.
* Added auto-complete functionality to demisto-sdk.
* Added git parameter in **lint** to run only on changed packages.
* Added the **run-playbook** command
* Added **run** command which runs a command in the Demisto playground.
* Added **upload** command which uploads an integration or a script to a Demisto instance.
* Fixed and issue where **validate** checked if release notes exist for new integrations and scripts.
* Added **generate-test-playbook** command which generates a basic test playbook for an integration or a script.
* **validate** now supports indicator fields.
* Fixed an issue with layouts scheme validation.
* Adding **init** command.
* Added **json-to-outputs** command which generates the yaml section for outputs from an API raw response.

### 0.2.6

* Fixed an issue with locating release notes for beta integrations in **validate**.

### 0.2.5

* Fixed an issue with locating release notes for beta integrations in **validate**.

### 0.2.4

* Adding image validation to Beta_Integration and Packs in **validate**.

### 0.2.3

* Adding Beta_Integration to the structure validation process.
* Fixing bug where **validate** did checks on TestPlaybooks.
* Added requirements parameter to **lint**.

### 0.2.2

* Fixing bug where **lint** did not return exit code 1 on failure.
* Fixing bug where **validate** did not print error message in case no release notes were give.

### 0.2.1

* **Validate** now checks that the id and name fields are identical in yml files.
* Fixed a bug where sdk did not return any exit code.

### 0.2.0

* Added Release Notes Validator.
* Fixed the Unifier selection of your python file to use as the code.
* **Validate** now supports Indicator fields.
* Fixed a bug where **validate** and **secrets** did not return exit code 1 on failure.
* **Validate** now runs on newly added scripts.

### 0.1.8

* Added support for `--version`.
* Fixed an issue in file_validator when calling `checked_type` method with script regex.

### 0.1.2
* Restructuring validation to support content packs.
* Added secrets validation.
* Added content bundle creation.
* Added lint and unit test run.

### 0.1.1

* Added new logic to the unifier.
* Added detailed README.
* Some small adjustments and fixes.

### 0.1.0

Capabilities:
* **Extract** components(code, image, description etc.) from a Demisto YAML file into a directory.
* **Unify** components(code, image, description etc.) to a single Demisto YAML file.
* **Validate** Demisto content files.<|MERGE_RESOLUTION|>--- conflicted
+++ resolved
@@ -15,10 +15,7 @@
 * Fixed an issue in misleading error message in v2 validation hook.
 * Fixed an issue in v2 hook which now is set only on newly added scripts.
 * Added more indicative message for errors in yaml files.
-<<<<<<< HEAD
-=======
 * Fixed an issue about disabling pykwalify info log prints.
->>>>>>> 55209116
 
 ### 0.3.10
 * Added a BC check for incident fields - changing from version is not allowed.
