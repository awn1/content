--- conflicted
+++ resolved
@@ -6,12 +6,9 @@
 
 ### 0.2.7
 
-<<<<<<< HEAD
-* Added the **run-playbook* command
-=======
 * Added support for multi-package **lint** both with parallel and without.
 * Added all parameter in **lint** to run on all packages and packs in content repository.
->>>>>>> ee3707a2
+* Added the **run-playbook* command
 
 ### 0.2.6
 
