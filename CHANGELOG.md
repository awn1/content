# Changelog

[PyPI History][1]

[1]: https://pypi.org/project/demisto-sdk/#history

### 0.4.0
* Added a validator for Dashboards (dashboard-*.json).
* Added a validator for Indicator Types (reputation-*.json).
* Added a validator for README.md files.
* Added a BC validation for changing incident field type.
* Fixed an issue where init command would generate an invalid yml for scripts.
<<<<<<< HEAD
* Fixed a misleading error message in v2 validation hook.
* Fixed an issue in v2 hook which now is applied only to newly added scripts.
=======
* Fixed an issue in misleading error message in v2 validation hook.
* Fixed an issue in v2 hook which now is set only on newly added scripts.
* Added more indicative message for errors in yaml files.

>>>>>>> 5107ffb5

### 0.3.10
* Added a BC check for incident fields - changing from version is not allowed.
* Fixed an issue in create-content-artifacts where scripts in Packs in TestPlaybooks dir were copied with a wrong prefix.


### 0.3.9
* Added a validation that incident field can not be required.
* Added validation for fetch incident parameters.
* Added validation for feed integration parameters.
* Added to the *format* command the deletion of the *sourceplaybookid* field.
* Fixed an issue where *fieldMapping* in playbook did not pass the scheme validation.
* Fixed an issue where *create-content-artifacts* did not copy TestPlaybooks in Packs without prefix of *playbook-*.
* Added a validation the a playbook can not have a rolename set.
* Added to the image validator the new DBot default image.
* Added the fields: elasticcommonfields, quiet, quietmode to the Playbook schema.
* Fixed an issue where *validate* failed on integration commands without outputs.
* Added a new hook for naming of v2 integrations and scripts.


### 0.3.8
* Fixed an issue where *create-content-artifact* was not loading the data in the yml correctly.
* Fixed an issue where *unify* broke long lines in script section causing syntax errors


### 0.3.7
* Added *generate-docs* command to generate documentation file for integration, playbook or script.
* Fixed an issue where *unify* created a malformed integration yml.
* Fixed an issue where demisto-sdk **init** creates unit-test file with invalid import.


### 0.3.6
* Fixed an issue where demisto-sdk **validate** failed on modified scripts without error message.


### 0.3.5
* Fixed an issue with docker tag validation for integrations.
* Restructured repo source code.


### 0.3.4
* Saved failing unit tests as a file.
* Fixed an issue where "_test" file for scripts/integrations created using **init** would import the "HelloWorld" templates.
* Fixed an issue in demisto-sdk **validate** - was failing on backward compatiblity check
* Fixed an issue in demisto-sdk **secrets** - empty line in .secrets-ignore always made the secrets check to pass
* Added validation for docker image inside integrations and scripts.
* Added --use-git flag to **format** command to format all changed files.
* Fixed an issue where **validate** did not fail on dockerimage changes with bc check.
* Added new flag **--ignore-entropy** to demisto-sdk **secrets**, this will allow skip entropy secrets check.
* Added --outfile to **lint** to allow saving failed packages to a file.


### 0.3.3
* Added backwards compatibility break error message.
* Added schema for incident types.
* Added **additionalinfo** field to as an available field for integration configuration.
* Added pack parameter for **init**.
* Fixed an issue where error would appear if name parameter is not set in **init**.


### 0.3.2
* Fixed the handling of classifier files in **validate**.


### 0.3.1
* Fixed the handling of newly created reputation files in **validate**.
* Added an option to perform **validate** on a specific file.


### 0.3.0
* Added support for multi-package **lint** both with parallel and without.
* Added all parameter in **lint** to run on all packages and packs in content repository.
* Added **format** for:
    * Scripts
    * Playbooks
    * Integrations
* Improved user outputs for **secrets** command.
* Fixed an issue where **lint** would run pytest and pylint only on a single docker per integration.
* Added auto-complete functionality to demisto-sdk.
* Added git parameter in **lint** to run only on changed packages.
* Added the **run-playbook** command
* Added **run** command which runs a command in the Demisto playground.
* Added **upload** command which uploads an integration or a script to a Demisto instance.
* Fixed and issue where **validate** checked if release notes exist for new integrations and scripts.
* Added **generate-test-playbook** command which generates a basic test playbook for an integration or a script.
* **validate** now supports indicator fields.
* Fixed an issue with layouts scheme validation.
* Adding **init** command.
* Added **json-to-outputs** command which generates the yaml section for outputs from an API raw response.

### 0.2.6

* Fixed an issue with locating release notes for beta integrations in **validate**.

### 0.2.5

* Fixed an issue with locating release notes for beta integrations in **validate**.

### 0.2.4

* Adding image validation to Beta_Integration and Packs in **validate**.

### 0.2.3

* Adding Beta_Integration to the structure validation process.
* Fixing bug where **validate** did checks on TestPlaybooks.
* Added requirements parameter to **lint**.

### 0.2.2

* Fixing bug where **lint** did not return exit code 1 on failure.
* Fixing bug where **validate** did not print error message in case no release notes were give.

### 0.2.1

* **Validate** now checks that the id and name fields are identical in yml files.
* Fixed a bug where sdk did not return any exit code.

### 0.2.0

* Added Release Notes Validator.
* Fixed the Unifier selection of your python file to use as the code.
* **Validate** now supports Indicator fields.
* Fixed a bug where **validate** and **secrets** did not return exit code 1 on failure.
* **Validate** now runs on newly added scripts.

### 0.1.8

* Added support for `--version`.
* Fixed an issue in file_validator when calling `checked_type` method with script regex.

### 0.1.2
* Restructuring validation to support content packs.
* Added secrets validation.
* Added content bundle creation.
* Added lint and unit test run.

### 0.1.1

* Added new logic to the unifier.
* Added detailed README.
* Some small adjustments and fixes.

### 0.1.0

Capabilities:
* **Extract** components(code, image, description etc.) from a Demisto YAML file into a directory.
* **Unify** components(code, image, description etc.) to a single Demisto YAML file.
* **Validate** Demisto content files.<|MERGE_RESOLUTION|>--- conflicted
+++ resolved
@@ -10,15 +10,9 @@
 * Added a validator for README.md files.
 * Added a BC validation for changing incident field type.
 * Fixed an issue where init command would generate an invalid yml for scripts.
-<<<<<<< HEAD
-* Fixed a misleading error message in v2 validation hook.
-* Fixed an issue in v2 hook which now is applied only to newly added scripts.
-=======
 * Fixed an issue in misleading error message in v2 validation hook.
 * Fixed an issue in v2 hook which now is set only on newly added scripts.
 * Added more indicative message for errors in yaml files.
-
->>>>>>> 5107ffb5
 
 ### 0.3.10
 * Added a BC check for incident fields - changing from version is not allowed.
