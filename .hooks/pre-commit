--- conflicted
+++ resolved
@@ -21,8 +21,4 @@
     exit 1
 fi
 
-<<<<<<< HEAD
-poetry run demisto-sdk pre-commit --staged-only --no-validate
-=======
-poetry run demisto-sdk pre-commit --staged-only --mode=commit
->>>>>>> 6f77591c
+poetry run demisto-sdk pre-commit --staged-only --mode=commit