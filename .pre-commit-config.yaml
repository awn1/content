--- conflicted
+++ resolved
@@ -15,11 +15,7 @@
     -   id: debug-statements
         language_version: python3
     -   id: name-tests-test
-<<<<<<< HEAD
-        exclude: demisto_sdk/tests/test_files/*|test_tools.py|demisto_sdk/commands/download/tests/tests_env
-=======
-        exclude: demisto_sdk/tests/test_files/*|test_tools.py
->>>>>>> 63a00258
+        exclude: demisto_sdk/tests/test_files/*|test_tools.py|demisto_sdk/commands/download/tests/tests_env/*
     -   id: requirements-txt-fixer
     -   id: flake8
 -   repo: https://github.com/pre-commit/mirrors-autopep8
