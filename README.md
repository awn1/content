--- conflicted
+++ resolved
@@ -83,22 +83,8 @@
                         Validate the conf.json file.
 * **-i, --id-set**
                         Create the id_set.json file.
-<<<<<<< HEAD
+* **-p, --prev-ver**
 * *--prev-ver PREV_VER*
-                        Previous branch or SHA1 commit to run checks against.
-* *-g, --use-git*
-                        Validate changes using git.
- * *-p PATH_TO_FILE, --path PATH_TO_FILE*
-                        Path of file to validate specifically.
-
-**Examples**:
-`demisto-sdk validate`
-This will validate your content files.
-<br>
-`demisto-sdk validate -p Integrations/Pwned-V2/Pwned-V2.yml`
-This will validate the file Integrations/Pwned-V2/Pwned-V2.yml only.
-=======
-* **-p, --prev-ver**
                         Previous branch or SHA1 commit to run checks against.
 * **-g, --use-git**
                         Validate changes using git - this will check your branch changes and will run only on them.
@@ -106,9 +92,18 @@
                     this will help the command to determine which files it should check in its
                     run. Before you commit the files it should not be used. Mostly for build validations.
 **Example**:
+* *-g, --use-git*
+                        Validate changes using git.
+ * *-p PATH_TO_FILE, --path PATH_TO_FILE*
+                        Path of file to validate specifically.
+
+**Examples**:
 `demisto-sdk validate`
 This will validate all the files in content repo.
->>>>>>> 45b506e5
+This will validate your content files.
+<br>
+`demisto-sdk validate -p Integrations/Pwned-V2/Pwned-V2.yml`
+This will validate the file Integrations/Pwned-V2/Pwned-V2.yml only.
 
 ### [Lint](https://github.com/demisto/demisto-sdk/tree/master/docs/lint_command.md)
 
